--- conflicted
+++ resolved
@@ -2019,17 +2019,4 @@
         contractAddress: "",
         isNativeToken: true
     )
-<<<<<<< HEAD
-    
-    static let wstETH: CoinMeta = CoinMeta(
-        chain: .ethereum,
-        ticker: "WSTETH",
-        logo: "wsteth",
-        decimals: 18,
-        priceProviderId: "wrapped-steth",
-        contractAddress: "0x7f39c581f595b53c5cb19bd0b3f8da6c935e2ca0",
-        isNativeToken: false
-    )
-=======
->>>>>>> 19435b2c
 }