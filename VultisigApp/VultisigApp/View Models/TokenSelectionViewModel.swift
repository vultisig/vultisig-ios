//
//  TokenSelectionViewModel.swift
//  VultisigApp
//
//  Created by Artur Guseinov on 30.05.2024.
//

import SwiftUI

@MainActor
class TokenSelectionViewModel: ObservableObject {
    
    enum Token: Hashable {
        case coin(Coin)
        case oneInch(OneInchToken)
        
        var symbol: String {
            switch self {
            case .coin(let coin):
                return coin.ticker
            case .oneInch(let coin):
                return coin.symbol
            }
        }
        
        var logo: ImageView.Source {
            switch self {
            case .coin(let coin):
                return .resource(coin.logo)
            case .oneInch(let token):
                return .remote(token.logoUrl)
            }
        }
    }
    
    @Published var searchText: String = .empty
    @Published var tokens: [Token] = []
    @Published var isLoading: Bool = false
    @Published var error: Error?
    
    private let oneInchservice = OneInchService.shared
    
    func selectedTokens(groupedChain: GroupedChain) -> [Token] {
        let tickers = groupedChain.coins
            .filter { !$0.isNativeToken }
            .map { $0.ticker.lowercased() }

        let filteredTokens = tokens.filter { token in
            tickers.contains(token.symbol.lowercased())
        }

        // Convert tickers to tokens if they are not already in the existing tokens list
        let tickerTokens = groupedChain.coins.filter { coin in
            tickers.contains(coin.ticker.lowercased()) &&
            !tokens.contains { token in token.symbol.lowercased() == coin.ticker.lowercased() }
        }.map { coin in
            Token.coin(coin)
        }

        return filteredTokens + tickerTokens
    }
<<<<<<< HEAD


=======
    
>>>>>>> 68720073
    func filteredTokens(groupedChain: GroupedChain) -> [Token] {
        guard !searchText.isEmpty else { return [] }
        let tickers = groupedChain.coins
            .filter { !$0.isNativeToken }
            .map { $0.ticker.lowercased() }
        return tokens
            .filter { $0.symbol.lowercased().contains(searchText.lowercased())}
            .filter { token in
                !tickers.contains(token.symbol.lowercased())
            }
    }
    
    var showRetry: Bool {
        switch error {
        case let error as Errors:
            return error == .networkError
        default:
            return false
        }
    }
    
    func loadData(chain: Chain) async {
        error = nil
        // always keep those tokens in vultisig tokenstore
        await loadOtherTokens(chain: chain)
        
        if chain.chainType == .EVM {
            await loadEVMTokens(chain: chain)
        }
        
    }
}

private extension TokenSelectionViewModel {
    
    enum Errors: Error, LocalizedError {
        case noTokens
        case networkError
        
        var errorDescription: String? {
            switch self {
            case .noTokens:
                return "Tokens not found"
            case .networkError:
                return "Unable to connect.\nPlease check your internet connection and try again"
            }
        }
    }
    
    func loadEVMTokens(chain: Chain) async {
        guard let chainID = chain.chainID else { return }
        isLoading = true
        do {
            let response = try await oneInchservice.fetchTokens(chain: chainID).sorted(by: { $0.name < $1.name })
            let oneInchTokens: [Token] = response.map { .oneInch($0) }
            let uniqueTokens = oneInchTokens.filter { item in
                !tokens.contains{$0.symbol == item.symbol}
            }
            tokens.append(contentsOf: uniqueTokens)
            
        } catch {
            self.error = Errors.networkError
        }
        
        
        isLoading = false
    }
    
    func loadOtherTokens(chain: Chain) async {
        tokens = TokensStore.TokenSelectionAssets
            .filter { $0.chain == chain && !$0.isNativeToken }
            .map { .coin($0) }
    }
}<|MERGE_RESOLUTION|>--- conflicted
+++ resolved
@@ -59,12 +59,8 @@
 
         return filteredTokens + tickerTokens
     }
-<<<<<<< HEAD
 
-
-=======
     
->>>>>>> 68720073
     func filteredTokens(groupedChain: GroupedChain) -> [Token] {
         guard !searchText.isEmpty else { return [] }
         let tickers = groupedChain.coins
