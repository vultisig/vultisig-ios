//
//  TokenSelectionViewModel.swift
//  VultisigApp
//
//  Created by Artur Guseinov on 30.05.2024.
//

import SwiftUI

@MainActor
class TokenSelectionViewModel: ObservableObject {

    enum Token: Hashable {
        case coin(Coin)
        case oneInch(OneInchToken)

        var symbol: String {
            switch self {
            case .coin(let coin):
                return coin.ticker
            case .oneInch(let coin):
                return coin.symbol
            }
        }

        var logo: ImageView.Source {
            switch self {
            case .coin(let coin):
                return .resource(coin.logo)
            case .oneInch(let token):
                return .remote(token.logoUrl)
            }
        }
    }

    @Published var searchText: String = .empty
    @Published var tokens: [Token] = []
    @Published var isLoading: Bool = false
    @Published var error: Error?

    private let oneInchservice = OneInchService.shared

    var filteredTokens: [Token] {
        guard !searchText.isEmpty else { return tokens }
        return tokens.filter { token in
            token.symbol.lowercased().contains(searchText.lowercased())
        }
    }

    var showRetry: Bool {
        switch error {
        case let error as Errors:
            return error == .networkError
        default:
            return false
        }
    }
<<<<<<< HEAD
    private func getNewCoin(asset: Coin, vault:Vault) -> Coin? {
        switch asset.chain {
        case .thorChain:
            let runeCoinResult = THORChainHelper.getRUNECoin(hexPubKey: vault.pubKeyECDSA, hexChainCode: vault.hexChainCode)
            switch runeCoinResult {
            case .success(let coin):
                coin.priceProviderId = asset.priceProviderId
                return coin
            case .failure(let error):
                logger.info("fail to get thorchain address,error:\(error.localizedDescription)")
            }
        case .mayaChain:
            let cacaoCoinResult = MayaChainHelper.getMayaCoin(hexPubKey: vault.pubKeyECDSA,
                                                              hexChainCode: vault.hexChainCode,
                                                              coinTicker: asset.ticker)
            switch cacaoCoinResult {
            case .success(let coin):
                coin.priceProviderId = asset.priceProviderId
                return coin
            case .failure(let error):
                logger.info("fail to get thorchain address,error:\(error.localizedDescription)")
            }
        case .ethereum, .arbitrum, .base, .optimism, .polygon, .bscChain, .avalanche, .blast, .cronosChain, .zksync:
            let evmHelper = EVMHelper.getHelper(coin: asset)
            
            let coinResult = evmHelper.getCoin(hexPubKey: vault.pubKeyECDSA, hexChainCode: vault.hexChainCode)
            switch coinResult {
            case .success(let coin):
                let newCoin = Coin(chain: asset.chain,
                                   ticker: asset.ticker,
                                   logo: asset.logo,
                                   address: coin.address,
                                   priceRate: 0.0,
                                   decimals: asset.decimals, // Assuming 18 for Ethereum-based tokens
                                   hexPublicKey: coin.hexPublicKey,
                                   priceProviderId: asset.priceProviderId ,
                                   contractAddress: asset.contractAddress , // Assuming asset has a contractAddress field
                                   rawBalance: "0",
                                   isNativeToken: asset.isNativeToken
                                   
                )
                return newCoin
                
            case .failure(let error):
                logger.info("fail to get ethereum address, error: \(error.localizedDescription)")
            }
            
        case .bitcoin, .bitcoinCash, .litecoin, .dogecoin, .dash:
            guard let coinType = CoinType.from(string: asset.chain.name.replacingOccurrences(of: "-", with: "")) else {
                print("Coin type not found on Wallet Core")
                return nil
            }
            let coinResult = UTXOChainsHelper(coin: coinType, vaultHexPublicKey: vault.pubKeyECDSA, vaultHexChainCode: vault.hexChainCode).getCoin()
            switch coinResult {
            case .success(let btc):
                btc.priceProviderId = asset.priceProviderId
                return btc
            case .failure(let err):
                logger.info("fail to get bitcoin address,error:\(err.localizedDescription)")
            }
        case .solana:
            let coinResult = SolanaHelper.getSolana(hexPubKey: vault.pubKeyEdDSA, hexChainCode: vault.hexChainCode)
            switch coinResult {
            case .success(let sol):
                sol.priceProviderId = asset.priceProviderId
                return sol
            case .failure(let err):
                logger.info("fail to get solana address,error:\(err.localizedDescription)")
            }
        case .sui:
            let coinResult = SuiHelper.getSui(hexPubKey: vault.pubKeyEdDSA, hexChainCode: vault.hexChainCode)
            switch coinResult {
            case .success(let sui):
                sui.priceProviderId = asset.priceProviderId
                return sui
            case .failure(let err):
                logger.info("fail to get sui address,error:\(err.localizedDescription)")
            }
        case .polkadot:
            let coinResult = PolkadotHelper.getPolkadot(hexPubKey: vault.pubKeyEdDSA, hexChainCode: vault.hexChainCode)
            switch coinResult {
            case .success(let dot):
                dot.priceProviderId = asset.priceProviderId
                return dot
            case .failure(let err):
                logger.info("fail to get polkadot address,error:\(err.localizedDescription)")
            }
        case .gaiaChain:
            let coinResult = ATOMHelper().getATOMCoin(hexPubKey: vault.pubKeyECDSA, hexChainCode: vault.hexChainCode)
            switch coinResult {
            case .success(let atom):
                atom.priceProviderId = asset.priceProviderId
                return atom
            case .failure(let err):
                logger.info("fail to get solana address,error:\(err.localizedDescription)")
            }
        case .kujira:
            let coinResult = KujiraHelper().getCoin(hexPubKey: vault.pubKeyECDSA, hexChainCode: vault.hexChainCode)
            switch coinResult {
            case .success(let kuji):
                kuji.priceProviderId = asset.priceProviderId
                return kuji
            case .failure(let err):
                logger.info("fail to get solana address,error:\(err.localizedDescription)")
=======

    func loadData(chain: Chain) async {
        error = nil

        switch chain.chainType {
        case .EVM:
            await loadEVMTokens(chain: chain)
        default:
            await loadOtherTokens(chain: chain)
        }
    }
}

private extension TokenSelectionViewModel {

    enum Errors: Error, LocalizedError {
        case noTokens
        case networkError

        var errorDescription: String? {
            switch self {
            case .noTokens:
                return "Tokens not found"
            case .networkError:
                return "Unable to connect.\nPlease check your internet connection and try again"
>>>>>>> 2d79ae12
            }
        }
    }

    func loadEVMTokens(chain: Chain) async {
        guard let chainID = chain.chainID else { return }
        isLoading = true
        do {
            let response = try await oneInchservice.fetchTokens(chain: chainID).sorted(by: { $0.name < $1.name })
            tokens = response.map { .oneInch($0) }

            if tokens.isEmpty {
                error = Errors.noTokens
            }
        } catch {
            self.error = Errors.networkError
        }
        isLoading = false
    }

    func loadOtherTokens(chain: Chain) async {
        tokens = TokensStore.TokenSelectionAssets
            .filter { $0.chain == chain && !$0.isNativeToken }
            .map { .coin($0) }
    }
}<|MERGE_RESOLUTION|>--- conflicted
+++ resolved
@@ -55,112 +55,6 @@
             return false
         }
     }
-<<<<<<< HEAD
-    private func getNewCoin(asset: Coin, vault:Vault) -> Coin? {
-        switch asset.chain {
-        case .thorChain:
-            let runeCoinResult = THORChainHelper.getRUNECoin(hexPubKey: vault.pubKeyECDSA, hexChainCode: vault.hexChainCode)
-            switch runeCoinResult {
-            case .success(let coin):
-                coin.priceProviderId = asset.priceProviderId
-                return coin
-            case .failure(let error):
-                logger.info("fail to get thorchain address,error:\(error.localizedDescription)")
-            }
-        case .mayaChain:
-            let cacaoCoinResult = MayaChainHelper.getMayaCoin(hexPubKey: vault.pubKeyECDSA,
-                                                              hexChainCode: vault.hexChainCode,
-                                                              coinTicker: asset.ticker)
-            switch cacaoCoinResult {
-            case .success(let coin):
-                coin.priceProviderId = asset.priceProviderId
-                return coin
-            case .failure(let error):
-                logger.info("fail to get thorchain address,error:\(error.localizedDescription)")
-            }
-        case .ethereum, .arbitrum, .base, .optimism, .polygon, .bscChain, .avalanche, .blast, .cronosChain, .zksync:
-            let evmHelper = EVMHelper.getHelper(coin: asset)
-            
-            let coinResult = evmHelper.getCoin(hexPubKey: vault.pubKeyECDSA, hexChainCode: vault.hexChainCode)
-            switch coinResult {
-            case .success(let coin):
-                let newCoin = Coin(chain: asset.chain,
-                                   ticker: asset.ticker,
-                                   logo: asset.logo,
-                                   address: coin.address,
-                                   priceRate: 0.0,
-                                   decimals: asset.decimals, // Assuming 18 for Ethereum-based tokens
-                                   hexPublicKey: coin.hexPublicKey,
-                                   priceProviderId: asset.priceProviderId ,
-                                   contractAddress: asset.contractAddress , // Assuming asset has a contractAddress field
-                                   rawBalance: "0",
-                                   isNativeToken: asset.isNativeToken
-                                   
-                )
-                return newCoin
-                
-            case .failure(let error):
-                logger.info("fail to get ethereum address, error: \(error.localizedDescription)")
-            }
-            
-        case .bitcoin, .bitcoinCash, .litecoin, .dogecoin, .dash:
-            guard let coinType = CoinType.from(string: asset.chain.name.replacingOccurrences(of: "-", with: "")) else {
-                print("Coin type not found on Wallet Core")
-                return nil
-            }
-            let coinResult = UTXOChainsHelper(coin: coinType, vaultHexPublicKey: vault.pubKeyECDSA, vaultHexChainCode: vault.hexChainCode).getCoin()
-            switch coinResult {
-            case .success(let btc):
-                btc.priceProviderId = asset.priceProviderId
-                return btc
-            case .failure(let err):
-                logger.info("fail to get bitcoin address,error:\(err.localizedDescription)")
-            }
-        case .solana:
-            let coinResult = SolanaHelper.getSolana(hexPubKey: vault.pubKeyEdDSA, hexChainCode: vault.hexChainCode)
-            switch coinResult {
-            case .success(let sol):
-                sol.priceProviderId = asset.priceProviderId
-                return sol
-            case .failure(let err):
-                logger.info("fail to get solana address,error:\(err.localizedDescription)")
-            }
-        case .sui:
-            let coinResult = SuiHelper.getSui(hexPubKey: vault.pubKeyEdDSA, hexChainCode: vault.hexChainCode)
-            switch coinResult {
-            case .success(let sui):
-                sui.priceProviderId = asset.priceProviderId
-                return sui
-            case .failure(let err):
-                logger.info("fail to get sui address,error:\(err.localizedDescription)")
-            }
-        case .polkadot:
-            let coinResult = PolkadotHelper.getPolkadot(hexPubKey: vault.pubKeyEdDSA, hexChainCode: vault.hexChainCode)
-            switch coinResult {
-            case .success(let dot):
-                dot.priceProviderId = asset.priceProviderId
-                return dot
-            case .failure(let err):
-                logger.info("fail to get polkadot address,error:\(err.localizedDescription)")
-            }
-        case .gaiaChain:
-            let coinResult = ATOMHelper().getATOMCoin(hexPubKey: vault.pubKeyECDSA, hexChainCode: vault.hexChainCode)
-            switch coinResult {
-            case .success(let atom):
-                atom.priceProviderId = asset.priceProviderId
-                return atom
-            case .failure(let err):
-                logger.info("fail to get solana address,error:\(err.localizedDescription)")
-            }
-        case .kujira:
-            let coinResult = KujiraHelper().getCoin(hexPubKey: vault.pubKeyECDSA, hexChainCode: vault.hexChainCode)
-            switch coinResult {
-            case .success(let kuji):
-                kuji.priceProviderId = asset.priceProviderId
-                return kuji
-            case .failure(let err):
-                logger.info("fail to get solana address,error:\(err.localizedDescription)")
-=======
 
     func loadData(chain: Chain) async {
         error = nil
@@ -186,7 +80,6 @@
                 return "Tokens not found"
             case .networkError:
                 return "Unable to connect.\nPlease check your internet connection and try again"
->>>>>>> 2d79ae12
             }
         }
     }
