--- conflicted
+++ resolved
@@ -42,7 +42,6 @@
             
             let keysignPayloadFactory = KeysignPayloadFactory()
             
-<<<<<<< HEAD
             // Check if this is an AddThorLP transaction that requires ERC20 approval
             var approvePayload: ERC20ApprovePayload?
             var swapPayload: SwapPayload?
@@ -62,14 +61,12 @@
                     // We don't lookup inbound for RUNE chain itself - that would fail
                     vaultAddress = tx.toAddress // Use the paired chain's inbound address
                     routerAddress = nil
-                    print("FunctionCallVerifyViewModel: RUNE LP - using paired chain inbound address: \(tx.toAddress)")
                 } else {
                     // For L1 assets, fetch inbound addresses to get correct vault address
                     let inboundAddresses = await ThorchainService.shared.fetchThorchainInboundAddress()
                     let chainName = getInboundChainName(for: tx.coin.chain)
                     
                     guard let inbound = inboundAddresses.first(where: { $0.chain.uppercased() == chainName.uppercased() }) else {
-                        print("FunctionCallVerifyViewModel: No inbound address found for chain \(chainName)")
                         return nil
                     }
                     
@@ -106,29 +103,20 @@
                         amount: tx.amountInRaw,
                         spender: tx.toAddress
                     )
-                    print("FunctionCallVerifyViewModel: Created ERC20 approval payload for \(tx.coin.ticker) to spender \(tx.toAddress)")
                 }
             }
             
-            keysignPayload = try await keysignPayloadFactory.buildTransfer(coin: tx.coin,
-                                                                           toAddress: tx.toAddress,
-                                                                           amount: tx.amountInRaw,
-                                                                           memo: tx.memo,
-                                                                           chainSpecific: chainSpecific,
-                                                                           swapPayload: swapPayload,
-                                                                           approvePayload: approvePayload,
-                                                                           vault: vault)
-=======
             keysignPayload = try await keysignPayloadFactory.buildTransfer(
                 coin: tx.coin,
                 toAddress: tx.toAddress,
                 amount: tx.amountInRaw,
                 memo: tx.memo,
                 chainSpecific: chainSpecific,
+                swapPayload: swapPayload,
+                approvePayload: approvePayload,
                 vault: vault,
                 wasmExecuteContractPayload: tx.wasmContractPayload
             )
->>>>>>> 97471f8c
         } catch {
             switch error {
             case KeysignPayloadFactory.Errors.notEnoughBalanceError:
@@ -149,7 +137,6 @@
         return keysignPayload
     }
     
-<<<<<<< HEAD
     private func getInboundChainName(for chain: Chain) -> String {
         // Map internal chain names to THORChain inbound address chain names
         switch chain {
@@ -183,7 +170,8 @@
             // For unknown chains, use the chain's swapAsset
             return chain.swapAsset.uppercased()
         }
-=======
+    }
+    
     func scan(transaction: SendTransaction, vault: Vault) async {
         await securityScanViewModel.scan(transaction: transaction, vault: vault)
     }
@@ -191,6 +179,5 @@
     func validateSecurityScanner() -> Bool {
         showSecurityScannerSheet = securityScannerState.shouldShowWarning
         return !securityScannerState.shouldShowWarning
->>>>>>> 97471f8c
     }
 }