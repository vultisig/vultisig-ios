--- conflicted
+++ resolved
@@ -100,19 +100,12 @@
         self.mediator.start(name: self.serviceName)
         self.logger.info("mediator server started")
         self.startKeysignSession()
-<<<<<<< HEAD
         self.participantDiscovery?.getParticipants(
             serverAddr: self.serverAddr,          
             sessionID: self.sessionID,
             localParty: self.localPartyID,
             pubKeyECDSA: vault.pubKeyECDSA
         )
-=======
-        self.participantDiscovery?.getParticipants(serverAddr: self.serverAddr,
-                                                   sessionID: self.sessionID,
-                                                   localParty: self.localPartyID,
-                                                   pubKeyECDSA: vault.pubKeyECDSA)
->>>>>>> c4370ef5
     }
     
     @MainActor func startKeysign(vault: Vault, viewModel: TransferViewModel) -> KeysignView {
