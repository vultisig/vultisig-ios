--- conflicted
+++ resolved
@@ -462,11 +462,7 @@
     
     func feeCoin(tx: SwapTransaction) -> Coin {
         switch tx.fromCoin.chainType {
-<<<<<<< HEAD
-        case .UTXO, .Solana, .THORChain, .Cosmos, .Polkadot, .Sui, .Ton, .Cardano:
-=======
-        case .UTXO, .THORChain, .Cosmos, .Polkadot, .Sui, .Ton, .Ripple, .Tron:
->>>>>>> 4a1e6e62
+        case .UTXO, .THORChain, .Cosmos, .Polkadot, .Sui, .Ton, .Cardano, .Ripple, .Tron:
             return tx.fromCoin
         case .EVM, .Solana:
             guard !tx.fromCoin.isNativeToken else { return tx.fromCoin }
