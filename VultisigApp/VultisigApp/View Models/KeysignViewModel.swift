//
//  KeysignViewModel.swift
//  VultisigApp
//
//  Created by Johnny Luo on 15/3/2024.
//

import Foundation
import OSLog
import Tss
import WalletCore

enum KeysignStatus {
    case CreatingInstance
    case KeysignECDSA
    case KeysignEdDSA
    case KeysignFinished
    case KeysignFailed
    case KeysignVaultMismatch
}
enum TssKeysignError: Error {
    case keysignFail
}
@MainActor
class KeysignViewModel: ObservableObject {
    private let logger = Logger(subsystem: "keysign", category: "tss")
    @Published var status: KeysignStatus = .CreatingInstance
    @Published var keysignError: String = .empty
    @Published var signatures = [String: TssKeysignResponse]()
    @Published var txid: String = .empty
    @Published var approveTxid: String?

    private var tssService: TssServiceImpl? = nil
    private var tssMessenger: TssMessengerImpl? = nil
    private var stateAccess: LocalStateAccessorImpl? = nil
    private var messagePuller: MessagePuller? = nil

    var keysignCommittee: [String]
    var mediatorURL: String
    var sessionID: String
    var keysignType: KeyType
    var messsageToSign: [String]
    var vault: Vault
    var keysignPayload: KeysignPayload?
    var customMessagePayload: CustomMessagePayload?
    var encryptionKeyHex: String
    var isInitiateDevice: Bool

    init() {
        self.keysignCommittee = []
        self.mediatorURL = ""
        self.sessionID = ""
        self.vault = Vault(name: "tempory")
        self.keysignType = .ECDSA
        self.messsageToSign = []
        self.keysignPayload = nil
        self.encryptionKeyHex = ""
        self.isInitiateDevice = false
    }

    func setData(keysignCommittee: [String],
                 mediatorURL: String,
                 sessionID: String,
                 keysignType: KeyType,
                 messagesToSign: [String],
                 vault: Vault,
                 keysignPayload: KeysignPayload?,
<<<<<<< HEAD
                 encryptionKeyHex: String,
                 isInitiateDevice: Bool
=======
                 customMessagePayload: CustomMessagePayload?,
                 encryptionKeyHex: String
>>>>>>> f384f2a8
    ) async {
        self.keysignCommittee = keysignCommittee
        self.mediatorURL = mediatorURL
        self.sessionID = sessionID
        self.keysignType = keysignType
        self.messsageToSign = messagesToSign
        self.vault = vault
        self.keysignPayload = keysignPayload
        self.customMessagePayload = customMessagePayload
        self.encryptionKeyHex = encryptionKeyHex
        let isEncryptGCM =  await FeatureFlagService().isFeatureEnabled(feature: .EncryptGCM)
        self.messagePuller = MessagePuller(encryptionKeyHex: encryptionKeyHex,pubKey: vault.pubKeyECDSA, encryptGCM:isEncryptGCM)
        self.isInitiateDevice = isInitiateDevice
    }

    func getTransactionExplorerURL(txid: String) -> String {
        guard let keysignPayload else { return .empty }
        return Endpoint.getExplorerURL(chainTicker: keysignPayload.coin.chain.ticker, txid: txid)
    }

    func getSwapProgressURL(txid: String) -> String? {
        switch keysignPayload?.swapPayload {
        case .thorchain:
            return Endpoint.getSwapProgressURL(txid: txid)
        case .mayachain:
            return Endpoint.getMayaSwapTracker(txid: txid)
        case .oneInch, .none:
            return nil
        }
    }
    func startKeysign() async {
        switch vault.libType {
        case .GG20,.none:
            await startKeysignGG20()
        case .DKLS:
            await startKeysignDKLS()
        }
    }
    
    func startKeysignDKLS() async {
        guard let keysignPayload else{
            status = .KeysignFailed
            return
        }
        do {
            switch self.keysignType {
            case .ECDSA:
                status = .KeysignECDSA
                let dklsKeysign = DKLSKeysign(keysignCommittee: self.keysignCommittee,
                                              mediatorURL: self.mediatorURL,
                                              sessionID: self.sessionID,
                                              messsageToSign: self.messsageToSign,
                                              vault: self.vault,
                                              encryptionKeyHex: self.encryptionKeyHex,
                                              chainPath:keysignPayload.coin.coinType.derivationPath(),
                                              isInitiateDevice: self.isInitiateDevice)
                try await dklsKeysign.DKLSKeysignWithRetry(attempt: 0)
                self.signatures = dklsKeysign.getSignatures()
            case .EdDSA:
                status = .KeysignEdDSA
                let schnorrKeysign = SchnorrKeysign(keysignCommittee: self.keysignCommittee,
                                              mediatorURL: self.mediatorURL,
                                              sessionID: self.sessionID,
                                              messsageToSign: self.messsageToSign,
                                              vault: self.vault,
                                              encryptionKeyHex: self.encryptionKeyHex,
                                              isInitiateDevice: self.isInitiateDevice)
                try await schnorrKeysign.KeysignWithRetry(attempt: 0)
                self.signatures = schnorrKeysign.getSignatures()
            }
            await broadcastTransaction()
            status = .KeysignFinished
        } catch {
            logger.error("TSS keysign failed, error: \(error.localizedDescription)")
            keysignError = error.localizedDescription
            status = .KeysignFailed
        }
        
    }
    
    func startKeysignGG20() async {
        defer {
            messagePuller?.stop()
        }
        for msg in messsageToSign {
            do {
                try await keysignOneMessageWithRetry(msg: msg,attempt: 1)
            } catch {
                logger.error("TSS keysign failed, error: \(error.localizedDescription)")
                keysignError = error.localizedDescription
                status = .KeysignFailed
                return
            }
        }

        await broadcastTransaction()
<<<<<<< HEAD
=======

        if let customMessagePayload {
            txid = customMessagePayload.message
        }

>>>>>>> f384f2a8
        status = .KeysignFinished
    }
    // Return value bool indicate whether keysign should be retried
    func keysignOneMessageWithRetry(msg: String, attempt: UInt8) async throws {
        logger.info("signing message:\(msg)")
        let msgHash = Utils.getMessageBodyHash(msg: msg)
        let keySignVerify = KeysignVerify(serverAddr: self.mediatorURL,
                                          sessionID: self.sessionID)
        var pubkey = ""
        switch self.keysignType {
        case .ECDSA:
            pubkey = vault.pubKeyECDSA
        case .EdDSA:
            pubkey = vault.pubKeyEdDSA
        }
        let isEncryptGCM = await FeatureFlagService().isFeatureEnabled(feature: .EncryptGCM)
        self.tssMessenger = TssMessengerImpl(mediatorUrl: self.mediatorURL,
                                             sessionID: self.sessionID,
                                             messageID: msgHash,
                                             encryptionKeyHex: encryptionKeyHex,
                                             vaultPubKey: pubkey,
                                             isKeygen: false,
                                             encryptGCM: isEncryptGCM)
        self.stateAccess = LocalStateAccessorImpl(vault: self.vault)
        var err: NSError?
        // keysign doesn't need to recreate preparams
        self.tssService = TssNewService(self.tssMessenger, self.stateAccess, false, &err)
        if let err {
            throw err
        }
        guard let service = self.tssService else {
            throw HelperError.runtimeError("TSS service instance is nil")
        }

        self.messagePuller?.pollMessages(mediatorURL: self.mediatorURL,
                                         sessionID: self.sessionID,
                                         localPartyKey: self.vault.localPartyID,
                                         tssService: service,
                                         messageID: msgHash)

        let keysignReq = TssKeysignRequest()
        keysignReq.localPartyKey = self.vault.localPartyID
        keysignReq.keysignCommitteeKeys = self.keysignCommittee.joined(separator: ",")
        
        if let keysignPayload {
            keysignReq.derivePath = keysignPayload.coin.coinType.derivationPath()
        } else {
            // TODO: Should we use Ether as default derivationPath?
            keysignReq.derivePath = TokensStore.Token.ethereum.coinType.derivationPath()
        }

        // sign messages one by one , since the msg is in hex format , so we need convert it to base64
        // and then pass it to TSS for keysign
        if let msgToSign = Data(hexString: msg)?.base64EncodedString() {
            keysignReq.messageToSign = msgToSign
        }

        do {
            switch self.keysignType {
            case .ECDSA:
                keysignReq.pubKey = self.vault.pubKeyECDSA
                self.status = .KeysignECDSA
            case .EdDSA:
                keysignReq.pubKey = self.vault.pubKeyEdDSA
                self.status = .KeysignEdDSA
            }
            if let service = self.tssService {
                let resp = try await tssKeysign(service: service, req: keysignReq, keysignType: keysignType)
                if resp.r.isEmpty || resp.s.isEmpty {
                    throw TssKeysignError.keysignFail
                }
                self.signatures[msg] = resp
                await keySignVerify.markLocalPartyKeysignComplete(message: msgHash, sig:resp)
            }

            self.messagePuller?.stop()
            try await Task.sleep(for: .seconds(1)) // backoff for 1 seconds , so other party can finish appropriately
        } catch {
            self.messagePuller?.stop()
            // Check whether the other party already have the signature
            logger.error("keysign failed, error:\(error.localizedDescription) , attempt:\(attempt)")
            let resp = await keySignVerify.checkKeySignComplete(message: msgHash)
            if resp != nil {
                self.signatures[msg] = resp
                return
            }

            if attempt < 3 {
                logger.info("retry keysign")
                try await keysignOneMessageWithRetry(msg: msg, attempt: attempt + 1)
            } else {
                throw error
            }
        }
    }

    func stopMessagePuller(){
        messagePuller?.stop()
    }

    func tssKeysign(service: TssServiceImpl, req: TssKeysignRequest, keysignType: KeyType) async throws -> TssKeysignResponse {
        let t = Task.detached(priority: .high) {
            switch keysignType {
            case .ECDSA:
                return try service.keysignECDSA(req)
            case .EdDSA:
                var resp =  try service.keysignEdDSA(req)
                guard var rData = Data(hexString: resp.r) else {
                    throw HelperError.runtimeError("fail to decode EdDSA signature")
                }
                resp.r = rData.reversed().toHexString()
                guard var sData = Data(hexString: resp.s) else {
                    throw HelperError.runtimeError("fail to decode EddSA signature")
                }
                resp.s = sData.reversed().toHexString()
                return resp
            }
        }
        return try await t.value
    }

    func getSignedTransaction(keysignPayload: KeysignPayload) throws -> SignedTransactionType {

        // TODO: Refactor into Signed transaction factory
        var signedTransactions: [SignedTransactionResult] = []

        if let approvePayload = keysignPayload.approvePayload {
            let swaps = THORChainSwaps(vaultHexPublicKey: vault.pubKeyECDSA, vaultHexChainCode: vault.hexChainCode)
            let transaction = try swaps.getSignedApproveTransaction(approvePayload: approvePayload, keysignPayload: keysignPayload, signatures: signatures)
            signedTransactions.append(transaction)
        }

        if let swapPayload = keysignPayload.swapPayload {
            let incrementNonce = keysignPayload.approvePayload != nil
            switch swapPayload {
            case .thorchain(let payload):
                let swaps = THORChainSwaps(vaultHexPublicKey: vault.pubKeyECDSA, vaultHexChainCode: vault.hexChainCode)
                let transaction = try swaps.getSignedTransaction(swapPayload: payload, keysignPayload: keysignPayload, signatures: signatures, incrementNonce: incrementNonce)
                signedTransactions.append(transaction)

            case .oneInch(let payload):
                let swaps = OneInchSwaps(vaultHexPublicKey: vault.pubKeyECDSA, vaultHexChainCode: vault.hexChainCode)
                let transaction = try swaps.getSignedTransaction(payload: payload, keysignPayload: keysignPayload, signatures: signatures, incrementNonce: incrementNonce)
                signedTransactions.append(transaction)
            case .mayachain:
                break // No op - Regular transaction with memo
            }
        }

        if let signedTransactionType = SignedTransactionType(transactions: signedTransactions) {
            return signedTransactionType
        }

        switch keysignPayload.coin.chain.chainType {
        case .UTXO:
            let utxoHelper = UTXOChainsHelper(coin: keysignPayload.coin.coinType, vaultHexPublicKey: vault.pubKeyECDSA, vaultHexChainCode: vault.hexChainCode)
            let transaction = try utxoHelper.getSignedTransaction(keysignPayload: keysignPayload, signatures: signatures)
            return .regular(transaction)

        case .EVM:
            if keysignPayload.coin.isNativeToken {
                let helper = EVMHelper.getHelper(coin: keysignPayload.coin)
                let transaction = try helper.getSignedTransaction(vaultHexPubKey: vault.pubKeyECDSA, vaultHexChainCode: vault.hexChainCode, keysignPayload: keysignPayload, signatures: signatures)
                return .regular(transaction)
            } else {
                let helper = ERC20Helper.getHelper(coin: keysignPayload.coin)
                let transaction = try helper.getSignedTransaction(vaultHexPubKey: vault.pubKeyECDSA, vaultHexChainCode: vault.hexChainCode, keysignPayload: keysignPayload, signatures: signatures)
                return .regular(transaction)
            }

        case .THORChain:
            if keysignPayload.coin.chain == .thorChain {
                let transaction = try THORChainHelper.getSignedTransaction(vaultHexPubKey: vault.pubKeyECDSA, vaultHexChainCode: vault.hexChainCode, keysignPayload: keysignPayload, signatures: signatures)
                return .regular(transaction)
            } else if keysignPayload.coin.chain == .mayaChain {
                let transaction = try MayaChainHelper.getSignedTransaction(vaultHexPubKey: vault.pubKeyECDSA, vaultHexChainCode: vault.hexChainCode, keysignPayload: keysignPayload, signatures: signatures)
                return .regular(transaction)
            }

        case .Solana:
            let transaction = try SolanaHelper.getSignedTransaction(vaultHexPubKey: vault.pubKeyEdDSA, keysignPayload: keysignPayload, signatures: signatures)
            return .regular(transaction)

        case .Sui:
            let transaction = try SuiHelper.getSignedTransaction(vaultHexPubKey: vault.pubKeyEdDSA, vaultHexChainCode: vault.hexChainCode, keysignPayload: keysignPayload, signatures: signatures)
            return .regular(transaction)

        case .Polkadot:
            let transaction = try PolkadotHelper.getSignedTransaction(vaultHexPubKey: vault.pubKeyEdDSA, keysignPayload: keysignPayload, signatures: signatures)
            return .regular(transaction)

        case .Cosmos:
            if keysignPayload.coin.chain == .gaiaChain {
                let transaction = try ATOMHelper().getSignedTransaction(vaultHexPubKey: vault.pubKeyECDSA, vaultHexChainCode: vault.hexChainCode, keysignPayload: keysignPayload, signatures: signatures)
                return .regular(transaction)
            } else if keysignPayload.coin.chain == .kujira {
                let transaction = try KujiraHelper().getSignedTransaction(vaultHexPubKey: vault.pubKeyECDSA, vaultHexChainCode: vault.hexChainCode, keysignPayload: keysignPayload, signatures: signatures)
                return .regular(transaction)
            } else if keysignPayload.coin.chain == .dydx {
                let transaction = try DydxHelper().getSignedTransaction(vaultHexPubKey: vault.pubKeyECDSA, vaultHexChainCode: vault.hexChainCode, keysignPayload: keysignPayload, signatures: signatures)
                return .regular(transaction)
            } else if keysignPayload.coin.chain == .osmosis {
                let transaction = try OsmoHelper().getSignedTransaction(vaultHexPubKey: vault.pubKeyECDSA, vaultHexChainCode: vault.hexChainCode, keysignPayload: keysignPayload, signatures: signatures)
                return .regular(transaction)
            } else if keysignPayload.coin.chain == .terra {
                let transaction = try TerraHelper(coinType: .terraV2, denom: "uluna").getSignedTransaction(vaultHexPubKey: vault.pubKeyECDSA, vaultHexChainCode: vault.hexChainCode, keysignPayload: keysignPayload, signatures: signatures)
                return .regular(transaction)
            } else if keysignPayload.coin.chain == .terraClassic {
                let transaction = try TerraHelper(coinType: .terra, denom: "uluna").getSignedTransaction(vaultHexPubKey: vault.pubKeyECDSA, vaultHexChainCode: vault.hexChainCode, keysignPayload: keysignPayload, signatures: signatures)
                return .regular(transaction)
            } else if keysignPayload.coin.chain == .noble {
                let transaction = try NobleHelper().getSignedTransaction(vaultHexPubKey: vault.pubKeyECDSA, vaultHexChainCode: vault.hexChainCode, keysignPayload: keysignPayload, signatures: signatures)
                return .regular(transaction)
            }
            
            
        case .Ton:
            let transaction = try TonHelper.getSignedTransaction(vaultHexPubKey: vault.pubKeyEdDSA, keysignPayload: keysignPayload, signatures: signatures)
            return .regular(transaction)
        case .Ripple:
            let transaction = try RippleHelper.getSignedTransaction(vaultHexPubKey: vault.pubKeyECDSA, vaultHexChainCode: vault.hexChainCode, keysignPayload: keysignPayload, signatures: signatures, vault: vault)
            return .regular(transaction)
        }

        throw HelperError.runtimeError("Unexpected error")
    }

    func broadcastTransaction() async {
        guard let keysignPayload else { return }

        let transactionType: SignedTransactionType

        do {
            transactionType = try getSignedTransaction(keysignPayload: keysignPayload)
        } catch {
            return handleHelperError(err: error)
        }

        do {
            switch transactionType {
            case .regular(let tx):
                switch keysignPayload.coin.chain {
                case .thorChain:
                    let broadcastResult = await ThorchainService.shared.broadcastTransaction(jsonString: tx.rawTransaction)
                    switch broadcastResult {
                    case .success(let txHash):
                        self.txid = txHash
                        print("Transaction successful, hash: \(txHash)")
                    case .failure(let error):
                        throw error
                    }
                case .mayaChain:
                    let broadcastResult = await MayachainService.shared.broadcastTransaction(jsonString: tx.rawTransaction)
                    switch broadcastResult {
                    case .success(let txHash):
                        self.txid = txHash
                        print("Transaction successful, hash: \(txHash)")
                    case .failure(let error):
                        throw error
                    }
                case .ethereum, .avalanche,.arbitrum, .bscChain, .base, .optimism, .polygon, .blast, .cronosChain, .zksync:
                    let service = try EvmServiceFactory.getService(forChain: keysignPayload.coin.chain)
                    self.txid = try await service.broadcastTransaction(hex: tx.rawTransaction)
                case .bitcoin, .bitcoinCash, .litecoin, .dogecoin, .dash:
                    let chainName = keysignPayload.coin.chain.name.lowercased()
                    UTXOTransactionsService.broadcastTransaction(chain: chainName, signedTransaction: tx.rawTransaction) { result in
                        switch result {
                        case .success(let transactionHash):
                            self.txid = transactionHash
                        case .failure(let error):
                            self.handleBroadcastError(error: error, transactionType: transactionType)
                        }
                    }
                case .gaiaChain:
                    let broadcastResult = await GaiaService.shared.broadcastTransaction(jsonString: tx.rawTransaction)
                    switch broadcastResult {
                    case .success(let hash):
                        self.txid = hash
                    case .failure(let err):
                        throw err
                    }
                case .kujira:
                    let broadcastResult = await KujiraService.shared.broadcastTransaction(jsonString: tx.rawTransaction)
                    switch broadcastResult {
                    case .success(let hash):
                        self.txid = hash
                    case .failure(let err):
                        throw err
                    }
                case .osmosis:
                    let broadcastResult = await OsmosisService.shared.broadcastTransaction(jsonString: tx.rawTransaction)
                    switch broadcastResult {
                    case .success(let hash):
                        self.txid = hash
                    case .failure(let err):
                        throw err
                    }
                case .dydx:
                    let broadcastResult = await DydxService.shared.broadcastTransaction(jsonString: tx.rawTransaction)
                    switch broadcastResult {
                    case .success(let hash):
                        self.txid = hash
                    case .failure(let err):
                        throw err
                    }
                case .terra:
                    let broadcastResult = await TerraService.shared.broadcastTransaction(jsonString: tx.rawTransaction)
                    switch broadcastResult {
                    case .success(let hash):
                        self.txid = hash
                    case .failure(let err):
                        throw err
                    }
                case .terraClassic:
                    let broadcastResult = await TerraClassicService.shared.broadcastTransaction(jsonString: tx.rawTransaction)
                    switch broadcastResult {
                    case .success(let hash):
                        self.txid = hash
                    case .failure(let err):
                        throw err
                    }
                case .noble:
                    let broadcastResult = await NobleService.shared.broadcastTransaction(jsonString: tx.rawTransaction)
                    switch broadcastResult {
                    case .success(let hash):
                        self.txid = hash
                    case .failure(let err):
                        throw err
                    }
                case .solana:
                    self.txid = try await SolanaService.shared.sendSolanaTransaction(encodedTransaction: tx.rawTransaction) ?? .empty
                case .sui:
                    self.txid = try await SuiService.shared.executeTransactionBlock(unsignedTransaction: tx.rawTransaction, signature: tx.signature ?? .empty)
                case .polkadot:
                    self.txid = try await PolkadotService.shared.broadcastTransaction(hex: tx.rawTransaction)
                    
                case .ton:
                    let base64Hash = try await TonService.shared.broadcastTransaction(tx.rawTransaction)
                    self.txid = Data(base64Encoded: base64Hash)?.hexString ?? ""
                case .ripple:
                    self.txid = try await RippleService.shared.broadcastTransaction(tx.rawTransaction)
                    
                }

            case .regularWithApprove(let approve, let transaction):
                let service = try EvmServiceFactory.getService(forChain: keysignPayload.coin.chain)
                let approveTxHash = try await service.broadcastTransaction(hex: approve.rawTransaction)
                let regularTxHash = try await service.broadcastTransaction(hex: transaction.rawTransaction)
                self.approveTxid = approveTxHash
                self.txid = regularTxHash
            }
        } catch {
            handleBroadcastError(error: error, transactionType: transactionType)
        }

        if txid == "Transaction already broadcasted." {
            txid = transactionType.transactionHash
            approveTxid = transactionType.approveTransactionHash
        }
    }

    func handleBroadcastError(error: Error, transactionType: SignedTransactionType) {
        var errMessage: String = ""
        switch error {
        case HelperError.runtimeError(let errDetail):
            errMessage = "Failed to broadcast transaction,\(errDetail)"
        case RpcEvmServiceError.rpcError(let code, let message):
            print("code:\(code), message:\(message)")
            if message == "already known" || message == "replacement transaction underpriced"{
                print("the transaction already broadcast,code:\(code)")
                self.txid = transactionType.transactionHash
                return
            }
        default:
            errMessage = "Failed to broadcast transaction,error:\(error.localizedDescription)"
        }
        print(errMessage)
        DispatchQueue.main.async {
            self.keysignError = errMessage
            self.status = .KeysignFailed
        }
    }
    func handleHelperError(err: Error) {
        var errMessage: String
        switch err {
        case HelperError.runtimeError(let errDetail):
            errMessage = "Failed to get signed transaction,error:\(errDetail)"
            
        default:
            errMessage = "Failed to get signed transaction,error:\(err.localizedDescription)"
        }
        // since it failed to get transaction or failed to broadcast , go to failed page
        DispatchQueue.main.async {
            self.status = .KeysignFailed
            self.keysignError = errMessage
        }
    }
}

private extension KeysignViewModel {
    
    enum KeysignError: Error, LocalizedError {
        case noErc20Allowance
        case networkError
        
        var errorDescription: String? {
            switch self {
            case .noErc20Allowance:
                return "ERC20 approve transaction is unconfirmed. Please wait a bit and try again leter"
            case .networkError:
                return " Unable to connect. Please check your internet connection and try again."
            }
        }
    }
}<|MERGE_RESOLUTION|>--- conflicted
+++ resolved
@@ -65,13 +65,9 @@
                  messagesToSign: [String],
                  vault: Vault,
                  keysignPayload: KeysignPayload?,
-<<<<<<< HEAD
+                 customMessagePayload: CustomMessagePayload?,
                  encryptionKeyHex: String,
                  isInitiateDevice: Bool
-=======
-                 customMessagePayload: CustomMessagePayload?,
-                 encryptionKeyHex: String
->>>>>>> f384f2a8
     ) async {
         self.keysignCommittee = keysignCommittee
         self.mediatorURL = mediatorURL
@@ -168,14 +164,10 @@
         }
 
         await broadcastTransaction()
-<<<<<<< HEAD
-=======
 
         if let customMessagePayload {
             txid = customMessagePayload.message
         }
-
->>>>>>> f384f2a8
         status = .KeysignFinished
     }
     // Return value bool indicate whether keysign should be retried
