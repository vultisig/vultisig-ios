//
//  SendCryptoDetailsViewModel.swift
//  VultisigApp
//
//  Created by Amol Kumar on 2024-03-15.
//

import SwiftUI
import BigInt
import OSLog
import WalletCore
import Mediator

@MainActor
class SendCryptoViewModel: ObservableObject, TransferViewModel {
    @Published var isLoading = false
    @Published var isValidAddress = false
    @Published var isValidForm = true
    @Published var showAlert = false
    @Published var currentIndex = 1
    @Published var currentTitle = "send"
    @Published var priceRate = 0.0
    @Published var coinBalance: String = "0"
    @Published var errorMessage = ""
    @Published var hash: String? = nil
    @Published var thor = ThorchainService.shared
    @Published var sol: SolanaService = SolanaService.shared
    @Published var sui: SuiService = SuiService.shared
    @Published var cryptoPrice = CryptoPriceService.shared
    @Published var utxo = BlockchairService.shared
    let maya = MayachainService.shared
    let atom = GaiaService.shared
    let kujira = KujiraService.shared
    let blockchainService = BlockChainService.shared
    
    private let mediator = Mediator.shared
    
    let totalViews = 5
    let titles = ["send", "verify", "send", "keysign", "done"]
    
    let logger = Logger(subsystem: "send-input-details", category: "transaction")
    
    func loadGasInfoForSending(tx: SendTransaction) async{
        do {
            let chainSpecific = try await blockchainService.fetchSpecific(for: tx.coin, sendMaxAmount: false)
            tx.gas = chainSpecific.gas.description
        } catch {
            print("error fetching data: \(error.localizedDescription)")
        }
    }
    
    func setMaxValues(tx: SendTransaction, percentage: Double = 100)  {
        let coinName = tx.coin.chain.name.lowercased()
        let key: String = "\(tx.fromAddress)-\(coinName)"
        isLoading = true
        switch tx.coin.chain {
        case .bitcoin,.dogecoin,.litecoin,.bitcoinCash,.dash:
            tx.sendMaxAmount = percentage == 100 // Never set this to true if the percentage is not 100, otherwise it will wipe your wallet.
            tx.amount = utxo.blockchairData.get(key)?.address?.balanceInBTC ?? "0.0"
            Task{
                await convertToFiat(newValue: tx.amount, tx: tx, setMaxValue: true)
                isLoading = false
            }
        case .ethereum, .avalanche, .bscChain, .arbitrum, .base, .optimism, .polygon, .blast, .cronosChain, .zksync:
            Task {
                do {
                    if tx.coin.isNativeToken {
                        let evm = try await blockchainService.fetchSpecific(for: tx.coin, sendMaxAmount: true)
                        let totalFeeWei = evm.gas
                        
                        tx.gas = totalFeeWei.description
                        tx.amount = "\(tx.coin.getMaxValue(totalFeeWei)))" // the decimals must be truncaded otherwise the give us precisions errors
                        
<<<<<<< HEAD
                        setPercentageAmount(tx: tx, for: percentage)
                        
                    } else {
                        tx.amount = "\(tx.coin.getMaxValue(0))"
                        setPercentageAmount(tx: tx, for: percentage)
                    }
                } catch {
                    tx.amount = "\(tx.coin.getMaxValue(0))"
                    setPercentageAmount(tx: tx, for: percentage)
=======
                        let totalFeeWei: BigInt = gasLimitBigInt * gasPriceWei
                        
                        tx.amount = "\(tx.coin.getMaxValue(totalFeeWei))"
                    } else {
                        tx.amount = tx.coin.balanceString
                    }
                } catch {
                    tx.amount = tx.coin.balanceString
>>>>>>> ec9c31f6
                    print("Failed to get EVM balance, error: \(error.localizedDescription)")
                }
                
                await convertToFiat(newValue: tx.amount, tx: tx)
                isLoading = false
            }
            
        case .solana:
            Task{
                do{
                    let (rawBalance,priceRate) = try await sol.getSolanaBalance(coin: tx.coin)
                    tx.coin.rawBalance = rawBalance
                    tx.coin.priceRate = priceRate
                    tx.amount = "\(tx.coin.getMaxValue(SolanaHelper.defaultFeeInLamports))"
                    await convertToFiat(newValue: tx.amount, tx: tx)
                } catch {
                    print("fail to load solana balances,error:\(error.localizedDescription)")
                }
                
                isLoading = false
            }
        case .sui:
            Task{
                do{
                    let (rawBalance,priceRate) = try await sui.getBalance(coin: tx.coin)
                    tx.coin.rawBalance = rawBalance
                    tx.coin.priceRate = priceRate
                    
                    tx.amount = "\(tx.coin.getMaxValue(tx.coin.feeDefault.toBigInt()))"
                    await convertToFiat(newValue: tx.amount, tx: tx)
                } catch {
                    print("fail to load solana balances,error:\(error.localizedDescription)")
                }
                
                isLoading = false
            }
        case .kujira, .gaiaChain, .mayaChain, .thorChain, .polkadot, .dydx:
            Task {
                await BalanceService.shared.updateBalance(for: tx.coin)
                tx.amount = "\(tx.coin.getMaxValue(BigInt(tx.gasDecimal.description,radix:10) ?? 0 ))"
                await convertToFiat(newValue: tx.amount, tx: tx)
                isLoading = false
            }
        }
    }
    
<<<<<<< HEAD
    private func setPercentageAmount(tx: SendTransaction, for percentage: Double) {
        let max = tx.amount
        let multiplier = (Decimal(percentage) / 100)
        let amountDecimal = (Decimal(string: max) ?? 0) * multiplier
        tx.amount = "\(amountDecimal.formatToDecimal(digits: tx.coin.decimals))"
    }
    
    private func getPriceRate(tx: SendTransaction) async -> Decimal {
=======
    private func getPriceRate(tx: SendTransaction) async -> Double {
>>>>>>> ec9c31f6
        do {
            var priceRateFiat = Decimal.zero
            
            if tx.coin.isNativeToken {
                let price = await CryptoPriceService.shared.getPrice(priceProviderId: tx.coin.priceProviderId)
                priceRateFiat = Decimal(price)
            } else {
                if tx.coin.chainType == .EVM {
                    let tokenPrice = await CryptoPriceService.shared.getTokenPrice(coin: tx.coin)
                    if tokenPrice != .zero {
                        return Decimal(tokenPrice)
                    }
                    
                    if SettingsCurrency.current == .USD {
                        let poolInfo = try await CryptoPriceService.shared.fetchCoingeckoPoolPrice(chain: tx.coin.chain, contractAddress: tx.coin.contractAddress)
                        if let priceUsd = poolInfo.price_usd {
                            return Decimal(priceUsd)
                        }
                    }
                }
            }
            
            return priceRateFiat
        } catch {
            return Decimal.zero
        }
    }
    
    func convertFiatToCoin(newValue: String, tx: SendTransaction) async {
        let priceRateFiat = await getPriceRate(tx: tx)
        if let newValueDecimal = Decimal(string: newValue) {
            let newValueCoin = newValueDecimal / priceRateFiat
            let truncatedValueCoin = newValueCoin.truncated(toPlaces: tx.coin.decimals)
            tx.amount = NSDecimalNumber(decimal: truncatedValueCoin).stringValue
            tx.sendMaxAmount = false
        } else {
            tx.amount = ""
        }
    }
    
    func convertToFiat(newValue: String, tx: SendTransaction, setMaxValue: Bool = false) async {
        let priceRateFiat = await getPriceRate(tx: tx)
        if let newValueDecimal = Decimal(string: newValue) {
            let newValueFiat = newValueDecimal * priceRateFiat
            let truncatedValueFiat = newValueFiat.truncated(toPlaces: 2) // Assuming 2 decimal places for fiat
            tx.amountInFiat = NSDecimalNumber(decimal: truncatedValueFiat).stringValue
            tx.sendMaxAmount = setMaxValue
        } else {
            tx.amountInFiat = ""
        }
    }
    
    func validateAddress(tx: SendTransaction, address: String) {
        if tx.coin.chain == .mayaChain {
            isValidAddress = AnyAddress.isValidBech32(string: address, coin: .thorchain, hrp: "maya")
            return
        }
        isValidAddress = tx.coin.coinType.validate(address: address)
    }
    
    func validateForm(tx: SendTransaction) async -> Bool {
        // Reset validation state at the beginning
        errorMessage = ""
        isValidForm = true
        
        // Validate the "To" address
        if !isValidAddress {
            errorMessage = "validAddressError"
            showAlert = true
            logger.log("Invalid address.")
            isValidForm = false
        }
        
        let amount = tx.amountDecimal
        let gasFee = tx.gasDecimal
        
        if amount <= 0 {
            errorMessage = "positiveAmountError"
            showAlert = true
            logger.log("Invalid or non-positive amount.")
            isValidForm = false
            return isValidForm
        }
        
        if gasFee <= 0 {
            errorMessage = "nonNegativeFeeError"
            showAlert = true
            logger.log("Invalid or negative fee.")
            isValidForm = false
            return isValidForm
        }
        
        if tx.isAmountExceeded {
            
            errorMessage = "walletBalanceExceededError"
            showAlert = true
            logger.log("Total transaction cost exceeds wallet balance.")
            isValidForm = false
            
        }
        
        if !tx.coin.isNativeToken {
            do {
                let evmToken = try await blockchainService.fetchSpecific(for: tx.coin, sendMaxAmount: tx.sendMaxAmount)
                let (hasEnoughFees, feeErrorMsg) = await tx.hasEnoughNativeTokensToPayTheFees(specific: evmToken)
                if !hasEnoughFees {
                    errorMessage = feeErrorMsg
                    showAlert = true
                    logger.log("\(feeErrorMsg)")
                    isValidForm = false
                }
            } catch {
                let fetchErrorMsg = "Failed to fetch specific token data: \(tx.coin.ticker)"
                logger.log("\(fetchErrorMsg)")
                errorMessage = fetchErrorMsg
                showAlert = true
                isValidForm = false
            }
        }
        
        return isValidForm
    }
    
    func setHash(_ hash: String) {
        self.hash = hash
    }
    
    func moveToNextView() {
        currentIndex += 1
        currentTitle = titles[currentIndex-1]
    }
    
    func getProgress() -> Double {
        Double(currentIndex)/Double(totalViews)
    }
    
    func stopMediator() {
        self.mediator.stop()
        logger.info("mediator server stopped.")
    }
    
    private func getTransactionPlan(tx: SendTransaction, key:String) -> TW_Bitcoin_Proto_TransactionPlan? {
        guard let utxoInfo = utxo.blockchairData.get(key)?.selectUTXOsForPayment(amountNeeded: Int64(tx.amountInRaw)).map({
            UtxoInfo(
                hash: $0.transactionHash ?? "",
                amount: Int64($0.value ?? 0),
                index: UInt32($0.index ?? -1)
            )
        }), !utxoInfo.isEmpty else {
            return nil
        }
        
        let totalSelectedAmount = utxoInfo.reduce(0) { $0 + $1.amount }
        
        guard let vault = ApplicationState.shared.currentVault else {
            return nil
        }
        
        let keysignPayload = KeysignPayload(
            coin: tx.coin,
            toAddress: tx.toAddress,
            toAmount: BigInt(totalSelectedAmount),
            chainSpecific: BlockChainSpecific.UTXO(byteFee: tx.gas.toBigInt(), sendMaxAmount: tx.sendMaxAmount),
            utxos: utxoInfo,
            memo: tx.memo,
            swapPayload: nil,
            vaultPubKeyECDSA: vault.pubKeyECDSA,
            vaultLocalPartyID: vault.localPartyID
        )
        
        if let helper = UTXOChainsHelper.getHelper(vault: vault, coin: tx.coin) {
            let transactionPlanResult = helper.getBitcoinTransactionPlan(keysignPayload: keysignPayload)
            switch transactionPlanResult {
            case .success(let plan):
                return plan
            case .failure(let error):
                print("Error generating transaction plan: \(error.localizedDescription)")
                return nil
            }
        }
        
        return nil
    }
    
    func handleBackTap() {
        currentIndex-=1
    }
}<|MERGE_RESOLUTION|>--- conflicted
+++ resolved
@@ -55,7 +55,7 @@
         isLoading = true
         switch tx.coin.chain {
         case .bitcoin,.dogecoin,.litecoin,.bitcoinCash,.dash:
-            tx.sendMaxAmount = percentage == 100 // Never set this to true if the percentage is not 100, otherwise it will wipe your wallet.
+            tx.sendMaxAmount = true
             tx.amount = utxo.blockchairData.get(key)?.address?.balanceInBTC ?? "0.0"
             Task{
                 await convertToFiat(newValue: tx.amount, tx: tx, setMaxValue: true)
@@ -71,26 +71,13 @@
                         tx.gas = totalFeeWei.description
                         tx.amount = "\(tx.coin.getMaxValue(totalFeeWei)))" // the decimals must be truncaded otherwise the give us precisions errors
                         
-<<<<<<< HEAD
-                        setPercentageAmount(tx: tx, for: percentage)
-                        
                     } else {
                         tx.amount = "\(tx.coin.getMaxValue(0))"
-                        setPercentageAmount(tx: tx, for: percentage)
+                        
                     }
                 } catch {
                     tx.amount = "\(tx.coin.getMaxValue(0))"
-                    setPercentageAmount(tx: tx, for: percentage)
-=======
-                        let totalFeeWei: BigInt = gasLimitBigInt * gasPriceWei
-                        
-                        tx.amount = "\(tx.coin.getMaxValue(totalFeeWei))"
-                    } else {
-                        tx.amount = tx.coin.balanceString
-                    }
-                } catch {
-                    tx.amount = tx.coin.balanceString
->>>>>>> ec9c31f6
+                    
                     print("Failed to get EVM balance, error: \(error.localizedDescription)")
                 }
                 
@@ -105,6 +92,7 @@
                     tx.coin.rawBalance = rawBalance
                     tx.coin.priceRate = priceRate
                     tx.amount = "\(tx.coin.getMaxValue(SolanaHelper.defaultFeeInLamports))"
+                    
                     await convertToFiat(newValue: tx.amount, tx: tx)
                 } catch {
                     print("fail to load solana balances,error:\(error.localizedDescription)")
@@ -120,6 +108,7 @@
                     tx.coin.priceRate = priceRate
                     
                     tx.amount = "\(tx.coin.getMaxValue(tx.coin.feeDefault.toBigInt()))"
+                    
                     await convertToFiat(newValue: tx.amount, tx: tx)
                 } catch {
                     print("fail to load solana balances,error:\(error.localizedDescription)")
@@ -131,13 +120,13 @@
             Task {
                 await BalanceService.shared.updateBalance(for: tx.coin)
                 tx.amount = "\(tx.coin.getMaxValue(BigInt(tx.gasDecimal.description,radix:10) ?? 0 ))"
+                
                 await convertToFiat(newValue: tx.amount, tx: tx)
                 isLoading = false
             }
         }
     }
     
-<<<<<<< HEAD
     private func setPercentageAmount(tx: SendTransaction, for percentage: Double) {
         let max = tx.amount
         let multiplier = (Decimal(percentage) / 100)
@@ -146,9 +135,6 @@
     }
     
     private func getPriceRate(tx: SendTransaction) async -> Decimal {
-=======
-    private func getPriceRate(tx: SendTransaction) async -> Double {
->>>>>>> ec9c31f6
         do {
             var priceRateFiat = Decimal.zero
             
