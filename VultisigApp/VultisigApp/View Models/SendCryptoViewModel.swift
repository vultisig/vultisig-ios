--- conflicted
+++ resolved
@@ -72,11 +72,7 @@
         let key: String = "\(tx.fromAddress)-\(coinName)"
         isLoading = true
         switch tx.coin.chain {
-<<<<<<< HEAD
-        case .bitcoin,.dogecoin,.litecoin,.bitcoinCash,.dash,.cardano:
-=======
-        case .bitcoin,.dogecoin,.litecoin,.bitcoinCash,.dash, .zcash:
->>>>>>> 4a1e6e62
+        case .bitcoin,.dogecoin,.litecoin,.bitcoinCash,.dash, .zcash, .cardano:
             tx.sendMaxAmount = percentage == 100 // Never set this to true if the percentage is not 100, otherwise it will wipe your wallet.
             tx.amount = utxo.blockchairData.get(key)?.address?.balanceInBTC ?? "0.0"
             setPercentageAmount(tx: tx, for: percentage)
