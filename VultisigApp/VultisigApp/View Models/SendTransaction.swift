import Foundation
import CodeScanner
import OSLog
import SwiftUI
import UniformTypeIdentifiers
import WalletCore
import BigInt

class SendTransaction: ObservableObject, Hashable {
    @Published var toAddress: String = .empty
    @Published var amount: String = .empty
    @Published var amountInFiat: String = .empty
    @Published var memo: String = .empty
    @Published var gas: String = .empty
    @Published var sendMaxAmount: Bool = false
    @Published var memoFunctionDictionary: ThreadSafeDictionary<String, String> = ThreadSafeDictionary()
    
    @Published var coin: Coin = Coin(
        chain: Chain.bitcoin,
        ticker: "BTC",
        logo: "",
        address: "",
        priceRate: 0.0,
        decimals: 8,
        hexPublicKey: "",
        priceProviderId: "",
        contractAddress: "",
        rawBalance: "0",
        isNativeToken: true
    )
    
    var fromAddress: String {
        coin.address
    }
    
    var isAmountExceeded: Bool {
        
        let totalBalance = BigInt(coin.rawBalance) ?? BigInt.zero
        
        var gasInt = BigInt.zero
        if coin.isNativeToken {
            gasInt = BigInt(gas) ?? BigInt.zero
            if coin.chainType == .EVM {
                if let gasLimitBigInt = BigInt(coin.feeDefault) {
                    gasInt = gasInt * gasLimitBigInt
                }
            }
        }
        
        let totalTransactionCost = amountInRaw + gasInt
        
        return totalTransactionCost > totalBalance
        
    }
    
    var canBeReaped: Bool {
        if coin.ticker != Chain.polkadot.ticker {
            return false
        }
        
        let totalBalance = BigInt(coin.rawBalance) ?? BigInt.zero
        let gasInt = BigInt(gas) ?? BigInt.zero
        let totalTransactionCost = amountInRaw + gasInt
        let remainingBalance = totalBalance - totalTransactionCost
        
        return remainingBalance < PolkadotHelper.defaultExistentialDeposit
    }
    
    func hasEnoughNativeTokensToPayTheFees() async -> Bool {
        guard !coin.isNativeToken else { return true }
        
        var gasPriceBigInt = BigInt(gas) ?? BigInt.zero
        if let gasLimitBigInt = BigInt(coin.feeDefault) {
            if coin.chainType == .EVM {
                gasPriceBigInt *= gasLimitBigInt
            }
            if let vault = ApplicationState.shared.currentVault {
                if let nativeToken = vault.coins.first(where: { $0.isNativeToken && $0.chain.name == coin.chain.name }) {
                    await BalanceService.shared.updateBalance(for: nativeToken)
                    
                    let nativeTokenBalance = BigInt(nativeToken.rawBalance) ?? BigInt.zero
                    
                    if gasPriceBigInt > nativeTokenBalance {
                        print("Insufficient \(nativeToken.ticker) balance for fees: needed \(gasPriceBigInt), available \(nativeTokenBalance)")
                        return false
                    }
                    return true
                } else {
                    print("No native token found for chain \(coin.chain.name)")
                    return false
                }
            }
            print("Failed to access current vault")
        } else {
            print("Failed to convert \(coin.feeDefault) to BigInt")
        }
        return false
    }
    
    
    func getNativeTokenBalance() async -> String {
        guard !coin.isNativeToken else { return .zero }
        
        if let vault = ApplicationState.shared.currentVault {
            if let nativeToken = vault.coins.first(where: { $0.isNativeToken && $0.chain.name == coin.chain.name }) {
                await BalanceService.shared.updateBalance(for: nativeToken)
                let nativeTokenRawBalance = Decimal(string: nativeToken.rawBalance) ?? .zero
                
<<<<<<< HEAD
                guard let nativeDecimals = Int(nativeToken.decimals) else {
                    return .zero
                }
=======
                let nativeDecimals = nativeToken.decimals
>>>>>>> 22b0ad1f
                
                let nativeTokenBalance = nativeTokenRawBalance / pow(10, nativeDecimals)
                
                let nativeTokenBalanceDecimal = nativeTokenBalance.description.formatToDecimal(digits: 8)
                
                return "\(nativeTokenBalanceDecimal) \(nativeToken.ticker)"
            } else {
                print("No native token found for chain \(coin.chain.name)")
                return .zero
            }
        }
        print("Failed to access current vault")
        return .zero
    }
    
    var amountInRaw: BigInt {
        let decimals = Double(coin.decimals)
        return BigInt(amountDecimal * pow(10, decimals))
        
    }
    
    var amountDecimal: Double {
        let amountString = amount.replacingOccurrences(of: ",", with: ".")
        return Double(amountString) ?? 0
    }
    
    var amountInCoinDecimal: BigInt {
        let amountDouble = amountDecimal
        let decimals = coin.decimals
        return BigInt(amountDouble * pow(10,Double(decimals)))
    }
    
    var gasDecimal: Decimal {
        let gasString = gas.replacingOccurrences(of: ",", with: ".")
        return Decimal(string:gasString) ?? 0
    }
    
    var gasInReadable: String {
        var decimals = coin.decimals
        if coin.chain.chainType == .EVM {
            // convert to Gwei , show as Gwei for EVM chain only
            guard let weiPerGWeiDecimal = Decimal(string: EVMHelper.weiPerGWei.description) else {
                return .empty
            }
            return "\(gasDecimal / weiPerGWeiDecimal) \(coin.chain.feeUnit)"
        }
        
        // If not a native token we need to get the decimals from the native token
        if !coin.isNativeToken {
            if let vault = ApplicationState.shared.currentVault {
                if let nativeToken = vault.coins.first(where: { $0.isNativeToken && $0.chain.name == coin.chain.name }) {
                    decimals = Int(nativeToken.decimals) ?? .zero
                }
            }
        }
        
        return "\((gasDecimal / pow(10,decimals)).formatToDecimal(digits: decimals).description) \(coin.chain.feeUnit)"
    }
    
    init() {
        self.toAddress = .empty
        self.amount = .empty
        self.amountInFiat = .empty
        self.memo = .empty
        self.gas = .empty
        self.sendMaxAmount = false
    }
    
    init(coin: Coin) {
        self.reset(coin: coin)
    }
    
    init(toAddress: String, amount: String, memo: String, gas: String) {
        self.toAddress = toAddress
        self.amount = amount
        self.memo = memo
        self.gas = gas
        self.sendMaxAmount = false
    }
    
    init(toAddress: String, amount: String, memo: String, gas: String, coin: Coin) {
        self.toAddress = toAddress
        self.amount = amount
        self.memo = memo
        self.gas = gas
        self.coin = coin
        self.sendMaxAmount = false
    }
    
    static func == (lhs: SendTransaction, rhs: SendTransaction) -> Bool {
        lhs.fromAddress == rhs.fromAddress &&
        lhs.toAddress == rhs.toAddress &&
        lhs.amount == rhs.amount &&
        lhs.memo == rhs.memo &&
        lhs.gas == rhs.gas &&
        lhs.sendMaxAmount == rhs.sendMaxAmount
    }
    
    func hash(into hasher: inout Hasher) {
        hasher.combine(fromAddress)
        hasher.combine(toAddress)
        hasher.combine(amount)
        hasher.combine(memo)
        hasher.combine(gas)
        hasher.combine(sendMaxAmount)
    }
    
    func reset(coin: Coin) {
        self.toAddress = .empty
        self.amount = .empty
        self.amountInFiat = .empty
        self.memo = .empty
        self.gas = .empty
        self.coin = coin
        self.sendMaxAmount = false
    }
    
    func parseCryptoURI(_ uri: String) {
        guard let url = URLComponents(string: uri) else {
            print("Invalid URI")
            return
        }
        
        // Use the path for the address if the host is nil, which can be the case for some URIs.
        toAddress = url.host ?? url.path
        
        url.queryItems?.forEach { item in
            switch item.name {
            case "amount":
                amount = item.value ?? ""
            case "label", "message":
                // For simplicity, appending label and message to memo, separated by spaces
                if let value = item.value, !value.isEmpty {
                    memo += (memo.isEmpty ? "" : " ") + value
                }
            default:
                print("Unknown query item: \(item.name)")
            }
        }
    }
}<|MERGE_RESOLUTION|>--- conflicted
+++ resolved
@@ -106,13 +106,7 @@
                 await BalanceService.shared.updateBalance(for: nativeToken)
                 let nativeTokenRawBalance = Decimal(string: nativeToken.rawBalance) ?? .zero
                 
-<<<<<<< HEAD
-                guard let nativeDecimals = Int(nativeToken.decimals) else {
-                    return .zero
-                }
-=======
                 let nativeDecimals = nativeToken.decimals
->>>>>>> 22b0ad1f
                 
                 let nativeTokenBalance = nativeTokenRawBalance / pow(10, nativeDecimals)
                 
