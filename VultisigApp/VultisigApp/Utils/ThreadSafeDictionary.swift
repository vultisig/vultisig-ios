--- conflicted
+++ resolved
@@ -1,14 +1,8 @@
 import Foundation
 
 class ThreadSafeDictionary<Key: Hashable, Value> {
-<<<<<<< HEAD
-    private var dictionary: [Key: Value] = [:]
-    private var orderedKeys: [Key] = []
-    private let lock = NSLock()
-=======
     private var dictionary: [Key: Value] = Dictionary(minimumCapacity: 1000)
     private let queue = DispatchQueue(label: "ThreadSafeDictionaryQueue", attributes: .concurrent)
->>>>>>> 7b8860d6
     
     func get(_ key: Key) -> Value? {
         return queue.sync {
@@ -17,29 +11,20 @@
     }
     
     func set(_ key: Key, _ value: Value) {
-<<<<<<< HEAD
-        lock.lock()
-        defer { lock.unlock() }
-        if dictionary[key] == nil {
-            orderedKeys.append(key)
-        }
-        dictionary[key] = value
-=======
         queue.async(flags: .barrier) {
             self.dictionary[key] = value
         }
->>>>>>> 7b8860d6
     }
     
     func allItems() -> [Key: Value] {
-        lock.lock()
-        defer { lock.unlock() }
-        return dictionary
+        return queue.sync {
+            return dictionary
+        }
     }
     
     func allKeysInOrder() -> [Key] {
-        lock.lock()
-        defer { lock.unlock() }
-        return orderedKeys
+        return queue.sync {
+            return Array(dictionary.keys)
+        }
     }
 }