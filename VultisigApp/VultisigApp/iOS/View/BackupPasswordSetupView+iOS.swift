--- conflicted
+++ resolved
@@ -39,18 +39,6 @@
     
     @ViewBuilder
     var saveButton: some View {
-<<<<<<< HEAD
-        PrimaryButton(title: "save") {
-            handleProxyTap()
-        }
-        .sheet(isPresented: $showSaveShareSheet) {
-            if let fileURL = backupViewModel.encryptedFileURLWithPassowrd {
-                ShareSheetViewController(activityItems: [fileURL]) { didSave in
-                    if didSave {
-                        fileSaved()
-                        dismissView()
-                    }
-=======
         if let fileURL = backupViewModel.encryptedFileURLWithPassowrd {
             Button(action: {
                 handleProxyTap()
@@ -61,7 +49,6 @@
                 if didSave {
                     fileSaved()
                     dismissView()
->>>>>>> e2796d5f
                 }
             }
         }
@@ -69,18 +56,6 @@
     
     @ViewBuilder
     var skipButton: some View {
-<<<<<<< HEAD
-        PrimaryButton(title: "skipPassword", type: .secondary) {
-            showSkipShareSheet = true
-        }
-        .sheet(isPresented: $showSkipShareSheet) {
-            if let fileURL = backupViewModel.encryptedFileURLWithoutPassowrd {
-                ShareSheetViewController(activityItems: [fileURL]) { didSave in
-                    if didSave {
-                        fileSaved()
-                        dismissView()
-                    }
-=======
         if let fileURL = backupViewModel.encryptedFileURLWithoutPassword {
             Button(action: {
                 showSkipShareSheet = true
@@ -91,7 +66,6 @@
                 if didSave {
                     fileSaved()
                     dismissView()
->>>>>>> e2796d5f
                 }
             }
         }
