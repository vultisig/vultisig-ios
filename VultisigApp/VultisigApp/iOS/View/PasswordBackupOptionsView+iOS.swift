--- conflicted
+++ resolved
@@ -20,19 +20,6 @@
     
     @ViewBuilder
     var withoutPasswordButton: some View {
-<<<<<<< HEAD
-        PrimaryButton(title: "backupWithoutPassword") {
-            showSkipShareSheet = true
-        }
-        .sheet(isPresented: $showSkipShareSheet) {
-            if let fileURL = backupViewModel.encryptedFileURLWithoutPassowrd {
-                ShareSheetViewController(activityItems: [fileURL]) { didSave in
-                    showSkipShareSheet = false
-                    if didSave {
-                        fileSaved()
-                        dismissView()
-                    }
-=======
         if let fileURL = backupViewModel.encryptedFileURLWithoutPassword {
             Button {
                 showSkipShareSheet = true
@@ -43,7 +30,6 @@
                 if didSave {
                     fileSaved()
                     dismissView()
->>>>>>> e2796d5f
                 }
             }
         }
