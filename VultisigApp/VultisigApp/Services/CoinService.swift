--- conflicted
+++ resolved
@@ -96,13 +96,7 @@
             case .Sui:
                 tokens = try await SuiService.shared.getAllTokensWithMetadata(coin: nativeToken)
             case .THORChain:
-<<<<<<< HEAD
-                tokens = try await ThorchainService.shared.fetchTokens(coin: nativeToken)
-            case .Cosmos:
-                tokens = []
-=======
                 tokens = try await ThorchainService.shared.fetchTokens(nativeToken.address)
->>>>>>> 1d81340e
             default:
                 tokens = []
             }
