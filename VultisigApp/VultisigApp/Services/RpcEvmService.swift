import Foundation
import BigInt

enum RpcEvmServiceError: Error {
    case rpcError(code: Int, message: String)
    
    var localizedDescription: String {
        switch self {
        case let .rpcError(code, message):
            return "RPC Error \(code): \(message)"
        }
    }
}

class RpcEvmService: RpcService {
    
    func getBalance(coin: Coin) async throws ->(rawBalance: String,priceRate: Double){
        // Start fetching all information concurrently
        let cryptoPrice = await CryptoPriceService.shared.getPrice(priceProviderId: coin.priceProviderId)
        var rawBalance = ""
        do{
            if coin.isNativeToken {
                rawBalance = String(try await fetchBalance(address: coin.address))
            } else {
                rawBalance = String(try await fetchERC20TokenBalance(contractAddress: coin.contractAddress, walletAddress: coin.address))
            }
        } catch {
            print("getBalance:: \(error.localizedDescription)")
            throw error
        }
        return (rawBalance,cryptoPrice)
    }
    
    func getGasInfo(fromAddress: String) async throws -> (gasPrice: BigInt, priorityFee: BigInt, nonce: Int64) {
        async let gasPrice = fetchGasPrice()
        async let nonce = fetchNonce(address: fromAddress)
        async let priorityFee = fetchMaxPriorityFeePerGas()
        
        let gasPriceValue = try await gasPrice
        let priorityFeeValue = try await priorityFee
<<<<<<< HEAD
        
=======

>>>>>>> 9fbbef62
        return (gasPriceValue, priorityFeeValue, Int64(try await nonce))
    }
    
    func getGasInfoZk(fromAddress: String, toAddress: String, memo: String = "0xffffffff") async throws -> (gasLimit: BigInt, gasPerPubdataLimit: BigInt, maxFeePerGas: BigInt, maxPriorityFeePerGas: BigInt, nonce: Int64) {
        let memoDataHex = memo.data(using: .utf8)?.map { byte in String(format: "%02x", byte) }.joined() ?? ""
        let data = "0x" + memoDataHex
        
        async let nonce = fetchNonce(address: fromAddress)
        async let feeEstimate = zksEstimateFee(fromAddress: fromAddress, toAddress: toAddress, data: data)
        
        let feeEstimateValue = try await feeEstimate
        
        return (feeEstimateValue.gasLimit, feeEstimateValue.gasPerPubdataLimit, feeEstimateValue.maxFeePerGas, feeEstimateValue.maxPriorityFeePerGas, Int64(try await nonce))
    }
    
    func broadcastTransaction(hex: String) async throws -> String {
        let hexWithPrefix = hex.hasPrefix("0x") ? hex : "0x\(hex)"
        return try await strRpcCall(method: "eth_sendRawTransaction", params: [hexWithPrefix])
    }
    
    
    func estimateGasForEthTransaction(senderAddress: String, recipientAddress: String, value: BigInt, memo: String?) async throws -> BigInt {
        // Convert the memo to hex (if present). Assume memo is a String.
        let memoDataHex = memo?.data(using: .utf8)?.map { byte in String(format: "%02x", byte) }.joined() ?? ""
        
        let transactionObject: [String: Any] = [
            "from": senderAddress,
            "to": recipientAddress,
            "value": "0x" + String(value, radix: 16), // Convert value to hex string
            "data": "0x" + memoDataHex // Include the memo in the data field, if present
        ]
        
        return try await intRpcCall(method: "eth_estimateGas", params: [transactionObject])
    }
    
    func estimateGasForERC20Transfer(senderAddress: String, contractAddress: String, recipientAddress: String, value: BigInt) async throws -> BigInt {
        let data = constructERC20TransferData(recipientAddress: recipientAddress, value: value)
        
        let nonce = try await fetchNonce(address: senderAddress)
        let gasPrice = try await fetchGasPrice()
        
        let transactionObject: [String: Any] = [
            "from": senderAddress,
            "to": contractAddress,
            "value": "0x0",
            "data": data,
            "nonce": "0x\(String(nonce, radix: 16))",
            "gasPrice": "0x\(String(gasPrice, radix: 16))"
        ]
        
        return try await intRpcCall(method: "eth_estimateGas", params: [transactionObject])
    }
    
    func fetchERC20TokenBalance(contractAddress: String, walletAddress: String) async throws -> BigInt {
        // Function signature hash of `balanceOf(address)` is `0x70a08231`
        // The wallet address is stripped of '0x', left-padded with zeros to 64 characters
        let paddedWalletAddress = String(walletAddress.dropFirst(2)).paddingLeft(toLength: 64, withPad: "0")
        let data = "0x70a08231" + paddedWalletAddress
        
        let params: [Any] = [
            ["to": contractAddress, "data": data],
            "latest"
        ]
        
        return try await intRpcCall(method: "eth_call", params: params)
    }
    
    func fetchAllowance(contractAddress: String, owner: String, spender: String) async throws -> BigInt {
        let paddedOwner = String(owner.dropFirst(2)).paddingLeft(toLength: 64, withPad: "0")
        let paddedSpender = String(spender.dropFirst(2)).paddingLeft(toLength: 64, withPad: "0")
        
        let data = "0xdd62ed3e" + paddedOwner + paddedSpender
        let params: [Any] = [["to": contractAddress, "data": data], "latest"]
        
        return try await intRpcCall(method: "eth_call", params: params)
    }
    
    private func fetchBalance(address: String) async throws -> BigInt {
        return try await intRpcCall(method: "eth_getBalance", params: [address, "latest"])
    }
    
    func fetchMaxPriorityFeePerGas() async throws -> BigInt {
        return try await intRpcCall(method: "eth_maxPriorityFeePerGas", params: []) //WEI
    }
    
    private func fetchNonce(address: String) async throws -> BigInt {
        return try await intRpcCall(method: "eth_getTransactionCount", params: [address, "latest"])
    }
    
    private func fetchGasPrice() async throws -> BigInt {
        return try await intRpcCall(method: "eth_gasPrice", params: [])
    }
    
    private func constructERC20TransferData(recipientAddress: String, value: BigInt) -> String {
        let methodId = "a9059cbb"
        
        // Ensure the recipient address is correctly stripped of the '0x' prefix and then padded
        let strippedRecipientAddress = recipientAddress.stripHexPrefix()
        let paddedAddress = strippedRecipientAddress.paddingLeft(toLength: 64, withPad: "0")
        
        // Convert the BigInt value to a hexadecimal string without leading '0x', then pad
        let valueHex = String(value, radix: 16)
        let paddedValue = valueHex.paddingLeft(toLength: 64, withPad: "0")
        
        // Construct the data string with '0x' prefix
        let data = "0x" + methodId + paddedAddress + paddedValue
        
        return data
    }
    
    private func zksEstimateFee(fromAddress: String, toAddress: String, data: String) async throws -> (gasLimit: BigInt, gasPerPubdataLimit: BigInt, maxFeePerGas: BigInt, maxPriorityFeePerGas: BigInt) {
        return try await sendRPCRequest(method: "zks_estimateFee", params: [["from": fromAddress, "to": toAddress, "data": data]]) { result in
            guard let response = result as? [String: Any],
                  let gasLimitHex = response["gas_limit"] as? String,
                  let gasPerPubdataLimitHex = response["gas_per_pubdata_limit"] as? String,
                  let maxFeePerGasHex = response["max_fee_per_gas"] as? String,
                  let maxPriorityFeePerGasHex = response["max_priority_fee_per_gas"] as? String
            else {
                throw RpcEvmServiceError.rpcError(code: -1, message: "Invalid response from zks_estimateFee")
            }
            
            let gasLimit = BigInt(gasLimitHex.stripHexPrefix(), radix: 16) ?? BigInt(0)
            let gasPerPubdataLimit = BigInt(gasPerPubdataLimitHex.stripHexPrefix(), radix: 16) ?? BigInt(0)
            let maxFeePerGas = BigInt(maxFeePerGasHex.stripHexPrefix(), radix: 16) ?? BigInt(0)
            let maxPriorityFeePerGas = BigInt(maxPriorityFeePerGasHex.stripHexPrefix(), radix: 16) ?? BigInt(0)
            
            return (gasLimit, gasPerPubdataLimit, maxFeePerGas, maxPriorityFeePerGas)
        }
    }
    
    private var cacheTokens = ThreadSafeDictionary<String, (data: [Token], timestamp: Date)>()
    func getTokens(urlString: String) async -> [Token] {
        let cacheKey = urlString
        let cacheDuration: TimeInterval = 60 * 10 // Cache duration of 10 minutes
        
        if let cachedTokens = await Utils.getCachedData(cacheKey: cacheKey, cache: cacheTokens, timeInSeconds: cacheDuration) {
            print("Returning tokens from cache")
            return cachedTokens
        }
        
        do {
            let data = try await Utils.asyncGetRequest(urlString: urlString, headers: [:])
            if var tokens = Utils.extractResultFromJson(fromData: data, path: "tokens", type: [Token].self) {
                tokens = tokens.map { token in
                    var mutableToken = token
                    mutableToken.tokenInfo.setImage(image: "\(extractTokenDomainURL(from: urlString))\(mutableToken.tokenInfo.image)" )
                    return mutableToken
                }
                cacheTokens.set(cacheKey, (data: tokens, timestamp: Date()))
                return tokens
            } else {
                return []
            }
        } catch {
            print("Error fetching tokens: \(error)")
            return []
        }
        
    }
    
    private func extractTokenDomainURL(from urlString: String) -> String {
        guard let url = URL(string: urlString), let host = url.host else { return .empty }
        let components = host.components(separatedBy: ".")
        guard components.count >= 2 else { return .empty }
        
        // Extract the last two components (domain and top-level domain)
        let domain = components.suffix(2).joined(separator: ".")
        
        // Construct the new URL string without the trailing slash
        return "https://\(domain)"
    }
}<|MERGE_RESOLUTION|>--- conflicted
+++ resolved
@@ -38,11 +38,7 @@
         
         let gasPriceValue = try await gasPrice
         let priorityFeeValue = try await priorityFee
-<<<<<<< HEAD
-        
-=======
 
->>>>>>> 9fbbef62
         return (gasPriceValue, priorityFeeValue, Int64(try await nonce))
     }
     
