//
//  ThorchainService.swift
//  VultisigApp
//
//  Created by Enrique Souza Soares on 06/03/2024.
//

import Foundation
import BigInt

class ThorchainService: ThorchainSwapProvider {
    var network: String = ""
    static let shared = ThorchainService()
    
    private var cacheFeePrice = ThreadSafeDictionary<String,(data: ThorchainNetworkInfo, timestamp: Date)>()
    private var cacheInboundAddresses = ThreadSafeDictionary<String,(data: [InboundAddress], timestamp: Date)>()
    private var cacheAssetPrices = ThreadSafeDictionary<String,(data: Double, timestamp: Date)>()
    private var cacheLPPools = ThreadSafeDictionary<String,(data: [ThorchainPool], timestamp: Date)>()
    private var cacheLPPositions = ThreadSafeDictionary<String,(data: [ThorchainLPPosition], timestamp: Date)>()
    
    private init() {}
    
    func fetchBalances(_ address: String) async throws -> [CosmosBalance] {
        guard let url = URL(string: Endpoint.fetchAccountBalanceThorchainNineRealms(address: address)) else        {
            return [CosmosBalance]()
        }
        let (data, _) = try await URLSession.shared.data(for: get9RRequest(url: url))
        let balanceResponse = try JSONDecoder().decode(CosmosBalanceResponse.self, from: data)
        return balanceResponse.balances
    }
    
    func fetchTokens(_ address: String) async throws -> [CoinMeta] {
        do {
            let balances: [CosmosBalance] =  try await fetchBalances(address)
            var coinMetaList = [CoinMeta]()
            for balance in balances {
                let info = THORChainTokenMetadataFactory.create(asset: balance.denom)
                
                // We don't care about the chain in that case, since we only want the Price Provider ID and it is the same in all networks.
                let localAsset = TokensStore.TokenSelectionAssets.first(where: { $0.ticker.uppercased() == info.symbol.uppercased() })
                
                let coinMeta = CoinMeta(
                    chain: .thorChain,
                    ticker: info.symbol.uppercased().replacingOccurrences(of: "X/", with: ""),
                    logo: info.logo, // We will have to move this logo to another storage
                    decimals: 8,
                    priceProviderId: localAsset?.priceProviderId ?? "",
                    contractAddress: balance.denom,
                    isNativeToken: false
                )
                coinMetaList.append(coinMeta)
            }
            return coinMetaList
        } catch {
            print("Error in fetchTokens: \(error)")
            throw error
        }
    }
    
    func resolveTNS(name: String, chain: Chain) async throws -> String {
        struct Response: Codable {
            struct Entry: Codable {
                let address: String
                let chain: String
            }
            let entries: [Entry]
        }
        
        let url = Endpoint.resolveTNS(name: name)
        let (data, _) = try await URLSession.shared.data(from: url)
        let response = try JSONDecoder().decode(Response.self, from: data)
        
        guard let entry = response.entries.first(where: {
            $0.chain.lowercased() == chain.swapAsset.lowercased()
        }) else {
            throw Errors.tnsEntryNotFound
        }
        
        return entry.address
    }
    
    func fetchAccountNumber(_ address: String) async throws -> THORChainAccountValue? {
        guard let url = URL(string: Endpoint.fetchAccountNumberThorchainNineRealms(address)) else {
            return nil
        }
        let (data, _) = try await URLSession.shared.data(for: get9RRequest(url: url))
        let accountResponse = try JSONDecoder().decode(THORChainAccountNumberResponse.self, from: data)
        return accountResponse.result.value
    }
    
    func get9RRequest(url: URL) -> URLRequest{
        var req = URLRequest(url:url)
        req.addValue("vultisig", forHTTPHeaderField: "X-Client-ID")
        return req
    }
    
    func fetchSwapQuotes(
        address: String,
        fromAsset: String,
        toAsset: String,
        amount: String,
        interval: Int,
        isAffiliate: Bool,
        referredCode: String
    ) async throws -> ThorchainSwapQuote {
        
        let url = Endpoint.fetchSwapQuoteThorchain(
            chain: .thorchain,
            address: address,
            fromAsset: fromAsset,
            toAsset: toAsset,
            amount: amount,
            interval: String(interval),
            isAffiliate: isAffiliate,
            referredCode: referredCode
        )
        
        let (data, _) = try await URLSession.shared.data(for: get9RRequest(url: url))
        
        do {
            let response = try JSONDecoder().decode(ThorchainSwapQuote.self, from: data)
            return response
        } catch {
            let error = try JSONDecoder().decode(ThorchainSwapError.self, from: data)
            throw error
        }
    }
    
    func fetchFeePrice() async throws -> UInt64 {
        let cacheKey = "thorchain-fee-price"
        if let cachedData = await Utils.getCachedData(cacheKey: cacheKey, cache: cacheFeePrice, timeInSeconds: 60*5) {
            return UInt64(cachedData.native_tx_fee_rune) ?? 0
        }
        
        let urlString = Endpoint.fetchThorchainNetworkInfoNineRealms
        let data = try await Utils.asyncGetRequest(urlString: urlString, headers: [:])
        let thorchainNetworkInfo = try JSONDecoder().decode(ThorchainNetworkInfo.self, from: data)
        self.cacheFeePrice.set(cacheKey,(data: thorchainNetworkInfo, timestamp: Date()))
        return UInt64(thorchainNetworkInfo.native_tx_fee_rune) ?? 0
    }
    
    func fetchThorchainInboundAddress() async -> [InboundAddress] {
        do {
            let cacheKey = "thorchain-inbound-address"
            
            if let cachedData = await Utils.getCachedData(
                cacheKey: cacheKey,
                cache: cacheInboundAddresses,
                timeInSeconds: 60 * 5
            ) {
                return cachedData
            }
            
            let urlString = Endpoint.fetchThorchainInboundAddressesNineRealms
            let data = try await Utils.asyncGetRequest(urlString: urlString, headers: [:])
            let inboundAddresses = try JSONDecoder().decode([InboundAddress].self, from: data)
            self.cacheInboundAddresses.set(cacheKey,(data: inboundAddresses, timestamp: Date()))
            return inboundAddresses
        } catch {
            print("JSON decoding error: \(error.localizedDescription)")
            return []
        }
    }
    
    func getTHORChainChainID() async throws -> String  {
        if !network.isEmpty {
            print("network id\(network)")
            return network
        }
        let (data, _) = try await URLSession.shared.data(from: Endpoint.thorchainNetworkInfo)
        let response = try JSONDecoder().decode(THORChainNetworkStatus.self, from: data)
        network = response.result.node_info.network
        return response.result.node_info.network
    }
    
    func ensureTHORChainChainID() -> String {
        if !network.isEmpty {
            return network
        }
        let group = DispatchGroup()
        group.enter()
        DispatchQueue.global().async {
            Task {
                do{
                    _ =  try await self.getTHORChainChainID()
                } catch {
                    print("fail to get thorchain id \(error.localizedDescription)")
                }
                group.leave()
            }
        }
        group.wait()
        return network
    }
    
    /// Clean pool name by removing contract addresses
    /// Example: "ETH.USDC-0x1234..." -> "ETH.USDC"
    static func cleanPoolName(_ asset: String) -> String {
        if let dashIndex = asset.firstIndex(of: "-") {
            let suffix = asset[asset.index(after: dashIndex)...]
            if suffix.uppercased().starts(with: "0X") {
                return String(asset[..<dashIndex])
            }
        }
        return asset
    }
    
    /// Get THORChain inbound chain name for a given chain
    static func getInboundChainName(for chain: Chain) -> String {
        switch chain {
        case .bitcoin:
            return "BTC"
        case .ethereum:
            return "ETH"
        case .avalanche:
            return "AVAX"
        case .bscChain:
            return "BSC"
        case .arbitrum:
            return "ARB"
        case .base:
            return "BASE"
        case .optimism:
            return "OP"
        case .litecoin:
            return "LTC"
        case .bitcoinCash:
            return "BCH"
        case .dogecoin:
            return "DOGE"
        case .gaiaChain:
            return "GAIA"
        case .thorChain:
            return "THOR"
        default:
            return chain.swapAsset.uppercased()
        }
    }
}

// MARK: - THORChain Pool Prices Functionality
extension ThorchainService {
    
    /// Get price in USD for any THORChain asset using the pools endpoint
    /// - Parameter assetName: The fully qualified asset name (e.g., "THOR.TCY", "BTC.BTC", etc.)
    /// - Returns: The current asset price in USD, or 0.0 if not available
    func getAssetPriceInUSD(assetName: String) async -> Double {
        let cacheKey = "\(assetName.lowercased())-price"
        
        // Check cache first
        if let cachedData = await Utils.getCachedData(cacheKey: cacheKey, cache: cacheAssetPrices, timeInSeconds: 60*5) {
            return cachedData
        }
        
        // Fetch fresh data if cache expired or doesn't exist
        do {
            let price = try await fetchAssetPrice(assetName: assetName)
            if price > 0 {
                self.cacheAssetPrices.set(cacheKey, (data: price, timestamp: Date()))
            }
            return price
        } catch {
            print("Error in getAssetPriceInUSD: \(error.localizedDescription)")
            return 0.0
        }
    }
    
    /// Check if an asset exists in THORChain pools
    /// - Parameter assetName: The fully qualified asset name to check
    /// - Returns: True if the asset exists in THORChain pools
    func assetExistsInPools(assetName: String) async -> Bool {
        do {
            _ = try await fetchAssetPrice(assetName: assetName)
            return true
        } catch {
            print("Error in assetExistsInPools: \(error.localizedDescription)")
            return false
        }
    }
    
    /// Get THORChain asset name in the format expected by the API
    /// - Parameters:
    ///   - chain: The chain the asset is on
    ///   - symbol: The ticker/symbol of the asset
    /// - Returns: Formatted asset name (e.g., "THOR.RUNE", "BTC.BTC")
    func formatAssetName(chain: Chain, symbol: String) -> String {
        // For THORChain assets, the chain code should be "THOR"
        let chainCode = chain == .thorChain ? "THOR" : chain.rawValue.uppercased()
        
        // Uppercase the symbol
        let assetSymbol = symbol.uppercased()
        
        return "\(chainCode).\(assetSymbol)"
    }
    
    private func fetchAssetPrice(assetName: String) async throws -> Double {
        // Use the generic pool endpoint for all assets
        let endpoint = Endpoint.fetchPoolInfo(asset: assetName)
        
        guard let url = URL(string: endpoint) else {
            throw Errors.invalidURL
        }
        
        let (data, response) = try await URLSession.shared.data(from: url)
        
        guard let httpResponse = response as? HTTPURLResponse else {
            throw Errors.invalidResponse
        }
        
        if httpResponse.statusCode != 200 {
            throw Errors.apiError("HTTP Error: \(httpResponse.statusCode)")
        }
        
        let decoder = JSONDecoder()
        let poolResponse = try decoder.decode(THORChainPoolResponse.self, from: data)
        
        // Convert from 8 decimal places to a decimal value
        guard let priceValue = Double(poolResponse.assetTorPrice) else {
            throw Errors.invalidPriceFormat
        }
        
        // Convert from 8 decimal places (e.g., 22840997 = $0.22840997)
        let price = priceValue / 100_000_000
        return price
    }
}

// MARK: - RUJI Merge/Unmerge Functionality
extension ThorchainService {
    
    /// Structure representing a RUJI balance result
    struct RujiBalance {
        let ruji: Decimal
        let shares: String
        let price: Decimal
    }
    
    /// Structure representing a merged RUJI position
    struct MergedPosition {
        let token: String
        let ruji: Decimal
        let shares: String
    }
    
    /// Structure representing a RUJI Stake balance result
    struct RujiStakeBalance {
        let stakeAmount: BigInt
        let stakeTicker: String
        let rewardsAmount: BigInt
        let rewardsTicker: String
        
        static let empty = RujiStakeBalance(stakeAmount: .zero, stakeTicker: "", rewardsAmount: .zero, rewardsTicker: "")
    }
    
    /// Fetch merged RUJI balance for a specific token
    /// - Parameters:
    ///   - thorAddress: The THORChain address to query
    ///   - tokenSymbol: The token symbol to check (e.g., "THOR.KUJI", "THOR.RKUJI")
    /// - Returns: A tuple containing (ruji amount, shares, price per share)
    func fetchRujiMergeBalance(thorAddr: String, tokenSymbol: String) async throws -> RujiBalance {
        let id = "Account:\(thorAddr)".data(using: .utf8)?.base64EncodedString() ?? ""
        
        guard let url = URL(string: Endpoint.fetchThorchainMergedAssets()) else {
            throw HelperError.runtimeError("Invalid GraphQL URL")
        }
        
        let query = String(format: Self.mergedAssetsQuery, id)
        
        let requestBody: [String: Any] = ["query": query]
        
        let bodyData = try JSONSerialization.data(withJSONObject: requestBody)
        var request = URLRequest(url: url)
        request.httpMethod = "POST"
        request.setValue("application/json", forHTTPHeaderField: "Content-Type")
        request.httpBody = bodyData
        
        let (data, _) = try await URLSession.shared.data(for: request)
        
        let decoded = try JSONDecoder().decode(AccountRootData.self, from: data)
        
        // Find the account matching the selected token
        let cleanTokenSymbol = tokenSymbol.lowercased().replacingOccurrences(of: "thor.", with: "")
        
        let acc = decoded.data.node?.merge?.accounts.first { account in
            account.pool.mergeAsset.metadata.symbol.lowercased() == cleanTokenSymbol
        }
        
        guard let acc = acc else {
            return RujiBalance(ruji: 0, shares: "0", price: 0)
        }
        
        let shares = acc.shares
        let ruji = Decimal(string: acc.size.amount) ?? 0
        // Calculate price per share based on user's own position
        let sharesDecimal = Decimal(string: shares) ?? 1
        let price = sharesDecimal > 0 ? ruji / sharesDecimal : 0
        
        return RujiBalance(ruji: ruji, shares: shares, price: price)
    }
    
    
    /// Fetch all merged RUJI positions for an address
    /// - Parameter thorAddress: The THORChain address to query
    /// - Returns: Array of merged positions with token info
    func fetchAllMergedPositions(thorAddr: String) async throws -> [MergedPosition] {
        let id = "Account:\(thorAddr)".data(using: .utf8)?.base64EncodedString() ?? ""
        
        guard let url = URL(string: Endpoint.fetchThorchainMergedAssets()) else {
            throw HelperError.runtimeError("Invalid GraphQL URL")
        }
        
        let query = String(format: Self.mergedAssetsQuery, id)
        
        let requestBody: [String: Any] = ["query": query]
        
        let bodyData = try JSONSerialization.data(withJSONObject: requestBody)
        var request = URLRequest(url: url)
        request.httpMethod = "POST"
        request.setValue("application/json", forHTTPHeaderField: "Content-Type")
        request.httpBody = bodyData
        
        let (data, _) = try await URLSession.shared.data(for: request)
        
        let decoded = try JSONDecoder().decode(AccountRootData.self, from: data)
        
        var positions: [MergedPosition] = []
        
        if let accounts = decoded.data.node?.merge?.accounts {
            for account in accounts {
                let token = account.pool.mergeAsset.metadata.symbol
                let ruji = Decimal(string: account.size.amount) ?? 0
                let shares = account.shares
                positions.append(MergedPosition(token: token, ruji: ruji, shares: shares))
            }
        }
        
        return positions
    }
    
    func fetchRujiStakeBalance(thorAddr: String, tokenSymbol: String) async throws -> RujiStakeBalance {
        let id = "Account:\(thorAddr)".data(using: .utf8)?.base64EncodedString() ?? ""
        
        guard let url = URL(string: Endpoint.fetchThorchainMergedAssets()) else {
            throw HelperError.runtimeError("Invalid GraphQL URL")
        }
        
        let query = String(format: Self.stakeQuery, id)
        
        let requestBody: [String: Any] = ["query": query]
        
        let bodyData = try JSONSerialization.data(withJSONObject: requestBody)
        var request = URLRequest(url: url)
        request.httpMethod = "POST"
        request.setValue("application/json", forHTTPHeaderField: "Content-Type")
        request.httpBody = bodyData
        
        let (data, _) = try await URLSession.shared.data(for: request)
        
        let decoded = try JSONDecoder().decode(AccountRootData.self, from: data)
        
        guard let stake =
                decoded.data.node?.stakingV2.first else {
            return .empty
        }
        
        let stakeAmount = BigInt(stake.bonded.amount) ?? .zero
        let stakeTicker = stake.bonded.asset.metadata?.symbol ?? ""
        let rewardsAmount = BigInt(stake.pendingRevenue?.amount ?? .empty) ?? .zero
        let rewardsTicker = stake.pendingRevenue?.asset.metadata?.symbol ?? .empty
        
        return RujiStakeBalance(
            stakeAmount: stakeAmount,
            stakeTicker: stakeTicker,
            rewardsAmount: rewardsAmount,
            rewardsTicker: rewardsTicker
        )
    }
}

// MARK: - THORChain LP Functionality
extension ThorchainService {
    
    /// Fetch LP positions for a given address with caching
    func fetchLPPositions(runeAddress: String? = nil, assetAddress: String? = nil) async throws -> [ThorchainLPPosition] {
        let targetAddress = runeAddress ?? assetAddress
        guard let address = targetAddress else {
            throw HelperError.runtimeError("Either rune address or asset address must be provided")
        }
        
        let cacheKey = "lp_positions_\(address)"
        let cacheExpirationMinutes = 2.0 // Cache for 2 minutes
        
        // Check cache first
        if let cached = cacheLPPositions.get(cacheKey),
           Date().timeIntervalSince(cached.timestamp) < cacheExpirationMinutes * 60 {
            return cached.data
        }
        
        // Get all available pools first (this will use cache if available)
        let pools = try await fetchLPPools()
        var allPositions: [ThorchainLPPosition] = []
        
        // Check each pool for LP positions
        // Use sequential requests with small delay to avoid rate limiting
        for pool in pools {
            do {
                let poolUrlString = Endpoint.fetchThorchainPoolLiquidityProvider(asset: pool.asset, address: address)
                guard let poolUrl = URL(string: poolUrlString) else { continue }
                
                let (poolData, response) = try await URLSession.shared.data(for: get9RRequest(url: poolUrl))
                
                // Check if we got a 404 (no position in this pool)
                if let httpResponse = response as? HTTPURLResponse,
                   httpResponse.statusCode == 404 {
                    continue
                }
                
                // Try to decode as pool LP response
                if let lpResponse = try? JSONDecoder().decode(ThorchainPoolLPResponse.self, from: poolData) {
                    // Only add if units > 0
                    if let units = Int64(lpResponse.units), units > 0 {
                        let position = ThorchainLPPosition(
                            asset: lpResponse.asset,
                            runeAddress: runeAddress,
                            assetAddress: lpResponse.assetAddress,
                            poolUnits: lpResponse.units,
                            runeDepositValue: lpResponse.runeDepositValue,
                            assetDepositValue: lpResponse.assetDepositValue,
                            runeRedeemValue: nil,
                            assetRedeemValue: nil,
                            luvi: nil,
                            gLPGrowth: nil,
                            assetGrowthPct: nil
                        )
                        allPositions.append(position)
                    }
                }
                
                // Add small delay to avoid rate limiting
                try await Task.sleep(nanoseconds: 100_000_000) // 0.1 second
                
            } catch {
                // Skip pools where user has no position
                continue
            }
        }
        
        // Cache the result
        cacheLPPositions.set(cacheKey, (data: allPositions, timestamp: Date()))
        
        return allPositions
    }
    
    /// Fetch pool information for a specific asset
    func fetchPoolInfo(asset: String) async throws -> ThorchainPool {
        let urlString = Endpoint.fetchPoolInfo(asset: asset)
        
        guard let url = URL(string: urlString) else {
            throw HelperError.runtimeError("Invalid URL")
        }
        
        let (data, _) = try await URLSession.shared.data(for: get9RRequest(url: url))
        let pool = try JSONDecoder().decode(ThorchainPool.self, from: data)
        return pool
    }
    
    /// Get supported pools for LP with caching
    func fetchLPPools() async throws -> [ThorchainPool] {
        let cacheKey = "lp_pools"
        let cacheExpirationMinutes = 5.0 // Cache for 5 minutes
        
        // Check cache first
        if let cached = cacheLPPools.get(cacheKey),
           Date().timeIntervalSince(cached.timestamp) < cacheExpirationMinutes * 60 {
            return cached.data
        }
        
        // Use retry mechanism for network call
        return try await withRetry(maxAttempts: 3) {
            let urlString = Endpoint.fetchThorchainPools
            
            guard let url = URL(string: urlString) else {
                throw HelperError.runtimeError("Invalid URL")
            }
            
            // Create a URL session with timeout
            let config = URLSessionConfiguration.default
            config.timeoutIntervalForRequest = 10.0 // 10 second timeout
            config.timeoutIntervalForResource = 15.0
            let session = URLSession(configuration: config)
            
            let (data, _) = try await session.data(for: get9RRequest(url: url))
            let pools = try JSONDecoder().decode([ThorchainPool].self, from: data)
            
            // Filter only available pools
            let availablePools = pools.filter { $0.status == "Available" }
            
            // Cache the result
            cacheLPPools.set(cacheKey, (data: availablePools, timestamp: Date()))
            
            return availablePools
        }
    }
    
    /// Generic retry mechanism for async operations
    private func withRetry<T>(maxAttempts: Int = 3, retryDelay: TimeInterval = 1.0, operation: () async throws -> T) async throws -> T {
        var lastError: Error?
        
        for attempt in 1...maxAttempts {
            do {
                return try await operation()
            } catch {
                lastError = error
                if attempt < maxAttempts {
                    // Exponential backoff: 1s, 2s, 4s
                    let delay = retryDelay * pow(2.0, Double(attempt - 1))
                    try await Task.sleep(for: .seconds(delay))
                }
            }
        }
        
        throw lastError ?? HelperError.runtimeError("Unknown error after \(maxAttempts) attempts")
    }
}

private extension ThorchainService {
    // MARK: - GraphQL Queries
    static let mergedAssetsQuery = """
    {
      node(id: "%@") {
        ... on Account {
          merge {
            accounts {
              shares
              size { amount }
              pool { 
                mergeAsset {
                  metadata {
                    symbol
                  }
                }
              }
            }
          }
        }
      }
    }
    """
    
    static let stakeQuery = """
    {
      node(id:"%@") {
        ... on Account {
          stakingV2 {
            account
            bonded {
              amount
              asset {
                metadata {
                  symbol
                }
              }
            }
            pendingRevenue {
              amount
              asset {
                metadata {
                  symbol
                }
              }
            }
          }
        }
      }
    }
    """
    
    // MARK: - Models
    enum Errors: Error {
        case tnsEntryNotFound
        case invalidURL
        case invalidPriceFormat
        case invalidResponse
        case apiError(String)
    }
<<<<<<< HEAD
}

/// Response model for pool data from the THORChain API
struct THORChainPoolResponse: Codable {
    let status: String
    let asset: String
    let decimals: Int?
    let balanceAsset: String
    let balanceRune: String
    
    // The TCY price in TOR (8 decimal places)
    let assetTorPrice: String
    
    enum CodingKeys: String, CodingKey {
        case status
        case asset
        case decimals
        case balanceAsset = "balance_asset"
        case balanceRune = "balance_rune"
        case assetTorPrice = "asset_tor_price"  // This is the actual price field in the API
    }
}
=======
    
}
>>>>>>> 5f7c90ab
<|MERGE_RESOLUTION|>--- conflicted
+++ resolved
@@ -683,7 +683,7 @@
         case invalidResponse
         case apiError(String)
     }
-<<<<<<< HEAD
+    
 }
 
 /// Response model for pool data from the THORChain API
@@ -705,8 +705,4 @@
         case balanceRune = "balance_rune"
         case assetTorPrice = "asset_tor_price"  // This is the actual price field in the API
     }
-}
-=======
-    
-}
->>>>>>> 5f7c90ab
+}