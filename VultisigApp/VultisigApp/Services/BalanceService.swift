--- conflicted
+++ resolved
@@ -100,14 +100,9 @@
             }
             
             // Handle TCY staked balance (includes both regular and auto-compound)
-<<<<<<< HEAD
             if coin.ticker.localizedCaseInsensitiveContains("tcy") {
                 let service = ThorchainServiceFactory.getService(for: coin.chain)
                 let tcyStakedBalance = await service.fetchTcyStakedAmount(address: coin.address)
-=======
-            if coin.ticker.caseInsensitiveCompare("TCY") == .orderedSame {
-                let tcyStakedBalance = await thor.fetchTcyStakedAmount(address: coin.address)
->>>>>>> 0377c8ae
                 
                 if enableAutoCompoundStakedBalance {
                     let tcyAutoCompoundBalance = await service.fetchTcyAutoCompoundAmount(address: coin.address)
