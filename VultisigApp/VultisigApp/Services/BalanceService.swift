--- conflicted
+++ resolved
@@ -19,7 +19,6 @@
     private let kuji = KujiraService.shared
     private let maya = MayachainService.shared
     private let dot = PolkadotService.shared
-<<<<<<< HEAD
 
     func updateBalances(coins: [Coin]) async {
         await withTaskGroup(of: Void.self) { group in
@@ -88,79 +87,5 @@
         coin.rawBalance = rawBalance
         coin.priceRate = priceRate
         try await Storage.shared.save(coin)
-=======
-    
-    private var balanceCache = ThreadSafeDictionary<String, (data: BalanceCachedData, timestamp: Date)>()
-    
-    func balance(for coin: Coin) async throws -> (coinBalance: String, balanceFiat: String, balanceInFiatDecimal: Decimal) {
-        
-        let cacheKey = "\(coin.chain.ticker).\(coin.ticker)-\(coin.address)"
-        
-        // Check the cache to avoid hitting the service APIs too many times.
-        if let cachedData = await Utils.getCachedData(cacheKey: cacheKey, cache: balanceCache, timeInSeconds: 60) {
-            print("Balance came from cache for \(cacheKey)")
-            coin.rawBalance = cachedData.rawBalance
-            coin.priceRate = cachedData.priceRate
-            return (cachedData.coinBalance, cachedData.balanceFiat, cachedData.balanceInFiatDecimal)
-        }
-        
-        switch coin.chain {
-        case .bitcoin, .bitcoinCash, .litecoin, .dogecoin, .dash:
-            let blockChairData = try await utxo.fetchBlockchairData(coin: coin)
-            coin.rawBalance = blockChairData?.address?.balance?.description ?? "0"
-            coin.priceRate = await CryptoPriceService.shared.getPrice(priceProviderId: coin.priceProviderId)
-            
-            print("\(coin.chain.ticker).\(coin.ticker) balance \(coin.rawBalance)")
-        case .thorChain:
-            let thorBalances = try await thor.fetchBalances(coin.address)
-            coin.rawBalance = thorBalances.balance(denom: Chain.thorChain.ticker.lowercased())
-            coin.priceRate = await CryptoPriceService.shared.getPrice(priceProviderId: coin.priceProviderId)
-        case .solana:
-            let (rawBalance, priceRate) = try await sol.getSolanaBalance(coin: coin)
-            coin.rawBalance = rawBalance
-            coin.priceRate = priceRate
-        case .sui:
-            let (rawBalance, priceRate) = try await sui.getBalance(coin: coin)
-            coin.rawBalance = rawBalance
-            coin.priceRate = priceRate
-        case .ethereum, .avalanche, .bscChain, .arbitrum, .base, .optimism, .polygon, .blast, .cronosChain:
-            let service = try EvmServiceFactory.getService(forChain: coin)
-            let (rawBalance, priceRate) = try await service.getBalance(coin: coin)
-            coin.rawBalance = rawBalance
-            coin.priceRate = priceRate
-        case .gaiaChain:
-            let atomBalance = try await gaia.fetchBalances(address: coin.address)
-            coin.rawBalance = atomBalance.balance(denom: Chain.gaiaChain.ticker.lowercased())
-            coin.priceRate = await CryptoPriceService.shared.getPrice(priceProviderId: coin.priceProviderId)
-        case .kujira:
-            let kujiBalance = try await kuji.fetchBalances(address: coin.address)
-            coin.rawBalance = kujiBalance.balance(denom: Chain.kujira.ticker.lowercased())
-            coin.priceRate = await CryptoPriceService.shared.getPrice(priceProviderId: coin.priceProviderId)
-        case .mayaChain:
-            let mayaBalance = try await maya.fetchBalances(coin.address)
-            coin.rawBalance = mayaBalance.balance(denom: coin.ticker.lowercased())
-            coin.priceRate = await CryptoPriceService.shared.getPrice(priceProviderId: coin.priceProviderId)
-        case .polkadot:
-            let (rawBalance, priceRate) = try await dot.getBalance(coin: coin)
-            coin.rawBalance = rawBalance
-            coin.priceRate = priceRate
-        }
-        
-        let balanceFiat = coin.balanceInFiat
-        let coinBalance = coin.balanceString
-        let balanceInFiatDecimal = coin.balanceInFiatDecimal
-        
-        let balanceData = BalanceCachedData(
-            rawBalance: coin.rawBalance,
-            priceRate: coin.priceRate,
-            coinBalance: coinBalance,
-            balanceFiat: balanceFiat,
-            balanceInFiatDecimal: balanceInFiatDecimal
-        )
-        
-        balanceCache.set(cacheKey, (data: balanceData, timestamp: Date()))
-        
-        return (coinBalance, balanceFiat, balanceInFiatDecimal)
->>>>>>> 8039c59b
     }
 }