//
//  BlockChainService.swift
//  VultisigApp
//
//  Created by Artur Guseinov on 08.04.2024.
//

import Foundation
import BigInt
import VultisigCommonData
import WalletCore

struct BlockSpecificCacheItem {
    let blockSpecific: BlockChainSpecific
    let date: Date
}
final class BlockChainService {
    
    static func normalizeUTXOFee(_ value: BigInt) -> BigInt {
        return value * 2 + value / 2 // x2.5 fee
    }
    
    static func normalizeEVMFee(_ value: BigInt) -> BigInt {
        let normalized = value + value / 2 // x1.5 fee
        return max(normalized, 1) // To avoid 0 miner tips
    }
    
    enum Action {
        case transfer
        case swap
    }
    
    enum Errors: String, Error, LocalizedError {
        case failToGetAccountNumber
        case failToGetSequenceNo
        case failToGetRecentBlockHash
        case failToGetAssociatedTokenAddressFrom
        
        var errorDescription: String? {
            return String(NSLocalizedString(rawValue, comment: ""))
        }
    }
    
    static let shared = BlockChainService()
    
    private let utxo = BlockchairService.shared
    private let sol = SolanaService.shared
    private let sui = SuiService.shared
    private let dot = PolkadotService.shared
    private let thor = ThorchainService.shared
    private let maya = MayachainService.shared
    private let ton = TonService.shared
    private let tron = TronService.shared
    
    private let ripple = RippleService.shared
    private let cardano = CardanoService.shared
    private var localCache = ThreadSafeDictionary<String,BlockSpecificCacheItem>()
    
    private let TON_WALLET_STATE_UNINITIALIZED = "uninit"
    
    func fetchSpecific(tx: SendTransaction) async throws -> BlockChainSpecific {
        switch tx.coin.chainType {
        case .EVM:
            return try await fetchSpecificForEVM(tx: tx)
        default:
            return try await fetchSpecificForNonEVM(tx: tx)
        }
    }
    
    func fetchSpecific(tx: SwapTransaction) async throws -> BlockChainSpecific {
        let quote = "\(String(describing: tx.quote?.hashValue))"
        let cacheKey =  getCacheKey(for: tx.fromCoin,
                                    action: .swap,
                                    sendMaxAmount: false,
                                    isDeposit: tx.isDeposit,
                                    transactionType: .unspecified,
                                    fromAddress: tx.fromCoin.address,
                                    toAddress: nil,  // Swaps don't have a specific toAddress in the same way
<<<<<<< HEAD
                                    feeMode: .fast,quote: quote)
=======
                                    memo: nil,  // Swaps don't have memos
                                    feeMode: .fast)
>>>>>>> 1c263ebf
        if let localCacheItem =  self.localCache.get(cacheKey) {
            let cacheSeconds = getCacheSeconds(chain: tx.fromCoin.chain)
            // use the cache item
            if localCacheItem.date.addingTimeInterval(cacheSeconds) > Date() {
                return localCacheItem.blockSpecific
            }
        }
        
        let gasLimit = try await estimateSwapGasLimit(tx: tx)
        print("Estimated gas limit for swap: \(String(describing: gasLimit)) for \(tx.fromCoin.chain)")
        let specific = try await fetchSpecific(
            for: tx.fromCoin,
            action: .swap,
            sendMaxAmount: false,
            isDeposit: tx.isDeposit,
            transactionType: .unspecified,
            gasLimit: gasLimit,
            byteFee: nil,
            fromAddress: tx.fromCoin.address,
            toAddress: nil,  // Swaps don't have a specific toAddress in the same way
            memo: nil,  // Swaps don't have memos
            feeMode: .fast
        )
        self.localCache.set(cacheKey, BlockSpecificCacheItem(blockSpecific: specific, date: Date()))
        return specific
    }
    
    func fetchUTXOFee(coin: Coin, action: Action, feeMode: FeeMode) async throws -> BigInt {
        let sats = try await utxo.fetchSatsPrice(coin: coin)
        let normalized = Self.normalizeUTXOFee(sats)
        let prioritized = Float(normalized) * feeMode.utxoMultiplier
        return BigInt(prioritized)
    }
    
    func getCacheKey(for coin: Coin,
                     action: Action,
                     sendMaxAmount: Bool,
                     isDeposit: Bool,
                     transactionType: VSTransactionType,
                     fromAddress: String?,
                     toAddress: String?,
<<<<<<< HEAD
                     feeMode: FeeMode,
                     quote: String?) -> String {
        return "\(coin.chain)-\(action)-\(sendMaxAmount)-\(isDeposit)-\(transactionType)-\(fromAddress ?? "")-\(toAddress ?? "")-\(feeMode) -\(quote ?? "")"
=======
                     memo: String?,
                     feeMode: FeeMode) -> String {
        let memoKey = memo?.isEmpty == false ? "memo-\(memo!.count)" : "none"
        return "\(coin.chain)-\(coin.ticker)-\(action)-\(sendMaxAmount)-\(isDeposit)-\(transactionType)-\(fromAddress ?? "")-\(toAddress ?? "")-\(memoKey)-\(feeMode)"
>>>>>>> 1c263ebf
    }
}

private extension BlockChainService {
    func getCacheSeconds(chain: Chain) -> TimeInterval {
        switch chain {
        case .solana:
            return 10
        default:
            return 60
        }
    }
    func fetchSpecificForNonEVM(tx: SendTransaction) async throws -> BlockChainSpecific {
        let cacheKey = getCacheKey(for: tx.coin,
                                   action: .transfer,
                                   sendMaxAmount: tx.sendMaxAmount,
                                   isDeposit: tx.isDeposit,
                                   transactionType: tx.transactionType,
                                   fromAddress: tx.fromAddress,
                                   toAddress: tx.toAddress,
<<<<<<< HEAD
                                   feeMode: tx.feeMode,
                                   quote: nil)
=======
                                   memo: tx.memo,
                                   feeMode: tx.feeMode)
>>>>>>> 1c263ebf
        if let localCacheItem =  self.localCache.get(cacheKey) {
            // use the cache item
            if localCacheItem.date.addingTimeInterval(getCacheSeconds(chain: tx.coin.chain)) > Date() {
                return localCacheItem.blockSpecific
            }
        }
        
        let blockSpecific = try await fetchSpecific(
            for: tx.coin,
            action: .transfer,
            sendMaxAmount: tx.sendMaxAmount,
            isDeposit: tx.isDeposit,
            transactionType: tx.transactionType,
            gasLimit: tx.gasLimit,
            byteFee: tx.byteFee,
            fromAddress: tx.fromAddress,
            toAddress: tx.toAddress,
            memo: tx.memo,
            feeMode: tx.feeMode
        )
        self.localCache.set(cacheKey, BlockSpecificCacheItem(blockSpecific: blockSpecific, date: Date()))
        return blockSpecific
    }
    
    func fetchSpecificForEVM(tx: SendTransaction) async throws -> BlockChainSpecific {
        let cacheKey = getCacheKey(for: tx.coin,
                                   action: .transfer,
                                   sendMaxAmount: tx.sendMaxAmount,
                                   isDeposit: tx.isDeposit,
                                   transactionType: tx.transactionType,
                                   fromAddress: tx.fromAddress,
                                   toAddress: tx.toAddress,
<<<<<<< HEAD
                                   feeMode: tx.feeMode,
                                   quote: nil)
=======
                                   memo: tx.memo,
                                   feeMode: tx.feeMode)
>>>>>>> 1c263ebf
        if let localCacheItem =  self.localCache.get(cacheKey) {
            // use the cache item
            if localCacheItem.date.addingTimeInterval(getCacheSeconds(chain: tx.coin.chain)) > Date() {
                return localCacheItem.blockSpecific
            }
        }
        
        let estimateGasLimit = tx.coin.isNativeToken ? try await estimateGasLimit(tx: tx):await estimateERC20GasLimit(tx: tx)
        print("Estimated gas limit: \(estimateGasLimit) for \(tx.coin.chain)")
        let defaultGasLimit = BigInt(EVMHelper.defaultERC20TransferGasUnit)
        let gasLimit = max(defaultGasLimit, estimateGasLimit)
        
        let specific = try await fetchSpecific(
            for: tx.coin,
            action: .transfer,
            sendMaxAmount: tx.sendMaxAmount,
            isDeposit: tx.isDeposit,
            transactionType: tx.transactionType,
            gasLimit: max(gasLimit, tx.gasLimit),
            byteFee: tx.gasLimit,
            fromAddress: tx.fromAddress,
            toAddress: tx.toAddress,
            memo: tx.memo,
            feeMode: tx.feeMode
        )
        self.localCache.set(cacheKey, BlockSpecificCacheItem(blockSpecific: specific, date: Date()))
        print("Fetched specific: \(specific) for \(tx.coin.chain)")
        return specific
    }
    
    func fetchSpecific(for coin: Coin,
                       action: Action,
                       sendMaxAmount: Bool,
                       isDeposit: Bool,
                       transactionType: VSTransactionType,
                       gasLimit: BigInt?,
                       byteFee: BigInt?,
                       fromAddress: String?,
                       toAddress: String?,
                       memo: String?,
                       feeMode: FeeMode) async throws -> BlockChainSpecific {
        switch coin.chain {
        case .zcash:
            return .UTXO(byteFee: coin.feeDefault.toBigInt(), sendMaxAmount: sendMaxAmount)
        case .bitcoin, .bitcoinCash, .litecoin, .dogecoin, .dash:
            let  byteFeeValue = try await fetchUTXOFee(coin: coin, action: action, feeMode: feeMode)
            return .UTXO(byteFee: byteFeeValue, sendMaxAmount: sendMaxAmount)
        case .cardano:
            let estimatedFee = cardano.estimateTransactionFee()
            let ttl = try await cardano.calculateDynamicTTL()
            return .Cardano(byteFee: BigInt(estimatedFee), sendMaxAmount: sendMaxAmount, ttl: ttl)
        case .thorChain:
            _ = try await thor.getTHORChainChainID()
            let account = try await thor.fetchAccountNumber(coin.address)
            let fee = try await thor.fetchFeePrice()
            
            guard let accountNumberString = account?.accountNumber, let accountNumber = UInt64(accountNumberString) else {
                throw Errors.failToGetAccountNumber
            }
            
            guard let sequence = UInt64(account?.sequence ?? "0") else {
                throw Errors.failToGetSequenceNo
            }
            return .THORChain(accountNumber: accountNumber, sequence: sequence, fee: fee, isDeposit: isDeposit, transactionType: transactionType.rawValue)
        case .mayaChain:
            let account = try await maya.fetchAccountNumber(coin.address)
            
            guard let accountNumberString = account?.accountNumber, let accountNumber = UInt64(accountNumberString) else {
                throw Errors.failToGetAccountNumber
            }
            
            guard let sequence = UInt64(account?.sequence ?? "0") else {
                throw Errors.failToGetSequenceNo
            }
            return .MayaChain(accountNumber: accountNumber, sequence: sequence, isDeposit: isDeposit)
        case .solana:
            async let recentBlockHashPromise = sol.fetchRecentBlockhash()
            async let highPriorityFeePromise = sol.fetchHighPriorityFee(account: coin.address)
            
            let recentBlockHash = try await recentBlockHashPromise
            let highPriorityFee = try await highPriorityFeePromise
            
            guard let recentBlockHash else {
                throw Errors.failToGetRecentBlockHash
            }
            
            if !coin.isNativeToken && fromAddress != nil {
                let (associatedTokenAddressFrom, senderIsToken2022) = try await sol.fetchTokenAssociatedAccountByOwner(for: fromAddress!, mintAddress: coin.contractAddress)
                
                // Validate that we got a valid sender account
                if associatedTokenAddressFrom.isEmpty {
                    throw Errors.failToGetAssociatedTokenAddressFrom
                }
                
                // Only fetch recipient's token account if toAddress is provided
                var associatedTokenAddressTo: String? = nil
                var isToken2022 = senderIsToken2022  // Use sender's program type as default
                
                if let toAddress, !toAddress.isEmpty {
                    let (toTokenAddress, recipientTokenProgram) = try await sol.fetchTokenAssociatedAccountByOwner(for: toAddress, mintAddress: coin.contractAddress)
                    
                    associatedTokenAddressTo = toTokenAddress
                    // Only override if recipient has an account
                    if !toTokenAddress.isEmpty {
                        isToken2022 = recipientTokenProgram
                    } else {
                        // Fallback probe – derive deterministic ATAs and query getAccountInfo directly
                        if let walletCoreAddress = WalletCore.SolanaAddress(string: toAddress) {
                            let defaultAta = walletCoreAddress.defaultTokenAddress(tokenMintAddress: coin.contractAddress)
                            let token2022Ata = walletCoreAddress.token2022Address(tokenMintAddress: coin.contractAddress)
                            
                            for ataAddress in [defaultAta, token2022Ata].compactMap({ $0 }) {
                                if ataAddress.isEmpty { continue }
                                
                                // Check if account exists using getAccountInfo
                                let (exists, isToken2022Account) = try await sol.checkAccountExists(address: ataAddress)
                                if exists {
                                    associatedTokenAddressTo = ataAddress
                                    isToken2022 = isToken2022Account
                                    break
                                }
                            }
                        }
                    }
                }
                
                // Important: Only return nil for toAddressPubKey if we're certain the account doesn't exist
                // Empty string from RPC doesn't mean the account doesn't exist
                let finalToAddress = associatedTokenAddressTo?.isEmpty == true ? nil : associatedTokenAddressTo
                
                // TODO: Add rent exemption balance check here
                // If finalToAddress is nil (account needs creation), verify sender has enough SOL:
                // - 0.00203928 SOL for token account creation
                // - Plus transaction fees
                // - Plus maintaining sender's own rent exemption
                
                return .Solana(recentBlockHash: recentBlockHash, priorityFee: BigInt(highPriorityFee), fromAddressPubKey: associatedTokenAddressFrom, toAddressPubKey: finalToAddress, hasProgramId: isToken2022)
            }
            
            return .Solana(recentBlockHash: recentBlockHash, priorityFee: BigInt(highPriorityFee), fromAddressPubKey: nil, toAddressPubKey: nil, hasProgramId: false)
            
        case .sui:
            let (referenceGasPrice, allCoins) = try await sui.getGasInfo(coin: coin)
            return .Sui(referenceGasPrice: referenceGasPrice, coins: allCoins)
            
        case .polkadot:
            let gasInfo = try await dot.getGasInfo(fromAddress: coin.address)
            return .Polkadot(recentBlockHash: gasInfo.recentBlockHash, nonce: UInt64(gasInfo.nonce), currentBlockNumber: gasInfo.currentBlockNumber, specVersion: gasInfo.specVersion, transactionVersion: gasInfo.transactionVersion, genesisHash: gasInfo.genesisHash)
            
        case .ethereum, .avalanche, .bscChain, .arbitrum, .base, .optimism, .polygon, .polygonV2, .blast, .cronosChain,.ethereumSepolia, .mantle:
            let gasLimit = gasLimit ?? normalizeGasLimit(coin: coin, action: action)
            let feeService = try EthereumFeeService(chain: coin.chain)
            let fee = try await feeService.calculateFees(chain: coin.chain,
                                                         limit: gasLimit,
                                                         isSwap: action == .swap,
                                                         fromAddress: coin.address,
                                                         feeMode: feeMode)
            switch fee {
            case .Eip1559(let newGasLimit, let maxFeePerGas, let maxPriorityFeePerGas, _,let nonce):
                return .Ethereum(maxFeePerGasWei: maxFeePerGas, priorityFeeWei: maxPriorityFeePerGas, nonce: nonce, gasLimit: newGasLimit)
            case .GasFee(let price, let newGasLimit, _,let nonce):
                return .Ethereum(maxFeePerGasWei: price, priorityFeeWei: BigInt.zero, nonce: nonce, gasLimit: newGasLimit)
            case .BasicFee(let amount,let nonce,let newGasLimit):
                return .Ethereum(maxFeePerGasWei: amount, priorityFeeWei: BigInt.zero, nonce: nonce, gasLimit: newGasLimit)
            }
            
        case .zksync:
            let service = try EvmServiceFactory.getService(forChain: coin.chain)
            let (gasLimit, _, maxFeePerGas, maxPriorityFeePerGas, nonce) = try await service.getGasInfoZk(fromAddress: coin.address, toAddress: .zeroAddress)
            // Ensure priority fee does not exceed max fee
            let adjustedPriority = maxPriorityFeePerGas > maxFeePerGas ? maxFeePerGas : maxPriorityFeePerGas
            return .Ethereum(maxFeePerGasWei: maxFeePerGas, priorityFeeWei: adjustedPriority, nonce: nonce, gasLimit: gasLimit)
            
        case .gaiaChain, .kujira, .osmosis, .terra, .terraClassic, .dydx, .noble, .akash:
            let service = try CosmosServiceFactory.getService(forChain: coin.chain)
            let account = try await service.fetchAccountNumber(coin.address)
            
            guard let accountNumberString = account?.accountNumber, let accountNumber = UInt64(accountNumberString) else {
                throw Errors.failToGetAccountNumber
            }
            
            guard let sequence = UInt64(account?.sequence ?? "0") else {
                throw Errors.failToGetSequenceNo
            }
            
            // Handle IBC denom traces for chains that support it
            var ibcDenomTrace: CosmosIbcDenomTraceDenomTrace? = nil
            
            // If this is an IBC transfer OR the coin has an IBC contract address, we need timeout info
            if transactionType == .ibcTransfer || coin.contractAddress.contains("ibc/") {
                switch coin.chain {
                case .gaiaChain, .kujira, .osmosis, .terra:
                    // Only fetch denom traces for actual IBC tokens
                    if coin.contractAddress.contains("ibc/") {
                        if let denomTrace = await service.fetchIbcDenomTraces(coin: coin) {
                            ibcDenomTrace = denomTrace
                        }
                    }
                    
                    // Always set up timeout information for IBC transfers
                    let now = Date()
                    let tenMinutesFromNow = now.addingTimeInterval(10 * 60)
                    let timeoutInNanoseconds = UInt64(tenMinutesFromNow.timeIntervalSince1970 * 1_000_000_000)
                    
                    let latestBlock = try await service.fetchLatestBlock(coin: coin)
                    
                    // Update existing ibcDenomTrace or create a new one with timeout info
                    if ibcDenomTrace != nil {
                        ibcDenomTrace?.height = "\(latestBlock)_\(timeoutInNanoseconds)"
                    } else {
                        ibcDenomTrace = CosmosIbcDenomTraceDenomTrace(path: "", baseDenom: "", height: "\(latestBlock)_\(timeoutInNanoseconds)")
                    }
                default:
                    break
                }
            }
            
            // Chain-specific gas values
            let gas: UInt64
            switch coin.chain {
            case .terraClassic:
                gas = 100000000
            case .dydx:
                gas = 2500000000000000
            case .noble:
                gas = 20000
            case .akash:
                gas = 3000
            default:
                gas = 7500
            }
            
            return .Cosmos(accountNumber: accountNumber, sequence: sequence, gas: gas, transactionType: transactionType.rawValue, ibcDenomTrace: ibcDenomTrace)
            
            
        case .ton:
            let (seqno, expireAt) = try await ton.getSpecificTransactionInfo(coin)
            
            // Determine if address is bounceable
            var isBounceable = false
            if let toAddress = toAddress, !toAddress.isEmpty {
                // Check if destination wallet is uninitialized
                let walletState = try await ton.getWalletState(toAddress)
                let isUninitialized = walletState == TON_WALLET_STATE_UNINITIALIZED
                
                // If wallet is initialized and address starts with "E", it's bounceable
                if !isUninitialized && toAddress.starts(with: "E") {
                    isBounceable = true
                }
            }
            
            var senderJettonWallet: String = coin.contractAddress
            if !coin.isNativeToken {
                if let resolved = await TonService.shared.getJettonWalletAddressAsync(ownerAddress: coin.address, masterAddress: coin.contractAddress) {
                    senderJettonWallet = resolved
                }
            }
            return .Ton(sequenceNumber: seqno, expireAt: expireAt, bounceable: isBounceable, sendMaxAmount: sendMaxAmount, jettonAddress: senderJettonWallet, isActiveDestination: !isBounceable)
        case .ripple:
            
            let account = try await ripple.fetchAccountsInfo(for: coin.address)
            
            let sequence = account?.result?.accountData?.sequence ?? 0
            
            let lastLedgerSequence = account?.result?.ledgerCurrentIndex ?? 0
            
            //60 is bc of tss to wait till 5min so all devices can sign.
            return .Ripple(sequence: UInt64(sequence), gas: 180000, lastLedgerSequence: UInt64(lastLedgerSequence) + 60)
        case .tron:
            return try await tron.getBlockInfo(coin: coin, to: toAddress, memo: memo)
        }
    }
    
    func normalizeGasLimit(coin: Coin, action: Action) -> BigInt {
        switch action {
        case .transfer:
            return BigInt(coin.feeDefault) ?? 0
        case .swap:
            // For Mantle, use the coin's default gas limit for swaps
            if coin.chain == .mantle {
                return MantleService.defaultMantleSwapLimit
            }
            return BigInt(EVMHelper.defaultETHSwapGasUnit)
        }
    }
    
    func estimateERC20GasLimit(tx: SendTransaction) async  -> BigInt {
        do{
            let service = try EvmServiceFactory.getService(forChain: tx.coin.chain)
            let gas = try await service.estimateGasForERC20Transfer(
                senderAddress: tx.coin.address,
                contractAddress: tx.coin.contractAddress,
                recipientAddress: .anyAddress,
                value: BigInt(stringLiteral: tx.coin.rawBalance)
            )
            return gas
        } catch {
            // failed to estimate ERC20 transfer gas limit
            return 0
        }
    }
    
    func estimateGasLimit(tx: SendTransaction) async throws -> BigInt {
        let service = try EvmServiceFactory.getService(forChain: tx.coin.chain)
        let gas = try await service.estimateGasForEthTransaction(
            senderAddress: tx.coin.address,
            recipientAddress: .anyAddress,
            value: tx.amountInRaw,
            memo: tx.memo
        )
        return gas
    }
    
    func estimateSwapGasLimit(tx: SwapTransaction) async throws -> BigInt? {
        let service = try EvmServiceFactory.getService(forChain: tx.fromCoin.chain)
        switch(tx.quote){
        case .mayachain(_):
            return nil
        case .thorchain(_):
            return nil
        case .oneinch(let quote,_),.kyberswap(let quote, _),.lifi(let quote,_):
            if tx.fromCoin.isNativeToken {
                return try await service.estimateGasLimitForSwap(senderAddress: tx.fromCoin.address, toAddress: quote.tx.to, value: tx.amountInCoinDecimal, data: quote.tx.data)
            }
            return nil
        case .none:
            return nil
        }
        
    }
}<|MERGE_RESOLUTION|>--- conflicted
+++ resolved
@@ -76,12 +76,8 @@
                                     transactionType: .unspecified,
                                     fromAddress: tx.fromCoin.address,
                                     toAddress: nil,  // Swaps don't have a specific toAddress in the same way
-<<<<<<< HEAD
+                                    memo: nil,  // Swaps don't have memos
                                     feeMode: .fast,quote: quote)
-=======
-                                    memo: nil,  // Swaps don't have memos
-                                    feeMode: .fast)
->>>>>>> 1c263ebf
         if let localCacheItem =  self.localCache.get(cacheKey) {
             let cacheSeconds = getCacheSeconds(chain: tx.fromCoin.chain)
             // use the cache item
@@ -123,16 +119,11 @@
                      transactionType: VSTransactionType,
                      fromAddress: String?,
                      toAddress: String?,
-<<<<<<< HEAD
+                     memo: String?,
                      feeMode: FeeMode,
                      quote: String?) -> String {
-        return "\(coin.chain)-\(action)-\(sendMaxAmount)-\(isDeposit)-\(transactionType)-\(fromAddress ?? "")-\(toAddress ?? "")-\(feeMode) -\(quote ?? "")"
-=======
-                     memo: String?,
-                     feeMode: FeeMode) -> String {
         let memoKey = memo?.isEmpty == false ? "memo-\(memo!.count)" : "none"
-        return "\(coin.chain)-\(coin.ticker)-\(action)-\(sendMaxAmount)-\(isDeposit)-\(transactionType)-\(fromAddress ?? "")-\(toAddress ?? "")-\(memoKey)-\(feeMode)"
->>>>>>> 1c263ebf
+        return "\(coin.chain)-\(coin.ticker)-\(action)-\(sendMaxAmount)-\(isDeposit)-\(transactionType)-\(fromAddress ?? "")-\(toAddress ?? "")-\(memoKey)-\(feeMode) -\(quote ?? "")"
     }
 }
 
@@ -153,13 +144,9 @@
                                    transactionType: tx.transactionType,
                                    fromAddress: tx.fromAddress,
                                    toAddress: tx.toAddress,
-<<<<<<< HEAD
+                                   memo: tx.memo,
                                    feeMode: tx.feeMode,
                                    quote: nil)
-=======
-                                   memo: tx.memo,
-                                   feeMode: tx.feeMode)
->>>>>>> 1c263ebf
         if let localCacheItem =  self.localCache.get(cacheKey) {
             // use the cache item
             if localCacheItem.date.addingTimeInterval(getCacheSeconds(chain: tx.coin.chain)) > Date() {
@@ -192,13 +179,9 @@
                                    transactionType: tx.transactionType,
                                    fromAddress: tx.fromAddress,
                                    toAddress: tx.toAddress,
-<<<<<<< HEAD
+                                   memo: tx.memo,
                                    feeMode: tx.feeMode,
                                    quote: nil)
-=======
-                                   memo: tx.memo,
-                                   feeMode: tx.feeMode)
->>>>>>> 1c263ebf
         if let localCacheItem =  self.localCache.get(cacheKey) {
             // use the cache item
             if localCacheItem.date.addingTimeInterval(getCacheSeconds(chain: tx.coin.chain)) > Date() {
