--- conflicted
+++ resolved
@@ -111,34 +111,7 @@
     }
     
     var chainType: ChainType {
-<<<<<<< HEAD
-        switch chain {
-        case .thorChain,.mayaChain:
-            return .THORChain
-        case .solana:
-            return .Solana
-        case .ethereum,.avalanche,.base,.blast,.arbitrum,.polygon, .polygonV2,.optimism,.bscChain,.cronosChain, .zksync,.ethereumSepolia, .mantle:
-            return .EVM
-        case .bitcoin,.bitcoinCash,.litecoin,.dogecoin,.dash, .zcash:
-            return .UTXO
-        case .cardano:
-            return .Cardano
-        case .gaiaChain,.kujira, .dydx, .osmosis, .terra, .terraClassic, .noble, .akash:
-            return .Cosmos
-        case .sui:
-            return .Sui
-        case .polkadot:
-            return .Polkadot
-        case .ton:
-            return .Ton
-        case .ripple:
-            return .Ripple
-        case .tron:
-            return .Tron
-        }
-=======
         chain.type
->>>>>>> aa3be57c
     }
     
     var supportsFeeSettings: Bool {
