--- conflicted
+++ resolved
@@ -20,10 +20,7 @@
     case vote(FunctionCallVote)
     case stake(FunctionCallStake)
     case stakeTcy(FunctionCallStakeTCY)
-<<<<<<< HEAD
     case unstakeTcy(FunctionCallUnstakeTCY)
-=======
->>>>>>> 9252aa35
     case unstake(FunctionCallUnstake)
     case addPool(FunctionCallAddLiquidityMaya)
     case removePool(FunctionCallRemoveLiquidityMaya)
@@ -51,11 +48,8 @@
             return memo.getView()
         case .stakeTcy(let memo):
             return memo.getView()
-<<<<<<< HEAD
-        case .unstakeTcy(let memo):
-            return memo.getView()
-=======
->>>>>>> 9252aa35
+        case .unstakeTcy(let memo):
+            return memo.getView()
         case .unstake(let memo):
             return memo.getView()
         case .addPool(let memo):
@@ -91,11 +85,8 @@
             return memo.description
         case .stakeTcy(let memo):
             return memo.description
-<<<<<<< HEAD
-        case .unstakeTcy(let memo):
-            return memo.description
-=======
->>>>>>> 9252aa35
+        case .unstakeTcy(let memo):
+            return memo.description
         case .unstake(let memo):
             return memo.description
         case .addPool(let memo):
@@ -131,11 +122,10 @@
             return memo.amount
         case .stakeTcy(let memo):
             return memo.amount
-<<<<<<< HEAD
+        case .stakeTcy(let memo):
+            return memo.amount
         case .unstakeTcy(let memo):
             return .zero // The amount goes in the memo
-=======
->>>>>>> 9252aa35
         case .unstake(let memo):
             return memo.amount  // You must send 1 TON to unstake with a "w" memo
         case .addPool(let memo):
@@ -188,11 +178,8 @@
             return memo.toDictionary()
         case .stakeTcy(let memo):
             return memo.toDictionary()
-<<<<<<< HEAD
-        case .unstakeTcy(let memo):
-            return memo.toDictionary()
-=======
->>>>>>> 9252aa35
+        case .unstakeTcy(let memo):
+            return memo.toDictionary()
         case .unstake(let memo):
             return memo.toDictionary()
         case .addPool(let memo):
@@ -239,11 +226,8 @@
             return memo.isTheFormValid
         case .stakeTcy(let memo):
             return memo.isTheFormValid
-<<<<<<< HEAD
-        case .unstakeTcy(let memo):
-            return memo.isTheFormValid
-=======
->>>>>>> 9252aa35
+        case .unstakeTcy(let memo):
+            return memo.isTheFormValid
         case .unstake(let memo):
             return memo.isTheFormValid
         case .addPool(let memo):
