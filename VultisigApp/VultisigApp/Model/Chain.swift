--- conflicted
+++ resolved
@@ -140,11 +140,7 @@
         switch self {
         case .thorChain, .mayaChain, .ethereum, .avalanche, .bscChain, .bitcoin, .bitcoinCash, .litecoin, .dogecoin, .gaiaChain, .dash, .kujira:
             return true
-<<<<<<< HEAD
-        case .solana, .dash, .kujira,.arbitrum, .base, .optimism, .polygon, .blast, .cronosChain, .polkadot, .sui, .zksync, .dydx:
-=======
-        case .solana,.arbitrum, .base, .optimism, .polygon, .blast, .cronosChain, .polkadot, .sui, .zksync:
->>>>>>> 11650800
+        case .solana,.arbitrum, .base, .optimism, .polygon, .blast, .cronosChain, .polkadot, .sui, .zksync, .dydx:
             return false
         }
     }
