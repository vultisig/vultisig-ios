--- conflicted
+++ resolved
@@ -603,10 +603,6 @@
 "txid" = "ID transakcije";
 "biweeklyPasswordVerifyTitle" = "Provjeri lozinku za svoj\nServer Share";
 "passwordVerifiedSuccessfully" = "Lozinka uspješno potvrđena";
-<<<<<<< HEAD
-"close" = "Zatvori";
-=======
 "close" = "Zatvori";
 "vaultTypeDoesnotMatch" = " Vrsta trezora se ne podudara";
-"failedToLoadFileData" = "Greška pri učitavanju podataka datoteke";
->>>>>>> be6a2092
+"failedToLoadFileData" = "Greška pri učitavanju podataka datoteke";