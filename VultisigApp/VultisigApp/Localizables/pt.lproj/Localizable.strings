"secureCryptoVault" = "COFRE SEGURO DE CRIPTO";
"thisDevice" = "Este Dispositivo:";
"start" = "Iniciar";
"createNewVault" = "Criar um Novo Cofre";
"importExistingVault" = "Importar um Cofre Existente";
"import" = "Importar";
"continue" = "Continuar";
"changeVault" = "Mudar Cofre";
"setup" = "Configurar";
"pair" = "Emparelhar";
"join" = "Juntar-se";
"swap" = "Trocar";
"send" = "Enviar";
"tokens" = "Tokens";
"vaults" = "Cofres";
"vault" = "Cofre";
"main" = "Principal";
"address" = "Endereço";
"vaultDetailsTitle" = "Detalhes";
"vaultDetailsDescription" = "Ver os detalhes do seu cofre";
"ECDSA" = "ECDSA";
"EdDSA" = "EdDSA";
"backup" = "Backup";
"error" = "Erro";
"backupVault" = "Fazer backup do seu cofre";
"rename" = "Renomear";
"renameVault" = "Editar o nome do seu cofre";
"delete" = "Deletar";
"cancel" = "Cancelar";
"save" = "Salvar";
"asset" = "Ativo";
"assets" = "Ativos";
"vaultName" = "Nome do Cofre";
"deleteVault" = "Deletar seu cofre permanentemente";
"deleteVaultTitle" = "Deletar Cofre";
"deleteVaultDescription" = "Este cofre será removido permanentemente";
"backupVault" = "Fazer backup do seu cofre";
"addNewVault" = "Adicionar Novo Cofre";
"editVault" = "Editar Cofre";
"addressCopied" = "Endereço copiado";
"hashCopied" = "Hash copiado";
"ok" = "OK";
"next" = "Próximo";
"skip" = "Pular";
"from" = "De";
"to" = "Para";
"fees" = "Taxas";
"time" = "Tempo";
"scan" = "Escanear";
"pair" = "Emparelhar";
"verify" = "Verificar";
"amount" = "Quantidade";
"keysign" = "Assinatura de Chave";
"done" = "Concluído";
"gas(auto)" = "Gás (auto)";
"enterPreviousVault" = "Insira seu cofre criado anteriormente";
"uploadFile" = "Carregar arquivo, texto ou imagem";
"devicesOnSameWifi" = "Mantenha dispositivos na mesma rede com Vultisig aberto";
"need3Devices" = "Você precisa de pelo menos 2 dispositivos";
"chooseTokens" = "Escolher Tokens";
"chooseChains" = "Escolher Cadeias";
"enterAddress" = "Inserir Endereço";
"enterAmount" = "Inserir Quantidade";
"reshare" = "Recompartilhar";
"unknown" = "Desconhecido";
"reshareVault" = "Recompartilhar cofre com um novo comitê";
"pairWithOtherDevices" = "Emparelhar com outros dispositivos:";
"scanQrCode" = "Escanear Código QR";
"mainDevice" = "Dispositivo Principal";
"pleaseWait" = "Por favor, espere...";
"joinKeygen" = "JUNTAR-SE À GERAÇÃO/RECOMPARTILHAÇÃO DE CHAVE";
"failToStartKeygen" = "Não foi possível iniciar a geração de chave devido à falta de informações";
"scanQRCodeJoinKeygen" = "Escanear o Código QR em outro aplicativo Vultisig para começar.";
"discoveringMediator" = "Descobrindo serviço mediador, por favor, espere...";
"joiningKeygen" = "Juntando-se ao processo de geração/compartilhamento de chave, por favor, espere...";
"waitingForKeygenToStart" = "Aguardando o início da geração de chave, por favor, espere...";
"preparingVault" = "PREPARANDO COFRE...";
"generatingECDSA" = "GERANDO CHAVE ECDSA";
"generatingEdDSA" = "GERANDO CHAVE EdDSA";
"reshareECDSA" = "RECOMPARTILHANDO CHAVE ECDSA";
"reshareEdDSA" = "RECOMPARTILHANDO CHAVE EdDSA";
"keygenFailed" = "A geração de chave falhou";
"reshareFailed" = "A recompartilha de chave falhou";
"joinKeyshare" = "Juntar-se ao Compartilhamento de Chave";
"lookingForDevices" = "Procurando dispositivos... ";
"sign" = "Assinar";
"amount" = "Quantidade";
"amount(inFiat)" = "Quantidade (em Fiat)";
"balanceNativeToken" = "Saldo de Token Nativo";
"memo" = "Memo";
"gas" = "Gás";
"signing" = "Assinando";
"transaction" = "Transação";
"complete" = "Completo";
"tryAgain" = "Tentar Novamente";
"failStartKeysign" = "Falha ao iniciar assinatura de chave";
"waitingForKeySignStart" = "Aguardando o início do processo de assinatura...";
"keysignFail" = "O processo de assinatura de chave não pôde ser iniciado. Por favor, verifique suas configurações e tente novamente.";
"joinKeySign" = "Juntar-se à assinatura de chave";
"creatingTssInstance" = "CRIANDO INSTÂNCIA TSS...";
"signingWithECDSA" = "ASSINANDO USANDO CHAVE ECDSA... ";
"signingWithEdDSA" = "ASSINANDO USANDO CHAVE EdDSA... ";
"keysignFinished" = "ASSINATURA DE CHAVE FINALIZADA...";
"scanWithPairedDevice" = "Escanear com seu Dispositivo Emparelhado:";
"waitingForKeygenStart" = "Aguardando o início da geração de chave...";
"sendingRightAddressCheck" = "Estou enviando para o endereço correto";
"correctAmountCheck" = "A quantidade está correta";
"notHackedCheck" = "Não estou enviando meu dinheiro para uma fraude ou hacker";
"wrongVaultTryAgain" = "Cofre ou Dispositivo Emparelhado Incorreto.";
"signInErrorTryAgain" = "Erro ao Assinar. Por favor, tente novamente.";
"sameWifiEntendedInstruction" = "Mantenha dispositivos na mesma Rede WiFi, escolha o cofre correto e emparelhe os dispositivos. Certifique-se de que nenhum outro dispositivo esteja executando Vultisig.";
"validAddressError" = "Por favor, insira um endereço válido.";
"positiveAmountError" = "A quantidade deve ser um número positivo. Tente novamente.";
"nonNegativeFeeError" = "A taxa deve ser um número não negativo. Tente novamente.";
"walletBalanceExceededError" = "O total da quantidade e da taxa excede o saldo da sua carteira. Tente novamente.";
"mustHaveETHError" = "Você deve ter ETH para pagar pelo gás, antes de enviar um token.";
"unavailableBalanceError" = "Saldo da carteira não disponível.";
"invalidGasFeeError" = "Taxa de gás inválida fornecida.";
"invalidTransactionAmountError" = "Quantidade de transação inválida fornecida.";
"walletBalanceExceededSolanaError" = "A quantidade combinada e a taxa excedem o saldo da sua carteira. Tente novamente.";
"notEnoughBalanceError" = "Você não tem saldo suficiente para enviar esta transação";
"gasEstimateETHError" = "Erro ao estimar gás para ETH";
"gasEstimateTOKENError" = "Erro ao estimar gás para o TOKEN";
"gasEstimateError:" = "Erro estimando gás: ";
"mustAgreeTermsError" = "Você deve concordar com os termos.";
"confirmToSign" = "Confirmar para assinar a mensagem?";
"unableToStartKeysignProcess" = "Não foi possível iniciar o processo de assinatura de chave devido à falta de informações.";
"transactionComplete" = "Transação Completa";
"transactions" = "Transações";
"cannotFindTransactions" = "Não é possível Encontrar Transações";
"transactionID" = "ID de Transação";
"errorFetchingTransactions" = "Erro ao buscar transações";
"noTransactions" = "Ainda não há transações";
"tryFaceIDAgain" = "Tentar Face ID novamente";
"loginUsingFaceID" = "Login usando Face ID";
"failToGetAccountNumber" = "Falha ao obter o número da conta";
"failToGetSequenceNo" = "Falha ao obter o número de sequência";
"failToGetRecentBlockHash" = "Falha ao obter o hash do bloco recente";
"checkExplorer" = "verificar explorador";
"self" = "Próprio";
"settings" = "Configurações";
"language" = "Idioma";
"currency" = "Moeda";
"faq" = "FAQ";
"other" = "Outro";
"shareTheApp" = "Compartilhar o App";
"noChainSelected" = "Nenhuma Cadeia Selecionada";
"setupVaultFAQQuestion" = "Como configuro meu cofre de criptomoedas?";
"setupVaultFAQAnswer" = "Junte dois ou mais dos seus dispositivos e conecte-os ao seu WiFi local, Hotspot ou internet. Em seguida, simplesmente emparelhe-os via código QR e crie um novo cofre. Você poderá então enviar fundos.";
"supportedCryptoFAQQuestion" = "Quais criptomoedas são suportadas pelo Vultisig?";
"supportedCryptoFAQAnswer" = "Todos os ativos suportados pelo Core da Trust Wallet são suportados no Vultisig.";
"vaultSecurityFAQQuestion" = "Como o aplicativo de cofre cripto protege minhas criptomoedas?";
"vaultSecurityFAQAnswer" = "Vultisig é auditado, de código aberto e usa uma biblioteca TSS muito bem comprovada.";
"moneyFAQQuestion" = "Como o Vultisig ganha dinheiro?";
"moneyFAQAnswer" = "Vultisig cobra apenas uma taxa fixa sobre troca e ponte. Não há outras taxas ocultas.";
"assetRecoveryFAQQuestion" = "Posso recuperar meus ativos se perder um dispositivo?";
"assetRecoveryFAQAnswer" = "Você pode fazer backup do seu cofre exportando as cotas do cofre.";
"registerFAQQuestion" = "Preciso me registrar?";
"registerFAQAnswer" = "Não, não há requisitos de registro.";
"languageChangeTitle" = "Idioma alterado";
"restart" = "Por favor, reinicie o aplicativo para aplicar as novas configurações de idioma.";
"EnglishUK" = "Inglês (UK)";
"German" = "Alemão";
"Spanish" = "Espanhol";
"Italian" = "Italiano";
"Croatian" = "Croata";
"Portuguese" = "Português";
"youAreCreatingA" = "Você está criando um";
"withTheseDevices" = "Com estes dispositivos";
"pairDeviceDisclaimersFirst" = "Você só pode enviar transações com pelo menos";
"pairDeviceDisclaimersSecond" = "destes dispositivos presentes.";
"backupNotNeededDisclaimer" = "Seu dispositivo de backup não é necessário a menos que você perca um dos seus dispositivos principais.";
"noBackupDeviceDisclaimer" = "Você não tem um terceiro dispositivo de backup, então deve fazer o backup de uma parte do cofre com segurança mais tarde.";
"vaultNameExists" = "O nome do cofre %s já existe";
"balanceNotAvailable" = "Saldo não disponível";
"invalidBalance" = "Saldo inválido";
"cannotDisableChain" = "Não é possível desativar a cadeia";
"needToRemoveTokens" = "Todos os tokens dentro desta cadeia precisam ser removidos antes de prosseguir.";
"typeHere" = "Digite aqui";
"nameYourVault" = "Nomeie o seu Vault";
"uploadFromGallery" = "Carregar da galeria";
"uploadFromFiles" = "Selecione arquivos";
"polkadotExistentialDepositError" = "Se uma conta cair abaixo de 1 DOT (Depósito Existencial), a conta é eliminada (desativada) e quaisquer fundos restantes são destruídos. O endereço pode ser reativado com um novo depósito maior do que o depósito existencial a qualquer momento. Isso não restaurará os fundos destruídos.";
"noCameraPermissionError" = "Permissão para a câmera negada.\n\nPor favor, ative-a nas Configurações.";
"openSettings" = "Abrir Configurações";
"fetchingVaultDetails" = "Buscando detalhes do cofre";
"vaultNameUnique" = "O nome do cofre precisa ser único.";
"alreadyExists" = "já existe";
"dismiss" = "Descartar";
"urlCopied" = "URL copiado";
"vaultWillBeDeletedPermanentlyPrompt" = "Estou ciente de que o cofre será excluído permanentemente";
"canLoseFundsPrompt" = "Estou ciente de que posso perder fundos";
"madeVaultBackupPrompt" = "Fiz um backup do cofre";
"youArePermanentlyDeletingVault" = "Você está excluindo permanentemente seu cofre";
"reviewConditions" = "Revisar Condições";
"reviewConditionsMessage" = "Por favor, reveja e concorde com todas as condições listadas.";
"deposit" = "Depósito";
"enterPassword" = "Digite a senha";
"passwordProtectBackup" = "Proteja seu backup com uma senha";
"errorSavingFile" = "Erro ao salvar o arquivo";
"invalidVaultData" = "Dados do cofre inválidos";
"vaultAlreadyExists" = "O cofre já existe";
"vaultRestoreFailed" = "Falha ao restaurar o cofre";
"backupDecryptionFailed" = "Falha ao descriptografar o backup";
"incorrectPassword" = "Senha incorreta";
"findCustomTokens" = "Encontre Seu Token Personalizado";
"customToken" = "Token Personalizado";
"details" = "Detalhes";
"vaultType" = "Tipo de cofre";
"ECDSAKey" = "Chave ECDSA";
"EdDSAKey" = "Chave EdDSA";
"Selected" = "Selecionado";
"searchResult" = "Resultado da pesquisa";
"verifyPassword" = "Verificar senha";
"passwordMismatch" = "Senhas não coincidem";
"verifyPasswordMismatch" = "Certifique-se de que suas senhas coincidem.";
"emptyField" = "Campo(s) vazio(s)";
"emptyField" = "Campo(s) vazio(s)";
"checkEmptyField" = "Certifique-se de que todos os campos estão preenchidos.";
"optionalPasswordProtectBackup" = "Proteção opcional do seu cofre com senha";
"keygenFor" = "Geração de chaves para";
"devicesOnSameNetwork" = "Conecte todos os dispositivos à mesma\nrede com o aplicativo Vultisig aberto.";
"devicesOnSameInternet" = "Conecte todos os dispositivos à Internet\ncom o aplicativo Vultisig aberto.";
"invalidFileFormat" = "Formato de arquivo inválido";
"invalidFileFormatMessage" = "Certifique-se de que selecionou o arquivo de backup correto com extensão .dat/.bak.";
"uploadBackupFile" = "Carregar arquivo de backup";
"uploadQRCodeImage" = "Carregar imagem do código QR";
"uploadQRCodeImageKeygen" = "Carregar código QR para ingressar no Keygen";
"uploadQRCodeImageKeysign" = "Carregar código QR para ingressar no Keysign";
"joinKeysign" = "Participar do Keysign";
"joinKeygen" = "Participar do Keygen";
"URLInaccessible" = "Falha ao acessar a URL";
"NoQRCodesDetected" = "Nenhum código QR detectado";
"FailedToLoadImage" = "Falha ao carregar imagem da URL";
"OnboardingView1Description" = "Vultisig é um cofre de criptografia seguro e multi-dispositivo, compatível com todas as principais blockchains e mais de 10.000 tokens. Vultisig é totalmente auto-custodial.";
"OnboardingView2Description" = "Vultisig não rastreia suas atividades e não requer registros. Vultisig é totalmente open-source, garantindo transparência e confiança.";
"OnboardingView3Description" = "Vultisig é auditado e seguro. Junte-se a milhares de usuários que confiam no Vultisig com seus ativos digitais.";
"OnboardingView4Description" = "Vultisig é uma carteira sem frases-semente.\nEle usa ações de cofre fáceis de gerenciar.";
"NoQRCodesDetected" = "Nenhum código QR detectado";
"FailedToLoadImage" = "Falha ao carregar imagem da URL";
"memo(optional)" = "MEMO (Opcional)";
"enterMemo" = "Insira o memo";
"enterVaultName" = "Digite o nome do cofre";
"pleaseBackupVault" = "Cada dispositivo tem sua própria participação única.";
"pleaseBackupVaultNote" = "Por favor, faça backup de todas as suas ações do Vault agora.";
"addressBook" = "Livro de endereços";
"addAddress" = "Adicionar endereço";
"address" = "Endereço";
"title" = "Título";
"saveAddress" = "Salvar endereço";
"success" = "Sucesso";
"addressAddedToAddressBook" = "Endereço adicionado ao livro de endereços com sucesso.";
"noSavedAddresses" = "Nenhum endereço salvo";
"numberOfPairedDevicesTwoOfTwo" = "Número de dispositivos emparelhados %d de 2";
"numberOfPairedDevicesTwoOfThree" = "Número de dispositivos emparelhados %d de 3";
"numberOfPairedDevicesMOfN" = "Número de dispositivos emparelhados %d de N";
"invalidAddress" = "Este endereço é inválido para essa cadeia.";
"scannedByBlowfish" = "Transação verificada pelo Blowfish.";
"defaultChains" = "Cadeias padrão";
"search" = "Pesquisar";
"vaultValue" = "Valor do cofre";
"ThisDeviceIs" = "Este dispositivo é o";
"initiatingDevice" = "Dispositivo de início";
"pairingDevice" = "Dispositivo de emparelhamento";
"createQR" = "Criar QR";
"scanQR" = "Digitalizar QR / Emparelhar dispositivo";
"or" = "OU";
"selectYourVaultType" = "Selecione o tipo de cofre";
"youNeed1MoreDevice" = "Você precisa de mais um dispositivo para emparelhar";
"youNeed2MoreDevice" = "Você precisa de mais dois dispositivos para emparelhar";
"youNeedNMoreDevice" = "Você pode emparelhar quantos dispositivos quiser";
"lookingFor1MoreDevice" = "Procurando por mais um dispositivo...";
"lookingFor2MoreDevice" = "Procurando por mais dois dispositivos...";
"shouldBackupVaultsSeparateLocations" = "Você deve fazer backup de todas as ações do cofre em locais separados.";
"keygenInstructionsCar1Title" = "Você sabia?";
"keygenInstructionsCar2Title" = "Dica do dia";
"keygenInstructionsCar3Title" = "Fato divertido";
"keygenInstructionsCar4Title" = "Insight de segurança";
"keygenInstructionsCar5Title" = "Conversa técnica";
"keygenInstructionsCar6Title" = "Canto da comunidade";
"keygenInstructionsCar7Title" = "Destaque de recursos";
"keygenInstructionsCar1DescriptionPart1" = "Vultisig é";
"keygenInstructionsCar1DescriptionPart2" = "totalmente open-source.";
"keygenInstructionsCar1DescriptionPart3" = " Isso significa que qualquer pessoa pode revisar o código, garantindo total transparência e confiabilidade.";
"keygenInstructionsCar2DescriptionPart1" = "";
"keygenInstructionsCar2DescriptionPart2" = "Não precisa de frases-semente!";
"keygenInstructionsCar2DescriptionPart3" = " Vultisig utiliza ações de cofre fáceis de gerenciar, tornando-o mais simples e seguro do que carteiras tradicionais.";
"keygenInstructionsCar3DescriptionPart1" = "Vultisig suporta mais de";
"keygenInstructionsCar3DescriptionPart2" = "10.000 tokens.";
"keygenInstructionsCar3DescriptionPart3" = " Quer você use Bitcoin, Ethereum ou um token menos conhecido, Vultisig cobre tudo.";
"keygenInstructionsCar4DescriptionPart1" = "Sua privacidade importa. Vultisig";
"keygenInstructionsCar4DescriptionPart2" = "não rastreia";
"keygenInstructionsCar4DescriptionPart3" = " suas atividades e não exige registro, garantindo anonimato e privacidade.";
"keygenInstructionsCar5DescriptionPart1" = "Auditado e seguro. Vultisig passa por";
"keygenInstructionsCar5DescriptionPart2" = "auditorias de segurança regulares";
"keygenInstructionsCar5DescriptionPart3" = " para garantir que seus ativos estejam protegidos contra qualquer ameaça.";
"keygenInstructionsCar6DescriptionPart1" = "Junte-se a milhares. Milhares de usuários confiam no Vultisig com seus ativos digitais. Torne-se parte da nossa";
"keygenInstructionsCar6DescriptionPart2" = "comunidade segura e crescente";
"keygenInstructionsCar6DescriptionPart3" = ".";
"keygenInstructionsCar7DescriptionPart1" = "Compatibilidade com vários dispositivos. Acesse seu cofre Vultisig";
"keygenInstructionsCar7DescriptionPart2" = "de vários dispositivos";
"keygenInstructionsCar7DescriptionPart3" = ", aumentando a flexibilidade sem comprometer a segurança.";
"noSavedAddressesForChain" = "Nenhum endereço salvo encontrado para esta cadeia.";
"editAddress" = "Editar endereço";
"validAddressDomainError" = "Não foi possível resolver o endereço deste domínio de serviço nesta cadeia.";
"privacyPolicy" = "Política de Privacidade";
"termsOfService" = "Termos de Serviço";
"legal" = "Legal";
"noCameraFound" = "Nenhuma câmera conectada encontrada.";
"initializingCamera" = "Inicializando a câmera";
"uploadQRCodeImage" = "Carregar imagem do código QR";
"errorFetchingValuesTryAgain" = "Erro ao buscar valores. Por favor, tente novamente.";
"backupPasswordDisclaimer" = "Nunca armazene ações do Vault de diferentes dispositivos no mesmo local";
<<<<<<< HEAD
"share" = "Compartilhar";
=======
"dropFileHere" = "Solte o arquivo aqui...";
>>>>>>> c126560d
<|MERGE_RESOLUTION|>--- conflicted
+++ resolved
@@ -311,8 +311,5 @@
 "uploadQRCodeImage" = "Carregar imagem do código QR";
 "errorFetchingValuesTryAgain" = "Erro ao buscar valores. Por favor, tente novamente.";
 "backupPasswordDisclaimer" = "Nunca armazene ações do Vault de diferentes dispositivos no mesmo local";
-<<<<<<< HEAD
 "share" = "Compartilhar";
-=======
-"dropFileHere" = "Solte o arquivo aqui...";
->>>>>>> c126560d
+"dropFileHere" = "Solte o arquivo aqui...";