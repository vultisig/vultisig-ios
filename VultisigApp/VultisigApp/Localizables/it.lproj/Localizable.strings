"monthlyBackupTitle" = "Non dimenticare di eseguire il backup delle\nquote del tuo caveau e verificarne la completezza.";
"dontRemind" = "Non ricordarmelo più";
"passwordHintTitle" = "Opzionale: Suggerimento per la password";
"enterHint" = "Inserisci un suggerimento";
"backupNowTitle" = "È necessario eseguire il backup su ogni dispositivo in Vultisig";
"backupNowWarning" = "Esegui il backup del tuo caveau su ogni dispositivo singolarmente!";
"backupNowSubtitle" = "Ogni dispositivo ha una propria quota di caveau unica, necessaria per il recupero";
"backupNowCheckbox" = "Capisco che, saltando il backup, potrei perdere l'accesso ai miei fondi.";
"emailMismatch" = "Indirizzi email non corrispondono";
"enableBiometrics" = "Abilita i dati biometrici";
"enterFastSigningPassword" = "Inserisci la password per la firma rapida";
"typeHere" = "Scrivi qui";
"settingsBiometricsTitle" = "Dati biometrici per firma rapida";
"settingsBiometricsSubtitle" = "Abilita i dati biometrici per firma rapida";
"wrongPassword" = "Password errata";
"reshareLabelTitle" = "Condividi nuovamente il tuo vault";
"reshareLabelSubtitle" = "La ricondivisione può essere utilizzata per aggiornare, espandere o ridurre il numero di dispositivi in un Vault.";
"reshareLabelDisclaimer" = "Per tutte le azioni di ricondivisione è sempre richiesto il numero minimo di dispositivi.";
"startReshare" = "Inizia la ricondivisione";
"startFastVaultReshare" = "Inizia la ricondivisione con Vultiserver";
"joinReshare" = "Unisciti alla ricondivisione";
"fastVaultSetPasswordTitle" = "Proteggi il tuo caveau e firma subito.";
"fastVaultEnterPasswordTitle" = "Password di FastVault";
"fastVaultEmailBackup" = "Inserisci la tua email per ricevere il backup";
"password" = "Password";
"secureCryptoVault" = "CASSETTA DI SICUREZZA CRYPTO";
"thisDevice" = "Questo Dispositivo:";
"start" = "Inizia";
"createNewVault" = "Crea una Nuova Cassaforte";
"importExistingVault" = "Importa una Cassaforte Esistente";
"import" = "Importa";
"continue" = "Continua";
"changeVault" = "Cambia Cassaforte";
"setup" = "Configura";
"pair" = "Accoppia";
"join" = "Unisciti";
"swap" = "Scambia";
"send" = "Invia";
"tokens" = "Token";
"vaults" = "Cassaforti";
"vault" = "Cassaforti";
"main" = "Principale";
"address" = "Indirizzo";
"vaultDetailsTitle" = "Dettagli";
"vaultDetailsDescription" = "Visualizza i dettagli della tua cassaforte";
"ECDSA" = "ECDSA";
"EdDSA" = "EdDSA";
"backup" = "Backup";
"error" = "Errore";
"backupVault" = "Effettua il backup della tua cassaforte";
"rename" = "Rinomina";
"renameVault" = "Modifica il nome della tua cassaforte";
"delete" = "Elimina";
"cancel" = "Annulla";
"save" = "Salva";
"asset" = "Asset";
"assets" = "Asset";
"vaultName" = "Nome Cassaforte";
"deleteVault" = "Elimina permanentemente la tua cassaforte";
"deleteVaultTitle" = "Elimina Cassaforte";
"deleteVaultDescription" = "Questa cassaforte sarà rimossa permanentemente";
"backupVault" = "Effettua il backup della tua cassaforte";
"addNewVault" = "Aggiungi Nuova Cassaforte";
"editVault" = "Modifica Cassaforte";
"addressCopied" = "Indirizzo copiato";
"hashCopied" = "Hash copiato";
"ok" = "OK";
"next" = "Prossimo";
"skip" = "Salta";
"from" = "Da";
"to" = "A";
"fees" = "Commissioni";
"time" = "Tempo";
"scan" = "Scansiona";
"pair" = "Accoppia";
"verify" = "Verifica";
"amount" = "Quantità";
"keysign" = "Firma Chiave";
"done" = "Fatto";
"gas(auto)" = "Gas (auto)";
"enterPreviousVault" = "Inserisci la tua cassaforte creata in precedenza";
"uploadFile" = "Carica file, testo o immagine";
"devicesOnSameWifi" = "Mantieni i dispositivi sulla stessa rete con Vultisig aperto";
"need3Devices" = "Hai bisogno di almeno 2 dispositivi";
"chooseTokens" = "Scegli Token";
"chooseChains" = "Scegli Catene";
"enterAddress" = "Inserisci Indirizzo";
"enterAmount" = "Inserisci Quantità";
"reshare" = "Ricondividi";
"unknown" = "Sconosciuto";
"reshareVault" = "Ricondividi la cassaforte con un nuovo comitato";
"pairWithOtherDevices" = "Accoppia con altri dispositivi:";
"scanQrCode" = "Scansiona Codice QR";
"mainDevice" = "Dispositivo Principale";
"pleaseWait" = "Per favore, aspetta...";
"joinKeygen" = "UNISCITI ALLA GENERAZIONE/CONDIVISIONE CHIAVE";
"failToStartKesign" = "Errore di firma. Per favore riprova.";
"failToStartKeygen" = "Impossibile avviare la generazione della chiave a causa della mancanza di informazioni";
"scanQRCodeJoinKeygen" = "Scansiona il Codice QR su un'altra app Vultisig per iniziare.";
"discoveringMediator" = "Ricerca del servizio mediatore, per favore aspetta...";
"joiningKeygen" = "Unendosi al processo di generazione/condivisione chiave, per favore aspetta...";
"waitingForKeygenToStart" = "In attesa dell'inizio della generazione della chiave, per favore aspetta...";
"preparingVault" = "PREPARANDO LA CASSAFORTE...";
"generatingECDSA" = "GENERANDO CHIAVE ECDSA";
"generatingEdDSA" = "GENERANDO CHIAVE EdDSA";
"reshareECDSA" = "RICONDIVIDENDO CHIAVE ECDSA";
"reshareEdDSA" = "RICONDIVIDENDO CHIAVE EdDSA";
"keygenFailed" = "Generazione della chiave fallita";
"reshareFailed" = "Ricondivisione della chiave fallita";
"joinKeyshare" = "Unisciti alla Condivisione Chiave";
"lookingForDevices" = "Ricerca dispositivi... ";
"fastModeTitle" = "VELOCE";
"activeModeTitle" = "ATTIVO";
"secureModeTitle" = "SICURO";
"fastModeDescription" = "• Configurazione su un solo dispositivo\n• Avvisi e politiche sulle transazioni\n• Backup del Vault inviato via email\n\nUsa come “hot vault”";
"activeModeDescription" = "• Firma rapida in movimento\n• Avvisi e politiche sulle transazioni\n• Completamente auto-custodiale\n\nUsa come “vault principale”";
"secureModeDescription" = "• Solo i tuoi dispositivi\n• Nessun avviso o politica\n• Completamente auto-custodiale\n\nUsa come “cold vault”";
"fastLoaderTitle" = "Ricerca del FastVaultServer";
"activeLoaderTitle" = "Ricerca di FastVaultServer e 1 altro dispositivo...";
"secureLoaderTitle" = "Ricerca di dispositivi...";
"sign" = "Firma";
"amount" = "Quantità";
"amount(inFiat)" = "Quantità (in Fiat)";
"balanceNativeToken" = "Saldo Token Nativi";
"memo" = "Memo";
"gas" = "Gas";
"signing" = "Firmando";
"transaction" = "Transazione";
"complete" = "Completo";
"tryAgain" = "Riprova";
"failStartKeysign" = "Fallimento nell'avvio firma chiave";
"waitingForKeySignStart" = "In attesa dell'inizio del processo di firma...";
"keysignFail" = "Il processo di firma chiave non può essere avviato. Per favore, verifica le tue impostazioni e riprova.";
"joinKeySign" = "Unisciti alla firma chiave";
"creatingTssInstance" = "CREANDO ISTANZA TSS...";
"signingWithECDSA" = "FIRMANDO CON CHIAVE ECDSA... ";
"signingWithEdDSA" = "FIRMANDO CON CHIAVE EdDSA... ";
"keysignFinished" = "FIRMA CHIAVE COMPLETATA...";
"scanWithPairedDevice" = "Scansiona con il tuo Dispositivo Accoppiato:";
"waitingForKeygenStart" = "In attesa dell'inizio della generazione della chiave...";
"sendingRightAddressCheck" = "Sto inviando all'indirizzo corretto";
"correctAmountCheck" = "La quantità è corretta";
"notHackedCheck" = "Non sto inviando i miei soldi a una truffa o a un hacker";
"wrongVaultTryAgain" = "Cassaforte o Dispositivo Accoppiato Errato.";
"signInErrorTryAgain" = "Errore di Firma. Per favore, riprova.";
"sameWifiEntendedInstruction" = "Tieni i dispositivi sulla stessa rete WiFi, assicurati di avere una connessione stabile ed essere nella cassaforte corretta per accoppiare i dispositivi";
"validAddressError" = "Per favore, inserisci un indirizzo valido.";
"positiveAmountError" = "La quantità deve essere un numero positivo. Riprova.";
"walletBalanceExceededError" = "La quantità totale e la commissione superano il saldo del tuo portafoglio. Riprova.";
"mustHaveETHError" = "Devi avere ETH per pagare il gas, prima di inviare un token.";
"unavailableBalanceError" = "Saldo del portafoglio non disponibile.";
"invalidGasFeeError" = "Commissione del gas fornita non valida.";
"invalidTransactionAmountError" = "Quantità di transazione fornita non valida.";
"walletBalanceExceededSolanaError" = "La quantità combinata e la commissione superano il saldo del tuo portafoglio. Riprova.";
"notEnoughBalanceError" = "Non hai abbastanza saldo per inviare questa transazione";
"gasEstimateETHError" = "Errore nella stima del gas per ETH";
"gasEstimateTOKENError" = "Errore nella stima del gas per il TOKEN";
"gasEstimateError:" = "Errore nella stima del gas: ";
"mustAgreeTermsError" = "Devi accettare i termini.";
"confirmToSign" = "Conferma per firmare il messaggio?";
"unableToStartKeysignProcess" = "Impossibile avviare il processo di firma chiave a causa della mancanza di informazioni.";
"transactionComplete" = "Transazione Completata";
"transactions" = "Transazioni";
"cannotFindTransactions" = "Impossibile Trovare Transazioni";
"transactionID" = "ID Transazione";
"errorFetchingTransactions" = "Errore nel recupero delle transazioni";
"noTransactions" = "Nessuna transazione ancora";
"tryFaceIDAgain" = "Prova ancora Face ID";
"loginUsingFaceID" = "Accedi usando Face ID";
"failToGetAccountNumber" = "Impossibile ottenere il numero dell'account";
"failToGetSequenceNo" = "Impossibile ottenere il numero di sequenza";
"failToGetRecentBlockHash" = "Impossibile ottenere l'hash del blocco recente";
"checkExplorer" = "controlla esploratore";
"self" = "Proprio";
"settings" = "Impostazioni";
"language" = "Lingua";
"currency" = "Valuta";
"faq" = "FAQ";
"other" = "Altro";
"shareTheApp" = "Condividi l'App";
"noChainSelected" = "Nessuna Catena Selezionata";
"setupVaultFAQQuestion" = "Come configuro la mia cripto cassaforte?";
"setupVaultFAQAnswer" = "Riunisci due o più dei tuoi dispositivi e connettili al tuo WiFi locale, Hotspot o internet. Poi semplicemente accoppiali tramite codice QR e crea una nuova cassaforte. Potrai quindi inviare fondi.";
"supportedCryptoFAQQuestion" = "Quali criptovalute sono supportate da Vultisig?";
"supportedCryptoFAQAnswer" = "Tutti gli asset supportati da Trust Wallet Core sono supportati in Vultisig.";
"vaultSecurityFAQQuestion" = "Come fa l'app della cassaforte cripto a proteggere le mie criptovalute?";
"vaultSecurityFAQAnswer" = "Vultisig è auditato, open-source e utilizza una libreria TSS molto collaudata.";
"moneyFAQQuestion" = "Come guadagna Vultisig?";
"moneyFAQAnswer" = "Vultisig applica solo una tariffa fissa su scambio e ponte. Non ci sono altre commissioni nascoste.";
"assetRecoveryFAQQuestion" = "Posso recuperare i miei asset se perdo un dispositivo?";
"assetRecoveryFAQAnswer" = "Puoi fare un backup della tua cassaforte esportando le quote della cassaforte.";
"registerFAQQuestion" = "Devo registrarmi?";
"registerFAQAnswer" = "No, non ci sono requisiti di registrazione.";
"languageChangeTitle" = "Lingua cambiata";
"restart" = "Si prega di riavviare l'app per applicare le nuove impostazioni della lingua.";
"EnglishUK" = "Inglese (UK)";
"German" = "Tedesco";
"Spanish" = "Spagnolo";
"Italian" = "Italiano";
"Croatian" = "Croato";
"Portuguese" = "Portoghese";
"youAreCreatingA" = "Stai creando un";
"withTheseDevices" = "Con questi dispositivi";
"pairDeviceDisclaimersFirst" = "Puoi inviare solo transazioni con almeno";
"pairDeviceDisclaimersSecond" = "di questi dispositivi presenti.";
"backupNotNeededDisclaimer" = "Il tuo dispositivo di backup non è necessario a meno che non perdi uno dei tuoi dispositivi principali.";
"noBackupDeviceDisclaimer" = "Non hai un terzo dispositivo di backup, quindi dovresti fare il backup di una parte del vault in modo sicuro in seguito.";
"vaultNameExists" = "Il nome del deposito %s esiste già";
"balanceNotAvailable" = "Saldo non disponibile";
"invalidBalance" = "Saldo non valido";
"cannotDisableChain" = "Impossibile disabilitare la catena";
"needToRemoveTokens" = "Tutti i token all'interno di questa catena devono essere rimossi prima di procedere.";
"typeHere" = "Digita qui";
"nameYourVault" = "Nomina il tuo Vault";
"uploadFromGallery" = "Carica dalla galleria";
"uploadFromFiles" = "Seleziona i file";
"polkadotExistentialDepositError" = "Assicurati di lasciare fondi sufficienti per coprire le commissioni. Se il saldo di un conto scende sotto 1 DOT (Deposito Esistenziale), il conto verrà disattivato (cancellato) e eventuali fondi rimanenti saranno persi. Puoi riattivare l'indirizzo con un nuovo deposito maggiore del deposito esistenziale in qualsiasi momento. Tuttavia, questo non recupererà i fondi persi.";
"noCameraPermissionError" = "Autorizzazione della fotocamera negata.\n\nPer favore, abilitala nelle Impostazioni.";
"openSettings" = "Apri Impostazioni";
"fetchingVaultDetails" = "Recupero dei dettagli del caveau";
"vaultNameUnique" = "Il nome del caveau deve essere univoco.";
"alreadyExists" = "esiste già";
"dismiss" = "Ignora";
"urlCopied" = "URL copiato";
"vaultWillBeDeletedPermanentlyPrompt" = "Sono consapevole che il caveau sarà eliminato permanentemente";
"canLoseFundsPrompt" = "Sono consapevole che posso perdere fondi";
"madeVaultBackupPrompt" = "Ho fatto un backup del caveau";
"youArePermanentlyDeletingVault" = "Stai eliminando definitivamente il tuo caveau";
"reviewConditions" = "Rivedi le Condizioni";
"reviewConditionsMessage" = "Si prega di rivedere e accettare tutte le condizioni elencate.";
"function" = "funzione";
"enterPassword" = "Inserisci la password";
"fastVaultEnterDisclaimer" = "Questa password decifra la tua condivisione FastSign";
"fastVaultSetDisclaimer" = "Questa password crittografa la tua condivisione FastSign";
"passwordProtectBackup" = "Proteggi il tuo backup con una password";
"errorSavingFile" = "Errore nel salvataggio del file";
"invalidVaultData" = "Dati del caveau non validi";
"vaultAlreadyExists" = "Il caveau esiste già";
"vaultRestoreFailed" = "Ripristino del caveau non riuscito";
"backupDecryptionFailed" = "Decrittazione del backup non riuscita";
"incorrectPassword" = "Password errata";
"findCustomTokens" = "Trova Il Tuo Token Personalizzato";
"customToken" = "Token Personalizzato";
"details" = "Dettagli";
"vaultType" = "Parte della Cassaforte";
"ECDSAKey" = "Chiave ECDSA";
"EdDSAKey" = "Chiave EdDSA";
"Selected" = "Selezionato";
"searchResult" = "Risultato della ricerca";
"verifyPassword" = "Verifica la password";
"email" = "Email";
"verifyEmail" = "Verifica email";
"passwordMismatch" = "Le password non corrispondono";
"verifyPasswordMismatch" = "Assicurati che le tue password corrispondano.";
"emptyField" = "Campo(i) vuoto(i)";
"checkEmptyField" = "Assicurati che tutti i campi siano compilati.";
"optionalPasswordProtectBackup" = "Protezione opzionale del tuo caveau con una password";
"keygenFor" = "Generazione chiavi per";
"devicesOnSameNetwork" = "Collega tutti i dispositivi alla stessa\nrete con l'app Vultisig aperta.";
"devicesOnSameInternet" = "Collega tutti i dispositivi a Internet\ncon l'app Vultisig aperta.";
"invalidFileFormat" = "Formato di file non valido";
"invalidFileFormatMessage" = "Assicurati di aver selezionato il file di backup corretto con estensione .dat, .bak or .vult.";
"uploadBackupFile" = "Carica il file di backup";
"uploadQRCodeImage" = "Carica immagine QR-Code";
"uploadQRCodeImageKeygen" = "Carica QR-Code per partecipare a Keygen";
"uploadQRCodeImageKeysign" = "Carica QR-Code per partecipare a Keysign";
"joinKeysign" = "Partecipa a Keysign";
"joinKeygen" = "Partecipa a Keygen";
"URLInaccessible" = "Accesso all'URL non riuscito";
"NoQRCodesDetected" = "Nessun codice QR rilevato";
"FailedToLoadImage" = "Impossibile caricare l'immagine dall'URL";
"OnboardingView1Description" = "Vultisig è una cassaforte crittografica sicura e multi-dispositivo, compatibile con tutte le principali blockchain e oltre 10.000 token. Vultisig è completamente self-custodial.";
"OnboardingView2Description" = "Vultisig non traccia le tue attività e non richiede alcuna registrazione. Vultisig è completamente open-source, garantendo trasparenza e fiducia.";
"OnboardingView3Description" = "Vultisig è verificato e sicuro. Unisciti a migliaia di utenti che si fidano di Vultisig per i loro beni digitali.";
"OnboardingView4Description" = "Vultisig è un portafoglio senza frasi di recupero.\nUtilizza parti di cassaforte facili da gestire.\n\nOgni dispositivo ha la sua parte unica della cassaforte che necessita di un backup separato.";
"NoQRCodesDetected" = "Nessun codice QR rilevato";
"FailedToLoadImage" = "Impossibile caricare l'immagine dall'URL";
"memo(optional)" = "MEMO (Opzionale)";
"enterMemo" = "Inserisci memo";
"enterVaultName" = "Inserisci il nome del caveau";
"pleaseBackupVault" = "Ogni dispositivo ha la propria quota unica.";
"pleaseBackupVaultNote" = "Effettua subito il backup di tutte le tue quote del Vault.";
"addressBook" = "Rubrica";
"addAddress" = "Aggiungi indirizzo";
"address" = "Indirizzo";
"title" = "Titolo";
"saveAddress" = "Salva indirizzo";
"success" = "Successo";
"addressAddedToAddressBook" = "Indirizzo aggiunto con successo alla rubrica.";
"noSavedAddresses" = "Nessun indirizzo salvato";
"numberOfPairedDevicesTwoOfTwo" = "Numero di dispositivi accoppiati %d di 2";
"numberOfPairedDevicesTwoOfThree" = "Numero di dispositivi accoppiati %d di 3";
"numberOfPairedDevicesMOfN" = "Numero di dispositivi accoppiati %d di N";
"invalidAddressChain" = "Questo indirizzo è invalido per questa catena.";
"scannedByBlowfish" = "Transazione verificata da Blowfish.";
"defaultChains" = "Catene predefinite";
"search" = "Cerca";
"vaultValue" = "Valore del caveau";
"ThisDeviceIs" = "Questo dispositivo è il";
"initiatingDevice" = "Dispositivo di inizio";
"pairingDevice" = "Dispositivo di accoppiamento";
"createQR" = "Crea QR";
"scanQR" = "Scansiona QR / Accoppia dispositivo";
"or" = "OPPURE";
"selectYourVaultType" = "Seleziona il tipo di caveau";
"shouldBackupVaultsSeparateLocations" = "Dovresti eseguire il backup di tutte le quote del caveau in luoghi separati.";
"keygenInstructionsCar1Title" = "Lo sapevi?";
"keygenInstructionsCar2Title" = "Consiglio del giorno";
"keygenInstructionsCar3Title" = "Fatto divertente";
"keygenInstructionsCar4Title" = "Approfondimento sulla sicurezza";
"keygenInstructionsCar5Title" = "Discussione tecnologica";
"keygenInstructionsCar6Title" = "Angolo della comunità";
"keygenInstructionsCar7Title" = "In evidenza";
"keygenInstructionsCar1DescriptionPart1" = "Vultisig è";
"keygenInstructionsCar1DescriptionPart2" = "completamente open-source.";
"keygenInstructionsCar1DescriptionPart3" = " Questo significa che chiunque può rivedere il codice, garantendo trasparenza e affidabilità.";
"keygenInstructionsCar2DescriptionPart1" = "";
"keygenInstructionsCar2DescriptionPart2" = "Nessuna frase seme necessaria!";
"keygenInstructionsCar2DescriptionPart3" = " Vultisig utilizza quote di caveau facili da gestire, rendendolo più semplice e sicuro rispetto ai portafogli tradizionali.";
"keygenInstructionsCar3DescriptionPart1" = "Vultisig supporta oltre";
"keygenInstructionsCar3DescriptionPart2" = "10.000 token.";
"keygenInstructionsCar3DescriptionPart3" = " Che tu usi Bitcoin, Ethereum o un token meno conosciuto, Vultisig ti copre.";
"keygenInstructionsCar4DescriptionPart1" = "La tua privacy conta. Vultisig";
"keygenInstructionsCar4DescriptionPart2" = "non traccia";
"keygenInstructionsCar4DescriptionPart3" = " le tue attività e non richiede registrazioni, garantendo anonimato e privacy.";
"keygenInstructionsCar5DescriptionPart1" = "Auditato e sicuro. Vultisig è sottoposto a";
"keygenInstructionsCar5DescriptionPart2" = "audit di sicurezza regolari";
"keygenInstructionsCar5DescriptionPart3" = " per garantire che i tuoi beni siano protetti da qualsiasi minaccia.";
"keygenInstructionsCar6DescriptionPart1" = "Unisciti a migliaia. Migliaia di utenti si fidano di Vultisig con i loro beni digitali. Diventa parte della nostra";
"keygenInstructionsCar6DescriptionPart2" = "comunità sicura e in crescita";
"keygenInstructionsCar6DescriptionPart3" = ".";
"keygenInstructionsCar7DescriptionPart1" = "Compatibilità multi-dispositivo. Accedi al tuo caveau Vultisig";
"keygenInstructionsCar7DescriptionPart2" = "da più dispositivi";
"keygenInstructionsCar7DescriptionPart3" = ", migliorando la flessibilità senza compromettere la sicurezza.";
"noSavedAddressesForChain" = "Nessun indirizzo salvato trovato per questa catena.";
"editAddress" = "Modifica indirizzo";
"validAddressDomainError" = "Non è stato possibile risolvere l'indirizzo di questo dominio di servizio in questa catena.";
"privacyPolicy" = "Informativa sulla privacy";
"termsOfService" = "Termini di servizio";
"legal" = "Legale";
"noCameraFound" = "Nessuna fotocamera collegata trovata.";
"initializingCamera" = "Inizializzazione della fotocamera";
"uploadQRCodeImage" = "Carica immagine del codice QR";
"errorFetchingValuesTryAgain" = "Errore nel recupero dei valori. Si prega di riprovare.";
"backupPasswordDisclaimer" = "Non memorizzare mai le quote del Vault di dispositivi diversi nello stesso luogo";
"share" = "Compartilhar";
"dropFileHere" = "Rilascia il file qui...";
"deviceID" = "ID dispositivo";
"checkForUpdate" = "Verifica aggiornamenti";
"checkUpdate" = "Controlla aggiornamento";
"updateNow" = "Aggiorna ora";
"checkingForUpdate" = "Verifica aggiornamenti in corso...";
"somethingWentWrongTryAgain" = "Qualcosa è andato storto, riprova.";
"newUpdateAvailable" = "Nuovo aggiornamento disponibile";
"appUpToDate" = "L'applicazione è aggiornata";
"fastSign" = "Firma veloce";
"swapProgress" = "Progresso dello scambio";
"retry" = "Riprova";
"loginUsingTouchID" = "Accedi con Touch ID";
"loginUsingOpticID" = "Accedi con Optic ID";
"createFolder" = "Crea cartella";
"create" = "Crea";
"folderName" = "Nome della cartella";
"addVaultsToFolder" = "Seleziona i Vault da aggiungere alla cartella";
"deleteFolder" = "Elimina cartella";
"folder" = "Cartella";
"folders" = "Cartelle";
"enterValidFolderName" = "Si prega di inserire un nome di cartella valido e riprovare.";
"noVaultSelected" = "Nessun Vault selezionato";
"selectAtleastOneVault" = "Selezionare almeno un Vault e riprovare.";
"folderNeedsOneVault" = "La cartella deve contenere almeno un Vault selezionato.";
"sameNameFolder" = "Una cartella con lo stesso nome esiste già";
"sameNameFolderDescription" = "Si prega di scegliere un nome univoco per la cartella e riprovare.";
"registerYourVaults" = "Registra i tuoi Vault!";
"registerVault" = "Registra Vault";
"registerVaultText1" = "1. Salva il tuo codice QR del Vault";
"registerVaultText2" = "2. Vai su ";
"registerVaultText3" = "3. Carica il tuo codice QR del Vault";
"registerVaultText4" = "4. Monitora i tuoi VULTIES (Punti Vault)!";
"saveQRCode" = "Salva codice QR";
"saveVaultQR" = "Salva QR del Vault";
"joinSend" = "Unisciti a Invia";
"joinSwap" = "Unisciti a Swap";
"invalidAddress" = "Indirizzo non valido";
"emptyAddressField" = "Campo indirizzo vuoto.";
"nonNegativeFeeError" = "Non abbastanza gas per coprire la transazione.";
"part" = "Parte";
"devices" = "Dispositivi";
"signers" = "Firmatari";
"vaultPart" = "Parte della cassaforte";
"fastVaultEmailDisclaimer" = "Questa email viene utilizzata solo per inviare il backup";
"backupYourVaultNow" = "Esegui ora il backup della parte di cassaforte di questo dispositivo!";
"resharingTheVault" = "Ricondivisione della Cassaforte";
"resharingLoaderTitle" = "Aggiungi dispositivi per includerli o escludili per rimuoverli dalla Cassaforte";
"changesInSetup" = "Modifiche nella Configurazione";
"yourConfigurationChangedMakeBackup" = "La tua configurazione è cambiata, crea un nuovo backup.";
"newVaultSetup" = "Nuova Configurazione della Cassaforte";
"saveChanges" = "Salva modifiche";
"currentVaults" = "Cassaforti attuali";
"useSkipInstead" = "Usa \"Salta\" invece";
"useSkipWithoutPasswordMessage" = "Per favore usa \"Salta\" per salvare senza password";
"serverBackupVerification" = "Verifica del backup del server";
"enterBackupVerificationCode" = "Inserisci il codice ricevuto con il backup tramite email:";
"enterCode" = "Inserisci codice";
"serverBackupVerificationDisclaimer" = "Questo codice verifica la ricezione del backup del server tramite email.";
"incorrectCode" = "Codice errato";
"chains" = "Catene";
"noResultFound" = "Nessun risultato trovato.";
"value" = "Valore";
"joinKeygenConnectionDisclaimer" = "Problemi di connessione?\nUtilizza invece una connessione hotspot personale.\nOppure prova una rete diversa.";
"swapTrackingLink" = "Link di monitoraggio dello Swap";
<<<<<<< HEAD
"verificationCodeTryAgain" = "Codice di verifica errato, si prega di inserire quello corretto.";
=======
"thresholdNotReachedMessage" = "Soglia non raggiunta.\nMancano dispositivi iniziali sufficienti.";
>>>>>>> 926b6c02
<|MERGE_RESOLUTION|>--- conflicted
+++ resolved
@@ -409,8 +409,5 @@
 "value" = "Valore";
 "joinKeygenConnectionDisclaimer" = "Problemi di connessione?\nUtilizza invece una connessione hotspot personale.\nOppure prova una rete diversa.";
 "swapTrackingLink" = "Link di monitoraggio dello Swap";
-<<<<<<< HEAD
 "verificationCodeTryAgain" = "Codice di verifica errato, si prega di inserire quello corretto.";
-=======
-"thresholdNotReachedMessage" = "Soglia non raggiunta.\nMancano dispositivi iniziali sufficienti.";
->>>>>>> 926b6c02
+"thresholdNotReachedMessage" = "Soglia non raggiunta.\nMancano dispositivi iniziali sufficienti.";