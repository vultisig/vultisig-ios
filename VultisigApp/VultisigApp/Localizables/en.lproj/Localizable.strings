--- conflicted
+++ resolved
@@ -394,9 +394,6 @@
 "registerVaultText3" = "3. Upload your Vault QR Code";
 "registerVaultText4" = "4. Track your VULTIES (Vault Points)!";
 "saveQRCode" = "Save QR Code";
-<<<<<<< HEAD
 "saveVaultQR" = "Save Vault QR";
-=======
 "joinSend" = "Join Send";
-"joinSwap" = "Join Swap";
->>>>>>> dbae2019
+"joinSwap" = "Join Swap";