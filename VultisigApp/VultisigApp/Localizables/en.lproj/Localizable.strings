"monthlyBackupTitle" = "Don't forget to backup your\nvault shares and verify the completeness.";
"dontRemind" = "Don’t remind me again";
"passwordHintTitle" = "Optional: Password hint";
"enterHint" = "Enter a hint";
"backupNowTitle" = "Backups need to be done on every device in Vultisig";
"backupNowWarning" = "Back up your vault on every device individually!";
"backupNowSubtitle" = "Each device has its own unique vault share, which are needed for recovery";
"backupNowCheckbox" = "I understand that by skipping the backup I may lose access to my funds.";
"emailMismatch" = "Email address mismatch";
"enableBiometrics" = "Enable Biometrics";
"enterFastSigningPassword" = "Enter Password for Fast Signing";
"typeHere" = "Type here";
"settingsBiometricsTitle" = "Biometrics for Fast Sign";
"settingsBiometricsSubtitle" = "Enable Biometrics for Fast Sign";
"wrongPassword" = "Wrong password";
"reshareLabelTitle" = "Reshare your vault";
"reshareLabelSubtitle" = "Reshare can be used to refresh, expand or reduce the amount of devices in a Vault.";
"reshareLabelDisclaimer" = "For all Reshare actions the threshold of devices is always required.";
"startReshare" = "Start Reshare";
"startFastVaultReshare" = "Start Reshare with Vultiserver";
"joinReshare" = "Join Reshare";
"fastVaultSetPasswordTitle" = "Protect your vault and fast sign.";
"fastVaultEnterPasswordTitle" = "FastVault password";
"fastVaultEmailBackup" = "Enter your email to receive your backup";
"password" = "Password";
"secureCryptoVault" = "SECURE CRYPTO VAULT";
"thisDevice" = "This Device:";
"start" = "Start";
"createNewVault" = "Create a New Vault";
"importExistingVault" = "Import an Existing Vault";
"import" = "Import";
"continue" = "Continue";
"changeVault" = "Change Vault";
"setup" = "Setup";
"pair" = "Pair";
"join" = "Join";
"swap" = "Swap";
"send" = "Send";
"tokens" = "Tokens";
"vaults" = "Vaults";
"vault" = "Vault";
"main" = "Main";
"address" = "Address";
"vaultDetailsTitle" = "Details";
"vaultDetailsDescription" = "View your vault details";
"ECDSA" = "ECDSA";
"EdDSA" = "EdDSA";
"backup" = "Backup";
"error" = "Error";
"backupVault" = "Backup your vault share";
"rename" = "Rename";
"renameVault" = "Edit your vault name";
"delete" = "Delete";
"cancel" = "Cancel";
"save" = "Save";
"asset" = "Asset";
"assets" = "Assets";
"vaultName" = "Vault Name";
"deleteVault" = "Delete your vault permanently";
"deleteVaultTitle" = "Delete Vault";
"deleteVaultDescription" = "This vault will be removed permanently";
"addNewVault" = "Add New Vault";
"editVault" = "Edit Vault";
"addressCopied" = "Address Copied";
"hashCopied" = "Hash copied";
"ok" = "OK";
"next" = "Next";
"skip" = "Skip";
"from" = "From";
"to" = "To";
"fees" = "Fees";
"time" = "Time";
"scan" = "Scan";
"pair" = "Pair";
"verify" = "Verify";
"amount" = "Amount";
"keysign" = "Keysign";
"done" = "Done";
"gas(auto)" = "Gas (auto)";
"enterPreviousVault" = "Upload your previously created vault share:";
"uploadFile" = "Upload file, text or image";
"devicesOnSameWifi" = "Keep devices on the same Network with Vultisig open";
"need3Devices" = "You need at least 2 devices";
"chooseTokens" = "Choose Tokens";
"chooseChains" = "Choose Chains";
"enterAddress" = "Enter Address";
"enterAmount" = "Enter Amount";
"reshare" = "Reshare";
"unknown" = "Unknown";
"reshareVault" = "Reshare vault with new devices";
"pairWithOtherDevices" = "Pair with other devices:";
"scanQrCode" = "Scan QR Code";
"mainDevice" = "Main Device";
"pleaseWait" = "Please wait...";
"joinKeygen" = "JOIN KEYGEN";
"failToStartKesign" = "Signing Error. Please try again.";
"failToStartKeygen" = "Unable to start key generation due to missing information";
"scanQRCodeJoinKeygen" = "Scan the QR Code on another Vultisig app to start.";
"discoveringMediator" = "Discovering mediator service, please wait...";
"joiningKeygen" = "Joining key generation / share process, please wait...";
"waitingForKeygenToStart" = "Waiting for key generation to start, please wait...";
"preparingVault" = "PREPARING VAULT...";
"generatingECDSA" = "GENERATING ECDSA KEY";
"generatingEdDSA" = "GENERATING EdDSA KEY";
"reshareECDSA" = "Resharing ECDSA KEY";
"reshareEdDSA" = "Resharing EdDSA KEY";
"keygenFailed" = "Key generation failed";
"reshareFailed" = "Resharing key failed";
"joinKeyshare" = "Join Keyshare";
"lookingForDevices" = "Looking for devices... ";
"fastModeTitle" = "FAST";
"activeModeTitle" = "ACTIVE";
"secureModeTitle" = "SECURE";
"fastModeDescription" = "• Single Device Setup\n• Transaction Alerts & Policies\n• Vault Backup Emailed\n\nUse as a “hot vault”";
"activeModeDescription" = "• Fast Signing On The Move\n• Transaction Alerts & Policies\n• Fully self-custodial\n\nUse as a “main vault”";
"secureModeDescription" = "• Only Your Devices\n• No Alerts or Policies\n• Fully self-custodial\n\nUse as a “cold vault”";
"fastLoaderTitle" = "Looking for Vultiserver to connect...";
"activeLoaderTitle" = "Looking for Vultiserver and 1 more device...";
"secureLoaderTitle" = "Join with multiple devices,\nproceed if all are added";
"sign" = "Sign";
"amount" = "Amount";
"amount(inFiat)" = "Amount (in Fiat)";
"balanceNativeToken" = "Native Token Balance";
"memo" = "Memo";
"gas" = "Gas";
"signing" = "Signing";
"transaction" = "Transaction";
"complete" = "Complete";
"tryAgain" = "Try Again";
"failStartKeysign" = "Fail to start keysign";
"waitingForKeySignStart" = "Waiting for the signing process to begin...";
"keysignFail" = "The keysign process could not be started. Please check your settings and try again.";
"joinKeySign" = "Join keysign";
"creatingTssInstance" = "CREATING TSS INSTANCE...";
"signingWithECDSA" = "SIGNING USING ECDSA KEY... ";
"signingWithEdDSA" = "SIGNING USING EdDSA KEY... ";
"keysignFinished" = "KEYSIGN FINISHED...";
"scanWithPairedDevice" = "Scan with your Paired device:";
"waitingForKeygenStart" = "Waiting for key generation to start...";
"sendingRightAddressCheck" = "I’m sending to the right address";
"correctAmountCheck" = "The amount is correct";
"notHackedCheck" = "I’m not sending my money to a scam or hacker";
"wrongVaultTryAgain" = "Wrong Vault or Pair Device.";
"signInErrorTryAgain" = "Signing Error. Please try again.";
"sameWifiEntendedInstruction" = "Keep devices on the same WiFi Network, have a stable connection and be on the correct vault and pair devices.";
"validAddressError" = "Please enter a valid address.";
"positiveAmountError" = "Amount must be a positive number. Try again.";
"walletBalanceExceededError" = "The total amount and fee exceed your wallet's balance. Try again.";
"mustHaveETHError" = "You must have ETH to pay for gas, before sending a token.";
"unavailableBalanceError" = "Wallet balance is not available.";
"invalidGasFeeError" = "Invalid gas fee provided.";
"invalidTransactionAmountError" = "Invalid transaction amount provided.";
"walletBalanceExceededSolanaError" = "The combined amount and fee exceed your wallet's balance. Try again.";
"notEnoughBalanceError" = "You don't have enough balance to send this transaction";
"gasEstimateETHError" = "Error to estimate gas for ETH";
"gasEstimateTOKENError" = "Error to estimate gas for the TOKEN";
"gasEstimateError:" = "Error estimating gas: ";
"mustAgreeTermsError" = "You must agree with the terms.";
"confirmToSign" = "Confirm to sign the message?";
"unableToStartKeysignProcess" = "Unable to start the keysign process due to missing information.";
"transactionComplete" = "Transaction Complete";
"transactions" = "Transactions";
"cannotFindTransactions" = "Cannot Find Transactions";
"transactionID" = "Transaction ID";
"errorFetchingTransactions" = "Error fetching transactions";
"noTransactions" = "No transactions yet";
"tryFaceIDAgain" = "Try Face ID again";
"loginUsingFaceID" = "Login using Face ID";
"failToGetAccountNumber" = "Unable to get account number";
"failToGetSequenceNo" = "Unable to get sequence no";
"failToGetRecentBlockHash" = "Unable to get recent block hash";
"checkExplorer" = "check explorer";
"self" = "Self";
"settings" = "Settings";
"language" = "Language";
"currency" = "Currency";
"of" = "of";
"faq" = "FAQ";
"other" = "Other";
"summary" = "Summary";
"thisDevice" = "This Device";
"pairDevice" = "Pair Device";
"backupDevice" = "Backup Device";
"shareTheApp" = "Share The App";
"noChainSelected" = "No Chain Selected";
"setupVaultFAQQuestion" = "How do I set up my crypto vault?";
"setupVaultFAQAnswer" = "Get 2 or more of your devices together and connected to your local WiFi, Hotspot or internet. Then simply pair them via QR code and create a new vault. You can then send funds in.";
"supportedCryptoFAQQuestion" = "What cryptocurrencies are supported by Vultisig?";
"supportedCryptoFAQAnswer" = "All assets supported by Trust Wallet Core are supported in Vultisig.";
"vaultSecurityFAQQuestion" = "How does the crypto vault app secure my cryptocurrencies?";
"vaultSecurityFAQAnswer" = "Vultisig is audited, open-source and uses a very well-proven TSS libarary.";
"moneyFAQQuestion" = "How does Vultisig make money?";
"moneyFAQAnswer" = "Vultisig only charges a flat fee on swap and bridging. There are no other hidden fees.";
"assetRecoveryFAQQuestion" = "Can I recover my assets if I lose a device?";
"assetRecoveryFAQAnswer" = "You can back-up your vault by exporting the vault shares of every device.";
"registerFAQQuestion" = "Do I need to register?";
"registerFAQAnswer" = "No, there are no registration requirements.";
"languageChangeTitle" = "Language changed";
"restart" = "Please restart the app to apply the new language settings.";
"EnglishUK" = "English (UK)";
"German" = "German";
"Spanish" = "Spanish";
"Italian" = "Italian";
"Croatian" = "Croatian";
"Portuguese" = "Portuguese";
"youAreCreatingA" = "You are creating a";
"withTheseDevices" = "With these Vault Shares";
"pairDeviceDisclaimersFirst" = "You can only send transactions with";
"pairDeviceDisclaimersSecond" = "of these devices present.";
"backupNotNeededDisclaimer" = "Your backup device is not needed unless you lose one of your main devices.";
"noBackupDeviceDisclaimer" = "You do not have a 3rd backup device - so you should backup one vault share securely later.";
"vaultNameExists" = "Vault name %s already exists";
"devicesOnSameWifiNoHotel" = "Keep all devices on same network with Vultisig App open. (May not work on hotel/airport wifi).";
"balanceNotAvailable" = "Balance not available";
"invalidBalance" = "Invalid balance";
"cannotDisableChain" = "Cannot Disable Chain";
"needToRemoveTokens" = "All the tokens within this chain needs to be removed before proceeding.";
"2Of2Vault" = "2 of 2 Vault";
"2Of3Vault" = "2 of 3 Vault";
"MOfNVault" = "M of N Vault";
"youNeedAtLeast" = "You need at least";
"devices" = "Devices";
"startFromOneDevice" = "START from one device";
"pairFromThe" = "PAIR from the";
"second" = "Second";
"secondAndThird" = "Second and Third";
"typeHere" = "Type Here";
"nameYourVault" = "Name your Vault";
"uploadFromGallery" = "Upload from\nGallery";
"uploadFromFiles" = "Upload from\nFiles";
"goToHomeView" = "Go to Home View";
"sameDeviceShareError" = "Same vault share, use a different device.";
"errorFetchingVault" = "Error with fetching the vault.";
"vaultSettings" = "Vault Settings";
"mainVault" = "Main Vault";
"balance" = "Balance";
"provider" = "Provider";
"polkadotExistentialDepositError" = "Ensure you leave enough funds to cover the fees. If an account balance falls below 1 DOT (Existential Deposit), the account will be deactivated (reaped) and any remaining funds will be lost. You can reactivate the address with a new deposit larger than the existential deposit at any time. However, this will not recover the lost funds.";
"noCameraPermissionError" = "Camera permission denied.\n\nPlease enable it in the Settings.";
"openSettings" = "Open Settings";
"fetchingVaultDetails" = "Fetching Vault Details";
"vaultNameUnique" = "Vault's name needs to be unique.";
"alreadyExists" = "already exists";
"dismiss" = "Dismiss";
"urlCopied" = "URL Copied";
"vaultWillBeDeletedPermanentlyPrompt" = "I am aware that the vault will be deleted permanently";
"canLoseFundsPrompt" = "I am aware that I can lose funds";
"madeVaultBackupPrompt" = "I have made a vault backup";
"youArePermanentlyDeletingVault" = "You are permanently deleting your vault";
"reviewConditions" = "Review Conditions";
"reviewConditionsMessage" = "Kindly review and agree to all the listed conditions.";
"function" = "Function";
"enterPassword" = "Enter Password";
"fastVaultEnterDisclaimer" = "This Password decrypt your FastVault Share";
"passwordProtectBackup" = "Password protect your backup";
"errorSavingFile" = "Error saving file";
"invalidVaultData" = "Invalid vault data";
"invalidVaultData" = "Invalid vault data";
"vaultAlreadyExists" = "Vault already exists";
"vaultRestoreFailed" = "Failed to restore vault";
"backupDecryptionFailed" = "Failed to decrypt the backup";
"incorrectPassword" = "Incorrect Password";
"findCustomTokens" = "Find Your Custom Token";
"customToken" = "Custom Token";
"details" = "Details";
"vaultType" = "Vault Part";
"ECDSAKey" = "ECDSA Key";
"EdDSAKey" = "EdDSA Key";
"Selected" = "Selected";
"searchResult" = "Search Result";
"verifyPassword" = "Verify Password";
"email" = "Email";
"verifyEmail" = "Verify Email";
"passwordMismatch" = "Password Mismatch";
"verifyPasswordMismatch" = "Please make sure your passwords match.";
"emptyField" = "Empty Field(s)";
"checkEmptyField" = "Please make sure all the fields are filled.";
"optionalPasswordProtectBackup" = "Optional password protection of your Vault";
"setupVault" = "Setup Vault";
"keygenFor" = "Keygen for";
"devicesOnSameNetwork" = "Connect all devices to the same\nNetwork with Vultisig App open.";
"devicesOnSameInternet" = "Connect all devices to the\nInternet with the Vultisig App open.";
"invalidFileFormat" = "Invalid File Format";
"invalidFileFormatMessage" = "Please make sure that you selected the correct backup file with .dat, .bak or .vult extension.";
"uploadBackupFile" = "Select a .dat, .bak or .vult backup file";
"uploadQRCodeImage" = "Upload QR-Code Image";
"uploadQRCodeImageKeygen" = "Upload QR-Code to join Keygen";
"uploadQRCodeImageKeysign" = "Upload QR-Code to join Keysign";
"joinKeysign" = "Join Keysign";
"joinKeygen" = "Join Keygen";
"URLInaccessible" = "Failed to access URL";
"NoQRCodesDetected" = "No QR code detected";
"FailedToLoadImage" = "Failed to load image from URL";
"OnboardingView1Description" = "Vultisig is a secure, multi-device crypto vault, compatible with all major blockchains and 10,000+ tokens. Vultisig is fully self-custodial.";
"OnboardingView2Description" = "Vultisig does not track your activities or require any registrations. Vultisig is fully open-source, ensuring transparency and trust.";
"OnboardingView3Description" = "Vultisig is audited and secure. Join thousands of users who trust Vultisig with their digital assets.";
"OnboardingView4Description" = "Vultisig is a wallet without seed phrases.\nIt uses easy-to-manage vault shares instead.\n\nEvery device has it unique vault share that needs a separate backup.";
"memo(optional)" = "MEMO (Optional)";
"enterMemo" = "Enter Memo";
"enterVaultName" = "Enter vault name";
"pleaseBackupVault" = "Backups need to be done on every device in Vultisig";
"pleaseBackupVaultNote" = "Each device has its own unique vault share, which are needed for recovery ";
"addressBook" = "Address Book";
"addAddress" = "Add Address";
"address" = "Address";
"title" = "Title";
"saveAddress" = "Save Address";
"success" = "Success";
"addressAddedToAddressBook" = "Address added to the address book successfully.";
"noSavedAddresses" = "No Saved Addresses";
"informationNote" = "Keep devices on the same WiFi Network, correct vault and pair devices.\nMake sure no other devices are running Vultisig.";
"numberOfPairedDevicesTwoOfTwo" = "Number of paired devices %d of 2";
"numberOfPairedDevicesTwoOfThree" = "Number of paired devices %d of 3";
"numberOfPairedDevicesMOfN" = "Number of paired devices %d of N";
"saveOrShare" = "Save or Share";
"shareVaultQR" = "Share Vault QR";
"invalidAddressChain" = "This address is invalid for this chain.";
"scannedByBlowfish" = "Transaction verified by Blowfish.";
"defaultChains" = "Default Chains";
"search" = "Search";
"vaultValue" = "Vault Value";
"ThisDeviceIs" = "This device is the";
"initiatingDevice" = "Initiating Device";
"pairingDevice" = "Pairing Device";
"createQR" = "Create QR";
"scanQR" = "Scan QR / Pair device";
"or" = "OR";
"selectYourVaultType" = "Select your Vault Type";
"shouldBackupVaultsSeparateLocations" = "You should backup all vault shares in separate locations.";
"keygenInstructionsCar1Title" = "Did You Know?";
"keygenInstructionsCar2Title" = "Tip of the Day";
"keygenInstructionsCar3Title" = "Fun Fact";
"keygenInstructionsCar4Title" = "Security Insight";
"keygenInstructionsCar5Title" = "Tech Talk";
"keygenInstructionsCar6Title" = "Community Corner";
"keygenInstructionsCar7Title" = "Feature Highlight";
"keygenInstructionsCar1DescriptionPart1" = "Vultisig is ";
"keygenInstructionsCar1DescriptionPart2" = "fully open-source.";
"keygenInstructionsCar1DescriptionPart3" = " This means anyone can review the code, ensuring complete transparency and trustworthiness.";
"keygenInstructionsCar2DescriptionPart1" = "";
"keygenInstructionsCar2DescriptionPart2" = "No Seed Phrases Needed!";
"keygenInstructionsCar2DescriptionPart3" = " Vultisig uses easy-to-manage vault shares, making it simpler and more secure than traditional wallets.";
"keygenInstructionsCar3DescriptionPart1" = "Vultisig supports over ";
"keygenInstructionsCar3DescriptionPart2" = "10,000 tokens.";
"keygenInstructionsCar3DescriptionPart3" = " Whether you're using Bitcoin, Ethereum, or a lesser-known token, Vultisig has you covered.";
"keygenInstructionsCar4DescriptionPart1" = "Your Privacy Matters. Vultisig ";
"keygenInstructionsCar4DescriptionPart2" = "does not track";
"keygenInstructionsCar4DescriptionPart3" = " your activities or require any registration, ensuring your anonymity and privacy.";
"keygenInstructionsCar5DescriptionPart1" = "Audited and Secure. Vultisig undergoes ";
"keygenInstructionsCar5DescriptionPart2" = "regular security audits";
"keygenInstructionsCar5DescriptionPart3" = " to ensure your assets are protected against any threats.";
"keygenInstructionsCar6DescriptionPart1" = "Join Thousands. Thousands of users trust Vultisig with their digital assets. Become a part of our ";
"keygenInstructionsCar6DescriptionPart2" = "secure and growing community";
"keygenInstructionsCar6DescriptionPart3" = ".";
"keygenInstructionsCar7DescriptionPart1" = "Multi-Device Compatibility. Access your Vultisig vault ";
"keygenInstructionsCar7DescriptionPart2" = "from multiple devices";
"keygenInstructionsCar7DescriptionPart3" = ", enhancing flexibility without compromising security.";
"noSavedAddressesForChain" = "No Saved Addresses found for this chain.";
"editAddress" = "Edit Address";
"validAddressDomainError" = "We were unable to resolve the address of this domain service on this chain.";
"privacyPolicy" = "Privacy Policy";
"termsOfService" = "Terms of Service";
"legal" = "Legal";
"noCameraFound" = "No linked camera found.";
"initializingCamera" = "Initializing Camera";
"uploadQRCodeImage" = "Upload QR Code Image";
"errorFetchingValuesTryAgain" = "Error fetching values. Please try again.";
"keygen" = "Keygen";
"backupPasswordDisclaimer" = "Never store Vault Shares from different devices in the same location";
"share" = "Share";
"dropFileHere" = "Drop the file here...";
"deviceID" = "Device ID";
"checkForUpdate" = "Check For Update";
"checkUpdate" = "Check Update";
"updateNow" = "Update Now";
"checkingForUpdate" = "Checking for update...";
"somethingWentWrongTryAgain" = "Something went wrong, please try again.";
"newUpdateAvailable" = "New Update Available";
"appUpToDate" = "Application is up to date";
"fastSign" = "Fast Sign";
"swapProgress" = "Swap progress";
"retry" = "Retry";
"loginUsingTouchID" = "Login using Touch ID";
"loginUsingOpticID" = "Login using Optic ID";
"previewKeygenDescription" = "Scan with devices to join the vault generation";
"JoinKeygen" = "Join Keygen";
"JoinSend" = "Join Send";
"JoinSwap" = "Join Swap";
"createFolder" = "Create Folder";
"create" = "Create";
"folderName" = "Folder name";
"addVaultsToFolder" = "Select Vaults to add to the folder";
"deleteFolder" = "Delete Folder";
"folder" = "Folder";
"folders" = "Folders";
"enterValidFolderName" = "Please enter a valid folder name and try again.";
"noVaultSelected" = "No Vault Selected";
"selectAtleastOneVault" = "Please select at least one vault and try again.";
"folderNeedsOneVault" = "Folder needs to have at least one selected vault.";
"sameNameFolder" = "Folder with same name exists";
"sameNameFolderDescription" = "Please choose a unique name for the folder and try again.";
"registerYourVaults" = "Register your Vaults!";
"registerVault" = "Register Vault";
"registerVaultText1" = "1. Save your Vault QR Code";
"registerVaultText2" = "2. Go to ";
"registerVaultText3" = "3. Upload your Vault QR Code";
"registerVaultText4" = "4. Track your VULTIES (Vault Points)!";
"saveQRCode" = "Save QR Code";
"saveVaultQR" = "Save Vault QR";
"joinSend" = "Join Send";
"joinSwap" = "Join Swap";
"invalidAddress" = "Invalid Address";
"emptyAddressField" = "Empty address field.";
"nonNegativeFeeError" = "Not enough gas to cover transaction.";
"part" = "Part";
"devices" = "Devices";
"signers" = "Signers";
"vaultPart" = "Vault Part";
"name" = "Name";
"fastVaultSetDisclaimer" = "This Password encrypts your Vault Share received via email";
"fastVaultEmailDisclaimer" = "This email is only used to send the backup";
"selectPairingDevices" = "Select the pairing devices";
"backupVaultOnEveryDeviceIndividually!" = "Back up your vault on every device individually!";
"backupYourVaultNow" = "Back up your vault share of this device now!";
"resharingTheVault" = "Resharing the Vault";
"resharingLoaderTitle" = "Add devices to include or leave devices out to remove from Vault";
"changesInSetup" = "Changes in Setup";
"yourConfigurationChangedMakeBackup" = "Your configuration changed, make a new backup.";
"newVaultSetup" = "New Vault Setup";
"saveChanges" = "Save Changes";
"currentVaults" = "Current Vaults";
"networkFee" = "Network Fee";
"useSkipInstead" = "Use Skip instead";
"useSkipWithoutPasswordMessage" = "Please use \"Skip\" to save without password";
"serverBackupVerification" = "Server backup verification";
"enterBackupVerificationCode" = "Enter the code received with your backup via email:";
"enterCode" = "Enter code";
"serverBackupVerificationDisclaimer" = "This code verifies receiving the server backup via email.";
"incorrectCode" = "Incorrect Code";
"chains" = "Chains";
"noResultFound" = "No result found.";
"value" = "Value";
"joinKeygenConnectionDisclaimer" = "Having trouble connecting?\nUse a personal hotspot connection instead.\nOr try a different network.";
"swapTrackingLink" = "Swap tracking link";
<<<<<<< HEAD
"verificationCodeTryAgain" = "Wrong verification code, please enter the correct one.";
"thresholdNotReachedMessage" = "Threshold not reached.\nMissing enough initial devices.";
=======
"thresholdNotReachedMessage" = "Threshold not reached.\nMissing enough initial devices.";
"skipPassword" = "Skip Password";
>>>>>>> 930373c9
<|MERGE_RESOLUTION|>--- conflicted
+++ resolved
@@ -442,10 +442,6 @@
 "value" = "Value";
 "joinKeygenConnectionDisclaimer" = "Having trouble connecting?\nUse a personal hotspot connection instead.\nOr try a different network.";
 "swapTrackingLink" = "Swap tracking link";
-<<<<<<< HEAD
 "verificationCodeTryAgain" = "Wrong verification code, please enter the correct one.";
 "thresholdNotReachedMessage" = "Threshold not reached.\nMissing enough initial devices.";
-=======
-"thresholdNotReachedMessage" = "Threshold not reached.\nMissing enough initial devices.";
-"skipPassword" = "Skip Password";
->>>>>>> 930373c9
+"skipPassword" = "Skip Password";