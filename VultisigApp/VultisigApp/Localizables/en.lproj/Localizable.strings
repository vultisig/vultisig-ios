"backupNow" = "Backup Now";
"backupSetupTitle" = "Backup your vault\nshare online";
"backupSetupSubtitle" = "Online storage is recommended and safe -\nvault shares are designed for this.";
"learnMore" = "Learn more";
"emailSentTo" = "Sent to %@";
"changeEmailAndRestart" = "Change email and restart keygen";
"setPasswordHintTitle" = "Add an optional hint";
"setPasswordHintSubtitle" = "This will be shown in case you forget your password.";
"vaultExistsError" = "Vault with same name already exists.\nPlease try a different name.";
"noGasEstimation" = "No gas estimation possible. Please refresh the page";
"monthlyBackupTitle" = "Don't forget to backup your\nvault shares and verify the completeness.";
"dontRemind" = "Don’t remind me again";
"passwordHintTitle" = "Optional: Password hint";
"enterHint" = "Enter a hint";
"backupNowTitle" = "Backups need to be done on every device in Vultisig";
"backupNowWarning" = "Backup your vault on every device individually!";
"backupNowSubtitle" = "Each device has its own unique vault share, which are needed for recovery";
"backupNowCheckbox" = "I understand that by skipping the backup I may lose access to my funds.";
"emailMismatch" = "Email address mismatch";
"enableBiometrics" = "Enable Biometrics";
"enterFastSigningPassword" = "Enter Password for Fast Signing";
"typeHere" = "Type here";
"settingsBiometricsTitle" = "Biometrics for Fast Sign";
"settingsBiometricsSubtitle" = "Enable Biometrics for Fast Sign";
"wrongPassword" = "Wrong password";
"wrongPasswordHint" = "Your password hint is: ";
"reshareLabelTitle" = "Reshare your vault";
"reshareLabelSubtitle" = "Reshare can be used to refresh, expand or reduce the amount of devices in a Vault.";
"reshareLabelDisclaimer" = "For all Reshare actions the threshold of devices is always required.";
"startReshare" = "Start Reshare";
"startFastVaultReshare" = "Start Reshare with Vultiserver";
"joinReshare" = "Join Reshare";
"fastVaultSetPasswordTitle" = "Protect your vault and fast sign.";
"fastVaultEnterPasswordTitle" = "FastVault password";
"fastVaultEmailBackup" = "Enter your email to receive your backup";
"password" = "Password";
"secureCryptoVault" = "SECURE CRYPTO VAULT";
"thisDevice" = "This Device:";
"start" = "Start";
"createNewVault" = "Create new vault";
"importExistingVault" = "Import an Existing Vault";
"import" = "Import";
"continue" = "Continue";
"changeVault" = "Change Vault";
"setup" = "Setup";
"pair" = "Pair";
"join" = "Join";
"swap" = "Swap";
"send" = "Send";
"tokens" = "Tokens";
"vaults" = "Vaults";
"vault" = "Vault";
"main" = "Main";
"address" = "Address";
"vaultDetailsTitle" = "Details";
"vaultDetailsDescription" = "View your vault details";
"ECDSA" = "ECDSA";
"EdDSA" = "EdDSA";
"backup" = "Backup";
"error" = "Error";
"backupVault" = "Backup your vault share";
"rename" = "Rename";
"renameVault" = "Edit your vault name";
"delete" = "Delete";
"cancel" = "Cancel";
"save" = "Save";
"asset" = "Asset";
"assets" = "Assets";
"vaultName" = "Vault Name";
"deleteVault" = "Delete your vault permanently";
"deleteVaultTitle" = "Delete Vault";
"deleteVaultDescription" = "This vault will be removed permanently";
"addNewVault" = "Add New Vault";
"editVault" = "Edit Vault";
"addressCopied" = "Address Copied";
"hashCopied" = "Hash copied";
"ok" = "OK";
"next" = "Next";
"skip" = "Skip";
"from" = "From";
"to" = "To";
"fees" = "Fees";
"time" = "Time";
"scan" = "Scan";
"pair" = "Pair";
"verify" = "Verify";
"amount" = "Amount";
"keysign" = "Keysign";
"done" = "Done";
"gas(auto)" = "Gas (auto)";
"enterPreviousVault" = "Upload your previously created vault share:";
"uploadFile" = "Upload file, text or image";
"devicesOnSameWifi" = "Keep devices on the same Network with Vultisig open";
"need3Devices" = "You need at least 2 devices";
"chooseTokens" = "Choose Tokens";
"chooseChains" = "Choose Chains";
"enterAddress" = "Enter Address";
"enterAmount" = "Enter Amount";
"reshare" = "Reshare";
"unknown" = "Unknown";
"reshareVault" = "Reshare vault with new devices";
"pairWithOtherDevices" = "Pair with other devices:";
"scanQrCode" = "Scan QR Code";
"mainDevice" = "Main Device";
"pleaseWait" = "Please wait...";
"joinKeygen" = "JOIN KEYGEN";
"failToStartKesign" = "Signing Error. Please try again.";
"failToStartKeygen" = "Unable to start key generation due to missing information";
"scanQRCodeJoinKeygen" = "Scan the QR Code on another Vultisig app to start.";
"discoveringMediator" = "Discovering mediator service, please wait...";
"joiningKeygen" = "Joining key generation / share process, please wait...";
"waitingForKeygenToStart" = "Waiting for key generation to start, please wait...";
"preparingVault" = "Preparing Vault";
"generatingECDSA" = "Generating ECDSA Key";
"generatingEdDSA" = "Generating EdDSA Key";
"reshareECDSA" = "Resharing ECDSA KEY";
"reshareEdDSA" = "Resharing EdDSA KEY";
"keygenFailed" = "Key generation failed";
"reshareFailed" = "Resharing key failed";
"joinKeyshare" = "Join Keyshare";
"lookingForDevices" = "Looking for devices... ";
"fastModeTitle" = "FAST";
"activeModeTitle" = "ACTIVE";
"secureModeTitle" = "SECURE";
"fastModeDescription" = "• Single Device Setup\n• Transaction Alerts & Policies\n• Vault Backup Emailed\n\nUse as a “hot vault”";
"activeModeDescription" = "• Fast Signing On The Move\n• Transaction Alerts & Policies\n• Fully self-custodial\n\nUse as a “main vault”";
"secureModeDescription" = "• Only Your Devices\n• No Alerts or Policies\n• Fully self-custodial\n\nUse as a “cold vault”";
"fastLoaderTitle" = "Looking for Vultiserver to connect...";
"activeLoaderTitle" = "Looking for Vultiserver and 1 more device...";
"secureLoaderTitle" = "Join with multiple devices,\nproceed if all are added";
"sign" = "Sign";
"amount" = "Amount";
"amount(inFiat)" = "Amount (in Fiat)";
"balanceNativeToken" = "Native Token Balance";
"memo" = "Memo";
"gas" = "Gas";
"signing" = "Signing";
"transaction" = "Transaction";
"complete" = "Complete";
"tryAgain" = "Try Again";
"failStartKeysign" = "Fail to start keysign";
"waitingForKeySignStart" = "Waiting for the signing process to begin...";
"keysignFail" = "The keysign process could not be started. Please check your settings and try again.";
"joinKeySign" = "Join Keysign";
"creatingTssInstance" = "CREATING TSS INSTANCE...";
"signingWithECDSA" = "SIGNING USING ECDSA KEY... ";
"signingWithEdDSA" = "SIGNING USING EdDSA KEY... ";
"keysignFinished" = "KEYSIGN FINISHED...";
"scanWithPairedDevice" = "Scan with your Paired device:";
"waitingForKeygenStart" = "Waiting for key generation to start...";
"sendingRightAddressCheck" = "I’m sending to the right address";
"correctAmountCheck" = "The amount is correct";
"notHackedCheck" = "I’m not sending my money to a scam or hacker";
"wrongVaultTryAgain" = "Wrong Vault or Pair Device.";
"signInErrorTryAgain" = "Signing Error. Please try again.";
"sameWifiEntendedInstruction" = "Keep devices on the same WiFi Network, have a stable connection and be on the correct vault and pair devices.";
"validAddressError" = "Please enter a valid address.";
"positiveAmountError" = "Amount must be a positive number. Try again.";
"walletBalanceExceededError" = "The total amount and fee exceed your wallet's balance. Try again.";
"mustHaveETHError" = "You must have ETH to pay for gas, before sending a token.";
"unavailableBalanceError" = "Wallet balance is not available.";
"invalidGasFeeError" = "Invalid gas fee provided.";
"invalidTransactionAmountError" = "Invalid transaction amount provided.";
"walletBalanceExceededSolanaError" = "The combined amount and fee exceed your wallet's balance. Try again.";
"notEnoughBalanceError" = "You don't have enough balance to send this transaction";
"gasEstimateETHError" = "Error to estimate gas for ETH";
"gasEstimateTOKENError" = "Error to estimate gas for the TOKEN";
"gasEstimateError:" = "Error estimating gas: ";
"mustAgreeTermsError" = "You must agree with the terms.";
"confirmToSign" = "Confirm to sign the message?";
"unableToStartKeysignProcess" = "Unable to start the keysign process due to missing information.";
"transactionComplete" = "Done";
"transactions" = "Transactions";
"cannotFindTransactions" = "Cannot Find Transactions";
"transactionID" = "Transaction ID";
"errorFetchingTransactions" = "Error fetching transactions";
"noTransactions" = "No transactions yet";
"tryFaceIDAgain" = "Try Face ID again";
"loginUsingFaceID" = "Login using Face ID";
"failToGetAccountNumber" = "Unable to get account number";
"failToGetSequenceNo" = "Unable to get sequence no";
"failToGetRecentBlockHash" = "Unable to get recent block hash";
"checkExplorer" = "check explorer";
"self" = "Self";
"settings" = "Settings";
"language" = "Language";
"currency" = "Currency";
"of" = "of";
"faq" = "FAQ";
"other" = "Other";
"summary" = "Summary";
"thisDevice" = "This Device";
"pairDevice" = "Pair Device";
"backupDevice" = "Backup Device";
"shareTheApp" = "Share The App";
"noChainSelected" = "No Chain Selected";
"setupVaultFAQQuestion" = "How do I set up my crypto vault?";
"setupVaultFAQAnswer" = "Get 2 or more of your devices together and connected to your local WiFi, Hotspot or internet. Then simply pair them via QR code and create a new vault. You can then send funds in.";
"supportedCryptoFAQQuestion" = "What cryptocurrencies are supported by Vultisig?";
"supportedCryptoFAQAnswer" = "All assets supported by Trust Wallet Core are supported in Vultisig.";
"vaultSecurityFAQQuestion" = "How does the crypto vault app secure my cryptocurrencies?";
"vaultSecurityFAQAnswer" = "Vultisig is audited, open-source and uses a very well-proven TSS libarary.";
"moneyFAQQuestion" = "How does Vultisig make money?";
"moneyFAQAnswer" = "Vultisig only charges a flat fee on swap and bridging. There are no other hidden fees.";
"assetRecoveryFAQQuestion" = "Can I recover my assets if I lose a device?";
"assetRecoveryFAQAnswer" = "You can backup your vault by exporting the vault shares of every device.";
"registerFAQQuestion" = "Do I need to register?";
"registerFAQAnswer" = "No, there are no registration requirements.";
"languageChangeTitle" = "Language changed";
"restart" = "Please restart the app to apply the new language settings.";
"EnglishUK" = "English (UK)";
"German" = "German";
"Spanish" = "Spanish";
"Italian" = "Italian";
"Croatian" = "Croatian";
"Portuguese" = "Portuguese";
"youAreCreatingA" = "You are creating a";
"withTheseDevices" = "With these Vault Shares";
"pairDeviceDisclaimersFirst" = "You can only send transactions with";
"pairDeviceDisclaimersSecond" = "of these devices present.";
"backupNotNeededDisclaimer" = "Your backup device is not needed unless you lose one of your main devices.";
"noBackupDeviceDisclaimer" = "You do not have a 3rd backup device - so you should backup one vault share securely later.";
"vaultNameExists" = "Vault name %s already exists";
"devicesOnSameWifiNoHotel" = "Keep all devices on same network with Vultisig App open. (May not work on hotel/airport wifi).";
"balanceNotAvailable" = "Balance not available";
"invalidBalance" = "Invalid balance";
"cannotDisableChain" = "Cannot Disable Chain";
"needToRemoveTokens" = "All the tokens within this chain needs to be removed before proceeding.";
"2Of2Vault" = "2 of 2 Vault";
"2Of3Vault" = "2 of 3 Vault";
"MOfNVault" = "M of N Vault";
"youNeedAtLeast" = "You need at least";
"devices" = "Devices";
"startFromOneDevice" = "START from one device";
"pairFromThe" = "PAIR from the";
"second" = "Second";
"secondAndThird" = "Second and Third";
"typeHere" = "Type Here";
"nameYourVault" = "Name your Vault";
"uploadFromGallery" = "Upload from\nGallery";
"uploadFromFiles" = "Upload from\nFiles";
"goToHomeView" = "Go to Home View";
"sameDeviceShareError" = "Same vault share, use a different device.";
"errorFetchingVault" = "Error with fetching the vault.";
"vaultSettings" = "Vault Settings";
"mainVault" = "Main Vault";
"balance" = "Balance";
"provider" = "Provider";
"polkadotExistentialDepositError" = "Ensure you leave enough funds to cover the fees. If an account balance falls below 1 DOT (Existential Deposit), the account will be deactivated (reaped) and any remaining funds will be lost. You can reactivate the address with a new deposit larger than the existential deposit at any time. However, this will not recover the lost funds.";
"rippleExistentialDepositError" = "XRP requires a minimum balance of 1 XRP. The blockchain will block any transaction that would reduce the account balance below this amount. To send your full balance, the account must be deleted.";
"noCameraPermissionError" = "Camera permission denied.\n\nPlease enable it in the Settings.";
"openSettings" = "Open Settings";
"fetchingVaultDetails" = "Fetching Vault Details";
"vaultNameUnique" = "Vault's name needs to be unique.";
"alreadyExists" = "already exists";
"dismiss" = "Dismiss";
"urlCopied" = "URL Copied";
"vaultWillBeDeletedPermanentlyPrompt" = "I am aware that the vault will be deleted permanently";
"canLoseFundsPrompt" = "I am aware that I can lose funds";
"madeVaultBackupPrompt" = "I have made a vault backup";
"youArePermanentlyDeletingVault" = "You are permanently deleting your vault";
"reviewConditions" = "Review Conditions";
"reviewConditionsMessage" = "Kindly review and agree to all the listed conditions.";
"function" = "Function";
"enterPassword" = "Enter Password";
"fastVaultEnterDisclaimer" = "This password decrypts your vault.";
"passwordProtectBackup" = "Password protect your backup";
"errorSavingFile" = "Error saving file";
"invalidVaultData" = "Invalid vault data";
"vaultAlreadyExists" = "Vault already exists";
"vaultRestoreFailed" = "Failed to restore vault";
"backupDecryptionFailed" = "Failed to decrypt the backup";
"incorrectPassword" = "Incorrect Password";
"findCustomTokens" = "Find Your Custom Token";
"customToken" = "Custom Token";
"details" = "Details";
"vaultType" = "Vault Part";
"ECDSAKey" = "ECDSA Key";
"EdDSAKey" = "EdDSA Key";
"Selected" = "Selected";
"searchResult" = "Search Result";
"verifyPassword" = "Verify Password";
"email" = "Email";
"verifyEmail" = "Verify Email";
"passwordMismatch" = "Password Mismatch";
"verifyPasswordMismatch" = "Please make sure your passwords match.";
"emptyField" = "Empty Field";
"checkEmptyField" = "Please make sure all the fields are filled.";
"optionalPasswordProtectBackup" = "Optional password protection of your Vault";
"setupVault" = "Setup Vault";
"keygenFor" = "Keygen for";
"devicesOnSameNetwork" = "Connect all devices to the same\nNetwork with Vultisig App open.";
"devicesOnSameInternet" = "Connect all devices to the\nInternet with the Vultisig App open.";
"invalidFileFormat" = "Invalid File Format";
"invalidFileFormatMessage" = "Please make sure that you selected the correct backup file with .dat, .bak or .vult extension.";
"uploadBackupFile" = "Select a .dat, .bak or .vult backup file";
"uploadQRCodeImage" = "Upload QR-Code Image";
"uploadQRCodeImageKeygen" = "Upload QR-Code to join Keygen";
"uploadQRCodeImageKeysign" = "Upload QR-Code to join Keysign";
"joinKeysign" = "Join Keysign";
"joinKeygen" = "Join Keygen";
"URLInaccessible" = "Failed to access URL";
"NoQRCodesDetected" = "No QR code detected";
"FailedToLoadImage" = "Failed to load image from URL";
"OnboardingView1Description" = "Vultisig is a secure, multi-device crypto vault, compatible with all major blockchains and 10,000+ tokens. Vultisig is fully self-custodial.";
"OnboardingView2Description" = "Vultisig does not track your activities or require any registrations. Vultisig is fully open-source, ensuring transparency and trust.";
"OnboardingView3Description" = "Vultisig is audited and secure. Join thousands of users who trust Vultisig with their digital assets.";
"OnboardingView4Description" = "Vultisig is a wallet without seed phrases.\nIt uses easy-to-manage vault shares instead.\n\nEvery device has it unique vault share that needs a separate backup.";
"memo(optional)" = "MEMO (Optional)";
"enterMemo" = "Enter Memo";
"enterVaultName" = "Enter vault name";
"pleaseBackupVault" = "Backups need to be done on every device in Vultisig";
"pleaseBackupVaultNote" = "Each device has its own unique vault share, which are needed for recovery ";
"addressBook" = "Address Book";
"addAddress" = "Add Address";
"address" = "Address";
"title" = "Title";
"saveAddress" = "Save Address";
"success" = "Success";
"addressAddedToAddressBook" = "Address added to the address book successfully.";
"noSavedAddresses" = "No Saved Addresses";
"informationNote" = "Keep devices on the same WiFi Network, correct vault and pair devices.\nMake sure no other devices are running Vultisig.";
"numberOfPairedDevicesTwoOfTwo" = "Number of paired devices %d of 2";
"numberOfPairedDevicesTwoOfThree" = "Number of paired devices %d of 3";
"numberOfPairedDevicesMOfN" = "Number of paired devices %d of N";
"saveOrShare" = "Save or Share";
"shareVaultQR" = "Share Vault QR";
"invalidAddressChain" = "This address is invalid for this chain.";
"defaultChains" = "Default Chains";
"search" = "Search";
"vaultValue" = "Vault Value";
"ThisDeviceIs" = "This device is the";
"initiatingDevice" = "Initiating Device";
"pairingDevice" = "Pairing Device";
"createQR" = "Create QR";
"scanQR" = "Scan QR";
"or" = "OR";
"selectYourVaultType" = "Select your Vault Type";
"shouldBackupVaultsSeparateLocations" = "You should backup all vault shares in separate locations.";
"keygenInstructionsCar1Title" = "Did You Know?";
"keygenInstructionsCar2Title" = "Tip of the Day";
"keygenInstructionsCar3Title" = "Fun Fact";
"keygenInstructionsCar4Title" = "Security Insight";
"keygenInstructionsCar5Title" = "Tech Talk";
"keygenInstructionsCar6Title" = "Community Corner";
"keygenInstructionsCar7Title" = "Feature Highlight";
"keygenInstructionsCar1DescriptionPart1" = "Vultisig is ";
"keygenInstructionsCar1DescriptionPart2" = "fully open-source.";
"keygenInstructionsCar1DescriptionPart3" = " This means anyone can review the code, ensuring complete transparency and trustworthiness.";
"keygenInstructionsCar2DescriptionPart1" = "";
"keygenInstructionsCar2DescriptionPart2" = "No Seed Phrases Needed!";
"keygenInstructionsCar2DescriptionPart3" = " Vultisig uses easy-to-manage vault shares, making it simpler and more secure than traditional wallets.";
"keygenInstructionsCar3DescriptionPart1" = "Vultisig supports over ";
"keygenInstructionsCar3DescriptionPart2" = "10,000 tokens.";
"keygenInstructionsCar3DescriptionPart3" = " Whether you're using Bitcoin, Ethereum, or a lesser-known token, Vultisig has you covered.";
"keygenInstructionsCar4DescriptionPart1" = "Your Privacy Matters. Vultisig ";
"keygenInstructionsCar4DescriptionPart2" = "does not track";
"keygenInstructionsCar4DescriptionPart3" = " your activities or require any registration, ensuring your anonymity and privacy.";
"keygenInstructionsCar5DescriptionPart1" = "Audited and Secure. Vultisig undergoes ";
"keygenInstructionsCar5DescriptionPart2" = "regular security audits";
"keygenInstructionsCar5DescriptionPart3" = " to ensure your assets are protected against any threats.";
"keygenInstructionsCar6DescriptionPart1" = "Join Thousands. Thousands of users trust Vultisig with their digital assets. Become a part of our ";
"keygenInstructionsCar6DescriptionPart2" = "secure and growing community";
"keygenInstructionsCar6DescriptionPart3" = ".";
"keygenInstructionsCar7DescriptionPart1" = "Multi-Device Compatibility. Access your Vultisig vault ";
"keygenInstructionsCar7DescriptionPart2" = "from multiple devices";
"keygenInstructionsCar7DescriptionPart3" = ", enhancing flexibility without compromising security.";
"noSavedAddressesForChain" = "No Saved Addresses found for this chain.";
"editAddress" = "Edit Address";
"validAddressDomainError" = "We were unable to resolve the address of this domain service on this chain.";
"privacyPolicy" = "Privacy Policy";
"termsOfService" = "Terms of Service";
"legal" = "Legal";
"noCameraFound" = "No linked camera found.";
"initializingCamera" = "Initializing Camera";
"uploadQRCodeImage" = "Upload QR Code Image";
"errorFetchingValuesTryAgain" = "Error fetching values. Please try again.";
"keygen" = "Keygen";
"backupPasswordDisclaimer" = "Never store Vault Shares from different devices in the same location";
"share" = "Share";
"dropFileHere" = "Drop the file here...";
"deviceID" = "Device ID";
"checkForUpdate" = "Check For Update";
"checkUpdate" = "Check Update";
"updateNow" = "Update Now";
"checkingForUpdate" = "Checking for update...";
"somethingWentWrongTryAgain" = "Something went wrong, please try again.";
"newUpdateAvailable" = "New Update Available";
"appUpToDate" = "Application is up to date";
"fastSign" = "Fast Sign";
"swapProgress" = "Swap progress";
"retry" = "Retry";
"loginUsingTouchID" = "Login using Touch ID";
"loginUsingOpticID" = "Login using Optic ID";
"previewKeygenDescription" = "Scan with devices to join the vault generation";
"JoinKeygen" = "Join Keygen";
"JoinSend" = "Join Send";
"JoinSwap" = "Join Swap";
"createFolder" = "Create Folder";
"create" = "Create";
"folderName" = "Folder name";
"addVaultsToFolder" = "Select Vaults to add to the folder";
"deleteFolder" = "Delete Folder";
"folder" = "Folder";
"folders" = "Folders";
"enterValidFolderName" = "Please enter a valid folder name and try again.";
"noVaultSelected" = "No Vault Selected";
"selectAtleastOneVault" = "Please select at least one vault and try again.";
"folderNeedsOneVault" = "Folder needs to have at least one selected vault.";
"sameNameFolder" = "Folder with same name exists";
"sameNameFolderDescription" = "Please choose a unique name for the folder and try again.";
"registerYourVaults" = "Register your Vaults!";
"registerVault" = "Register Vault";
"registerVaultText1" = "1. Save your Vault QR Code";
"registerVaultText2" = "2. Go to ";
"registerVaultText3" = "3. Upload your Vault QR Code";
"registerVaultText4" = "4. Track your VULTIES (Vault Points)!";
"saveQRCode" = "Save QR Code";
"saveVaultQR" = "Save Vault QR";
"joinSend" = "Join Send";
"joinSwap" = "Join Swap";
"invalidAddress" = "Invalid Address";
"emptyAddressField" = "Empty address field.";
"nonNegativeFeeError" = "Not enough gas to cover transaction.";
"part" = "Part";
"devices" = "Devices";
"signers" = "Signers";
"vaultPart" = "Vault Part";
"name" = "Name";
"fastVaultSetDisclaimer" = "This Password encrypts your Vault Share received via email";
"fastVaultEmailDisclaimer" = "This email is only used to send the backup";
"selectPairingDevices" = "Select the pairing devices";
"backupVaultOnEveryDeviceIndividually!" = "Backup your vault on every device individually!";
"backupYourVaultNow" = "Backup your vault share of this device now!";
"resharingTheVault" = "Resharing the Vault";
"resharingLoaderTitle" = "Add devices to include or leave devices out to remove from Vault";
"changesInSetup" = "Changes in Setup";
"yourConfigurationChangedMakeBackup" = "Your configuration changed, make a new backup.";
"newVaultSetup" = "New Vault Setup";
"saveChanges" = "Save Changes";
"currentVaults" = "Current Vaults";
"networkFee" = "Network Fee";
"useSkipInstead" = "Use Skip instead";
"useSkipWithoutPasswordMessage" = "Please use \"Skip\" to save without password";
"serverBackupVerification" = "Server backup verification";
"enterBackupVerificationCode" = "Enter the code received with your backup via email:";
"enterCode" = "Enter code";
"serverBackupVerificationDisclaimer" = "This code verifies receiving the server backup via email.";
"incorrectCode" = "Incorrect Code";
"chains" = "Chains";
"noResultFound" = "No result found.";
"value" = "Value";
"joinKeygenConnectionDisclaimer" = "Having trouble connecting?\nUse a personal hotspot connection instead.\nOr try a different network.";
"swapTrackingLink" = "Swap tracking link";
"verificationCodeTryAgain" = "Error verifying code, please try again";
"thresholdNotReachedMessage" = "Threshold not reached.\nMissing enough initial devices.";
"skipPassword" = "Skip Password";
"transactionTrackingLink" = "Transaction tracking link";
"secureVault" = "Secure Vault";
"swapFee" = "Swap Fee";
"action" = "Action";
"swapFrom" = "Swap From";
"approveAndSwap" = "Approve and Swap";
"totalFee" = "Total Fee";
"search..." = "Search...";
"fromAsset" = "From Asset";
"toAsset" = "To Asset";
"pairedSign" = "Paired Sign";
"advanced" = "Advanced";
"enableDKLS" = "Enable DKLS";
"vaultLibType" = "Vault Type";
"addChain" = "Add Chain";
"newChainDetected" = "New chain detected";
"addNewChainToVault1" = "Do you want to add ";
"addNewChainToVault2" = " to the vault?";
"scanQRCode" = "Scan QR Code";
"uploadFileWithQRCode" = "Upload file with QR Code";
"scanQRStartScreen" = "Scan QR";
"importVault" = "Import Vault";
"uploadFromGallerySingleLine" = "Upload from Gallery";
"uploadFromFilesSingleLine" = "Upload from Files";
"intro" = "Intro";
"sayGoodbyeTo" = "Say goodbye to ";
"seedPhrases" = "seed phrases";
"ultimateSecurity" = "Ultimate Security";
"chooseSetUp" = "Choose Setup";
"secure" = "Secure";
"fast" = "Fast";
"nameYourVault" = "Name your vault";
"newWalletNameDescription" = "You can always rename your vault later in the settings";
"waitingOnDevices..." = "Waiting on devices...";
"peerDiscoveryInfoTitle1" = "Scan the ";
"peerDiscoveryInfoTitle2" = "QR code";
"peerDiscoveryInfoDescription" = "Download Vultisig on your other device(s) and select ‘Scan QR code’";
"gotIt" = "Got it";
"scanWith" = "Scan with";
"device" = "device";
"whileYouWait" = "While you wait, Vultisig is...";
"preparingVaultText1" = "Multi-factor security, ";
"preparingVaultText2" = "removing the single-point of failure";
"generatingECDSAText1" = "Self-custodial, ";
"generatingECDSAText2" = "giving complete control over your assets";
"generatingEdDSAText1" = "Cross-chain. ";
"generatingEdDSAText2" = "Swap your favourite tokens all in one vault";
"creatingVault" = "Creating Vault";
"invalidEmailPleaseCheck" = "Invalid e-mail, please check.";
"emptyEmailPleaseCheck" = "Empty e-mail, please check.";
"enterYourEmail" = "Enter your e-mail";
"enterYourEmailDescription" = "This email is only used to send the server backup.";
"PasswordCannotBeReset" = "Password cannot be reset or recovered";
"moreInfo" = "More info";
"moreInfoDescription" = "This is because the password encrypts the backup file locally, like encrypting a hard drive. In the next step you have the possibility to add a hint.";
"connectingWithServer..." = "Connecting with server...";
"shouldOnlyTakeAMinute..." = "This should only take a minute";
"enter5DigitVerificationCode" = "Enter the 4 digit code we emailed you";
"enter5DigitVerificationCodeDescription" = "This code will confirm that you’ve received your vault share via email";
"verifyingCodePleaseWait" = "Verifying code, please wait";
"verifying..." = "Verifying...";
"paste" = "Paste";
"vaultOverview" = "Vault Overview";
"SecureVaultOverview1Text1" = "Your vault holds ";
"SecureVaultOverview1Text2" = "";
"SecureVaultOverview1Text3" = " shares, ";
"SecureVaultOverview1Text4" = "each device needs its own backup.";
"SecureVaultOverview2Text1" = "Backup ";
"SecureVaultOverview2Text2" = "this vault share";
"SecureVaultOverview2Text3" = " to ensure access, preferably ";
"SecureVaultOverview2Text4" = "online.";
"wellDone." = "Well done.";
"readyToUseNewWalletStandard." = "You’re ready to use a new wallet standard.";
"fastVault" = "Fast Vault";
"backupGuide" = "Backup guide";
"fastVaultSummaryText1" = "Vault Share 1 received via mail";
"fastVaultSummaryText2" = "Vault Share 2 stored by you";
"fastVaultSummaryText3" = "Keep vault shares in different locations";
"fastVaultSummaryText4" = "All vault shares ensure secure access to your funds";
"secureVaultSummaryText2" = "Backup each vault share separately";
"secureVaultSummaryText3" = "Keep vault shares in different locations";
"secureVaultSummaryText4" = "All vault shares ensure secure access to your funds";
"secureVaultSummaryDiscalimer" = "I have read and understand what to do";
"secureVaultSecureTextDescription" = "Maximum security with multiple devices\nAlways accessible with device backups\nSecure any amount of assets";
"fastVaultSecureTextDescription" = "Only 1 device needed\nStore smaller funds for daily use\nVultiserver co-signs instantly";
"fastSetUp" = "Quick, 1 device setup";
"vaultCreated" = "Vault created";
"successfully" = "successfully";
"OnboardingCard1Text1" = "Say hello to ";
"OnboardingCard1Text2" = "vault shares, ";
"OnboardingCard1Text3" = "your new recovery method";
"OnboardingCard1Text4" = "";
"OnboardingCard2Text1" = "They’re split into ";
"OnboardingCard2Text2" = "different parts for increased security, ";
"OnboardingCard2Text3" = "removing single-point of failure";
"OnboardingCard2Text4" = "";
"OnboardingCard3Text1" = "";
"OnboardingCard3Text2" = "Each device ";
"OnboardingCard3Text3" = "in your vault holds ";
"OnboardingCard3Text4" = "one vault share";
"OnboardingCard4Text1" = "Recover your vault even ";
"OnboardingCard4Text2" = "if a device is lost or damaged";
"OnboardingCard4Text3" = "";
"OnboardingCard4Text4" = "";
"OnboardingCard5Text1" = "";
"OnboardingCard5Text2" = "Always back up ";
"OnboardingCard5Text3" = "your vault shares individually, each in a ";
"OnboardingCard5Text4" = "different location";
"OnboardingCard6Text1" = "These shares collaborate to ";
"OnboardingCard6Text2" = "unlock your vault.";
"OnboardingCard6Text3" = "";
"OnboardingCard6Text4" = "";
"createVaultPrivately" = "Want to create vault privately?";
"switchToLocalMode" = "Switch to local mode";
"youAreInLocalMode" = "You’re in local mode";
"switchBackToInternetMode" = " Switch back to internet mode";
"peerDiscoveryScanDeviceDisclaimer" = "Scan QR with other device. 3-device setup recommended, 2 is sufficient.";
"joinKeygenViewTitle" = "Waiting for other devices to join";
"joinKeygenViewDescription" = "Your vault will start generating from the moment you finalize setting up your vault on your main device";
"joiningKeygen" = "Joining keygen";
"importYourVaultShare" = "Import your vault share";
"unsupportedFileTypeError" = "Unsupported file type, please try again";
"incorrectPasswordTryAgain" = "Incorrect password, please try again";
"supportedFileTypesUpload" = "Supported file types: .bak & .vult";
"FastVaultOverview1Text1" = "Your vault holds ";
"FastVaultOverview1Text2" = "";
"FastVaultOverview1Text3" = " shares, ";
"FastVaultOverview1Text4" = "back them up  now";
"FastVaultOverview2Text1" = "Part 1 of the vault shares will be ";
"FastVaultOverview2Text2" = "held by the server.";
"FastVaultOverview2Text3" = "";
"FastVaultOverview2Text4" = "";
"FastVaultOverview3Text1" = "It is sent to you for complete self-custody! ";
"FastVaultOverview3Text2" = "Check your e-mail to verify";
"FastVaultOverview3Text3" = "";
"FastVaultOverview3Text4" = "";
"FastVaultOverview4Text1" = "Backup ";
"FastVaultOverview4Text2" = "this vault share";
"FastVaultOverview4Text3" = " securely, preferably ";
"FastVaultOverview4Text4" = "online.";
"keysignDiscoveryDisclaimer" = "Scan QR code to sign transaction. ";
"keysignDiscoveryDisclaimerDevice" = "-device scan required.";
"startUsingVault" = "Start using your Vault";
"migrationFailed" = "Failed to migration GG20 vault to DKLS";
"migrateVault" = "Migrate GG20 vault to DKLS";
"loadingDetails" = "Loading details";
<<<<<<< HEAD
"vultiserverPassword" = "Vultiserver Password";
"doYouWantToAddPassword" = "Do you want to add a password to your device vault shares? ";
"doYouWantToAddPasswordDescription" = "We recommend that you do not set a backup password for device vault shares-your data is safe if the backups are properly stored in different locations, which is already a significant protection. Remember, backup passwords can't be recovered if you forget them. Your choice!";
"backupWithoutPassword" = "Backup without password";
"usePassword" = "Use password";
=======
"backupPart1" = "Backup Part 1";
"backupPart2" = "Backup Part 2";
>>>>>>> 8cd21137
<|MERGE_RESOLUTION|>--- conflicted
+++ resolved
@@ -601,13 +601,10 @@
 "migrationFailed" = "Failed to migration GG20 vault to DKLS";
 "migrateVault" = "Migrate GG20 vault to DKLS";
 "loadingDetails" = "Loading details";
-<<<<<<< HEAD
+"backupPart1" = "Backup Part 1";
+"backupPart2" = "Backup Part 2";
 "vultiserverPassword" = "Vultiserver Password";
 "doYouWantToAddPassword" = "Do you want to add a password to your device vault shares? ";
 "doYouWantToAddPasswordDescription" = "We recommend that you do not set a backup password for device vault shares-your data is safe if the backups are properly stored in different locations, which is already a significant protection. Remember, backup passwords can't be recovered if you forget them. Your choice!";
 "backupWithoutPassword" = "Backup without password";
-"usePassword" = "Use password";
-=======
-"backupPart1" = "Backup Part 1";
-"backupPart2" = "Backup Part 2";
->>>>>>> 8cd21137
+"usePassword" = "Use password";