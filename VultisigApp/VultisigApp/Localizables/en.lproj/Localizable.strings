--- conflicted
+++ resolved
@@ -285,13 +285,10 @@
 "noSavedAddressesForChain" = "No Saved Addresses found for this chain.";
 "editAddress" = "Edit Address";
 "validAddressDomainError" = "We were unable to resolve the address of this domain service on this chain.";
-<<<<<<< HEAD
 "noCameraFound" = "No linked camera found.";
 "initializingCamera" = "Initializing Camera";
 "uploadQRCodeImage" = "Upload QR Code Image";
 "errorFetchingValuesTryAgain" = "Error fetching values. Please try again.";
-=======
 "privacyPolicy" = "Privacy Policy";
 "termsOfService" = "Terms of Service";
-"legal" = "Legal";
->>>>>>> 925c2b4b
+"legal" = "Legal";