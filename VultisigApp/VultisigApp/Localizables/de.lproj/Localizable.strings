"emailMismatch" = "E-Mail-Adressen stimmen nicht überein";
"enableBiometrics" = "Biometrie aktivieren";
"enterFastSigningPassword" = "Passwort für schnelles Signieren eingeben";
"typeHere" = "Hier eingeben";
"settingsBiometricsTitle" = "Biometrie für schnelles Signieren";
"settingsBiometricsSubtitle" = "Biometrie für schnelles Signieren aktivieren";
"wrongPassword" = "Falsches Passwort";
"reshareLabelTitle" = "Teile deinen Tresor erneut";
"reshareLabelSubtitle" = "Das erneute Teilen kann verwendet werden, um die Anzahl der Geräte in einem Tresor zu aktualisieren, zu erweitern oder zu reduzieren.";
"reshareLabelDisclaimer" = "Für alle Aktionen des erneuten Teilens ist immer der Schwellenwert der Geräte erforderlich.";
"startReshare" = "Erneutes Teilen starten";
"startFastVaultReshare" = "Erneutes Teilen mit Vultisigner starten";
"joinReshare" = "Erneutem Teilen beitreten";
"fastVaultSetPasswordTitle" = "Schütze deinen Tresor und das schnelle Signieren.";
"fastVaultEnterPasswordTitle" = "FastVault-Passwort";
"fastVaultEmailBackup" = "Gebe deine E-Mail-Adresse ein, um das Backup des Servers zu erhalten";
"password" = "Passwort";
"secureCryptoVault" = "SICHERER KRYPTO-TRESOR";
"thisDevice" = "Dieses Gerät:";
"start" = "Starten";
"createNewVault" = "Einen neuen Tresor erstellen";
"importExistingVault" = "Einen bestehenden Tresor importieren";
"import" = "Importieren";
"continue" = "Fortfahren";
"changeVault" = "Tresor wechseln";
"setup" = "Einrichten";
"pair" = "Koppeln";
"join" = "Beitreten";
"swap" = "Tauschen";
"send" = "Senden";
"tokens" = "Tokens";
"vaults" = "Tresore";
"vault" = "Tresore";
"main" = "Haupt";
"address" = "Adresse";
"vaultDetailsTitle" = "Details";
"vaultDetailsDescription" = "Details zu deinem Tresor ansehen";
"ECDSA" = "ECDSA";
"EdDSA" = "EdDSA";
"backup" = "Backup";
"error" = "Fehler";
"backupVault" = "Sichere diesen Teil deines Tresores mit einem Backup";
"rename" = "Umbenennen";
"renameVault" = "Namen deines Tresors bearbeiten";
"delete" = "Löschen";
"cancel" = "Abbrechen";
"save" = "Speichern";
"asset" = "Vermögenswert";
"assets" = "Vermögenswerte";
"vaultName" = "Tresorname";
"deleteVault" = "Lösche deinen Tresor dauerhaft";
"deleteVaultTitle" = "Tresor löschen";
"deleteVaultDescription" = "Dieser Tresor wird dauerhaft entfernt";
"backupVault" = "Mache ein Backup deines Tresors";
"addNewVault" = "Neuen Tresor hinzufügen";
"editVault" = "Tresor bearbeiten";
"addressCopied" = "Adresse kopiert";
"hashCopied" = "Hash kopiert";
"ok" = "OK";
"next" = "Nächster";
"skip" = "Überspringen";
"from" = "Von";
"to" = "Zu";
"fees" = "Gebühren";
"time" = "Zeit";
"scan" = "Scannen";
"pair" = "Koppeln";
"verify" = "Verifizieren";
"amount" = "Menge";
"keysign" = "Schlüsselsignatur";
"done" = "Fertig";
"gas(auto)" = "Gas (auto)";
"enterPreviousVault" = "Lade deinen zuvor erstellten Tresor Teil hoch:";
"uploadFile" = "Datei, Text oder Bild hochladen";
"devicesOnSameWifi" = "Geräte im gleichen Netzwerk mit Vultisig offen halten";
"need3Devices" = "Sie benötigen mindestens 2 Geräte";
"chooseTokens" = "Tokens wählen";
"chooseChains" = "Ketten wählen";
"enterAddress" = "Adresse eingeben";
"enterAmount" = "Menge eingeben";
"reshare" = "Erneut teilen";
"unknown" = "Unbekannt";
"reshareVault" = "Tresor mit neuen Geräten teilen";
"pairWithOtherDevices" = "Mit anderen Geräten koppeln:";
"scanQrCode" = "QR-Code scannen";
"mainDevice" = "Hauptgerät";
"pleaseWait" = "Bitte warten...";
"joinKeygen" = "BEITRITT ZUR SCHLÜSSELGENERIERUNG/-TEILUNG";
"failToStartKesign" = "Fehler bei der Signatur. Bitte versuchen Sie es erneut.";
"failToStartKeygen" = "Schlüsselgenerierung kann wegen fehlender Informationen nicht gestartet werden";
"scanQRCodeJoinKeygen" = "Scanne den QR-Code in einer anderen Vultisig App, um zu beginnen.";
"discoveringMediator" = "Vermittlungsdienst wird gestartet, bitte warten...";
"joiningKeygen" = "Beitritt zum Prozess der Schlüsselgenerierung/-verteilung, bitte warten ...";
"waitingForKeygenToStart" = "Warten auf den Start der Schlüsselgenerierung, bitte warten...";
"preparingVault" = "TRESOR VORBEREITEN...";
"generatingECDSA" = "ECDSA-SCHLÜSSEL GENERIEREN";
"generatingEdDSA" = "EdDSA-SCHLÜSSEL GENERIEREN";
"reshareECDSA" = "ECDSA-SCHLÜSSEL ERNEUT VERTEILEN";
"reshareEdDSA" = "EdDSA-SCHLÜSSEL ERNEUT VERTEILEN";
"keygenFailed" = "Schlüsselgenerierung fehlgeschlagen";
"reshareFailed" = "Schlüsselverteilung fehlgeschlagen";
"joinKeyshare" = "Dem Schlüsselverteilungsprozess beitreten";
"lookingForDevices" = "Suche nach Geräten...";
"fastModeTitle" = "SCHNELL";
"activeModeTitle" = "AKTIV";
"secureModeTitle" = "SICHER";
"fastModeDescription" = "• Schnelle Einrichtung mit einem Gerät\n• Transaktionsbenachrichtigungen & -richtlinien\n• Erhalte Tresor-Backup per E-Mail \n\nAls „Aktiven Tresor“ verwenden";
"activeModeDescription" = "• Schnelles Signieren unterwegs\n• Transaktionsbenachrichtigungen & -richtlinien\n• Vollständige Selbstverwahrung\n\nAls „Haupttresor“ verwenden";
"secureModeDescription" = "• Nur eigene Geräte\n• Keine Benachrichtigungen oder Richtlinien\n• Vollständige Selbstverwahrung\n\nAls „Sicheren Tresor“ verwenden";
"fastLoaderTitle" = "Suche nach FastVaultServer";
"activeLoaderTitle" = "Suche nach FastVaultServer und 1 weiterem Gerät...";
"secureLoaderTitle" = "Suche nach Geräten...";
"sign" = "Unterschreiben";
"amount" = "Menge";
"amount(inFiat)" = "Menge (in Fiat)";
"balanceNativeToken" = "Guthaben des nativen Tokens";
"memo" = "Memo";
"gas" = "Gas";
"signing" = "Unterzeichnung";
"transaction" = "Transaktion";
"complete" = "Abgeschlossen";
"tryAgain" = "Erneut versuchen";
"failStartKeysign" = "Fehler beim Start der Schlüsselunterzeichnung";
"waitingForKeySignStart" = "Warten auf Unterzeichnungsbeginn...";
"keysignFail" = "Das Signieren des Schlüssels konnte nicht gestartet werden. Bitte überprüfe die Einstellungen und versuche es erneut.";
"joinKeySign" = "Teilnahme an der Schlüsselunterzeichnung";
"creatingTssInstance" = "TSS-INSTANZ ERSTELLEN...";
"signingWithECDSA" = "MIT ECDSA-SCHLÜSSEL UNTERSCHREIBEN...";
"signingWithEdDSA" = "MIT EdDSA-SCHLÜSSEL UNTERSCHREIBEN...";
"keysignFinished" = "UNTERZEICHNUNG ABGESCHLOSSEN...";
"scanWithPairedDevice" = "Mit deinem gekoppelten Gerät scannen:";
"waitingForKeygenStart" = "Warten auf den Beginn der Schlüsselgenerierung...";
"sendingRightAddressCheck" = "Ich sende an die richtige Adresse";
"correctAmountCheck" = "Die Menge ist korrekt";
"notHackedCheck" = "Ich sende mein Geld nicht an einen Betrug oder Hacker";
"wrongVaultTryAgain" = "Falscher Tresor oder gekoppeltes Gerät.";
"signInErrorTryAgain" = "Fehler beim Unterschreiben. Bitte versuche es erneut.";
"sameWifiEntendedInstruction" = "Halte die Geräte im selben WLAN-Netzwerk, sorge für eine stabile Verbindung und sei im richtigen Tresor, um die Geräte zu koppeln";
"validAddressError" = "Bitte gebe eine gültige Adresse ein.";
"positiveAmountError" = "Die Menge muss eine positive Zahl sein. Versuche es erneut.";
"walletBalanceExceededError" = "Die Gesamtmenge und die Gebühr überschreiten das Saldo deiner Brieftasche. Versuche es erneut.";
"mustHaveETHError" = "Du musst ETH haben, um die Netzwerkgebühr zu bezahlen, bevor du Token senden kannst.";
"unavailableBalanceError" = "Brieftaschensaldo nicht verfügbar.";
"invalidGasFeeError" = "Ungültige Gasgebühr angegeben.";
"invalidTransactionAmountError" = "Ungültige Transaktionsmenge angegeben.";
"walletBalanceExceededSolanaError" = "Die Summe aus Menge und Gebühr übersteigt das Guthaben. Versuche es erneut.";
"notEnoughBalanceError" = "Du hast nicht genug Guthaben, um diese Transaktion zu senden";
"gasEstimateETHError" = "Fehler bei der Berechnung der Netzgebühren für ETH";
"gasEstimateTOKENError" = "Fehler bei der Berechnung der Netzgebühren für TOKEN";
"gasEstimateError:" = "Fehler bei der Berechnung der Netzgebühren: ";
"mustAgreeTermsError" = "Du musst den Bedingungen zustimmen.";
"confirmToSign" = "Bestätigen, um die Nachricht zu unterschreiben?";
"unableToStartKeysignProcess" = "Der Prozess der Unterzeichnung der Schlüssel konnte aufgrund fehlender Informationen nicht gestartet werden.";
"transactionComplete" = "Transaktion abgeschlossen";
"transactions" = "Transaktionen";
"cannotFindTransactions" = "Transaktionen können nicht gefunden werden";
"transactionID" = "Transaktions-ID";
"errorFetchingTransactions" = "Fehler beim Abrufen von Transaktionen";
"noTransactions" = "Noch keine Transaktionen";
"tryFaceIDAgain" = "Face ID erneut versuchen";
"loginUsingFaceID" = "Mit Face ID anmelden";
"failToGetAccountNumber" = "Fehler beim Abrufen der Kontonummer";
"failToGetSequenceNo" = "Fehler beim Abrufen der Sequenznummer";
"failToGetRecentBlockHash" = "Fehler beim Abrufen des aktuellen Blockhashs";
"checkExplorer" = "Explorer überprüfen";
"self" = "Selbst";
"settings" = "Einstellungen";
"language" = "Sprache";
"currency" = "Währung";
"faq" = "FAQ";
"other" = "Andere";
"shareTheApp" = "Die App teilen";
"noChainSelected" = "Keine Kette ausgewählt";
"setupVaultFAQQuestion" = "Wie richte ich meinen Krypto-Tresor ein?";
"setupVaultFAQAnswer" = "Stellen Sie sicher, dass die Geräte mit dem lokalen WLAN, Hotspot oder Internet verbunden sind. Dann einfach per QR-Code koppeln und einen neuen Tresor anlegen. Danach kannst du Gelder versenden.";
"supportedCryptoFAQQuestion" = "Welche Kryptowährungen werden von Vultisig unterstützt?";
"supportedCryptoFAQAnswer" = "Alle von Trust Wallet Core unterstützten Assets werden in Vultisig unterstützt.";
"vaultSecurityFAQQuestion" = "Wie sichert die Krypto-Tresor-App meine Kryptowährungen?";
"vaultSecurityFAQAnswer" = "Vultisig ist geprüft, Open-Source und verwendet eine sehr bewährte TSS-Bibliothek.";
"moneyFAQQuestion" = "Wie verdient Vultisig Geld?";
"moneyFAQAnswer" = "Vultisig berechnet nur eine Pauschalgebühr für Tausch und Brückenschlag. Es gibt keine anderen versteckten Gebühren.";
"assetRecoveryFAQQuestion" = "Kann ich meine Vermögenswerte wiederherstellen, wenn ich ein Gerät verliere?";
"assetRecoveryFAQAnswer" = "Sie können Ihren Tresor sichern, indem Sie die Tresoranteile von jedem Gerät exportieren.";
"registerFAQQuestion" = "Muss ich mich registrieren?";
"registerFAQAnswer" = "Nein, es gibt keine Registrierungsanforderungen.";
"languageChangeTitle" = "Sprache geändert";
"restart" = "Bitte starte die App neu, um die neuen Spracheinstellungen zu übernehmen.";
"EnglishUK" = "Englisch (UK)";
"German" = "Deutsch";
"Spanish" = "Spanisch";
"Italian" = "Italienisch";
"Croatian" = "Kroatisch";
"Portuguese" = "Portugiesisch";
"youAreCreatingA" = "Du erstellst eine";
"withTheseDevices" = "Mit diesen Geräten";
"pairDeviceDisclaimersFirst" = "Du kannst nur Transaktionen senden, wenn mindestens";
"pairDeviceDisclaimersSecond" = "dieser Geräte vorhanden sind.";
"backupNotNeededDisclaimer" = "Dein Backup-Gerät wird nicht benötigt, es sei denn, du verlierst eines deiner Hauptgeräte.";
"noBackupDeviceDisclaimer" = "Du hast kein drittes Backup-Gerät - daher solltest du sofort die Tresoranteile sicher sichern.";
"vaultNameExists" = "Tresorname %s existiert bereits";
"devicesOnSameWifiNoHotel" = "Verbinde alle Geräte mit demselben Netzwerk und öffne die Vultisig-App. (Funktioniert möglicherweise nicht im WLAN von Hotel/Flughafen).";
"balanceNotAvailable" = "Guthaben nicht verfügbar";
"invalidBalance" = "Ungültiges Guthaben";
"cannotDisableChain" = "Kette kann nicht deaktiviert werden";
"needToRemoveTokens" = "Alle Token innerhalb dieser Kette müssen entfernt werden, bevor du fortfahren kannst.";
"2Of2Vault" = "2 von 2 Tresor";
"2Of3Vault" = "2 von 3 Tresor";
"MOfNVault" = "M von N Tresor";
"youNeedAtLeast" = "Du brauchst mindestens";
"devices" = "Geräte";
"startFromOneDevice" = "BEGINNE von einem Gerät";
"pairFromThe" = "KOPPEL von dem";
"second" = "zweiten";
"secondAndThird" = "zweiten und dritten";
"typeHere" = "Hier eingeben";
"nameYourVault" = "Benenne deinen Tresor";
"uploadFromGallery" = "Aus der Galerie hochladen";
"uploadFromFiles" = "Dateien auswählen";
<<<<<<< HEAD
"polkadotExistentialDepositError" = "Stellen Sie sicher, dass genügend Mittel vorhanden sind, um die Gebühren zu decken. Wenn das Guthaben eines Kontos unter 1 DOT (Existenzeinlage) fällt, wird das Konto deaktiviert und verbleibende Gelder werden verloren gehen. Sie können die Adresse jederzeit mit einer neuen Einzahlung über dem Existenzeinlage wieder aktivieren. Dies wird jedoch die verlorenen Gelder nicht wiederherstellen.";
"noCameraPermissionError" = "Kameraberechtigung verweigert.\n\nBitte aktivieren Sie sie in den Einstellungen.";
=======
"goToHomeView" = "Gehe zum Startbildschirm";
"sameDeviceShareError" = "Gleicher Tresor Teil, anderes Gerät verwenden.";
"errorFetchingVault" = "Fehler beim Abrufen des Tresors.";
"vaultSettings" = "Tresor Einstellungen";
"mainVault" = "Haupttresor";
"balance" = "Guthaben";
"provider" = "Anbieter";
"polkadotExistentialDepositError" = "Wenn ein Konto unter 1 DOT (Existenzielle Einzahlung) fällt, wird das Konto gelöscht (deaktiviert) und alle verbleibenden Mittel werden zerstört. Die Adresse kann jederzeit mit einer neuen Einzahlung, die größer ist als die existenzielle Einzahlung, reaktiviert werden. Dies wird die zerstörten Mittel nicht wiederherstellen.";
"noCameraPermissionError" = "Kameraberechtigung verweigert.\n\nBitte aktiviere sie in den Einstellungen.";
>>>>>>> 9ea62021
"openSettings" = "Einstellungen öffnen";
"fetchingVaultDetails" = "Tresordetails werden abgerufen";
"vaultNameUnique" = "Der Name des Tresors muss einzigartig sein.";
"alreadyExists" = "existiert bereits";
"dismiss" = "Verwerfen";
"urlCopied" = "URL kopiert";
"vaultWillBeDeletedPermanentlyPrompt" = "Mir ist bewusst, dass der Tresor dauerhaft gelöscht wird";
"canLoseFundsPrompt" = "Mir ist bewusst, dass ich Geld verlieren kann";
"madeVaultBackupPrompt" = "Ich habe eine Sicherung des Tresors erstellt";
"youArePermanentlyDeletingVault" = "Sie löschen Ihren Tresor dauerhaft";
"reviewConditions" = "Bedingungen überprüfen";
"reviewConditionsMessage" = "Bitte überprüfe und stimme allen aufgeführten Bedingungen zu.";
"function" = "Funktion";
"enterPassword" = "Passwort eingeben";
"fastVaultEnterDisclaimer" = "Dieses Passwort entschlüsselt dein FastSign Share";
"fastVaultSetDisclaimer" = "Dieses Passwort verschlüsselt dein FastSign Share";
"passwordProtectBackup" = "Sichern Sie Ihre Sicherung mit einem Passwort";
"errorSavingFile" = "Fehler beim Speichern der Datei";
"invalidVaultData" = "Ungültige Tresordaten";
"vaultAlreadyExists" = "Tresor existiert bereits";
"vaultRestoreFailed" = "Wiederherstellung des Tresors fehlgeschlagen";
"backupDecryptionFailed" = "Entschlüsselung der Sicherung fehlgeschlagen";
"incorrectPassword" = "Falsches Passwort";
"findCustomTokens" = "Finde Deinen Benutzerdefinierten Token";
"customToken" = "Benutzerdefinierten Token";
"details" = "Details";
"vaultType" = "Tresortyp";
"ECDSAKey" = "ECDSA-Schlüssel";
"EdDSAKey" = "EdDSA-Schlüssel";
"Selected" = "Ausgewählt";
"searchResult" = "Suchergebnis";
"verifyPassword" = "Passwort bestätigen";
"email" = "E-Mail";
"verifyEmail" = "E-Mail bestätigen";
"passwordMismatch" = "Passwort stimmt nicht überein";
"verifyPasswordMismatch" = "Bitte stelle sicher, dass deine Passwörter übereinstimmen.";
"emptyField" = "Leeres Feld(er)";
"checkEmptyField" = "Bitte stelle sicher, dass alle Felder ausgefüllt sind.";
"optionalPasswordProtectBackup" = "Optionale Passwortsicherung deines Tresors";
"keygenFor" = "Schlüsselgenerierung für";
"devicesOnSameNetwork" = "Verbinde alle Geräte mit demselben\nNetzwerk und halte die Vultisig-App offen.";
"devicesOnSameInternet" = "Verbinde alle Geräte mit dem\nInternet und halte die Vultisig-App offen.";
"invalidFileFormat" = "Ungültiges Dateiformat";
"invalidFileFormatMessage" = "Bitte stelle sicher, dass die richtige Sicherungsdatei mit der Erweiterung .dat, .bak or .vult ausgewählt wurde.";
"uploadBackupFile" = "Sicherungsdatei hochladen";
"uploadQRCodeImage" = "QR-Code-Bild hochladen";
"uploadQRCodeImageKeygen" = "QR-Code hochladen, um dem Keygen beizutreten";
"uploadQRCodeImageKeysign" = "QR-Code hochladen, um dem Keysign beizutreten";
"joinKeysign" = "Keysign beitreten";
"joinKeygen" = "Keygen beitreten";
"URLInaccessible" = "Zugriff auf URL fehlgeschlagen";
"NoQRCodesDetected" = "Kein QR-Code erkannt";
"FailedToLoadImage" = "Bild von URL konnte nicht geladen werden";
"OnboardingView1Description" = "Vultisig ist ein sicherer, mehrgerätefähiger Krypto-Tresor, kompatibel mit allen gängigen Blockchains und über 10.000 Tokens. Vultisig ist vollständig selbstverwaltet.";
"OnboardingView2Description" = "Vultisig verfolgt keine Aktivitäten und erfordert keine Registrierungen. Vultisig ist vollständig open-source, was Transparenz und Vertrauen gewährleistet.";
"OnboardingView3Description" = "Vultisig ist geprüft und sicher. Schließe dich tausenden von Nutzern an, die Vultisig mit ihren digitalen Vermögenswerten vertrauen.";
"OnboardingView4Description" = "Vultisig ist eine Wallet ohne Seed-Phrasen.\nWir verwenden stattdessen einfach zu verwaltende Tresoranteile.";
"NoQRCodesDetected" = "Kein QR-Code erkannt";
"FailedToLoadImage" = "Bild von URL konnte nicht geladen werden";
"memo(optional)" = "MEMO (Optional)";
"enterMemo" = "Memo eingeben";
"enterVaultName" = "Tresornamen eingeben";
"pleaseBackupVault" = "Jedes Gerät hat seinen eigenen, einzigartigen Anteil.";
"pleaseBackupVaultNote" = "Bitte sichere jetzt alle deine Tresoranteile.";
"addressBook" = "Adressbuch";
"addAddress" = "Adresse hinzufügen";
"address" = "Adresse";
"title" = "Titel";
"saveAddress" = "Adresse speichern";
"success" = "Erfolg";
"addressAddedToAddressBook" = "Adresse erfolgreich zum Adressbuch hinzugefügt.";
"noSavedAddresses" = "Keine gespeicherten Adressen";
"numberOfPairedDevicesTwoOfTwo" = "Anzahl der paarweise verbundenen Geräte %d von 2";
"numberOfPairedDevicesTwoOfThree" = "Anzahl der paarweise verbundenen Geräte %d von 3";
"numberOfPairedDevicesMOfN" = "Anzahl der paarweise verbundenen Geräte %d von N";
"invalidAddressChain" = "Diese Adresse ist für diese Kette ungültig.";
"scannedByBlowfish" = "Transaktion von Blowfish verifiziert.";
"defaultChains" = "Standardketten";
"search" = "Suche";
"vaultValue" = "Tresorwert";
"ThisDeviceIs" = "Dieses Gerät ist das";
"initiatingDevice" = "Initiierendes Gerät";
"pairingDevice" = "Kopplungsgerät";
"createQR" = "QR erstellen";
"scanQR" = "QR scannen / Gerät koppeln";
"or" = "ODER";
"selectYourVaultType" = "Wähle deinen Tresortyp";
"shouldBackupVaultsSeparateLocations" = "Du solltest alle Tresoranteile an verschiedenen Orten sichern.";
"keygenInstructionsCar1Title" = "Wusstest du schon?";
"keygenInstructionsCar2Title" = "Tipp des Tages";
"keygenInstructionsCar3Title" = "Interessante Tatsache";
"keygenInstructionsCar4Title" = "Sicherheitseinblick";
"keygenInstructionsCar5Title" = "Technikgespräch";
"keygenInstructionsCar6Title" = "Gemeinschaftsecke";
"keygenInstructionsCar7Title" = "Funktionshighlight";
"keygenInstructionsCar1DescriptionPart1" = "Vultisig ist";
"keygenInstructionsCar1DescriptionPart2" = "vollständig open-source.";
"keygenInstructionsCar1DescriptionPart3" = " Das bedeutet, jeder kann den Code überprüfen und vollständige Transparenz und die Vertrauenswürdigkeit sicherstellen.";
"keygenInstructionsCar2DescriptionPart1" = "";
"keygenInstructionsCar2DescriptionPart2" = "Keine Seed-Phrasen benötigt!";
"keygenInstructionsCar2DescriptionPart3" = " Vultisig verwendet einfach zu verwaltende Tresoranteile und ist damit einfacher und sicherer als herkömmliche Wallets.";
"keygenInstructionsCar3DescriptionPart1" = "Vultisig unterstützt über";
"keygenInstructionsCar3DescriptionPart2" = "10.000 Tokens.";
"keygenInstructionsCar3DescriptionPart3" = " Egal ob Bitcoin, Ethereum oder ein weniger bekannter Token, Vultisig bietet alles.";
"keygenInstructionsCar4DescriptionPart1" = "Deine Privatsphäre ist uns wichtig. Vultisig";
"keygenInstructionsCar4DescriptionPart2" = "verfolgt nicht";
"keygenInstructionsCar4DescriptionPart3" = " deine Aktivitäten und erfordert keine Registrierung, wodurch deine Anonymität und Privatsphäre gewährleistet ist.";
"keygenInstructionsCar5DescriptionPart1" = "Geprüft und sicher. Vultisig unterzieht sich";
"keygenInstructionsCar5DescriptionPart2" = "regelmäßigen Sicherheitsüberprüfungen";
"keygenInstructionsCar5DescriptionPart3" = " um sicherzustellen, dass deine Vermögenswerte vor jeglichen Bedrohungen geschützt sind.";
"keygenInstructionsCar6DescriptionPart1" = "Tausenden beitreten. Tausende von Benutzern vertrauen Vultisig ihre digitalen Vermögenswerte an. Werden Sie Teil unserer";
"keygenInstructionsCar6DescriptionPart2" = "sicheren und wachsenden Community";
"keygenInstructionsCar6DescriptionPart3" = ".";
"keygenInstructionsCar7DescriptionPart1" = "Multi-Geräte-Kompatibilität. Greife auf deinen Vultisig-Tresor";
"keygenInstructionsCar7DescriptionPart2" = "von mehreren Geräten";
"keygenInstructionsCar7DescriptionPart3" = " zu und verbessere so die Flexibilität, ohne die Sicherheit zu vernachlässigen.";
"noSavedAddressesForChain" = "Keine gespeicherten Adressen für diese Kette gefunden.";
"editAddress" = "Adresse bearbeiten";
"validAddressDomainError" = "Wir konnten die Adresse dieses Domain-Dienstes in dieser Kette nicht auflösen.";
"privacyPolicy" = "Datenschutzerklärung";
"termsOfService" = "Nutzungsbedingungen";
"legal" = "Rechtliches";
"noCameraFound" = "Keine Kamera gefunden.";
"initializingCamera" = "Kamera wird initialisiert";
"uploadQRCodeImage" = "QR-Code-Bild hochladen";
"errorFetchingValuesTryAgain" = "Fehler beim Abrufen der Werte. Bitte versuche es erneut.";
"backupPasswordDisclaimer" = "Speichere niemals Tresoranteile von verschiedenen Geräten am selben Ort";
"share" = "Teilen";
"dropFileHere" = "Datei hier ablegen...";
"deviceID" = "Geräte-ID";
"checkForUpdate" = "Nach Update suchen";
"checkUpdate" = "Update prüfen";
"updateNow" = "Jetzt updaten";
"checkingForUpdate" = "Suche nach Updates...";
"somethingWentWrongTryAgain" = "Etwas ist schiefgelaufen, bitte versuche es erneut.";
"newUpdateAvailable" = "Neues Update verfügbar";
"appUpToDate" = "Anwendung ist auf dem neuesten Stand";
"fastSign" = "Schnelles Signieren";
"swapProgress" = "Tauschfortschritt";
"retry" = "Erneut versuchen";
"loginUsingTouchID" = "Anmelden mit Touch ID";
"loginUsingOpticID" = "Anmelden mit Optic ID";
"createFolder" = "Ordner erstellen";
"create" = "Erstellen";
"folderName" = "Ordnername";
"addVaultsToFolder" = "Wähle Tresore aus, die dem Ordner hinzugefügt werden sollen";
"deleteFolder" = "Ordner löschen";
"folder" = "Ordner";
"folders" = "Ordner";
"enterValidFolderName" = "Bitte gebe einen gültigen Ordnernamen ein und versuche es erneut.";
"noVaultSelected" = "Kein Tresor ausgewählt";
"selectAtleastOneVault" = "Bitte wähle mindestens einen Tresor aus und versuche es erneut.";
"folderNeedsOneVault" = "Der Ordner muss mindestens einen ausgewählten Tresor enthalten.";
"sameNameFolder" = "Ein Ordner mit demselben Namen existiert bereits";
"sameNameFolderDescription" = "Bitte wähle einen einzigartigen Namen für den Ordner und versuche es erneut.";
"registerYourVaults" = "Registriere deine Tresore!";
"registerVault" = "Tresor registrieren";
"registerVaultText1" = "1. Speicher deinen Tresor-QR-Code";
"registerVaultText2" = "2. Öffne ";
"registerVaultText3" = "3. Lade deinen Tresor-QR-Code hoch";
"registerVaultText4" = "4. Verfolge die Entwicklung deiner VULTIES (Tresorpunkte)!";
"saveQRCode" = "QR-Code speichern";
"saveVaultQR" = "Tresor-QR speichern";
"joinSend" = "Senden beitreten";
"joinSwap" = "Swap beitreten";
"invalidAddress" = "Ungültige Adresse";
"emptyAddressField" = "Leeres Adressfeld.";
"nonNegativeFeeError" = "Nicht genug Gas, um die Transaktion abzudecken.";
"part" = "Teil";
"devices" = "Geräte";
"signers" = "Unterzeichner";
"vaultPart" = "Tresorteil";
"fastVaultEmailDisclaimer" = "Diese E-Mail wird nur verwendet, um das Backup zu senden";<|MERGE_RESOLUTION|>--- conflicted
+++ resolved
@@ -216,10 +216,6 @@
 "nameYourVault" = "Benenne deinen Tresor";
 "uploadFromGallery" = "Aus der Galerie hochladen";
 "uploadFromFiles" = "Dateien auswählen";
-<<<<<<< HEAD
-"polkadotExistentialDepositError" = "Stellen Sie sicher, dass genügend Mittel vorhanden sind, um die Gebühren zu decken. Wenn das Guthaben eines Kontos unter 1 DOT (Existenzeinlage) fällt, wird das Konto deaktiviert und verbleibende Gelder werden verloren gehen. Sie können die Adresse jederzeit mit einer neuen Einzahlung über dem Existenzeinlage wieder aktivieren. Dies wird jedoch die verlorenen Gelder nicht wiederherstellen.";
-"noCameraPermissionError" = "Kameraberechtigung verweigert.\n\nBitte aktivieren Sie sie in den Einstellungen.";
-=======
 "goToHomeView" = "Gehe zum Startbildschirm";
 "sameDeviceShareError" = "Gleicher Tresor Teil, anderes Gerät verwenden.";
 "errorFetchingVault" = "Fehler beim Abrufen des Tresors.";
@@ -227,9 +223,8 @@
 "mainVault" = "Haupttresor";
 "balance" = "Guthaben";
 "provider" = "Anbieter";
-"polkadotExistentialDepositError" = "Wenn ein Konto unter 1 DOT (Existenzielle Einzahlung) fällt, wird das Konto gelöscht (deaktiviert) und alle verbleibenden Mittel werden zerstört. Die Adresse kann jederzeit mit einer neuen Einzahlung, die größer ist als die existenzielle Einzahlung, reaktiviert werden. Dies wird die zerstörten Mittel nicht wiederherstellen.";
+"polkadotExistentialDepositError" = "Stellen Sie sicher, dass genügend Mittel vorhanden sind, um die Gebühren zu decken. Wenn das Guthaben eines Kontos unter 1 DOT (Existenzeinlage) fällt, wird das Konto deaktiviert und verbleibende Gelder werden verloren gehen. Sie können die Adresse jederzeit mit einer neuen Einzahlung über dem Existenzeinlage wieder aktivieren. Dies wird jedoch die verlorenen Gelder nicht wiederherstellen.";
 "noCameraPermissionError" = "Kameraberechtigung verweigert.\n\nBitte aktiviere sie in den Einstellungen.";
->>>>>>> 9ea62021
 "openSettings" = "Einstellungen öffnen";
 "fetchingVaultDetails" = "Tresordetails werden abgerufen";
 "vaultNameUnique" = "Der Name des Tresors muss einzigartig sein.";
