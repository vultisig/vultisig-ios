//
//  Cardano.swift
//  VultisigApp
//
//  Created by Enrique Souza on 11.06.2025.
//

import Foundation
import Tss
import WalletCore
import BigInt

/*
 Cardano UTXO Validation & Send Max Recommendations
 
 This implementation provides comprehensive validation for Cardano transactions with focus on:
 
 1. MINIMUM SEND AMOUNT: ≥ 1.4 ADA (Alonzo era real-world requirement)
 2. SUFFICIENT BALANCE: Balance must cover send amount + fees
 3. CHANGE/TROCO VALIDATION: If change exists, it must be ≥ 1.4 ADA OR exactly 0
 4. SEND MAX RECOMMENDATIONS: Proactively suggest "Send Max" to avoid UTXO issues
 
 Key Benefits:
 - Prevents transaction failures due to invalid change amounts
 - User-friendly error messages with actionable solutions
 - Proactive recommendations for low balance scenarios
 - Follows real-world Cardano Alonzo era requirements (based on transaction evidence)
 
 Example scenarios:
 ✅ Send 2 ADA, Balance 5 ADA, Fee 0.17 ADA → Change 2.83 ADA (valid)
 ✅ Send 3.2 ADA, Balance 5 ADA, Fee 0.17 ADA → Change 1.63 ADA (valid)
 ❌ Send 4.0 ADA, Balance 5 ADA, Fee 0.17 ADA → Change 0.83 ADA (invalid - below 1.4 ADA)
 ✅ Send Max 5 ADA, Balance 5 ADA → WalletCore subtracts fee automatically (valid)
 */

enum CardanoHelper {
    
    /*
     Cardano minimum UTXO value requirement (Alonzo Era) - UPDATED BASED ON REAL EVIDENCE
     Official Alonzo documentation shows:
     - utxoEntrySize = 38 words × coinsPerUTxOWord (34,482) = 1,310,316 lovelace ≈ 1.31 ADA
     - Real-world evidence from transactions shows failures below ~1.4 ADA
     Using conservative 1.4 ADA to prevent transaction failures
     https://cardano-ledger.readthedocs.io/en/latest/explanations/min-utxo-alonzo.html
     */
    static let defaultMinUTXOValue: BigInt = 1_400_000 // 1.4 ADA in lovelaces (real-world tested)
    
    /// Validate Cardano transaction meets UTXO requirements for both send amount and remaining balance
    /// 
    /// Cardano UTXO Validation Rules:
    /// 1. Send amount must be ≥ 1.4 ADA (minUTXO)
    /// 2. Total balance must cover send amount + fees  
    /// 3. If there's change/troco, it must be ≥ 1.4 ADA OR exactly 0 (no change)
    ///
    /// Examples:
    /// - Send 2 ADA, Balance 5 ADA, Fee 0.17 ADA → Change 2.83 ADA ✅ (valid)
    /// - Send 4.0 ADA, Balance 5 ADA, Fee 0.17 ADA → Change 0.83 ADA ❌ (invalid - change < 1.4)
    /// - Send Max 5 ADA, Balance 5 ADA → WalletCore subtracts fee automatically ✅ (valid)
    ///
    /// - Parameters:
    ///   - sendAmount: Amount to send in lovelaces
    ///   - totalBalance: Total available balance in lovelaces  
    ///   - estimatedFee: Estimated transaction fee in lovelaces
    /// - Returns: Tuple with validation result and error message if any
    static func validateUTXORequirements(sendAmount: BigInt, totalBalance: BigInt, estimatedFee: BigInt) -> (isValid: Bool, errorMessage: String?) {
        let minUTXOValue = defaultMinUTXOValue
        
        // 1. Check send amount meets minimum
        if sendAmount < minUTXOValue {
            let minAmountADA = minUTXOValue.toADAString
            return (false, "Minimum send amount is \(minAmountADA) ADA. Cardano requires this to prevent spam.")
        }
        
        // 2. Check sufficient balance
        let totalNeeded = sendAmount + estimatedFee
        if totalBalance < totalNeeded {
            let totalBalanceADA = totalBalance.toADAString
            
            // Recommend Send Max for insufficient balance
            if totalBalance > estimatedFee && totalBalance > 0 {
                return (false, "Insufficient balance. 💡 Try 'Send Max' to send \(totalBalanceADA) ADA instead.")
            } else {
                let availableADA = totalBalance.toADAString
                return (false, "Insufficient balance (\(availableADA) ADA). You need more ADA to complete this transaction.")
            }
        }
        
        // 3. Check remaining balance (change) meets minimum UTXO requirement
        let remainingBalance = totalBalance - sendAmount - estimatedFee
        if remainingBalance > 0 && remainingBalance < minUTXOValue {
            let totalBalanceADA = totalBalance.toADAString
            
            // Always recommend Send Max for change issues - simplest solution
            return (false, "This amount would leave too little change. 💡 Try 'Send Max' (\(totalBalanceADA) ADA) to avoid this issue.")
        }
        
        return (true, nil)
    }
    
    /// Suggest valid send amounts when UTXO validation fails
    /// - Parameters:
    ///   - totalBalance: Total available balance in lovelaces
    ///   - estimatedFee: Estimated transaction fee in lovelaces
    /// - Returns: Tuple with suggested minimum and maximum valid amounts in ADA format
    static func suggestValidSendAmounts(totalBalance: BigInt, estimatedFee: BigInt) -> (minSendADA: Decimal, maxSendADA: Decimal) {
        let minUTXOValue = defaultMinUTXOValue
        
        // Minimum send amount is always the minUTXO value
        let minSendAmount = minUTXOValue
        
        // Maximum send amount scenarios:
        // 1. Send Max (total balance): WalletCore automatically subtracts fee
        // 2. Send leaving exactly minUTXO as change: totalBalance - estimatedFee - minUTXOValue
        
        let sendMaxAmount = totalBalance // "Send Max" sends total balance, WalletCore handles fee
        let sendLeavingMinChangeAmount = totalBalance - estimatedFee - minUTXOValue
        
        // The maximum valid send is the higher of these two valid options
        let maxSendAmount = max(sendMaxAmount, sendLeavingMinChangeAmount)
        
        let minSendADA = minSendAmount.toADA
        let maxSendADA = maxSendAmount.toADA
        
        return (minSendADA, max(minSendADA, maxSendADA))
    }
    
    /// Check if balance is low and should recommend "Send Max" to avoid UTXO issues
    /// - Parameters:
    ///   - totalBalance: Total available balance in lovelaces
    ///   - estimatedFee: Estimated transaction fee in lovelaces
    /// - Returns: Tuple indicating if balance is low and recommendation message
    static func shouldRecommendSendMax(totalBalance: BigInt, estimatedFee: BigInt) -> (shouldRecommend: Bool, message: String?) {
        let minUTXOValue = defaultMinUTXOValue
        
        // Balance is considered "low" if total balance is less than 3.5 ADA
        // This helps avoid change issues with the 1.4 ADA minimum
        let lowBalanceThreshold: BigInt = 3_500_000 // 3.5 ADA in lovelaces
        
        if totalBalance <= lowBalanceThreshold && totalBalance > estimatedFee {
            let totalBalanceADA = totalBalance.toADAString
            
            return (true, "💡 Low balance detected. Consider 'Send Max' (\(totalBalanceADA) ADA) to avoid change issues.")
        }
        
        return (false, nil)
    }
    
    // MARK: - Helper Functions
        
    static func getPreSignedInputData(keysignPayload: KeysignPayload) throws -> Data {
        guard keysignPayload.coin.chain == .cardano else {
            throw HelperError.runtimeError("coin is not ADA")
        }
        
        guard case .Cardano(let byteFee, let sendMaxAmount, let ttl) = keysignPayload.chainSpecific else {
            throw HelperError.runtimeError("fail to get Cardano chain specific parameters")
        }
        
        guard let toAddress = AnyAddress(string: keysignPayload.toAddress, coin: .cardano) else {
            throw HelperError.runtimeError("fail to get to address: \(keysignPayload.toAddress)")
        }
        
        // Prevent from accidentally sending all balance
        var safeGuardMaxAmount = false
        if let rawBalance = Int64(keysignPayload.coin.rawBalance),
           sendMaxAmount,
           rawBalance > 0,
           rawBalance == Int64(keysignPayload.toAmount) {
            safeGuardMaxAmount = true
        }
        
        // For Cardano, we don't use UTXOs from Blockchair since it doesn't support Cardano
        // Instead, we create a simplified input structure
        var input = CardanoSigningInput.with {
            $0.transferMessage = CardanoTransfer.with {
                $0.toAddress = keysignPayload.toAddress
                $0.changeAddress = keysignPayload.coin.address
                $0.amount = UInt64(keysignPayload.toAmount)
                $0.useMaxAmount = safeGuardMaxAmount
            }
            $0.ttl = ttl
            
            // TODO: Implement memo support when WalletCore adds Cardano metadata support
            // Investigation shows WalletCore Signer.cpp already reserves space for auxiliary_data (line 305)
            // but protobuf definitions (Cardano.proto) don't expose metadata/memo fields yet
            // Would need: CardanoAuxiliaryData, CardanoTransactionMetadata, CardanoTransactionMetadataValue types
        }
        
        // Add UTXOs to the input
        for inputUtxo in keysignPayload.utxos {
            let utxo = CardanoTxInput.with {
                $0.outPoint = CardanoOutPoint.with {
                    $0.txHash = Data(hexString: inputUtxo.hash)!
                    $0.outputIndex = UInt64(inputUtxo.index)
                }
                $0.amount = UInt64(inputUtxo.amount)
                $0.address = keysignPayload.coin.address
            }
            input.utxos.append(utxo)
        }
        
        return try input.serializedData()
    }
    
    static func getPreSignedImageHash(keysignPayload: KeysignPayload) throws -> [String] {
        let inputData = try getPreSignedInputData(keysignPayload: keysignPayload)
        let hashes = TransactionCompiler.preImageHashes(coinType: .cardano, txInputData: inputData)
        let preSigningOutput = try TxCompilerPreSigningOutput(serializedBytes: hashes)
        if !preSigningOutput.errorMessage.isEmpty {
            throw HelperError.runtimeError(preSigningOutput.errorMessage)
        }
        return [preSigningOutput.dataHash.hexString]
    }
    
    static func getSignedTransaction(vaultHexPubKey: String,
                                     vaultHexChainCode: String,
                                     keysignPayload: KeysignPayload,
                                     signatures: [String: TssKeysignResponse]) throws -> SignedTransactionResult {
        
        // Use the helper function to create extended key
        let extendedKeyData = try CoinFactory.createCardanoExtendedKey(spendingKeyHex: vaultHexPubKey, chainCodeHex: vaultHexChainCode)
        
        // For signature verification, use the raw 32-byte EdDSA key (matching TSS output)
        guard let spendingKeyData = Data(hexString: vaultHexPubKey),
              let verificationKey = PublicKey(data: spendingKeyData, type: .ed25519) else {
            throw HelperError.runtimeError("failed to create EdDSA public key for verification")
        }
        
        let inputData = try getPreSignedInputData(keysignPayload: keysignPayload)
        let hashes = TransactionCompiler.preImageHashes(coinType: .cardano, txInputData: inputData)
        let preSigningOutput = try TxCompilerPreSigningOutput(serializedBytes: hashes)
        
        let allSignatures = DataVector()
        let publicKeys = DataVector()
        let signatureProvider = SignatureProvider(signatures: signatures)
        let signature = signatureProvider.getSignature(preHash: preSigningOutput.dataHash)
        
        // Verify signature using 32-byte key (matches TSS output)
        guard verificationKey.verify(signature: signature, message: preSigningOutput.dataHash) else {
            throw HelperError.runtimeError("Cardano signature verification failed")
        }
        
        allSignatures.add(data: signature)
        publicKeys.add(data: extendedKeyData) // Still use 128-byte for WalletCore transaction compilation
        
        let compileWithSignature = TransactionCompiler.compileWithSignatures(coinType: .cardano,
                                                                             txInputData: inputData,
                                                                             signatures: allSignatures,
                                                                             publicKeys: publicKeys)
        let output = try CardanoSigningOutput(serializedBytes: compileWithSignature)
        
        // Calculate transaction hash manually since WalletCore output.txID is empty for Cardano
        let transactionHash = calculateCardanoTransactionHash(from: output.encoded)
        
        let result = SignedTransactionResult(rawTransaction: output.encoded.hexString,
                                           transactionHash: transactionHash)
        return result
    }
<<<<<<< HEAD
} 

// MARK: - BigInt Extension for ADA Formatting
extension BigInt {
    /// Safely convert lovelaces to ADA using Decimal for precision
    var toADA: Decimal {
        return Decimal(string: self.description)! / 1_000_000
    }
    
    /// Format as ADA string with appropriate decimal places
    var toADAString: String {
        let decimal = self.toADA
        let formatter = NumberFormatter()
        formatter.minimumFractionDigits = 0
        formatter.maximumFractionDigits = 6
        formatter.numberStyle = .decimal
        return formatter.string(from: decimal as NSDecimalNumber) ?? "0"
=======
    
    /// Calculate Cardano Transaction ID manually following official specification
    /// Cardano TX ID = Blake2b-256 hash of the transaction BODY only (not complete transaction)
    /// Transaction CBOR structure: [body, witness_set, valid_script?, metadata?]
    private static func calculateCardanoTransactionHash(from transactionData: Data) -> String {
        
        do {
            // Parse CBOR to extract transaction body (first element)
            let transactionBodyData = try extractCardanoTransactionBody(from: transactionData)
            
            // Cardano Transaction ID = Blake2b-256 hash (32 bytes) of the BODY only
            let txidHash = Hash.blake2b(data: transactionBodyData, size: 32)
            let finalHash = txidHash.hexString
            
            return finalHash
        } catch {
            print("❌ Error parsing Cardano CBOR: \(error)")
            
            // Fallback: try using the complete transaction (this might be wrong but better than crashing)
            let txidHash = Hash.blake2b(data: transactionData, size: 32)
            let fallbackHash = txidHash.hexString
            
            print("⚠️ Fallback TX ID from COMPLETE transaction: \(fallbackHash)")
            return fallbackHash
        }
    }
    
    /// Extract transaction body from Cardano CBOR structure
    /// Cardano transaction CBOR format: [body, witness_set, valid_script?, metadata?]
    /// We need only the first element (body) for TX ID calculation
    private static func extractCardanoTransactionBody(from transactionData: Data) throws -> Data {
        // Convert Data to bytes for CBOR parsing
        let bytes = [UInt8](transactionData)
        
        // Parse CBOR manually to extract the first element (transaction body)
        // Cardano transaction is a CBOR array: [body, witnesses, ...]
        
        var index = 0
        
        // Parse CBOR array header
        guard index < bytes.count else {
            throw HelperError.runtimeError("Invalid CBOR: empty data")
        }
        
        let firstByte = bytes[index]
        index += 1
        
        // Check if it's a CBOR array (major type 4)
        let majorType = (firstByte >> 5) & 0x07
        guard majorType == 4 else {
            throw HelperError.runtimeError("Invalid CBOR: expected array, got major type \(majorType)")
        }
        
        // Get array length
        let arrayInfo = firstByte & 0x1F
        var arrayLength: Int
        
        if arrayInfo < 24 {
            arrayLength = Int(arrayInfo)
        } else if arrayInfo == 24 {
            guard index < bytes.count else {
                throw HelperError.runtimeError("Invalid CBOR: array length truncated")
            }
            arrayLength = Int(bytes[index])
            index += 1
        } else {
            throw HelperError.runtimeError("Unsupported CBOR array length encoding")
        }
        
        guard arrayLength >= 2 else {
            throw HelperError.runtimeError("Invalid Cardano transaction: array too short")
        }
        
        // Find the start and end of the first element (transaction body)
        let bodyStartIndex = index
        let bodyEndIndex = try findEndOfCBORItem(bytes: bytes, startIndex: bodyStartIndex)
        
        // Extract the body bytes
        let bodyBytes = Array(bytes[bodyStartIndex..<bodyEndIndex])
        return Data(bodyBytes)
    }
    
    /// Helper function to find the end of a CBOR item
    private static func findEndOfCBORItem(bytes: [UInt8], startIndex: Int) throws -> Int {
        var index = startIndex
        
        guard index < bytes.count else {
            throw HelperError.runtimeError("CBOR parsing: index out of bounds")
        }
        
        let firstByte = bytes[index]
        index += 1
        
        let majorType = (firstByte >> 5) & 0x07
        let additionalInfo = firstByte & 0x1F
        
        // Handle different CBOR types
        switch majorType {
        case 0, 1: // Unsigned integer, Negative integer
            if additionalInfo < 24 {
                return index
            } else if additionalInfo == 24 {
                return index + 1
            } else if additionalInfo == 25 {
                return index + 2
            } else if additionalInfo == 26 {
                return index + 4
            } else if additionalInfo == 27 {
                return index + 8
            }
            
        case 2, 3: // Byte string, Text string
            let length = try readCBORLength(bytes: bytes, index: &index, additionalInfo: additionalInfo)
            return index + length
            
        case 4: // Array
            let arrayLength = try readCBORLength(bytes: bytes, index: &index, additionalInfo: additionalInfo)
            for _ in 0..<arrayLength {
                index = try findEndOfCBORItem(bytes: bytes, startIndex: index)
            }
            return index
            
        case 5: // Map
            let mapLength = try readCBORLength(bytes: bytes, index: &index, additionalInfo: additionalInfo)
            for _ in 0..<(mapLength * 2) { // key-value pairs
                index = try findEndOfCBORItem(bytes: bytes, startIndex: index)
            }
            return index
            
        case 7: // Float, Simple value
            if additionalInfo < 20 {
                return index
            } else if additionalInfo == 20 || additionalInfo == 21 {
                return index
            } else if additionalInfo == 22 {
                return index + 1
            } else if additionalInfo == 25 {
                return index + 2
            } else if additionalInfo == 26 {
                return index + 4
            } else if additionalInfo == 27 {
                return index + 8
            }
            
        default:
            throw HelperError.runtimeError("Unsupported CBOR major type: \(majorType)")
        }
        
        throw HelperError.runtimeError("CBOR parsing failed")
    }
    
    /// Helper function to read CBOR length values
    private static func readCBORLength(bytes: [UInt8], index: inout Int, additionalInfo: UInt8) throws -> Int {
        if additionalInfo < 24 {
            return Int(additionalInfo)
        } else if additionalInfo == 24 {
            guard index < bytes.count else {
                throw HelperError.runtimeError("CBOR length truncated")
            }
            let length = Int(bytes[index])
            index += 1
            return length
        } else if additionalInfo == 25 {
            guard index + 1 < bytes.count else {
                throw HelperError.runtimeError("CBOR length truncated")
            }
            let length = Int(bytes[index]) << 8 | Int(bytes[index + 1])
            index += 2
            return length
        } else if additionalInfo == 26 {
            guard index + 3 < bytes.count else {
                throw HelperError.runtimeError("CBOR length truncated")
            }
            let length = Int(bytes[index]) << 24 | Int(bytes[index + 1]) << 16 | Int(bytes[index + 2]) << 8 | Int(bytes[index + 3])
            index += 4
            return length
        } else {
            throw HelperError.runtimeError("Unsupported CBOR length encoding")
        }
>>>>>>> 45ad01b8
    }
} <|MERGE_RESOLUTION|>--- conflicted
+++ resolved
@@ -256,25 +256,6 @@
                                            transactionHash: transactionHash)
         return result
     }
-<<<<<<< HEAD
-} 
-
-// MARK: - BigInt Extension for ADA Formatting
-extension BigInt {
-    /// Safely convert lovelaces to ADA using Decimal for precision
-    var toADA: Decimal {
-        return Decimal(string: self.description)! / 1_000_000
-    }
-    
-    /// Format as ADA string with appropriate decimal places
-    var toADAString: String {
-        let decimal = self.toADA
-        let formatter = NumberFormatter()
-        formatter.minimumFractionDigits = 0
-        formatter.maximumFractionDigits = 6
-        formatter.numberStyle = .decimal
-        return formatter.string(from: decimal as NSDecimalNumber) ?? "0"
-=======
     
     /// Calculate Cardano Transaction ID manually following official specification
     /// Cardano TX ID = Blake2b-256 hash of the transaction BODY only (not complete transaction)
@@ -454,6 +435,23 @@
         } else {
             throw HelperError.runtimeError("Unsupported CBOR length encoding")
         }
->>>>>>> 45ad01b8
+    }
+} 
+
+// MARK: - BigInt Extension for ADA Formatting
+extension BigInt {
+    /// Safely convert lovelaces to ADA using Decimal for precision
+    var toADA: Decimal {
+        return Decimal(string: self.description)! / 1_000_000
+    }
+    
+    /// Format as ADA string with appropriate decimal places
+    var toADAString: String {
+        let decimal = self.toADA
+        let formatter = NumberFormatter()
+        formatter.minimumFractionDigits = 0
+        formatter.maximumFractionDigits = 6
+        formatter.numberStyle = .decimal
+        return formatter.string(from: decimal as NSDecimalNumber) ?? "0"
     }
 } 