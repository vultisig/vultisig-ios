--- conflicted
+++ resolved
@@ -38,11 +38,7 @@
 struct MacAddressScannerView: View {
     @Binding var showCameraScanView: Bool
     let selectedVault: Vault?
-<<<<<<< HEAD
     var onParsedResult: (AddressResult?) -> Void
-=======
-    var sendDetailsViewModel: SendDetailsViewModel? = nil
->>>>>>> ee0921b0
     
     @State var showImportOptions: Bool = false
     
@@ -167,30 +163,7 @@
         guard let detectedQRCode = scannerViewModel.detectedQRCode else {
             return
         }
-        
-<<<<<<< HEAD
-=======
-        tx.parseCryptoURI(detectedQRCode)
-        
-        // Attempt to detect and switch chain if address belongs to different chain
-        if let viewModel = sendDetailsViewModel, let vault = selectedVault, !tx.toAddress.isEmpty {
-            let detectedCoin = viewModel.detectAndSwitchChain(from: tx.toAddress, vault: vault, currentChain: tx.coin.chain, tx: tx)
-            
-            if detectedCoin != nil {
-                // Clear previous error
-                sendCryptoViewModel.showAddressAlert = false
-                sendCryptoViewModel.errorMessage = ""
-                sendCryptoViewModel.isValidAddress = true
-                
-                // Mark address as done and move to amount
-                viewModel.addressSetupDone = true
-                viewModel.onSelect(tab: .amount)
-            }
-        }
-        
-        // Always validate after potential chain switch
-        validateAddress(tx.toAddress)
->>>>>>> ee0921b0
+
         goBack()
         onParsedResult(AddressResult.fromURI(detectedQRCode))
     }
