//
//  HomeScreen.swift
//  VultisigApp
//
//  Created by Gaston Mazzeo on 11/09/2025.
//

import SwiftData
import SwiftUI
import WalletCore

struct HomeScreen: View {
    let initialVault: Vault?
    let showingVaultSelector: Bool

    @State var selectedVault: Vault? = nil
    @State var showVaultSelector: Bool = false
    @State var addressToCopy: Coin?
    @State var showUpgradeVaultSheet: Bool = false

    @State var vaults: [Vault] = []
    @State private var selectedTab: HomeTab = .wallet
    @State var vaultRoute: VaultMainRoute?

    @State var showScanner: Bool = false
    @State var shouldJoinKeygen = false
    @State var shouldKeysignTransaction = false
    @State var shouldSendCrypto = false
    @State var shouldImportBackup = false
    @State var showBackupNow = false
    @StateObject var sendTx = SendTransaction()
    @State var selectedChain: Chain? = nil

    @State var walletShowPortfolioHeader: Bool = false
    @State var defiShowPortfolioHeader: Bool = false
    @State var showPortfolioHeader: Bool = false
    @State var shouldRefresh: Bool = false
    @State var showChainMissingAlert: Bool = false
    @State var missingChainName: String = ""

    @State private var capturedGeometryHeight: CGFloat = 600

    @EnvironmentObject var vaultDetailViewModel: VaultDetailViewModel
    @EnvironmentObject var deeplinkViewModel: DeeplinkViewModel
    @EnvironmentObject var homeViewModel: HomeViewModel
    @EnvironmentObject var phoneCheckUpdateViewModel: PhoneCheckUpdateViewModel
    @EnvironmentObject var vultExtensionViewModel: VultExtensionViewModel
    @EnvironmentObject var accountViewModel: AccountViewModel
    @Environment(\.modelContext) private var modelContext
    private let tabs: [HomeTab] = [.wallet, .defi]

    init(initialVault: Vault? = nil, showingVaultSelector: Bool = false) {
        self.initialVault = initialVault
        self.showingVaultSelector = showingVaultSelector
    }

    var body: some View {
        ZStack {
            if let selectedVault = homeViewModel.selectedVault {
                content(selectedVault: selectedVault)
            } else {
                initialView
            }
        }
        .onAppear {
            if deeplinkViewModel.type != nil {
                DispatchQueue.main.asyncAfter(deadline: .now() + 1.0) {
                    if deeplinkViewModel.type != nil {
                        presetValuesForDeeplink()
                    }
                }
            }
        }
        .onLoad {
            showVaultSelector = showingVaultSelector
            setData()

            if deeplinkViewModel.type != nil {
                DispatchQueue.main.asyncAfter(deadline: .now() + 1.0) {
                    if deeplinkViewModel.type != nil {
                        presetValuesForDeeplink()
                    }
                }
            }
        }
        .onReceive(
            NotificationCenter.default.publisher(for: NSNotification.Name("ProcessDeeplink"))
        ) { _ in
            if showScanner {
                showScanner = false
                DispatchQueue.main.asyncAfter(deadline: .now() + 0.3) {
                    presetValuesForDeeplink()
                }
            } else {
                presetValuesForDeeplink()
            }
        }
        .onChange(of: deeplinkViewModel.type) { _, newValue in
            if newValue != nil {
                presetValuesForDeeplink()
            }
        }
        .alert(
            NSLocalizedString("chainNotAdded", comment: ""),
            isPresented: $showChainMissingAlert
        ) {
            Button(NSLocalizedString("ok", comment: ""), role: .cancel) {}
        } message: {
            Text(
                String(
                    format: NSLocalizedString("chainNotAddedMessage", comment: ""), missingChainName
                ))
        }
        .alert(
            NSLocalizedString("newUpdateAvailable", comment: ""),
            isPresented: $phoneCheckUpdateViewModel.showUpdateAlert
        ) {
            Link(destination: StaticURL.AppStoreVultisigURL) {
                Text(NSLocalizedString("updateNow", comment: ""))
            }

            Button(NSLocalizedString("dismiss", comment: ""), role: .cancel) {}
        } message: {
            Text(phoneCheckUpdateViewModel.latestVersionString)
        }
    }

    var initialView: some View {
        VaultMainScreenBackground()
            .ignoresSafeArea()
    }

    func content(selectedVault: Vault) -> some View {
        GeometryReader { geo in
            let mainContent = buildMainContent(selectedVault: selectedVault)
            return applyModifiers(to: mainContent, selectedVault: selectedVault, geo: geo)
        }
    }

    @ViewBuilder
    private func buildMainContent(selectedVault: Vault) -> some View {
        ZStack(alignment: .top) {
            VultiTabBar(
                selectedItem: $selectedTab,
                items: tabs,
                accessory: .camera,
            ) { tab in
                Group {
                    switch tab {
                    case .wallet:
                        VaultMainScreen(
                            vault: selectedVault,
                            routeToPresent: $vaultRoute,
                            addressToCopy: $addressToCopy,
                            showUpgradeVaultSheet: $showUpgradeVaultSheet,
                            showBackupNow: $showBackupNow,
                            showBalanceInHeader: $walletShowPortfolioHeader,
                            shouldRefresh: $shouldRefresh
                        )
                    case .defi:
                        DefiMainScreen(
                            vault: selectedVault,
                            showBalanceInHeader: $defiShowPortfolioHeader
                        )
                    case .camera:
                        EmptyView()
                    }
                }
                #if os(macOS)
                    .navigationBarBackButtonHidden()
                #endif
            } onAccessory: {
                onCamera()
            }

            header(vault: selectedVault)
        }
    }

    @ViewBuilder
    private func applyModifiers<V: View>(to view: V, selectedVault: Vault, geo: GeometryProxy)
        -> some View
    {
        let withBasicModifiers =
            view
            .onAppear {
                capturedGeometryHeight = geo.size.height
            }
            .onChange(of: geo.size.height) { _, newHeight in
                if !showVaultSelector {
                    capturedGeometryHeight = newHeight
                }
            }
            .sensoryFeedback(
                homeViewModel.showAlert ? .stop : .impact, trigger: homeViewModel.showAlert
            )
            .customNavigationBarHidden(true)
            .withAddressCopy(coin: $addressToCopy)
            .withUpgradeVault(vault: selectedVault, shouldShow: $showUpgradeVaultSheet)
            .withBiweeklyPasswordVerification(vault: selectedVault)
            .withMonthlyBackupWarning(vault: selectedVault)
            .onLoad {
                onVaultLoaded(vault: selectedVault)
            }
            .onChange(of: walletShowPortfolioHeader) { _, _ in updateHeader() }
            .onChange(of: defiShowPortfolioHeader) { _, _ in updateHeader() }
            .onChange(of: selectedTab) { oldValue, newValue in
                updateHeader()
                if newValue == .camera {
                    selectedTab = oldValue
                    onCamera()
                }
            }
            .navigationDestination(item: $vaultRoute) { route in
                buildVaultRoute(route: route, vault: selectedVault)
            }

        return applyNavigationModifiers(to: withBasicModifiers, selectedVault: selectedVault)
    }

    @ViewBuilder
    private func applyNavigationModifiers<V: View>(to view: V, selectedVault: Vault) -> some View {
        view
            #if os(macOS)
                .navigationDestination(isPresented: $showScanner) {
                    MacScannerView(
                        type: .SignTransaction, sendTx: sendTx, selectedVault: selectedVault)
                }
            #else
                .crossPlatformSheet(isPresented: $showScanner) {
                    if ProcessInfo.processInfo.isiOSAppOnMac {
                        GeneralQRImportMacView(type: .SignTransaction, selectedVault: selectedVault)
                        {
                            guard let url = URL(string: $0) else { return }
                            deeplinkViewModel.extractParameters(url, vaults: vaults)
                            presetValuesForDeeplink()
                        }
                    } else {
                        GeneralCodeScannerView(
                            showSheet: $showScanner,
                            shouldJoinKeygen: $shouldJoinKeygen,
                            shouldKeysignTransaction: $shouldKeysignTransaction,
                            shouldSendCrypto: $shouldSendCrypto,
                            selectedChain: $selectedChain,
                            sendTX: sendTx
                        )
                    }
                }
            #endif
            .navigationDestination(isPresented: $shouldJoinKeygen) {
                JoinKeygenView(vault: Vault(name: "Main Vault"), selectedVault: selectedVault)
            }
            .onChange(of: shouldSendCrypto) { _, newValue in
                guard newValue else { return }
                shouldSendCrypto = false
                let deeplinkChain = selectedVault.coins.first(where: {
                    $0.isNativeToken && selectedChain == $0.chain
                })
                vaultRoute = .mainAction(
                    .send(
                        coin: deeplinkChain ?? vaultDetailViewModel.selectedGroup?.nativeCoin,
                        hasPreselectedCoin: true))
            }
            .navigationDestination(isPresented: $shouldKeysignTransaction) {
                if let vault = homeViewModel.selectedVault {
                    JoinKeysignView(vault: vault)
                }
            }
            .navigationDestination(isPresented: $shouldImportBackup) {
                ImportWalletView()
            }
            .navigationDestination(isPresented: $showBackupNow) {
                if let vault = homeViewModel.selectedVault {
                    VaultBackupNowScreen(tssType: .Keygen, backupType: .single(vault: vault))
                }
            }
            .crossPlatformSheet(isPresented: $showVaultSelector) {
                VaultManagementSheet(
                    isPresented: $showVaultSelector, availableHeight: capturedGeometryHeight
                ) {
                    showVaultSelector.toggle()
                    vaultRoute = .createVault
                } onSelectVault: { vault in
                    showVaultSelector.toggle()
                    if deeplinkViewModel.pendingSendDeeplink {
                        let isAddressOnly =
                            deeplinkViewModel.address != nil && deeplinkViewModel.assetChain == nil
                            && deeplinkViewModel.assetTicker == nil

                        if isAddressOnly, let address = deeplinkViewModel.address {
                            processAddressOnlyDeeplink(address: address, vault: vault)
                        } else {
                            handleSendDeeplinkAfterVaultSelection(vault: vault)
                        }
                    } else {
                        DispatchQueue.main.asyncAfter(deadline: .now() + 0.3) {
                            homeViewModel.setSelectedVault(vault)
                        }
                    }
                }
            }
    }

    @ViewBuilder
    func header(vault: Vault) -> some View {
        HomeMainHeaderView(
            vault: vault,
            activeTab: $selectedTab,
            showBalance: $showPortfolioHeader,
            vaultSelectorAction: { showVaultSelector.toggle() },
            settingsAction: { vaultRoute = .settings },
            onRefresh: { shouldRefresh = true }
        )
    }
}

extension HomeScreen {
    fileprivate func updateHeader() {
        let showOpaqueHeader: Bool
        switch selectedTab {
        case .defi:
            showOpaqueHeader = defiShowPortfolioHeader
        case .wallet:
            showOpaqueHeader = walletShowPortfolioHeader
        case .camera:
            return
        }

        self.showPortfolioHeader = showOpaqueHeader
    }

    fileprivate func moveToVaultsView() {
        guard let vault = deeplinkViewModel.selectedVault else {
            return
        }

        homeViewModel.setSelectedVault(vault)
        showVaultSelector = false

        DispatchQueue.main.asyncAfter(deadline: .now() + 1) {
            shouldKeysignTransaction = true
        }
    }

    fileprivate func checkUpdate() {
        phoneCheckUpdateViewModel.checkForUpdates(isAutoCheck: true)
    }

    fileprivate func moveToCreateVaultView() {
        showVaultSelector = false
        shouldJoinKeygen = true
    }

    fileprivate func onCamera() {
        showScanner = true
    }

    fileprivate func fetchVaults() {
        var fetchVaultDescriptor = FetchDescriptor<Vault>()
        fetchVaultDescriptor.relationshipKeyPathsForPrefetching = [
            \.coins,
            \.hiddenTokens,
            \.referralCode,
            \.referredCode,
            \.defiPositions,
            \.bondPositions,
            \.stakePositions,
            \.lpPositions,
        ]
        do {
            vaults = try modelContext.fetch(fetchVaultDescriptor)
        } catch {
            print(error)
        }
    }
<<<<<<< HEAD

    fileprivate func setData() {
=======
    
    func setData() {
        accountViewModel.authenticateUserIfNeeded()
>>>>>>> d8b5e1ab
        fetchVaults()
        shouldJoinKeygen = false
        shouldKeysignTransaction = false
        homeViewModel.selectedVault = nil
        checkUpdate()

        if let vault = initialVault {
            homeViewModel.setSelectedVault(vault)
            selectedVault = nil
            return
        } else {
            homeViewModel.loadSelectedVault(for: vaults)
        }

        if deeplinkViewModel.type == .NewVault {
            presetValuesForDeeplink()
        } else if !vaults.isEmpty {
            presetValuesForDeeplink()
        } else if deeplinkViewModel.type != nil {
            DispatchQueue.main.asyncAfter(deadline: .now() + 0.8) {
                if !vaults.isEmpty && deeplinkViewModel.type != nil {
                    presetValuesForDeeplink()
                } else if deeplinkViewModel.type != nil {
                    presetValuesForDeeplink()
                }
            }
        }
    }

    fileprivate func presetValuesForDeeplink() {
        if vultExtensionViewModel.documentData != nil {
            shouldImportBackup = true
        }

        guard let type = deeplinkViewModel.type else {
            return
        }

        deeplinkViewModel.type = nil

        switch type {
        case .NewVault:
            moveToCreateVaultView()
        case .SignTransaction:
            moveToVaultsView()
        case .Send:
            handleSendDeeplink()
        case .Unknown:
            handleAddressOnlyDeeplink()
        }
    }

    private func handleSendDeeplink() {
        guard
            deeplinkViewModel.assetChain != nil || deeplinkViewModel.assetTicker != nil
                || deeplinkViewModel.address != nil
        else {
            return
        }

        guard !vaults.isEmpty else {
            DispatchQueue.main.asyncAfter(deadline: .now() + 1.0) {
                if !vaults.isEmpty {
                    handleSendDeeplink()
                }
            }
            return
        }

        if deeplinkViewModel.isInternalDeeplink, let selectedVault = homeViewModel.selectedVault {
            closeScannerIfNeeded {
                self.handleSendDeeplinkAfterVaultSelection(vault: selectedVault)
            }
            return
        }

        if vaults.count == 1, let singleVault = vaults.first {
            closeScannerIfNeeded {
                self.handleSendDeeplinkAfterVaultSelection(vault: singleVault)
            }
            return
        }

        closeScannerIfNeeded {
            self.deeplinkViewModel.pendingSendDeeplink = true
            self.showVaultSelector = true
        }
    }

    fileprivate func onVaultLoaded(vault: Vault) {
        Task { @MainActor in
            await VaultDefiChainsService().enableDefiChainsIfNeeded(for: vault)
        }
    }

    private func handleSendDeeplinkAfterVaultSelection(vault: Vault) {
        deeplinkViewModel.pendingSendDeeplink = false
        homeViewModel.setSelectedVault(vault)

        let coin = deeplinkViewModel.findCoin(in: vault)

        // Check if user specified a chain/token but it wasn't found in vault
        if coin == nil && deeplinkViewModel.assetChain != nil {
            // Chain/token missing in vault - alert user
            missingChainName = deeplinkViewModel.assetChain?.capitalized ?? "Unknown"
            showChainMissingAlert = true

            // Reset deeplink data to prevent stuck state
            deeplinkViewModel.resetData()
            return
        }

        let savedAddress = deeplinkViewModel.address
        let savedAmount = deeplinkViewModel.sendAmount
        let savedMemo = deeplinkViewModel.sendMemo

        let coinToUse: Coin?
        if let coin = coin {
            coinToUse = coin
            sendTx.reset(coin: coin)
        } else if let defaultCoin = vault.coins.first {
            coinToUse = defaultCoin
            sendTx.reset(coin: defaultCoin)
        } else {
            coinToUse = nil
        }

        if let address = savedAddress {
            sendTx.toAddress = address
        }
        if let amount = savedAmount {
            sendTx.amount = amount
        }
        if let memo = savedMemo {
            sendTx.memo = memo
        }

        DispatchQueue.main.asyncAfter(deadline: .now() + 0.3) {
            vaultRoute = .mainAction(.send(coin: coinToUse, hasPreselectedCoin: coinToUse != nil))
        }
    }

    private func handleAddressOnlyDeeplink() {
        guard let address = deeplinkViewModel.address, !address.isEmpty else {
            return
        }

        if deeplinkViewModel.isInternalDeeplink, let selectedVault = homeViewModel.selectedVault {
            closeScannerIfNeeded {
                self.processAddressOnlyDeeplink(address: address, vault: selectedVault)
            }
            return
        }

        if vaults.count == 1, let singleVault = vaults.first {
            closeScannerIfNeeded {
                self.processAddressOnlyDeeplink(address: address, vault: singleVault)
            }
            return
        }

        deeplinkViewModel.pendingSendDeeplink = true
        closeScannerIfNeeded {
            self.showVaultSelector = true
        }
    }

    private func processAddressOnlyDeeplink(address: String, vault: Vault) {
        homeViewModel.setSelectedVault(vault)

        var coinToUse: Coin?

        if address.lowercased().contains("maya") {
            coinToUse = vault.coins.first(where: { $0.chain == .mayaChain && $0.isNativeToken })
        }

        if coinToUse == nil {
            for coin in vault.coins where coin.isNativeToken {
                if coin.chain == .mayaChain {
                    if AnyAddress.isValidBech32(string: address, coin: .thorchain, hrp: "maya") {
                        coinToUse = coin
                        break
                    }
                } else {
                    let isValid = coin.chain.coinType.validate(address: address)
                    if isValid {
                        coinToUse = coin
                        break
                    }
                }
            }
        }

        if coinToUse == nil {
            coinToUse = vault.coins.first(where: { $0.isNativeToken }) ?? vault.coins.first
        }

        if let coin = coinToUse {
            sendTx.reset(coin: coin)
        }

        sendTx.toAddress = address
        deeplinkViewModel.address = address

        DispatchQueue.main.asyncAfter(deadline: .now() + 0.3) {
            self.vaultRoute = .mainAction(
                .send(coin: coinToUse, hasPreselectedCoin: coinToUse != nil))
        }
    }

    private func closeScannerIfNeeded(completion: @escaping () -> Void) {
        if showScanner {
            showScanner = false
            DispatchQueue.main.asyncAfter(deadline: .now() + 0.3) {
                completion()
            }
        } else {
            completion()
        }
    }
}

extension HomeScreen {
    @ViewBuilder
    func buildVaultRoute(route: VaultMainRoute, vault: Vault) -> some View {
        switch route {
        case .settings:
            SettingsMainScreen(vault: vault)
        case .createVault:
            CreateVaultView(selectedVault: selectedVault, showBackButton: true)
        case .mainAction(let action):
            VaultActionRouteBuilder().buildActionRoute(action: action, sendTx: sendTx, vault: vault)
        }
    }
}

#Preview {
    HomeScreen(initialVault: .example, showingVaultSelector: false)
        .environmentObject(HomeViewModel())
        .environmentObject(VaultDetailViewModel())
        .environmentObject(AccountViewModel())
}<|MERGE_RESOLUTION|>--- conflicted
+++ resolved
@@ -373,14 +373,9 @@
             print(error)
         }
     }
-<<<<<<< HEAD
 
     fileprivate func setData() {
-=======
-    
-    func setData() {
         accountViewModel.authenticateUserIfNeeded()
->>>>>>> d8b5e1ab
         fetchVaults()
         shouldJoinKeygen = false
         shouldKeysignTransaction = false
