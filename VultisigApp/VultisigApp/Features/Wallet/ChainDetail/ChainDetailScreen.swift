//
//  ChainDetailScreen.swift
//  VultisigApp
//
//  Created by Gaston Mazzeo on 22/09/2025.
//

import SwiftUI

struct ChainDetailScreen: View {
    @Environment(\.router) var router
    @ObservedObject var group: GroupedChain
    let vault: Vault
<<<<<<< HEAD
    @State var vaultAction: VaultAction?
    @State var showAction: Bool = false

=======
    @Binding var vaultAction: VaultAction?
    @Binding var showAction: Bool
    
>>>>>>> 227d37ae
    @StateObject var viewModel: ChainDetailViewModel

    @State private var addressToCopy: Coin?
    @State var showManageTokens: Bool = false
    @State var showSearchHeader: Bool = false
    @State var coinToShow: Coin?
    @State var focusSearch: Bool = false
    @State var showReceiveSheet: Bool = false
    @State var scrollProxy: ScrollViewProxy?

    @StateObject var sendTx = SendTransaction()

    private let scrollReferenceId = "chainDetailScreenBottomContentId"

    @EnvironmentObject var coinSelectionViewModel: CoinSelectionViewModel
    @Environment(\.openURL) var openURL
    @Environment(\.dismiss) var dismiss
    
    init(
        group: GroupedChain,
        vault: Vault,
        vaultAction: Binding<VaultAction?>,
        showAction: Binding<Bool>
    ) {
        self.group = group
        self.vault = vault
        self._vaultAction = vaultAction
        self._showAction = showAction
        self._viewModel = StateObject(wrappedValue: ChainDetailViewModel(vault: vault, group: group))
    }
    
    var body: some View {
        ScrollViewReader { proxy in
            ScrollView(showsIndicators: false) {
                VStack(spacing: 20) {
                    topContentSection
                        .padding(.top, isMacOS ? 60 : 0)
                    bottomContentSection
                }
                .padding(.horizontal, 16)
            }
            .onLoad {
                scrollProxy = proxy
            }
        }
        .refreshable {
            refresh()
        }
        .background(VaultMainScreenBackground())
        .withAddressCopy(coin: $addressToCopy)
        .crossPlatformSheet(isPresented: $showReceiveSheet) {
            ReceiveQRCodeBottomSheet(
                coin: group.nativeCoin,
                isNativeCoin: true,
                onClose: { showReceiveSheet = false }
            ) { coin in
                showReceiveSheet = false
                DispatchQueue.main.asyncAfter(deadline: .now() + 0.35) {
                    addressToCopy = coin
                }
            }
        }
        .crossPlatformSheet(isPresented: $showManageTokens) {
            TokenSelectionContainerScreen(
                vault: vault,
                group: group,
                isPresented: $showManageTokens
            )
        }
        .onLoad {
            viewModel.refresh(group: group)
            refresh()
        }
<<<<<<< HEAD
        .onChange(of: showAction) { _, shouldNavigate in
            guard shouldNavigate, let action = vaultAction else { return }

            switch action {
            case .send(let coin, let hasPreselectedCoin):
                router.navigate(to: SendRoute.details(
                    coin: coin,
                    hasPreselectedCoin: hasPreselectedCoin,
                    tx: sendTx,
                    vault: vault
                ))
            case .swap(let fromCoin):
                router.navigate(to: VaultRoute.swap(fromCoin: fromCoin, toCoin: nil, vault: vault))
            case .function(let coin):
                router.navigate(to: FunctionCallRoute.details(
                    defaultCoin: coin,
                    sendTx: sendTx,
                    vault: vault
                ))
            case .buy:
                // TODO: Add buy route to SendRoute if needed
                break
            }

            showAction = false
        }
=======
>>>>>>> 227d37ae
        .crossPlatformSheet(item: $coinToShow) {
            CoinDetailScreen(
                coin: $0,
                vault: vault,
                group: group,
                sendTx: sendTx,
                isPresented: Binding(get: { coinToShow != nil}, set: { _ in coinToShow = nil }),
                onCoinAction: onCoinAction
            )
        }
        .crossPlatformToolbar(ignoresTopEdge: true) {
            #if os(macOS)
            CustomToolbarItem(placement: .trailing) {
                RefreshToolbarButton(onRefresh: onRefreshButton)
            }
            #endif
            
            CustomToolbarItem(placement: .trailing) {
                ToolbarButton(image: "square-3d", action: onExplorer)
            }
        }
    }
    
    var topContentSection: some View {
        VStack(spacing: 32) {
            ChainDetailHeaderView(vault: vault, group: group, onCopy: onCopy)
            CoinActionsView(
                actions: viewModel.availableActions,
                onAction: onAction
            )
        }
    }
    
    var bottomContentSection: some View {
        LazyVStack(spacing: 0) {
            Group {
                if showSearchHeader {
                    searchBottomSectionHeader
                } else {
                    defaultBottomSectionHeader
                }
            }
            .transition(.opacity)
            .frame(height: 42)
            .padding(.bottom, 16)
            
            ChainDetailListView(viewModel: viewModel) {
                coinToShow = $0
            } onManageTokens: {
                showManageTokens = true
            }
            .background(
                // Reference to scroll when search gets presented
                VStack {}
                    .frame(height: 300)
                    .id(scrollReferenceId)
            )
        }
    }
    
    var defaultBottomSectionHeader: some View {
        HStack(spacing: 8) {
            VStack(spacing: 8) {
                Text("tokens".localized)
                    .font(Theme.fonts.bodySMedium)
                    .foregroundStyle(Theme.colors.textPrimary)
                Rectangle()
                    .fill(Theme.colors.primaryAccent4)
                    .frame(height: 2)
            }
            .fixedSize()
            Spacer()
            CircularAccessoryIconButton(icon: "magnifying-glass") {
                toggleSearch()
            }
            CircularAccessoryIconButton(icon: "crypto-wallet-pen", type: .secondary) {
                showManageTokens = true
            }
        }
    }
    
    var searchBottomSectionHeader: some View {
        HStack(spacing: 12) {
            SearchTextField(value: $viewModel.searchText, isFocused: $focusSearch)
            Button(action: clearSearch) {
                Text("cancel".localized)
                    .foregroundStyle(Theme.colors.textPrimary)
                    .font(Theme.fonts.bodySMedium)
            }
            .buttonStyle(.plain)
            .transition(.opacity)
        }
    }
    
    func onExplorer() {
        if
            let url = Endpoint.getExplorerByAddressURLByGroup(chain: group.coins.first?.chain, address: group.address),
            let linkURL = URL(string: url)
        {
            openURL(linkURL)
        }
    }
}

private extension ChainDetailScreen {
    func onRefreshButton() {
        refresh()
    }
    
    func refresh() {
        Task.detached {
            await updateBalances()
            await MainActor.run {
                coinSelectionViewModel.setData(for: vault)
                // Notify viewModel and group to update the tokens list
                viewModel.objectWillChange.send()
                group.objectWillChange.send()
            }
        }
    }

    func updateBalances() async {
        let vault = self.vault // Capture on main actor
        await withTaskGroup(of: Void.self) { taskGroup in
            for coin in group.coins {
                taskGroup.addTask {
                    await coinSelectionViewModel.loadData(coin: coin)
                    if coin.isNativeToken {
                        await CoinService.addDiscoveredTokens(nativeToken: coin, to: vault)
                    }
                }
            }
        }
    }
    
    func toggleSearch() {
        withAnimation(.interpolatingSpring) {
            showSearchHeader.toggle()
        }
        
        if showSearchHeader {
            focusSearch.toggle()
        }
    }
    
    func clearSearch() {
        viewModel.searchText = ""
        toggleSearch()
    }
    
    func onAction(_ action: CoinAction) {
        sendTx.reset(coin: group.nativeCoin)
        var vaultAction: VaultAction?
        switch action {
        case .receive:
            showReceiveSheet = true
            return
        case .send:
            vaultAction = .send(coin: group.nativeCoin, hasPreselectedCoin: false)
        case .swap:
            guard let fromCoin = viewModel.tokens.first else { return }
            vaultAction = .swap(fromCoin: fromCoin)
        case .deposit, .bridge, .memo:
            if let nativeCoin = viewModel.tokens.first(where: { $0.isNativeToken }) {
                sendTx.reset(coin: nativeCoin)
            } else if let firstCoin = viewModel.tokens.first {
                sendTx.reset(coin: firstCoin)
            }
            vaultAction = .function(coin: group.nativeCoin)
        case .buy:
            vaultAction = .buy(
                address: group.nativeCoin.address,
                blockChainCode: group.nativeCoin.chain.banxaBlockchainCode,
                coinType: group.nativeCoin.ticker
            )
        case .sell:
            // TODO: - To add
            break
        }
        
        guard let vaultAction else { return }
        self.vaultAction = vaultAction
        self.showAction = true
    }
    
    func onCopy() {
        addressToCopy = group.nativeCoin
    }
    
    func onCoinAction(_ action: VaultAction) {
        coinToShow = nil
        self.vaultAction = action
        self.showAction = true
    }
}

#Preview {
    ChainDetailScreen(
        group: .example,
        vault: .example,
        vaultAction: .constant(nil),
        showAction: .constant(false)
    )
}<|MERGE_RESOLUTION|>--- conflicted
+++ resolved
@@ -11,15 +11,7 @@
     @Environment(\.router) var router
     @ObservedObject var group: GroupedChain
     let vault: Vault
-<<<<<<< HEAD
-    @State var vaultAction: VaultAction?
-    @State var showAction: Bool = false
-
-=======
-    @Binding var vaultAction: VaultAction?
-    @Binding var showAction: Bool
-    
->>>>>>> 227d37ae
+
     @StateObject var viewModel: ChainDetailViewModel
 
     @State private var addressToCopy: Coin?
@@ -40,14 +32,10 @@
     
     init(
         group: GroupedChain,
-        vault: Vault,
-        vaultAction: Binding<VaultAction?>,
-        showAction: Binding<Bool>
+        vault: Vault
     ) {
         self.group = group
         self.vault = vault
-        self._vaultAction = vaultAction
-        self._showAction = showAction
         self._viewModel = StateObject(wrappedValue: ChainDetailViewModel(vault: vault, group: group))
     }
     
@@ -93,35 +81,6 @@
             viewModel.refresh(group: group)
             refresh()
         }
-<<<<<<< HEAD
-        .onChange(of: showAction) { _, shouldNavigate in
-            guard shouldNavigate, let action = vaultAction else { return }
-
-            switch action {
-            case .send(let coin, let hasPreselectedCoin):
-                router.navigate(to: SendRoute.details(
-                    coin: coin,
-                    hasPreselectedCoin: hasPreselectedCoin,
-                    tx: sendTx,
-                    vault: vault
-                ))
-            case .swap(let fromCoin):
-                router.navigate(to: VaultRoute.swap(fromCoin: fromCoin, toCoin: nil, vault: vault))
-            case .function(let coin):
-                router.navigate(to: FunctionCallRoute.details(
-                    defaultCoin: coin,
-                    sendTx: sendTx,
-                    vault: vault
-                ))
-            case .buy:
-                // TODO: Add buy route to SendRoute if needed
-                break
-            }
-
-            showAction = false
-        }
-=======
->>>>>>> 227d37ae
         .crossPlatformSheet(item: $coinToShow) {
             CoinDetailScreen(
                 coin: $0,
@@ -303,8 +262,8 @@
         }
         
         guard let vaultAction else { return }
-        self.vaultAction = vaultAction
-        self.showAction = true
+
+        navigateToAction(action: vaultAction)
     }
     
     func onCopy() {
@@ -313,16 +272,17 @@
     
     func onCoinAction(_ action: VaultAction) {
         coinToShow = nil
-        self.vaultAction = action
-        self.showAction = true
+        navigateToAction(action: action)
+    }
+    
+    func navigateToAction(action: VaultAction) {
+        router.navigate(to: HomeRoute.vaultAction(action: action, sendTx: sendTx, vault: vault))
     }
 }
 
 #Preview {
     ChainDetailScreen(
         group: .example,
-        vault: .example,
-        vaultAction: .constant(nil),
-        showAction: .constant(false)
+        vault: .example
     )
 }