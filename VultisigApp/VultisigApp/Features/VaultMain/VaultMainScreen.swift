//
//  VaultMainScreen.swift
//  VultisigApp
//
//  Created by Gaston Mazzeo on 09/09/2025.
//

import SwiftData
import SwiftUI

struct VaultMainScreen: View {
    @ObservedObject var vault: Vault
    
<<<<<<< HEAD
    @StateObject var viewModel = VaultMainViewModel()
    @Environment(\.modelContext) var modelContext
=======
    @EnvironmentObject var viewModel: VaultDetailViewModel
>>>>>>> 3a903b50
    @EnvironmentObject var homeViewModel: HomeViewModel

    @State private var showCopyNotification = false
    @State private var copyNotificationText = ""
    @State private var scrollOffset: CGFloat = 0
    @State var showBalanceInHeader: Bool = false
<<<<<<< HEAD
    @State var showVaultSelector: Bool = false
    @State var showCreateVault: Bool = false
=======
    @State var showChainSelection: Bool = false
    @State var showSearchHeader: Bool = false
    @State var focusSearch: Bool = false
    @State var scrollProxy: ScrollViewProxy?
    
    private let scrollReferenceId = "vaultMainScreenBottomContentId"
>>>>>>> 3a903b50
    
    private let contentInset: CGFloat = 78
    
    var body: some View {
        ZStack(alignment: .top) {
            ScrollViewReader { proxy in
                OffsetObservingScrollView(showsIndicators: false, contentInset: contentInset, scrollOffset: $scrollOffset) {
                    VStack(spacing: 20) {
                        topContentSection
                        Separator(color: Theme.colors.borderLight, opacity: 1)
                        bottomContentSection
                    }
                    .padding(.horizontal, 16)
                }
                .onLoad {
                    scrollProxy = proxy
                }
            }
            header
        }
        .frame(maxWidth: .infinity, maxHeight: .infinity, alignment: .top)
        .refreshable {
            if let vault = homeViewModel.selectedVault {
                viewModel.updateBalance(vault: vault)
            }
        }
        .background(VaultMainScreenBackground())
        .overlay(
            NotificationBannerView(
                text: copyNotificationText,
                isVisible: $showCopyNotification
            ).showIf(showCopyNotification)
                .zIndex(2)
        )
        .navigationDestination(isPresented: $showCreateVault) {
            CreateVaultView(selectedVault: nil, showBackButton: true)
        }
        .onChange(of: scrollOffset) { _, newValue in
            onScrollOffsetChange(newValue)
        }
<<<<<<< HEAD
        .sheet(isPresented: $showVaultSelector) {
            VaultSelectorBottomSheet() {
                showVaultSelector.toggle()
                showCreateVault.toggle()
            } onSelectVault: { vault in
                showVaultSelector.toggle()
                homeViewModel.setSelectedVault(vault)
            }
        }
=======
        .onChange(of: showSearchHeader) { _, showSearchHeader in
            if showSearchHeader {
                focusSearch = true
                DispatchQueue.main.asyncAfter(deadline: .now() + 0.7) {
                    withAnimation {
                        scrollProxy?.scrollTo(scrollReferenceId, anchor: .center)
                    }
                }
            }
        }
        .sheet(isPresented: $showChainSelection) {
            VaultSelectChainScreen(
                vault: homeViewModel.selectedVault ?? .example,
                isPresented: $showChainSelection
            )
        }
>>>>>>> 3a903b50
    }
    
    var header: some View {
        VaultMainHeaderView(
            vault: vault,
            showBalance: $showBalanceInHeader,
            vaultSelectorAction: onVaultSelector,
            settingsAction: onSettings
        )
    }
    
    var topContentSection: some View {
        VStack(spacing: 32) {
            VaultMainBalanceView(vault: vault)
            CoinActionsView(
                actions: viewModel.availableActions,
                onAction: onAction
            )
            VaultBannerView(
                title: "signFasterThanEverBefore".localized,
                subtitle: "upgradeYourVaultNow".localized,
                buttonTitle: "upgradeNow".localized,
                bgImage: "referral-banner-2",
                action: onBannerAction,
                onClose: onBannerClose
            )
        }
    }
    
    var bottomContentSection: some View {
        LazyVStack(spacing: 0) {
            Group {
                if showSearchHeader {
                    searchBottomSectionHeader
                } else {
                   defaultBottomSectionHeader
                }
            }
            .transition(.opacity)
            .frame(height: 42)
            .padding(.bottom, 16)
            
            VaultMainChainListView(
                vault: vault,
                onCopy: onCopy,
                onAction: onChainAction,
                onCustomizeChains: onCustomizeChains
            )
            .background(
                // Reference to scroll when search gets presented
                VStack {}
                    .frame(height: 300)
                    .id(scrollReferenceId)
            )
        }
        
    }
    
    var defaultBottomSectionHeader: some View {
        HStack(spacing: 8) {
            SegmentedControl(
                selection: $viewModel.selectedTab,
                items: viewModel.tabs
            )
            Spacer()
            CircularAccessoryIconButton(icon: "magnifying-glass") {
                toggleSearch()
            }
            CircularAccessoryIconButton(icon: "write") {
                showChainSelection.toggle()
            }
        }
    }
    
    var searchBottomSectionHeader: some View {
        HStack(spacing: 12) {
            SearchTextField(value: $viewModel.searchText, isFocused: $focusSearch)
            Button(action: clearSearch) {
                Text("cancel".localized)
                    .foregroundStyle(Theme.colors.textPrimary)
                    .font(Theme.fonts.bodySMedium)
            }
            .buttonStyle(.plain)
            .transition(.opacity)
        }
    }
    
    func toggleSearch() {
        if showSearchHeader {
            focusSearch.toggle()
        }
        withAnimation(.interpolatingSpring) {
            showSearchHeader.toggle()
        }
    }
    
    func onVaultSelector() {
        showVaultSelector.toggle()
    }
    
    func onSettings() {
        // TODO: - Add settings in upcoming PRs
    }
    
    func onAction(_ action: CoinAction) {
        // TODO: - Add action in upcoming PRs
    }
    
    func onBannerAction() {
        // TODO: - Add banner action in upcoming PRs
    }
    
    func onBannerClose() {
        // TODO: - Add banner close in upcoming PRs
    }
    
    func onSearch() {
        // TODO: - Add search in upcoming PRs
    }
    
    func onCopy(_ group: GroupedChain) {
        ClipboardManager.copyToClipboard(group.address)
        
        copyNotificationText = String(format: "coinAddressCopied".localized, group.name)
        showCopyNotification = true
    }
    
    func onChainAction(_ group: GroupedChain) {
        // TODO: - Add chain action in upcoming PRs
    }
    
    func onScrollOffsetChange(_ offset: CGFloat) {
        showBalanceInHeader = offset < contentInset
    }
    
    func clearSearch() {
        toggleSearch()
        viewModel.searchText = ""
    }
    
    func onCustomizeChains() {
        showChainSelection = true
        // Clear search after sheet gets presented
        DispatchQueue.main.asyncAfter(deadline: .now() + 1) {
            clearSearch()
        }
    }
}

#Preview {
    VaultMainScreen(vault: .example)
        .environmentObject(HomeViewModel())
        .environmentObject(VaultDetailViewModel())
}<|MERGE_RESOLUTION|>--- conflicted
+++ resolved
@@ -11,29 +11,22 @@
 struct VaultMainScreen: View {
     @ObservedObject var vault: Vault
     
-<<<<<<< HEAD
-    @StateObject var viewModel = VaultMainViewModel()
     @Environment(\.modelContext) var modelContext
-=======
     @EnvironmentObject var viewModel: VaultDetailViewModel
->>>>>>> 3a903b50
     @EnvironmentObject var homeViewModel: HomeViewModel
 
     @State private var showCopyNotification = false
     @State private var copyNotificationText = ""
     @State private var scrollOffset: CGFloat = 0
     @State var showBalanceInHeader: Bool = false
-<<<<<<< HEAD
     @State var showVaultSelector: Bool = false
     @State var showCreateVault: Bool = false
-=======
     @State var showChainSelection: Bool = false
     @State var showSearchHeader: Bool = false
     @State var focusSearch: Bool = false
     @State var scrollProxy: ScrollViewProxy?
     
     private let scrollReferenceId = "vaultMainScreenBottomContentId"
->>>>>>> 3a903b50
     
     private let contentInset: CGFloat = 78
     
@@ -74,7 +67,6 @@
         .onChange(of: scrollOffset) { _, newValue in
             onScrollOffsetChange(newValue)
         }
-<<<<<<< HEAD
         .sheet(isPresented: $showVaultSelector) {
             VaultSelectorBottomSheet() {
                 showVaultSelector.toggle()
@@ -84,7 +76,6 @@
                 homeViewModel.setSelectedVault(vault)
             }
         }
-=======
         .onChange(of: showSearchHeader) { _, showSearchHeader in
             if showSearchHeader {
                 focusSearch = true
@@ -101,7 +92,6 @@
                 isPresented: $showChainSelection
             )
         }
->>>>>>> 3a903b50
     }
     
     var header: some View {
