//
//  VaultChainCellView.swift
//  VultisigApp
//
//  Created by Gaston Mazzeo on 11/09/2025.
//

import SwiftUI

struct VaultChainCellView: View {
    @ObservedObject var group: GroupedChain
    let vault: Vault
    var onCopy: () -> Void
    var onAction: () -> Void
    
    @EnvironmentObject var homeViewModel: HomeViewModel
<<<<<<< HEAD
    
    @State private var trailingSubtitle: String = ""
    @State private var fiatBalanceText: String = ""
=======
    @StateObject var viewModel = ChainCellViewModel()
    
    var trailingSubtitle: String {
        group.coins.count > 1 ? "\(group.coins.count) \("assets".localized)" : group.nativeCoin.balanceStringWithTicker
    }
>>>>>>> 01375a0c
    
    var body: some View {
        Button(action: onAction) {
            HStack {
                HStack(spacing: 12) {
                    AsyncImageView(
                        logo: group.logo,
                        size: CGSize(width: 36, height: 36),
                        ticker: group.chain.ticker,
                        tokenChainLogo: group.chain.logo
                    )
                    
                    VStack(alignment: .leading, spacing: 4) {
                        Text(group.name)
                            .font(Theme.fonts.bodySMedium)
                            .foregroundStyle(Theme.colors.textPrimary)
                        Button(action: onCopy) {
                            HStack(spacing: 4) {
                                Text(group.truncatedAddress)
                                    .font(Theme.fonts.caption12)
                                    .foregroundStyle(Theme.colors.textExtraLight)
                                Icon(named: "copy", color: Theme.colors.textExtraLight, size: 12)
                            }
                        }.buttonStyle(.plain)
                    }
                }
                
                HStack(spacing: 8) {
                    Spacer()
                    VStack(alignment: .trailing, spacing: 4) {
                        Text(fiatBalanceText)
                            .font(Theme.fonts.priceBodyS)
                            .foregroundStyle(Theme.colors.textPrimary)
                        Text(trailingSubtitle)
                            .font(Theme.fonts.priceCaption)
                            .foregroundStyle(Theme.colors.textExtraLight)
                    }
                    Icon(named: "chevron-right-small", color: Theme.colors.textPrimary, size: 16)
                }
            }
            .contentShape(Rectangle())
        }
        .padding(.horizontal, 16)
        .padding(.vertical, 12)
        .background(Theme.colors.bgSecondary)
<<<<<<< HEAD
        .onLoad(perform: updateTexts)
        .onChange(of: group.coins) { _, _ in
            updateTexts()
        }
        .onChange(of: homeViewModel.hideVaultBalance) { _, _ in
            updateTexts()
        }
    }
}

private extension VaultChainCellView {
    func updateTexts() {
        updateTrailingSubtitle()
        updateFiatBalanceText()
    }
    
    func updateTrailingSubtitle() {
        let trailingSubtitle = group.coins.count > 1 ? "\(group.coins.count) \("assets".localized)" : group.nativeCoin.balanceStringWithTicker
        self.trailingSubtitle = homeViewModel.hideVaultBalance ? String.hideBalanceText : trailingSubtitle
    }
    
    func updateFiatBalanceText() {
        fiatBalanceText = homeViewModel.hideVaultBalance ? String.hideBalanceText : group.totalBalanceInFiatString
=======
        .buttonStyle(.plain)
>>>>>>> 01375a0c
    }
}

#Preview {
    VaultChainCellView(group: .example, vault: .example) {
    } onAction: {
    }.environmentObject(HomeViewModel())
}<|MERGE_RESOLUTION|>--- conflicted
+++ resolved
@@ -14,17 +14,9 @@
     var onAction: () -> Void
     
     @EnvironmentObject var homeViewModel: HomeViewModel
-<<<<<<< HEAD
     
     @State private var trailingSubtitle: String = ""
     @State private var fiatBalanceText: String = ""
-=======
-    @StateObject var viewModel = ChainCellViewModel()
-    
-    var trailingSubtitle: String {
-        group.coins.count > 1 ? "\(group.coins.count) \("assets".localized)" : group.nativeCoin.balanceStringWithTicker
-    }
->>>>>>> 01375a0c
     
     var body: some View {
         Button(action: onAction) {
@@ -70,7 +62,7 @@
         .padding(.horizontal, 16)
         .padding(.vertical, 12)
         .background(Theme.colors.bgSecondary)
-<<<<<<< HEAD
+        .buttonStyle(.plain)
         .onLoad(perform: updateTexts)
         .onChange(of: group.coins) { _, _ in
             updateTexts()
@@ -94,9 +86,6 @@
     
     func updateFiatBalanceText() {
         fiatBalanceText = homeViewModel.hideVaultBalance ? String.hideBalanceText : group.totalBalanceInFiatString
-=======
-        .buttonStyle(.plain)
->>>>>>> 01375a0c
     }
 }
 
