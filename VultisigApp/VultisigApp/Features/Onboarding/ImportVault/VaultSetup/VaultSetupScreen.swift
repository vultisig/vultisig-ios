//
//  VaultSetupScreen.swift
//  VultisigApp
//
//  Created by Gaston Mazzeo on 02/12/2025.
//

import SwiftUI

struct VaultSetupScreen: View {
    let tssType: TssType
    let keyImportInput: KeyImportInput?
    
    enum FocusedField {
        case name, referral, email, password, passwordConfirm, hint
    }
    
    @StateObject var viewModel = VaultSetupViewModel()

    @State var scrollViewProxy: ScrollViewProxy?
    @State var focusedFieldBinding: FocusedField? = .none
    @FocusState private var focusedField: FocusedField?
    @State var hintExpanded = false
    @State var referralExpanded = false
    @Environment(\.router) var router
    
    init(tssType: TssType, keyImportInput: KeyImportInput?) {
        self.tssType = tssType
        self.keyImportInput = keyImportInput
    }
    
    var body: some View {
        FormScreen(
            title: "vaultSetup".localized,
            fixedHeight: false,
            validForm: $viewModel.validForm,
            onContinue: onContinue
        ) {
            nameSection
            emailSection
            passwordSection
        }
        .onLoad {
            focusedFieldBinding = .name
            viewModel.onLoad()
        }
        .onChange(of: focusedFieldBinding) { _, newValue in
            DispatchQueue.main.asyncAfter(deadline: .now() + 0.5) {
                focusedField = newValue
            }
        }
<<<<<<< HEAD
=======
        .navigationDestination(isPresented: $presentNewVaultSetupScreen) {
            KeyImportNewVaultSetupScreen(
                vault: viewModel.getVault(keyImportInput: keyImportInput),
                keyImportInput: keyImportInput,
                fastSignConfig: viewModel.fastConfig
            )
        }
        .onSubmit {
            onContinue()
        }
>>>>>>> 227d37ae
    }
    
    var nameSection: some View {
        FormExpandableSection(
            title: "name".localized,
            isValid: viewModel.nameField.valid,
            value: viewModel.nameField.value,
            showValue: true,
            focusedField: $focusedFieldBinding,
            focusedFieldEquals: .name
        ) {
            focusedFieldBinding = $0 ? .name : .email
        } content: {
            VStack(alignment: .leading, spacing: 20) {
                VStack(alignment: .leading, spacing: 12) {
                    Text("nameYourVault".localized)
                        .font(Theme.fonts.title1)
                        .foregroundStyle(Theme.colors.textPrimary)
                    Text("newWalletNameDescription".localized)
                        .font(Theme.fonts.bodySMedium)
                        .foregroundStyle(Theme.colors.textExtraLight)
                        .fixedSize(horizontal: false, vertical: true)
                }

                CommonTextField(
                    text: $viewModel.nameField.value,
                    placeholder: viewModel.nameField.placeholder,
                    error: $viewModel.nameField.error
                )
                .focused($focusedField, equals: .name)
                
                ExpandableView(isExpanded: $referralExpanded) {
                    expandableSecondaryFieldHeader(isExpanded: $referralExpanded, label: "addReferral".localized)
                } content: {
                    CommonTextField(
                        text: $viewModel.referralField.value,
                        placeholder: viewModel.referralField.placeholder ?? .empty,
                        error: $viewModel.referralField.error,
                    )
                    .focused($focusedField, equals: .referral)
                }
            }
        }
    }
    
    var emailSection: some View {
        FormExpandableSection(
            title: viewModel.emailField.label ?? .empty,
            isValid: viewModel.emailField.valid,
            value: viewModel.emailField.value,
            showValue: true,
            focusedField: $focusedFieldBinding,
            focusedFieldEquals: .email
        ) {
            focusedFieldBinding = $0 ? .email : .password
        } content: {
            VStack(alignment: .leading, spacing: 20) {
                Text("enterYourEmail".localized)
                    .font(Theme.fonts.title1)
                    .foregroundStyle(Theme.colors.textPrimary)
                Text("enterVaultEmail".localized)
                    .font(Theme.fonts.bodySMedium)
                    .foregroundStyle(Theme.colors.textExtraLight)
                
                CommonTextField(
                    text: $viewModel.emailField.value,
                    placeholder: viewModel.emailField.placeholder ?? .empty,
                    error: $viewModel.emailField.error,
                )
                .focused($focusedField, equals: .email)
#if os(iOS)
                .textInputAutocapitalization(.never)
                .keyboardType(.emailAddress)
#endif
            }
        }
    }
    
    var passwordSection: some View {
        FormExpandableSection(
            title: "password".localized,
            isValid: viewModel.passwordField.valid && viewModel.passwordConfirmField.valid,
            value: "",
            showValue: false,
            focusedField: $focusedFieldBinding,
            focusedFieldEquals: [.password, .passwordConfirm]
        ) {
            focusedFieldBinding = $0 ? .password : .email
        } content: {
            VStack(alignment: .leading, spacing: 20) {
                InfoBannerView(
                    description: "PasswordCannotBeReset".localized,
                    type: .warning,
                    leadingIcon: "circle-info"
                )
                
                SecureTextField(
                    value: $viewModel.passwordField.value,
                    placeholder: viewModel.passwordField.placeholder,
                    error: $viewModel.passwordField.error
                )
                .focused($focusedField, equals: .password)
                
                SecureTextField(
                    value: $viewModel.passwordConfirmField.value,
                    placeholder: viewModel.passwordConfirmField.placeholder,
                    error: $viewModel.passwordConfirmField.error
                )
                .focused($focusedField, equals: .passwordConfirm)
                
                ExpandableView(isExpanded: $hintExpanded) {
                    expandableSecondaryFieldHeader(isExpanded: $hintExpanded, label: "addHint".localized)
                } content: {
                    CommonTextField(
                        text: $viewModel.hintField.value,
                        placeholder: viewModel.hintField.placeholder ?? .empty,
                        error: $viewModel.hintField.error,
                    )
                    .focused($focusedField, equals: .hint)
                }
            }
        }
    }
    
    func expandableSecondaryFieldHeader(isExpanded: Binding<Bool>, label: String) -> some View {
        Button {
            withAnimation(.interpolatingSpring) {
                isExpanded.wrappedValue.toggle()
            }
        } label: {
            HStack {
                Text(label)
                    .foregroundStyle(Theme.colors.textExtraLight)
                    .font(Theme.fonts.footnote)
                Spacer()
                Icon(named: "chevron-down-small", color: Theme.colors.textPrimary, size: 16)
                    .rotationEffect(.degrees(isExpanded.wrappedValue ? 180 : 0))
            }
            .padding(.bottom, isExpanded.wrappedValue ? 12 : 0)
        }
        .contentShape(Rectangle())
    }
    
    func onContinue() {
        switch focusedField {
        case .name, .referral:
            focusedFieldBinding = .email
        case .email:
            focusedFieldBinding = .password
        case .password:
            focusedFieldBinding = .passwordConfirm
        case .passwordConfirm, .hint:
            break
        case nil:
            return
        }
        
        guard viewModel.validForm else { return }
        router.navigate(to: OnboardingRoute.keyImportNewVaultSetup(
            vault: viewModel.getVault(keyImportInput: keyImportInput),
            keyImportInput: keyImportInput,
            fastSignConfig: viewModel.fastConfig
        ))
    }
}

#Preview {
    VaultSetupScreen(tssType: .KeyImport, keyImportInput: .init(mnemonic: "test", chains: [.bitcoin]))
}<|MERGE_RESOLUTION|>--- conflicted
+++ resolved
@@ -49,19 +49,9 @@
                 focusedField = newValue
             }
         }
-<<<<<<< HEAD
-=======
-        .navigationDestination(isPresented: $presentNewVaultSetupScreen) {
-            KeyImportNewVaultSetupScreen(
-                vault: viewModel.getVault(keyImportInput: keyImportInput),
-                keyImportInput: keyImportInput,
-                fastSignConfig: viewModel.fastConfig
-            )
-        }
         .onSubmit {
             onContinue()
         }
->>>>>>> 227d37ae
     }
     
     var nameSection: some View {
