//
//  EditFolderScreen.swift
//  VultisigApp
//
//  Created by Gaston Mazzeo on 23/09/2025.
//

import SwiftUI
import SwiftData

struct EditFolderScreen: View {
    let folder: Folder
    var onDelete: (Folder) -> Void
    var onClose: () -> Void
    
    @Query var folders: [Folder]
    @Query var vaults: [Vault]
    
    @State var folderName: String = ""
    @State var disableSelection: Bool = false
    @StateObject var folderViewModel = FolderDetailViewModel()
    
    @Environment(\.modelContext) private var modelContext
    @EnvironmentObject var viewModel: HomeViewModel
    
    var saveButtonDisabled: Bool {
        folderName.isEmpty || folderViewModel.selectedVaults.count == 0
    }
    
    var body: some View {
        view
            .padding(.top, 24)
            .padding(.horizontal, 16)
<<<<<<< HEAD
            .applySheetSize()
            .alert(isPresented: $folderViewModel.showAlert) {
                alert
            }
=======
            .applySheetHeight()
>>>>>>> c62f97f7
            .onLoad {
                setData()
            }
    }
    
    var view: some View {
        ZStack(alignment: .bottom) {
            content
            saveButton
        }
    }
    
    var content: some View {
        VStack {
            header
            CommonTextField(
                text: $folderName,
                label: "folderName".localized,
                placeholder: "enterVaultName".localized,
            )
            List {
                CommonListHeaderView(title: "activeVaults".localized)
                selectedVaultsList
                CommonListHeaderView(title: "available".localized)
                    .showIf(!folderViewModel.remainingVaults.isEmpty)
                vaultsList
            }
            .listStyle(.plain)
            .buttonStyle(.borderless)
            .scrollContentBackground(.hidden)
            .scrollIndicators(.hidden)
            .background(Theme.colors.bgPrimary)
            .safeAreaInset(edge: .bottom, content: { Spacer().frame(height: 100) })
            .animation(.interpolatingSpring, value: folder.containedVaultNames)
        }
    }
    
    var selectedVaultsList: some View {
        ForEach(folderViewModel.selectedVaults.sorted(by: {
            $0.order < $1.order
        }), id: \.self) { vault in
            VaultFolderCellView(
                vault: vault,
                isOnFolder: true,
                isSelected: viewModel.selectedVault == vault,
                onSelection: { removeVault(vault) }
            )
            .plainListItem()
            .disabled(disableSelection)
        }
        .onMove(perform: move)
    }
    
    var vaultsList: some View {
        ForEach(folderViewModel.remainingVaults, id: \.self) { vault in
            VaultFolderCellView(
                vault: vault,
                isOnFolder: false,
                isSelected: viewModel.selectedVault == vault,
                onSelection: { addVault(vault) }
            )
            .plainListItem()
        }
    }
    
    var saveButton: some View {
        ListBottomSection {
            PrimaryButton(title: "saveChanges") {
                saveFolder()
            }
            .disabled(saveButtonDisabled)
        }
    }
    
    var alert: Alert {
        Alert(
            title: Text(NSLocalizedString(folderViewModel.alertTitle, comment: "")),
            message: Text(NSLocalizedString(folderViewModel.alertDescription, comment: "")),
            dismissButton: .default(Text(NSLocalizedString("ok", comment: "")))
        )
    }
    
    var header: some View {
        HStack {
            HStack {}
                .frame(maxWidth: .infinity, alignment: .leading)
            Text("editFolder".localized)
                .foregroundStyle(Theme.colors.textPrimary)
                .font(Theme.fonts.title3)
            HStack {
                ToolbarButton(image: "trash", type: .destructive) {
                    deleteFolder()
                }
            }
            .frame(maxWidth: .infinity, alignment: .trailing)
        }
    }
}

private extension EditFolderScreen {
    func setData() {
        viewModel.filterVaults(vaults: vaults, folders: folders)
        folderViewModel.setData(
            vaults: vaults,
            vaultFolder: folder,
            filteredVaults: viewModel.filteredVaults
        )
        setupFolder()
        updateSelection()
    }
    
    func move(from: IndexSet, to: Int) {
        var s = folderViewModel.selectedVaults.sorted(by: { $0.order < $1.order })
        s.move(fromOffsets: from, toOffset: to)
        for (index, item) in s.enumerated() {
            item.order = index
        }
        try? self.modelContext.save()
    }
    
    func addVault(_ vault: Vault) {
        folderViewModel.addVault(vault: vault)
        updateFolder()
    }
    
    func removeVault(_ vault: Vault) {
        let count = folderViewModel.selectedVaults.count
        
        guard count > 1 else {
            folderViewModel.toggleAlert()
            return
        }
        
        folderViewModel.removeVault(vault: vault)
        updateFolder()
    }
    
    func updateFolder() {
        folder.containedVaultNames = folderViewModel.selectedVaults.map(\.name)
        updateSelection()
    }
    
    func updateSelection() {
        disableSelection = folderViewModel.selectedVaults.count == 1
    }
    
    func setupFolder() {
        folderName = folder.folderName
    }
    
    func saveFolder() {
        viewModel.filterVaults(vaults: vaults, folders: folders)
        folder.folderName = folderName
        
        onClose()
    }

    func deleteFolder() {
        onDelete(folder)
        onClose()
    }
}

#Preview {
    EditFolderScreen(
        folder: Folder.example,
        onDelete: { _ in },
        onClose: {}
    )
    .environmentObject(HomeViewModel())
}<|MERGE_RESOLUTION|>--- conflicted
+++ resolved
@@ -31,14 +31,7 @@
         view
             .padding(.top, 24)
             .padding(.horizontal, 16)
-<<<<<<< HEAD
             .applySheetSize()
-            .alert(isPresented: $folderViewModel.showAlert) {
-                alert
-            }
-=======
-            .applySheetHeight()
->>>>>>> c62f97f7
             .onLoad {
                 setData()
             }
