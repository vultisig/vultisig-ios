--- conflicted
+++ resolved
@@ -210,7 +210,7 @@
                 .frame(maxHeight: .infinity)
                 .padding(3)
 #endif
-<<<<<<< HEAD
+
 #if os(iOS)
                 .background(Color.blue600)
 #endif
@@ -221,10 +221,8 @@
                         .aspectRatio(contentMode: .fit)
                 )
                 .padding(1)
-=======
                 .background(Color.neutral0)
                 .cornerRadius(10)
->>>>>>> 96f879af
         }
         .cornerRadius(10)
         .shadow(radius: 5)
