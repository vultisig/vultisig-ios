//
//  SetupQRCodeView.swift
//  VultisigApp
//
//  Created by Amol Kumar on 2024-03-07.
//

import SwiftData
import SwiftUI

struct SetupQRCodeView: View {
    let tssType: TssType
    let vault: Vault
    
    @State var selectedTab: SetupVaultState = .TwoOfTwoVaults
    
    @Environment(\.modelContext) private var modelContext
    @EnvironmentObject var viewModel: HomeViewModel
    
    var body: some View {
        ZStack {
            Background()
            main
        }
<<<<<<< HEAD
        .navigationBarBackButtonHidden(true)
=======
>>>>>>> 723bc1a1
#if os(iOS)
        .navigationTitle(NSLocalizedString("setup", comment: "Setup title"))
        .toolbar {
            ToolbarItem(placement: Placement.topBarTrailing.getPlacement()) {
                NavigationHelpButton()
            }
        }
#endif
    }
    
    var main: some View {
<<<<<<< HEAD
        VStack {
=======
        VStack(spacing: 0) {
>>>>>>> 723bc1a1
#if os(macOS)
            headerMac
#endif
            view
        }
    }
    
    var headerMac: some View {
        GeneralMacHeader(title: "setup")
<<<<<<< HEAD
=======
            .padding(.bottom, 8)
>>>>>>> 723bc1a1
    }
    
    var view: some View {
        VStack {
            context
            image
            button
        }
    }
    
    var context: some View {
        Text(NSLocalizedString("selectYourVaultType", comment: ""))
            .font(.body14Menlo)
            .foregroundColor(.neutral0)
            .padding(.top, 10)
    }
    
    var image: some View {
        SetupVaultTabView(selectedTab: $selectedTab)
    }
    
    var button: some View {
        VStack(spacing: 20) {
            startButton
        }
        .padding(40)
    }
    
    var startButton: some View {
        NavigationLink {
            if tssType == .Keygen {
                NewWalletNameView(
                    tssType: tssType,
                    vault: vault,
                    selectedTab: selectedTab
                )
            } else {
                PeerDiscoveryView(
                    tssType: tssType,
                    vault: vault,
                    selectedTab: selectedTab
                )
            }
        } label: {
            FilledButton(title: "start".uppercased())
        }
    }
}

#Preview {
    SetupQRCodeView(
        tssType: .Keygen, 
        vault: Vault.example
    )
    .environmentObject(HomeViewModel())
}<|MERGE_RESOLUTION|>--- conflicted
+++ resolved
@@ -22,10 +22,6 @@
             Background()
             main
         }
-<<<<<<< HEAD
-        .navigationBarBackButtonHidden(true)
-=======
->>>>>>> 723bc1a1
 #if os(iOS)
         .navigationTitle(NSLocalizedString("setup", comment: "Setup title"))
         .toolbar {
@@ -37,11 +33,7 @@
     }
     
     var main: some View {
-<<<<<<< HEAD
-        VStack {
-=======
         VStack(spacing: 0) {
->>>>>>> 723bc1a1
 #if os(macOS)
             headerMac
 #endif
@@ -51,10 +43,7 @@
     
     var headerMac: some View {
         GeneralMacHeader(title: "setup")
-<<<<<<< HEAD
-=======
             .padding(.bottom, 8)
->>>>>>> 723bc1a1
     }
     
     var view: some View {
