--- conflicted
+++ resolved
@@ -85,13 +85,9 @@
             messagesToSign: self.messsageToSign,
             vault: self.vault,
             keysignPayload: keysignPayload,
-<<<<<<< HEAD
+            customMessagePayload: customMessagePayload,
             encryptionKeyHex: encryptionKeyHex,
             isInitiateDevice: self.isInitiateDevice
-=======
-            customMessagePayload: customMessagePayload,
-            encryptionKeyHex: encryptionKeyHex
->>>>>>> f384f2a8
         )
     }
     
