//
//  SetupVaultImageManager.swift
//  VultisigApp
//
//  Created by Amol Kumar on 2024-05-09.
//

import SwiftUI

struct SetupVaultImageManager: View {
    @Binding var selectedTab: SetupVaultState
    
    var body: some View {
        VStack(spacing: 12) {
            image
            Spacer()
            text
        }
        .clipped()
        .padding(.vertical, 16)
    }
    
    var text: some View {
        Text(selectedTab.label)
            .font(.body12MontserratSemiBold)
            .foregroundColor(.neutral0)
            .lineSpacing(8)
            .multilineTextAlignment(.center)
    }
    
<<<<<<< HEAD
    var image: some View {
        imageContainer
            .clipped()
    }
    
    var imageContent: some View {
        Image(selectedTab.getImage())
            .resizable()
            .aspectRatio(contentMode: .fit)
            .frame(maxHeight: .infinity)
=======
    var imageContent: some View {
        Image(selectedTab.image)
            .resizable()
            .frame(maxWidth: .infinity)
            .clipped()
    }
    
    var image: some View {
        Image(selectedTab.image)
            .resizable()
            .aspectRatio(contentMode: .fit)
>>>>>>> c4370ef5
    }
}

#Preview {
    ZStack {
        Background()
        SetupVaultImageManager(selectedTab: .constant(.secure))
    }
}<|MERGE_RESOLUTION|>--- conflicted
+++ resolved
@@ -28,7 +28,13 @@
             .multilineTextAlignment(.center)
     }
     
-<<<<<<< HEAD
+    var imageContent: some View {
+        Image(selectedTab.image)
+            .resizable()
+            .frame(maxWidth: .infinity)
+            .clipped()
+    }
+    
     var image: some View {
         imageContainer
             .clipped()
@@ -39,19 +45,6 @@
             .resizable()
             .aspectRatio(contentMode: .fit)
             .frame(maxHeight: .infinity)
-=======
-    var imageContent: some View {
-        Image(selectedTab.image)
-            .resizable()
-            .frame(maxWidth: .infinity)
-            .clipped()
-    }
-    
-    var image: some View {
-        Image(selectedTab.image)
-            .resizable()
-            .aspectRatio(contentMode: .fit)
->>>>>>> c4370ef5
     }
 }
 
