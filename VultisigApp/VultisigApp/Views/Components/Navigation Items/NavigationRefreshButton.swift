//
//  NavigationRefreshButton.swift
//  VultisigApp
//
//  Created by Amol Kumar on 2024-03-08.
//

import SwiftUI

struct NavigationRefreshButton: View {
    var tint: Color = Color.neutral0
    var action: () -> Void
    
    var body: some View {
        Button(action: action) {
            Image(systemName: "arrow.clockwise.circle")
<<<<<<< HEAD
                .font(.body18MenloBold)
=======
                .font(.body18Menlo)
>>>>>>> a755d9d2
#if os(iOS)
                .foregroundColor(tint)
#endif
        }
    }
}

#Preview {
    ZStack {
        Background()
        NavigationRefreshButton(){}
    }
}<|MERGE_RESOLUTION|>--- conflicted
+++ resolved
@@ -14,11 +14,7 @@
     var body: some View {
         Button(action: action) {
             Image(systemName: "arrow.clockwise.circle")
-<<<<<<< HEAD
-                .font(.body18MenloBold)
-=======
                 .font(.body18Menlo)
->>>>>>> a755d9d2
 #if os(iOS)
                 .foregroundColor(tint)
 #endif
