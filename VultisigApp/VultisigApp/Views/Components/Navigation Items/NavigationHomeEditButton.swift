--- conflicted
+++ resolved
@@ -50,17 +50,10 @@
     
     var doneButton: some View {
         Text(NSLocalizedString("done", comment: ""))
-<<<<<<< HEAD
-            .font(.body18MenloBold)
-        #if os(iOS)
-            .foregroundColor(.neutral0)
-        #endif
-=======
             .font(.body18Menlo)
 #if os(iOS)
                 .foregroundColor(tint)
 #endif
->>>>>>> a755d9d2
     }
 }
 
