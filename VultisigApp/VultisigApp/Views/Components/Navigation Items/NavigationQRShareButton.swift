//
//  NavigationQRShareButton.swift
//  VultisigApp
//
//  Created by Amol Kumar on 2024-06-07.
//

import SwiftUI

struct NavigationQRShareButton: View {
    let title: String
    let renderedImage: Image?
    var tint: Color = Color.neutral0
    
    var body: some View {
        ZStack {
            if let image = renderedImage {
                getLink(image: image)
            } else {
                ProgressView()
            }
        }
    }
    
    private func getLink(image: Image) -> some View {
        ShareLink(
            item: image,
            preview: SharePreview(Text(NSLocalizedString(title, comment: "")), image: image)
        ) {
            content
        }
    }
    
    var content: some View {
        Image(systemName: "arrow.up.doc")
<<<<<<< HEAD
            .font(.body16MenloBold)
#if os(iOS)
            .foregroundColor(tint)
=======
            .font(.body16Menlo)
#if os(iOS)
                .foregroundColor(tint)
>>>>>>> a755d9d2
#endif
    }
}

#Preview {
    ZStack {
        Background()
        NavigationQRShareButton(title: "", renderedImage: nil)
    }
}<|MERGE_RESOLUTION|>--- conflicted
+++ resolved
@@ -33,15 +33,9 @@
     
     var content: some View {
         Image(systemName: "arrow.up.doc")
-<<<<<<< HEAD
-            .font(.body16MenloBold)
-#if os(iOS)
-            .foregroundColor(tint)
-=======
             .font(.body16Menlo)
 #if os(iOS)
                 .foregroundColor(tint)
->>>>>>> a755d9d2
 #endif
     }
 }
