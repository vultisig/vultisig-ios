//
//  NavigationBackSheetButton.swift
//  VultisigApp
//
//  Created by Amol Kumar on 2024-03-11.
//

import SwiftUI

struct NavigationBackSheetButton: View {
    @Binding var showSheet: Bool
    var tint: Color = Color.neutral0
    
    var body: some View {
        Button(action: {
            showSheet.toggle()
        }) {
            Image(systemName: "chevron.backward")
<<<<<<< HEAD
                .font(.body18MenloBold)
=======
                .font(.body18Menlo)
>>>>>>> a755d9d2
#if os(iOS)
                .foregroundColor(tint)
#endif
        }
    }
}

#Preview {
    ZStack {
        Background()
        NavigationBackSheetButton(showSheet: .constant(true))
    }
}<|MERGE_RESOLUTION|>--- conflicted
+++ resolved
@@ -16,11 +16,7 @@
             showSheet.toggle()
         }) {
             Image(systemName: "chevron.backward")
-<<<<<<< HEAD
-                .font(.body18MenloBold)
-=======
                 .font(.body18Menlo)
->>>>>>> a755d9d2
 #if os(iOS)
                 .foregroundColor(tint)
 #endif
