--- conflicted
+++ resolved
@@ -12,15 +12,9 @@
     
     var body: some View {
         Image(systemName: "chevron.backward")
-<<<<<<< HEAD
-            .font(.body18MenloBold)
-#if os(iOS)
-            .foregroundColor(tint)
-=======
             .font(.body18Menlo)
 #if os(iOS)
                 .foregroundColor(tint)
->>>>>>> a755d9d2
 #endif
     }
 }
