--- conflicted
+++ resolved
@@ -179,8 +179,6 @@
         }
     }
     
-<<<<<<< HEAD
-=======
     private func pasteAddress() {
         if let clipboardContent = UIPasteboard.general.string {
             tx.toAddress = clipboardContent
@@ -190,7 +188,6 @@
             }
         }
     }
->>>>>>> 1d034111
     private func handleImageQrCode(image: UIImage) {
         
         let qrCodeFromImage = Utils.handleQrCodeFromImage(image: image)
