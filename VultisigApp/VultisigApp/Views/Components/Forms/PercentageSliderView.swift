//
//  PercentageSliderView.swift
//  VultisigApp
//
//  Created by Gaston Mazzeo on 31/10/2025.
//

import SwiftUI

struct PercentageSliderView: View {
    @Binding var percentage: Double?
    let minimumValue: Double
    
    private var sliderBinding: Binding<Double> {
        Binding(
            get: { percentage ?? 100 },
            set: { percentage = $0 }
        )
    }
    
    init(percentage: Binding<Double?>) {
        self._percentage = percentage
    }
    
    init(percentage: Binding<Double?>, minimumValue: Double = 0) {
        self._percentage = percentage
        self.minimumValue = minimumValue
    }
    
    var body: some View {
        HStack(spacing: 12) {
            Text((minimumValue / 100).formatted(.percent))
                .font(Theme.fonts.caption12)
                .foregroundStyle(Theme.colors.textExtraLight)
            
            ZStack(alignment: .leading) {
                // Background track
                RoundedRectangle(cornerRadius: 4)
                    .fill(Color.gray.opacity(0.3))
                    .frame(height: 4)
                
                HStack(spacing: 0) {
                    ForEach(0..<5) { index in
                        Circle()
                            .fill(Theme.colors.border)
                            .frame(width: 4, height: 4)
                        if index < 4 {
                            Spacer()
                        }
                    }
                }
                .padding(.horizontal, 16)
                .offset(y: 12)
                
<<<<<<< HEAD
                Slider(value: $sliderValue, in: minimumValue...100, step: 1)
=======
                Slider(value: sliderBinding, in: 0...100, step: 1)
>>>>>>> 97aaead6
                    .tint(Theme.colors.primaryAccent3)
            }
            
            Text(100.formatted(.percent))
                .font(Theme.fonts.caption12)
                .foregroundStyle(Theme.colors.textExtraLight)
        }
    }
}

#Preview {
    @Previewable @State var percentage: Double? = nil
    PercentageSliderView(percentage: $percentage)
}<|MERGE_RESOLUTION|>--- conflicted
+++ resolved
@@ -16,10 +16,6 @@
             get: { percentage ?? 100 },
             set: { percentage = $0 }
         )
-    }
-    
-    init(percentage: Binding<Double?>) {
-        self._percentage = percentage
     }
     
     init(percentage: Binding<Double?>, minimumValue: Double = 0) {
@@ -52,11 +48,7 @@
                 .padding(.horizontal, 16)
                 .offset(y: 12)
                 
-<<<<<<< HEAD
                 Slider(value: $sliderValue, in: minimumValue...100, step: 1)
-=======
-                Slider(value: sliderBinding, in: 0...100, step: 1)
->>>>>>> 97aaead6
                     .tint(Theme.colors.primaryAccent3)
             }
             
