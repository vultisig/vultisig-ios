--- conflicted
+++ resolved
@@ -69,36 +69,6 @@
         LinearSeparator()
     }
     
-<<<<<<< HEAD
-    var networkFeeField: some View {
-        HStack {
-            getFieldTitle("estNetworkFee")
-            Spacer()
-            networkFeeDescription
-        }
-    }
-    
-    var networkFeeDescription: some View {
-        HStack(spacing: 8) {
-            if tx.isCalculatingFee {
-                ProgressView()
-                    .scaleEffect(0.7)
-            }
-            
-            VStack(alignment: .trailing) {
-                Text(tx.gasInReadable)
-                
-                if let selectedVault = appViewModel.selectedVault {
-                    Text(sendCryptoViewModel.feesInReadable(tx: tx, vault: selectedVault))
-                        .foregroundStyle(Theme.colors.textExtraLight)
-                }
-            }
-            .font(Theme.fonts.bodySMedium)
-        }
-    }
-    
-=======
->>>>>>> 1f491f0b
     private func getFieldTitle(_ title: String) -> some View {
         Text(NSLocalizedString(title, comment: ""))
             .font(Theme.fonts.caption12)
