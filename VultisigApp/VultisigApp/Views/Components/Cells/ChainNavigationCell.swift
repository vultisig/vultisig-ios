//
//  ChainNavigationCell.swift
//  VultisigApp
//
//  Created by Amol Kumar on 2024-04-11.
//

import SwiftUI

struct ChainNavigationCell: View {
    let group: GroupedChain
    let vault: Vault
<<<<<<< HEAD
=======
    @Binding var isEditingChains: Bool
    @Binding var totalBalance: Decimal
    @Binding var totalUpdateCount: Int
    @ObservedObject var sendTx: SendTransaction
    
    @State var balanceInFiat: String? = nil
    @State var balanceInDecimal: Decimal? = nil
>>>>>>> 8039c59b
    
    @Binding var isEditingChains: Bool

    @EnvironmentObject var viewModel: VaultDetailViewModel
    
    var body: some View {
        ZStack {
            navigationCell.opacity(0)
            cell
        }
        .listRowInsets(EdgeInsets())
        .listRowSeparator(.hidden)
        .disabled(isEditingChains ? true : false)
        .padding(.vertical, 8)
    }
    
    var cell: some View {
        ChainCell(group: group, isEditingChains: $isEditingChains)
    }
    
    var navigationCell: some View {
        NavigationLink {
<<<<<<< HEAD
            ChainDetailView(group: group, vault: vault)
=======
            ChainDetailView(group: group, vault: vault, sendTx: sendTx, balanceInFiat: balanceInFiat)
>>>>>>> 8039c59b
        } label: {
            ChainCell(group: group, isEditingChains: $isEditingChains)
        }
    }
}

#Preview {
    ChainNavigationCell(
        group: GroupedChain.example,
        vault: Vault.example,
<<<<<<< HEAD
        isEditingChains: .constant(true)
=======
        isEditingChains: .constant(true), totalBalance: .constant(0),
        totalUpdateCount: .constant(0),
        sendTx: SendTransaction()
>>>>>>> 8039c59b
    )
    .environmentObject(VaultDetailViewModel())
}<|MERGE_RESOLUTION|>--- conflicted
+++ resolved
@@ -10,19 +10,8 @@
 struct ChainNavigationCell: View {
     let group: GroupedChain
     let vault: Vault
-<<<<<<< HEAD
-=======
-    @Binding var isEditingChains: Bool
-    @Binding var totalBalance: Decimal
-    @Binding var totalUpdateCount: Int
-    @ObservedObject var sendTx: SendTransaction
-    
-    @State var balanceInFiat: String? = nil
-    @State var balanceInDecimal: Decimal? = nil
->>>>>>> 8039c59b
     
     @Binding var isEditingChains: Bool
-
     @EnvironmentObject var viewModel: VaultDetailViewModel
     
     var body: some View {
@@ -42,11 +31,7 @@
     
     var navigationCell: some View {
         NavigationLink {
-<<<<<<< HEAD
             ChainDetailView(group: group, vault: vault)
-=======
-            ChainDetailView(group: group, vault: vault, sendTx: sendTx, balanceInFiat: balanceInFiat)
->>>>>>> 8039c59b
         } label: {
             ChainCell(group: group, isEditingChains: $isEditingChains)
         }
@@ -57,13 +42,7 @@
     ChainNavigationCell(
         group: GroupedChain.example,
         vault: Vault.example,
-<<<<<<< HEAD
         isEditingChains: .constant(true)
-=======
-        isEditingChains: .constant(true), totalBalance: .constant(0),
-        totalUpdateCount: .constant(0),
-        sendTx: SendTransaction()
->>>>>>> 8039c59b
     )
     .environmentObject(VaultDetailViewModel())
 }