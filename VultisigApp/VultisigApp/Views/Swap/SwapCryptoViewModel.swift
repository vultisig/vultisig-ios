//
//  SwapCryptoViewModel.swift
//  VultisigApp
//
//  Created by Artur Guseinov on 02.04.2024.
//

import SwiftUI
import BigInt
import WalletCore
import Mediator

class SwapCryptoViewModel: ObservableObject, TransferViewModel {

    enum Flow {
        case normal
        case erc20

        var titles: [String] {
            switch self {
            case .normal:
                return ["send", "verify", "pair", "keysign", "done"]
            case .erc20:
                return ["send", "verifyApprove", "pair", "keysign", "verifySwap", "pair", "keysign", "done"]
            }
        }
    }

    private let swapService = SwapService.shared
    private let blockchainService = BlockChainService.shared

    var keysignPayload: KeysignPayload?
    
    @MainActor @Published var coins: [Coin] = []
    @MainActor @Published var currentIndex = 1
    @MainActor @Published var currentTitle = "send"
    @MainActor @Published var hash: String?
    @MainActor @Published var flow: Flow = .normal

    @MainActor @Published var error: Error?
    @MainActor @Published var isLoading = false
    @MainActor @Published var quoteLoading = false

    func load(tx: SwapTransaction, fromCoin: Coin, coins: [Coin], coinViewModel: CoinViewModel, vault: Vault) async {
        self.coins = coins.filter { $0.chain.isSwapSupported }
        tx.toCoin = coins.first!
        tx.fromCoin = fromCoin

        updateInitial(tx: tx, vault: vault)

        await withTaskGroup(of: Void.self) { group in
            for coin in coins {
                group.addTask {
                    await coinViewModel.loadData(coin: coin)
                }
            }
        }
    }
    
    var progress: Double {
        return Double(currentIndex) / Double(flow.titles.count)
    }

    func explorerLink(tx: SwapTransaction, hash: String) -> String {
        return Endpoint.getExplorerURL(chainTicker: tx.fromCoin.chain.ticker, txid: hash)
    }

    func progressLink(tx: SwapTransaction, hash: String) -> String? {
        switch tx.quote {
        case .thorchain:
            return Endpoint.getSwapProgressURL(txid: hash)
        case .oneinch, .none:
            return nil
        }
    }

    func showFees(tx: SwapTransaction) -> Bool {
        let fee = feeString(tx: tx)
        return !fee.isEmpty && !fee.isZero
    }
    
    func showDuration(tx: SwapTransaction) -> Bool {
        return showFees(tx: tx)
    }
    
    func showToAmount(tx: SwapTransaction) -> Bool {
        return tx.toAmountDecimal != 0
    }
    
    func feeString(tx: SwapTransaction) -> String {
        guard let inboundFee = tx.inboundFee else { return .empty }

        let fromCoin = feeCoin(tx: tx)
        let fee = tx.toCoin.fiat(for: inboundFee) + fromCoin.fiat(for: tx.gas)
        return fee.formatToFiat(includeCurrencySymbol: true)
    }

    func gasString(tx: SwapTransaction) -> String {
        let fee = tx.fromCoin.fiat(for: tx.gas)
        return fee.formatToFiat(includeCurrencySymbol: true)
    }

    func isSufficientBalance(tx: SwapTransaction) -> Bool {
        let feeCoin = feeCoin(tx: tx)
        let fromFee = feeCoin.decimal(for: tx.gas)

        let fromBalance = tx.fromCoin.balanceDecimal
        let feeCoinBalance = feeCoin.balanceDecimal

        let amount = Decimal(string: tx.fromAmount) ?? 0

        if feeCoin == tx.fromCoin {
            return fromFee + amount <= fromBalance
        } else {
            return fromFee <= feeCoinBalance && amount <= fromBalance
        }
    }

    func durationString(tx: SwapTransaction) -> String {
        guard let duration = tx.quote?.totalSwapSeconds else { return "Instant" }
        let formatter = DateComponentsFormatter()
        formatter.unitsStyle = .full
        formatter.includesApproximationPhrase = false
        formatter.includesTimeRemainingPhrase = false
        formatter.allowedUnits = [.day, .hour, .minute, .second]
        formatter.maximumUnitCount = 1
        let fromDate = Date(timeIntervalSince1970: 0)
        let toDate = Date(timeIntervalSince1970: TimeInterval(duration))
        return formatter.string(from: fromDate, to: toDate) ?? .empty
    }

    func validateForm(tx: SwapTransaction) -> Bool {
        return tx.fromCoin != tx.toCoin
            && tx.fromCoin != .example
            && tx.toCoin != .example
            && !tx.fromAmount.isEmpty
            && !tx.toAmountDecimal.isZero
            && tx.quote != nil
            && isSufficientBalance(tx: tx)
            && !quoteLoading
    }
    
    func moveToNextView() {
        currentIndex += 1
        currentTitle = flow.titles[currentIndex-1]
    }

    func buildSwapKeysignPayload(tx: SwapTransaction, vault: Vault) async -> Bool {
        isLoading = true
        defer { isLoading = false }
        
        do {
            guard let quote = tx.quote else {
                throw Errors.unexpectedError
            }

            let chainSpecific = try await blockchainService.fetchSpecific(
                for: tx.fromCoin,
                action: .swap,
                sendMaxAmount: false
            )

            switch quote {
            case .thorchain(let quote):

                guard quote.inboundAddress != nil || tx.fromCoin.chain == .thorChain else {
                    throw Errors.unexpectedError
                }

                let toAddress = quote.router ?? quote.inboundAddress ?? tx.fromCoin.address
                let vaultAddress = quote.inboundAddress ?? tx.fromCoin.address
                let expirationTime = Date().addingTimeInterval(60 * 15) // 15 mins
                let keysignFactory = KeysignPayloadFactory()

                let swapPayload = THORChainSwapPayload(
                    fromAddress: tx.fromCoin.address,
                    fromCoin: tx.fromCoin,
                    toCoin: tx.toCoin,
                    vaultAddress: vaultAddress,
                    routerAddress: quote.router,
                    fromAmount: swapFromAmount(tx: tx),
                    toAmountDecimal: tx.toAmountDecimal,
                    toAmountLimit: "0", streamingInterval: "1", streamingQuantity: "0",
                    expirationTime: UInt64(expirationTime.timeIntervalSince1970)
                )
                keysignPayload = try await keysignFactory.buildTransfer(
                    coin: tx.fromCoin,
                    toAddress: toAddress,
                    amount: tx.amountInCoinDecimal,
                    memo: nil,
                    chainSpecific: chainSpecific,
                    swapPayload: .thorchain(swapPayload),
                    vault: vault
                )

                return true

            case .oneinch(let quote):
                let keysignFactory = KeysignPayloadFactory()
                let payload = OneInchSwapPayload(
                    fromCoin: tx.fromCoin,
                    toCoin: tx.toCoin,
                    fromAmount: swapFromAmount(tx: tx),
                    toAmountDecimal: tx.toAmountDecimal,
                    quote: quote
                )
                keysignPayload = try await keysignFactory.buildTransfer(
                    coin: tx.fromCoin,
                    toAddress: quote.tx.to,
                    amount: tx.amountInCoinDecimal,
                    memo: nil,
                    chainSpecific: chainSpecific,
                    swapPayload: .oneInch(payload),
                    vault: vault
                )

                return true
            }
        }
        catch {
            self.error = error
            return false
        }
    }

    func buildApproveKeysignPayload(tx: SwapTransaction, vault: Vault) async -> Bool {
        isLoading = true
        defer { isLoading = false }
        do {
            guard let quote = tx.quote, let router = quote.router else {
                throw Errors.unexpectedError
            }
            let approvePayload = ERC20ApprovePayload(
                amount: .maxAllowance,
                spender: router
            )
            let chainSpecific = try await blockchainService.fetchSpecific(
                for: tx.fromCoin, sendMaxAmount: false
            )
            keysignPayload = try await KeysignPayloadFactory().buildTransfer(
                coin: tx.fromCoin,
                toAddress: tx.fromCoin.contractAddress,
                amount: 0,
                memo: nil,
                chainSpecific: chainSpecific,
                swapPayload: nil,
                approvePayload: approvePayload,
                vault: vault
            )
            return true
        }
        catch {
            self.error = error
            return false
        }
    }

    func stopMediator() {
        Mediator.shared.stop()
    }


    func switchCoins(tx: SwapTransaction, vault: Vault) {
        defer { clear(tx: tx) }

        let fromCoin = tx.fromCoin
        let toCoin = tx.toCoin

        tx.fromCoin = toCoin
        tx.toCoin = fromCoin

        Task {
            async let quote: () = updateQuotes(tx: tx)
            async let fee: () = updateFee(tx: tx, vault: vault)

            _ = await [quote, fee]
        }
    }

    func updateInitial(tx: SwapTransaction, vault: Vault) {
        Task {
            await updateFee(tx: tx, vault: vault)
        }
    }

    func updateFromAmount(tx: SwapTransaction) {
        Task {
            await updateQuotes(tx: tx)
        }
    }

    func updateFromCoin(tx: SwapTransaction, vault: Vault) {
        Task {
            async let quote: () = updateQuotes(tx: tx)
            async let fee: () = updateFee(tx: tx, vault: vault)

            _ = await [quote, fee]
        }
    }

    func updateToCoin(tx: SwapTransaction) {
        Task {
            await updateQuotes(tx: tx)
        }
    }
    
    func handleBackTap() {
        currentIndex-=1
    }
}

private extension SwapCryptoViewModel {

    enum Errors: String, Error, LocalizedError {
        case unexpectedError
        case insufficientFunds

        var errorDescription: String? {
            switch self {
            case .unexpectedError:
                return "Unexpected swap error"
            case .insufficientFunds:
                return "Insufficient funds"
            }
        }
    }

    func updateFee(tx: SwapTransaction, vault: Vault) async {
        do {
            switch tx.quote {
            case .thorchain, .none:
                let chainSpecific = try await blockchainService.fetchSpecific(for: tx.fromCoin, action: .swap, sendMaxAmount: false)
                tx.gas = try await thorchainFee(for: chainSpecific, tx: tx, vault: vault)
            case .oneinch(let quote):
                tx.gas = oneInchFee(quote: quote)
            }
        } catch {
            self.error = error
        }
    }

    func updateQuotes(tx: SwapTransaction) async {
        quoteLoading = true
        defer { quoteLoading = false }

        guard !tx.fromAmount.isEmpty else { return clear(tx: tx) }

        error = nil

        do {
            guard let amount = Decimal(string: tx.fromAmount), !amount.isZero, tx.fromCoin != tx.toCoin else {
                return
            }

            let quote = try await swapService.fetchQuote(amount: amount, fromCoin: tx.fromCoin, toCoin: tx.toCoin)

            if !isSufficientBalance(tx: tx) {
                throw Errors.insufficientFunds
            }

            tx.quote = quote

            if case SwapQuote.oneinch(let quote) = quote {
                tx.gas = oneInchFee(quote: quote)
            }

            try await updateFlow(tx: tx)
        } catch {
            self.error = error
            clear(tx: tx)
        }
    }

    func updateFlow(tx: SwapTransaction) async throws {
        guard tx.fromCoin.shouldApprove, let spender = tx.router else {
            return flow = .normal
        }
        let service = try EvmServiceFactory.getService(forChain: tx.fromCoin)
        let allowance = try await service.fetchAllowance(
            contractAddress: tx.fromCoin.contractAddress,
            owner: tx.fromCoin.address,
            spender: spender
        )
        flow = swapFromAmount(tx: tx) > allowance ? .erc20 : .normal
    }

    func clear(tx: SwapTransaction) {
        tx.quote = nil
    }
    
    func swapFromAmount(tx: SwapTransaction) -> BigInt {
        return BigInt(tx.amountInCoinDecimal)
    }

    func feeCoin(tx: SwapTransaction) -> Coin {
        switch tx.fromCoin.chainType {
        case .UTXO, .Solana, .THORChain, .Cosmos, .none, .Polkadot, .Sui:
            return tx.fromCoin
        case .EVM:
            guard !tx.fromCoin.isNativeToken else { return tx.fromCoin }
            return coins.first(where: { $0.chain == tx.fromCoin.chain && $0.isNativeToken }) ?? tx.fromCoin
        }
    }

    func thorchainFee(for chainSpecific: BlockChainSpecific, tx: SwapTransaction, vault: Vault) async throws -> BigInt {
        switch chainSpecific {
        case .Ethereum(let maxFeePerGas, let priorityFee, _, let gasLimit):
            return (maxFeePerGas + priorityFee) * gasLimit
<<<<<<< HEAD
        case .UTXO(_, _):
=======
        case .UTXO:
>>>>>>> 35bc4dde
            let keysignFactory = KeysignPayloadFactory()

            let keysignPayload = try await keysignFactory.buildTransfer(
                coin: tx.fromCoin,
                toAddress: tx.fromCoin.address,
                amount: tx.amountInCoinDecimal,
                memo: nil,
                chainSpecific: chainSpecific,
                swapPayload: nil,
                vault: vault
            )

            let utxo = UTXOChainsHelper(
                coin: tx.fromCoin.coinType,
                vaultHexPublicKey: vault.pubKeyECDSA,
                vaultHexChainCode: vault.hexChainCode
            )

            let result = utxo.getBitcoinTransactionPlan(keysignPayload: keysignPayload)

            switch result {
            case .success(let plan):
                return BigInt(plan.fee)
            case .failure(let error):
                throw error
            }

        case .Cosmos, .THORChain, .Polkadot, .MayaChain, .Solana, .Sui:
            return chainSpecific.gas
        }
    }

    func oneInchFee(quote: OneInchQuote) -> BigInt {
        let gasPrice = BigInt(stringLiteral: quote.tx.gasPrice)
        return gasPrice * BigInt(EVMHelper.defaultETHSwapGasUnit)
    }
}<|MERGE_RESOLUTION|>--- conflicted
+++ resolved
@@ -406,11 +406,7 @@
         switch chainSpecific {
         case .Ethereum(let maxFeePerGas, let priorityFee, _, let gasLimit):
             return (maxFeePerGas + priorityFee) * gasLimit
-<<<<<<< HEAD
-        case .UTXO(_, _):
-=======
         case .UTXO:
->>>>>>> 35bc4dde
             let keysignFactory = KeysignPayloadFactory()
 
             let keysignPayload = try await keysignFactory.buildTransfer(
