--- conflicted
+++ resolved
@@ -188,31 +188,21 @@
     var pairedSignButton: some View {
         let isDisabled = !verifyViewModel.isValidForm(shouldApprove: tx.isApproveRequired)
         
-        PrimaryButton(
-            title: tx.isFastVault ? "Paired sign" : "startTransaction",
-            type: tx.isFastVault ? .secondary : .primary
-        ) {
-            signPressed()
-<<<<<<< HEAD
-        } label: {
-            if swapViewModel.isLoadingTransaction {
-                ButtonLoader()
-            } else if tx.isFastVault {
-                OutlineButton(title: "Paired sign")
-                    .opacity(!isDisabled ? 1 : 0.5)
-            } else {
-                FilledButton(
-                    title: "startTransaction",
-                    textColor: isDisabled ? .textDisabled : .blue600,
-                    background: isDisabled ? .buttonDisabled : .turquoise600
-                )
-            }
-=======
->>>>>>> dfe3c1eb
-        }
-        .disabled(isDisabled || swapViewModel.isLoadingTransaction)
-        .padding(.horizontal, 24)
-        .padding(.bottom, 24)
+        if swapViewModel.isLoadingTransaction {
+            ButtonLoader()
+                .padding(.horizontal, 24)
+                .padding(.bottom, 24)
+        } else {
+            PrimaryButton(
+                title: tx.isFastVault ? "Paired sign" : "startTransaction",
+                type: tx.isFastVault ? .secondary : .primary
+            ) {
+                signPressed()
+            }
+            .disabled(isDisabled)
+            .padding(.horizontal, 24)
+            .padding(.bottom, 24)
+        }
     }
 
     func signPressed() {
