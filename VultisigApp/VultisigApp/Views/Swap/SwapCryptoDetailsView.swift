//
//  SwapCryptoDetailsView.swift
//  VultisigApp
//
//  Created by Amol Kumar on 2024-03-15.
//

import SwiftUI

struct SwapCryptoDetailsView: View {
    @ObservedObject var tx: SwapTransaction
    @ObservedObject var swapViewModel: SwapCryptoViewModel
    
    @State var buttonRotated = false
    @State var isFromPickerActive = false
    @State var isToPickerActive = false
    
    @StateObject var referredViewModel = ReferredViewModel()
    @StateObject var keyboardObserver = KeyboardObserver()
    
    let timer = Timer.publish(every: 1, on: .main, in: .common).autoconnect()

    let vault: Vault

    var body: some View {
        container
            .onAppear {
                setData()
            }
            .onReceive(timer) { input in
                swapViewModel.updateTimer(tx: tx, vault: vault, referredCode: referredViewModel.savedReferredCode)
            }
            .onChange(of: tx.fromCoin, { oldValue, newValue in
                handleFromCoinUpdate()
            })
            .onChange(of: tx.toCoin, { oldValue, newValue in
                handleToCoinUpdate()
            })
            .navigationDestination(isPresented: $isFromPickerActive) {
                CoinPickerView(coins: swapViewModel.pickerFromCoins(tx: tx)) { coin in
                    swapViewModel.updateFromCoin(coin: coin, tx: tx, vault: vault, referredCode: referredViewModel.savedReferredCode)
                    swapViewModel.updateCoinLists(tx: tx)
                }
            }
            .navigationDestination(isPresented: $isToPickerActive) {
                CoinPickerView(coins: swapViewModel.pickerToCoins(tx: tx)) { coin in
                    swapViewModel.updateToCoin(coin: coin, tx: tx, vault: vault, referredCode: referredViewModel.savedReferredCode)
                }
            }
    }
    
    var content: some View {
        VStack {
            fields
            continueButton
        }
    }
    
    var swapContent: some View {
        ZStack {
            amountFields
            swapButton
            
            filler
                .offset(x: -28)
            
            filler
                .offset(x: 28)
        }
    }
    
    var amountFields: some View {
        VStack(spacing: 12) {
            swapFromField
            swapToField
        }
    }
    
    var swapFromField: some View {
        SwapFromToField(
            title: "from",
            vault: vault,
            coin: tx.fromCoin,
            fiatAmount: swapViewModel.fromFiatAmount(tx: tx),
            amount: $tx.fromAmount,
            selectedChain: $swapViewModel.fromChain,
            showNetworkSelectSheet: $swapViewModel.showFromChainSelector,
            showCoinSelectSheet: $swapViewModel.showFromCoinSelector,
            tx: tx,
            swapViewModel: swapViewModel
        )
    }
    
    var swapToField: some View {
        SwapFromToField(
            title: "to",
            vault: vault,
            coin: tx.toCoin,
            fiatAmount: swapViewModel.toFiatAmount(tx: tx),
            amount: .constant(tx.toAmountDecimal.formatForDisplay()),
            selectedChain: $swapViewModel.toChain,
            showNetworkSelectSheet: $swapViewModel.showToChainSelector,
            showCoinSelectSheet: $swapViewModel.showToCoinSelector,
            tx: tx,
            swapViewModel: swapViewModel
        )
    }
    
    var swapButton: some View {
        Button {
            handleSwapTap()
        } label: {
            swapLabel
        }
        .padding(8)
        .background(Color.backgroundBlue)
        .cornerRadius(60)
        .overlay(
            Circle()
                .stroke(Color.blue400, lineWidth: 1)
        )
    }
    
    var swapLabel: some View {
        Group {
            if swapViewModel.isLoadingQuotes {
                // Show loader instead of swap icon when loading
                SpinningLineLoader()
                    .scaleEffect(0.8)
                    .frame(width: 38, height: 38)
            } else {
                // Show swap icon when not loading
                Image(systemName: "arrow.up.arrow.down")
                    .font(.body16MontserratMedium)
                    .foregroundColor(.neutral0)
                    .frame(width: 38, height: 38)
            }
        }
        .background(Color.persianBlue400)
        .cornerRadius(50)
        .padding(2)
        .background(Color.black.opacity(0.2))
        .cornerRadius(50)
        .rotationEffect(.degrees(buttonRotated ? 180 : 0))
        .animation(.spring, value: buttonRotated)
    }
    
    var filler: some View {
        Rectangle()
            .frame(width: 12, height: 10)
            .foregroundColor(Color.backgroundBlue)
    }
    
    var summary: some View {
        SwapDetailsSummary(tx: tx, swapViewModel: swapViewModel)
            .redacted(reason: swapViewModel.isLoadingQuotes ? .placeholder : [])
    }
    
    @ViewBuilder
    var continueButton: some View {
        let isDisabled = !swapViewModel.validateForm(tx: tx)
        
        PrimaryButton(title: "continue") {
            Task {
                swapViewModel.moveToNextView()
            }
<<<<<<< HEAD
        } label: {
            if swapViewModel.isLoadingTransaction {
                ButtonLoader()
            } else {
                FilledButton(
                    title: "continue",
                    textColor: isDisabled ? .textDisabled : .blue600,
                    background: isDisabled ? .buttonDisabled : .turquoise600
                )
            }
=======
>>>>>>> dfe3c1eb
        }
        .disabled(isDisabled || swapViewModel.isLoadingTransaction)
        .opacity(swapViewModel.validateForm(tx: tx) ? 1 : 0.5)
        .padding(40)
    }
    
    var loader: some View {
        VStack {
            Spacer()
            Loader()
            Spacer()
        }
    }
    
    var refreshCounter: some View {
        SwapRefreshQuoteCounter(timer: swapViewModel.timer)
    }
    
    private func setData() {
        swapViewModel.fromChain = tx.fromCoin.chain
        swapViewModel.toChain = tx.toCoin.chain
    }
    
    private func handleFromCoinUpdate() {
        swapViewModel.updateFromCoin(coin: tx.fromCoin, tx: tx, vault: vault, referredCode: referredViewModel.savedReferredCode)
    }
    
    private func handleToCoinUpdate() {
        swapViewModel.updateToCoin(coin: tx.toCoin, tx: tx, vault: vault, referredCode: referredViewModel.savedReferredCode)
    }
    
    private func handleSwapTap() {
        swapViewModel.error = nil
        buttonRotated.toggle()
        swapViewModel.switchCoins(tx: tx, vault: vault, referredCode: referredViewModel.savedReferredCode)
        let fromChain = swapViewModel.fromChain
        swapViewModel.fromChain = swapViewModel.toChain
        swapViewModel.toChain = fromChain
        swapViewModel.refreshData(tx: tx, vault: vault, referredCode: referredViewModel.savedReferredCode)
    }
    
    func showSheet() -> Bool {
        swapViewModel.showFromChainSelector || swapViewModel.showToChainSelector || swapViewModel.showFromCoinSelector || swapViewModel.showToCoinSelector
    }
}

extension SwapCryptoDetailsView {
    public func handlePercentageSelection(_ percentage: Int) {
        swapViewModel.showAllPercentageButtons = false
        // Use coin's decimals for proper precision
        // For EVM chains, cap at 9 decimals to avoid impractical precision
        let decimalsToUse: Int = 4
        
        switch percentage {
        case 25:
            tx.fromAmount = (tx.fromCoin.balanceDecimal * 0.25).formatToDecimal(digits: decimalsToUse)
            handleFromCoinUpdate()
        case 50:
            tx.fromAmount = (tx.fromCoin.balanceDecimal * 0.5).formatToDecimal(digits: decimalsToUse)
            handleFromCoinUpdate()
        case 75:
            tx.fromAmount = (tx.fromCoin.balanceDecimal * 0.75).formatToDecimal(digits: decimalsToUse)
            handleFromCoinUpdate()
        case 100:
            tx.fromAmount = tx.fromCoin.balanceDecimal.formatToDecimal(digits: decimalsToUse)
            handleFromCoinUpdate()
            let amountLessFee = tx.fromCoin.rawBalance.toBigInt() - tx.fee
            let amountLessFeeDecimal = amountLessFee.toDecimal(decimals: tx.fromCoin.decimals) / pow(10, tx.fromCoin.decimals)
            tx.fromAmount = amountLessFeeDecimal.formatToDecimal(digits: decimalsToUse)
        default:
            break
        }
    }
}

#Preview {
    SwapCryptoDetailsView(tx: SwapTransaction(), swapViewModel: SwapCryptoViewModel(), vault: .example)
}<|MERGE_RESOLUTION|>--- conflicted
+++ resolved
@@ -160,27 +160,21 @@
     var continueButton: some View {
         let isDisabled = !swapViewModel.validateForm(tx: tx)
         
-        PrimaryButton(title: "continue") {
-            Task {
-                swapViewModel.moveToNextView()
-            }
-<<<<<<< HEAD
-        } label: {
-            if swapViewModel.isLoadingTransaction {
-                ButtonLoader()
-            } else {
-                FilledButton(
-                    title: "continue",
-                    textColor: isDisabled ? .textDisabled : .blue600,
-                    background: isDisabled ? .buttonDisabled : .turquoise600
-                )
-            }
-=======
->>>>>>> dfe3c1eb
-        }
-        .disabled(isDisabled || swapViewModel.isLoadingTransaction)
-        .opacity(swapViewModel.validateForm(tx: tx) ? 1 : 0.5)
-        .padding(40)
+        if swapViewModel.isLoadingTransaction {
+            ButtonLoader()
+                .disabled(true)
+                .opacity(swapViewModel.validateForm(tx: tx) ? 1 : 0.5)
+                .padding(40)
+        } else {
+            PrimaryButton(title: "continue") {
+                Task {
+                    swapViewModel.moveToNextView()
+                }
+            }
+            .disabled(isDisabled)
+            .opacity(swapViewModel.validateForm(tx: tx) ? 1 : 0.5)
+            .padding(40)
+        }
     }
     
     var loader: some View {
