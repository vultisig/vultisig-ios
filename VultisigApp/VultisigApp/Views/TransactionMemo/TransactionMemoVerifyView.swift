//
//  TransactionMemoVerifyView.swift
//  VultisigApp
//
//  Created by Enrique Souza Soares on 14/05/24.
//

import Foundation
import SwiftUI

struct TransactionMemoVerifyView: View {
    @Binding var keysignPayload: KeysignPayload?
    @ObservedObject var depositViewModel: TransactionMemoViewModel
    @ObservedObject var depositVerifyViewModel: TransactionMemoVerifyViewModel
    @ObservedObject var tx: SendTransaction
    let vault: Vault
    
<<<<<<< HEAD
    @State var fastPasswordPresented = false
    
=======
    @EnvironmentObject var settingsViewModel: SettingsViewModel
>>>>>>> 6157cad4
    
    var body: some View {
        ZStack {
            Background()
            content
        }
        .gesture(DragGesture())
        .alert(isPresented: $depositVerifyViewModel.showAlert) {
            alert
        }
        .onDisappear {
            depositVerifyViewModel.isLoading = false
        }
    }
    
    var content: some View {
        VStack(spacing: 0) {
            ScrollView {
                fields
                    .padding(.horizontal, 16)
                    .padding(.bottom, 20) 
            }
            .blur(radius: depositVerifyViewModel.isLoading ? 1 : 0)
            
            Spacer()
            VStack(spacing: 16) {
                if tx.isFastVault {
                    fastVaultButton
                }
                button
            }
            .padding(.bottom, 40)
            .padding(.horizontal, 16)
        }
        .frame(maxWidth: .infinity, maxHeight: .infinity, alignment: .top)
    }
    
    var fastVaultButton: some View {
        Button {
            fastPasswordPresented = true
        } label: {
            FilledButton(title: NSLocalizedString("fastSign", comment: ""))
        }
        .sheet(isPresented: $fastPasswordPresented) {
            FastVaultEnterPasswordView(
                password: $tx.fastVaultPassword,
                vault: vault,
                onSubmit: {
                    DispatchQueue.main.asyncAfter(deadline: .now() + 0.1) {
                        Task {
                            keysignPayload = await depositVerifyViewModel.createKeysignPayload(tx: tx, vault: vault)
                            if keysignPayload != nil {
                                depositViewModel.moveToNextView()
                            }
                        }
                    }
                }
            )
        }
    }
    
    var alert: Alert {
        Alert(
            title: Text(NSLocalizedString("error", comment: "")),
            message: Text(NSLocalizedString(depositVerifyViewModel.errorMessage, comment: "")),
            dismissButton: .default(Text(NSLocalizedString("ok", comment: "")))
        )
    }
    
    var fields: some View {
        VStack(spacing: 30) {
            summary
        }
    }
    
    var summary: some View {
        VStack(spacing: 16) {
            getAddressCell(for: "from", with: tx.fromAddress)
            
            if tx.amountDecimal > 0 {
                Separator()
                getDetailsCell(for: "amount", with: getAmount())
            }
            
            VStack {
                ForEach(Array(tx.memoFunctionDictionary.allKeysInOrder()), id: \.self) { key in
                    if let value = tx.memoFunctionDictionary.get(key) {
                        if !value.isEmpty && value != "0" && value != "0.0" {
                            Separator()
                            getAddressCell(for: key.toFormattedTitleCase(), with: value)
                        }
                    }
                }
            }
            
            Separator()
            getDetailsCell(for: "gas", with: tx.gasInReadable)
        }
        .padding(16)
        .background(Color.blue600)
        .cornerRadius(10)
    }
    
    var button: some View {
        Button {
            depositVerifyViewModel.isLoading = true
            
            DispatchQueue.main.asyncAfter(deadline: .now() + 0.1) {
                Task {
                    
                    keysignPayload = await depositVerifyViewModel.createKeysignPayload(tx: tx, vault: vault)
                    
                    if keysignPayload != nil {
                        depositViewModel.moveToNextView()
                    }
                    
                }
            }
            
        } label: {
            if tx.isFastVault {
                OutlineButton(title: "Paired sign")
            } else {
                FilledButton(title: "sign")
            }
        }
    }
    
    private func getAddressCell(for title: String, with address: String) -> some View {
        VStack(alignment: .leading, spacing: 8) {
            Text(NSLocalizedString(title, comment: ""))
                .font(.body20MontserratSemiBold)
                .foregroundColor(.neutral0)
            
            Text(address)
                .font(.body12Menlo)
                .foregroundColor(.turquoise600)
        }
        .frame(maxWidth: .infinity, alignment: .leading)
    }
    
    private func getDetailsCell(for title: String, with value: String) -> some View {
        HStack {
            Text(
                NSLocalizedString(title, comment: "")
                    .replacingOccurrences(of: "Fiat", with: SettingsCurrency.current.rawValue)
            )
            Spacer()
            Text(value)
        }
        .font(.body16MenloBold)
        .foregroundColor(.neutral100)
    }
    
    
    
    private func getAmount() -> String {
        tx.amount.formatCurrencyWithSeparators(settingsViewModel.selectedCurrency) + " " + tx.coin.ticker
    }
}

#Preview {
    TransactionMemoVerifyView(
        keysignPayload: .constant(nil),
        depositViewModel: TransactionMemoViewModel(),
        depositVerifyViewModel: TransactionMemoVerifyViewModel(),
        tx: SendTransaction(),
        vault: Vault.example
    )
    .environmentObject(SettingsViewModel())
}<|MERGE_RESOLUTION|>--- conflicted
+++ resolved
@@ -15,12 +15,10 @@
     @ObservedObject var tx: SendTransaction
     let vault: Vault
     
-<<<<<<< HEAD
+    @EnvironmentObject var settingsViewModel: SettingsViewModel
+    
     @State var fastPasswordPresented = false
     
-=======
-    @EnvironmentObject var settingsViewModel: SettingsViewModel
->>>>>>> 6157cad4
     
     var body: some View {
         ZStack {
