//
//  SettingsView.swift
//  VultisigApp
//
//  Created by Amol Kumar on 2024-04-05.
//

import SwiftUI

struct SettingsView: View {
    @Binding var showMenu: Bool
    @ObservedObject var homeViewModel: HomeViewModel
    
    @EnvironmentObject var settingsViewModel: SettingsViewModel
    
    var body: some View {
        ZStack {
            Background()
            view
        }
        .navigationBarBackButtonHidden(true)
        .navigationTitle(NSLocalizedString("settings", comment: "Settings"))
        .toolbar {
            ToolbarItem(placement: Placement.topBarLeading.getPlacement()) {
                NavigationBackSheetButton(showSheet: $showMenu)
            }
        }
    }
    
    var view: some View {
        VStack(spacing: 24) {
            mainSection
            otherSection
            Spacer()
            bottomSection
        }
        .padding(15)
        .padding(.top, 30)
#if os(macOS)
        .padding(.horizontal, 25)
#endif
    }
    
    var mainSection: some View {
        VStack(spacing: 16) {
            vaultSettingsCell
            languageSelectionCell
            currencySelectionCell
<<<<<<< HEAD
            defaultChainsSelectionCell
=======
            addressBookCell
>>>>>>> 90943d1e
            faqCell
        }
    }
    
    var otherSection: some View {
        VStack(spacing: 16) {
            getTitle("other")
            shareAppCell
        }
    }
    
    var bottomSection: some View {
        VStack(spacing: 24) {
            socials
            appVersion
        }
#if os(macOS)
        .padding(.bottom, 20)
#endif
    }
    
    var vaultSettingsCell: some View {
        NavigationLink {
            if let vault = homeViewModel.selectedVault {
                EditVaultView(vault: vault)
            } else {
                ErrorMessage(text: "errorFetchingVault")
            }
        } label: {
            SettingCell(title: "vaultSettings", icon: "gear")
        }
    }
    
    var languageSelectionCell: some View {
        NavigationLink {
            SettingsLanguageSelectionView()
        } label: {
            SettingCell(title: "language", icon: "globe", selection: settingsViewModel.selectedLanguage.rawValue)
        }
    }
    
    var currencySelectionCell: some View {
        NavigationLink {
            SettingsCurrencySelectionView()
        } label: {
            SettingCell(title: "currency", icon: "dollarsign.circle", selection: SettingsCurrency.current.rawValue)
        }
    }
    
<<<<<<< HEAD
    var defaultChainsSelectionCell: some View {
        NavigationLink {
            SettingsDefaultChainView()
        } label: {
            SettingCell(title: "defaultChains", icon: "circle.hexagonpath")
=======
    var addressBookCell: some View {
        NavigationLink {
            AddressBookView(
                shouldReturnAddress: false,
                returnAddress: .constant("")
            )
        } label: {
            SettingCell(title: "addressBook", icon: "text.book.closed")
>>>>>>> 90943d1e
        }
    }
    
    var faqCell: some View {
        NavigationLink {
            SettingsFAQView()
        } label: {
            SettingCell(title: "faq", icon: "questionmark.circle")
        }
    }
    
    var shareAppCell: some View {
        ShareLink(item: StaticURL.AppStoreVultisigURL) {
            SettingCell(title: "shareTheApp", icon: "square.and.arrow.up")
        }
    }
    
    var socials: some View {
        HStack(spacing: 32) {
            githubButton
            xButton
            discordButton
        }
    }
    
    var githubButton: some View {
        Link(destination: StaticURL.GithubVultisigURL) {
            Image("GithubLogo")
        }
    }
    
    var xButton: some View {
        Link(destination: StaticURL.XVultisigURL) {
            Image("xLogo")
        }
    }
    
    var discordButton: some View {
        Link(destination: StaticURL.DiscordVultisigURL) {
            Image("DiscordLogo")
        }
    }
    
    var appVersion: some View {
        let version = Bundle.main.infoDictionary?["CFBundleShortVersionString"] as? String
        let build = Bundle.main.infoDictionary?["CFBundleVersion"] as? String
        
        return VStack {
            Text("Vultisig APP V\(version ?? "1")")
            Text("(Build \(build ?? "1"))")
        }
        .textCase(.uppercase)
        .font(.body14Menlo)
        .foregroundColor(.turquoise600)
    }
    
    private func getTitle(_ title: String) -> some View {
        Text(NSLocalizedString(title, comment: ""))
            .font(.body14MontserratMedium)
            .foregroundColor(.neutral0)
            .frame(maxWidth: .infinity, alignment: .leading)
    }
}

#Preview {
    SettingsView(showMenu: .constant(true), homeViewModel: HomeViewModel())
        .environmentObject(SettingsViewModel())
}<|MERGE_RESOLUTION|>--- conflicted
+++ resolved
@@ -46,11 +46,8 @@
             vaultSettingsCell
             languageSelectionCell
             currencySelectionCell
-<<<<<<< HEAD
             defaultChainsSelectionCell
-=======
             addressBookCell
->>>>>>> 90943d1e
             faqCell
         }
     }
@@ -100,13 +97,14 @@
         }
     }
     
-<<<<<<< HEAD
     var defaultChainsSelectionCell: some View {
         NavigationLink {
             SettingsDefaultChainView()
         } label: {
             SettingCell(title: "defaultChains", icon: "circle.hexagonpath")
-=======
+        }
+    }
+    
     var addressBookCell: some View {
         NavigationLink {
             AddressBookView(
@@ -115,7 +113,6 @@
             )
         } label: {
             SettingCell(title: "addressBook", icon: "text.book.closed")
->>>>>>> 90943d1e
         }
     }
     
