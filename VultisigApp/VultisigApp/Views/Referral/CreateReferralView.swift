//
//  CreateReferralView.swift
//  VultisigApp
//
//  Created by Amol Kumar on 2025-05-30.
//

import SwiftUI

struct CreateReferralView: View {
    @ObservedObject var referralViewModel: ReferralViewModel
    
    @EnvironmentObject var homeViewModel: HomeViewModel
    
    @State var showTooltip = false
    
    var body: some View {
        container
<<<<<<< HEAD
            .onAppear {
                calculateFees()
            }
            .sheet(isPresented: $referralViewModel.showCoinSelector, content: {
                if let vault = homeViewModel.selectedVault {
                    SwapCoinPickerView(
                        vault: vault,
                        showSheet: $referralViewModel.showCoinSelector,
                        selectedCoin: $referralViewModel.selectedPayoutCoin,
                        selectedChain: $referralViewModel.selectedPayoutChain
                    )
                }
            })
=======
>>>>>>> afe1b240
            .alert(isPresented: $referralViewModel.showReferralAlert) {
                alert
            }
            .navigationDestination(isPresented: $referralViewModel.navigateToOverviewView) {
                ReferralSendOverviewView(referralViewModel: referralViewModel)
            }
            .onChange(of: referralViewModel.expireInCount) { oldValue, newValue in
                calculateFees()
            }
    }
    
    var content: some View {
        ZStack {
            Background()
            
            VStack {
                tooltip
                main
                button
            }
        }
    }
    
    var main: some View {
        ScrollView {
            VStack(spacing: 16) {
                pickReferralCode
                separator
                setExpiration
                separator
                choosePayoutAsset
                separator
                summary
            }
            .padding(24)
        }
    }
    
    var pickReferralCode: some View {
        PickReferralCode(referralViewModel: referralViewModel)
    }
    
    var setExpiration: some View {
        VStack(spacing: 8) {
            setExpirationTitle
            setExpirationCounter
        }
    }
    
    var setExpirationTitle: some View {
        Text(NSLocalizedString("setExpiration(inYears)", comment: ""))
            .foregroundColor(.neutral0)
            .font(.body14MontserratMedium)
            .frame(maxWidth: .infinity, alignment: .leading)
    }
    
    var setExpirationCounter: some View {
        HStack {
            decreaseExpirationButton
            expiratingInCounter
            increaseExpirationButton
        }
    }
    
    var decreaseExpirationButton: some View {
        Button {
            referralViewModel.handleCounterDecrease()
        } label: {
            getExpirationCounterButton(icon: "minus.circle")
        }
        .disabled(referralViewModel.expireInCount == 0)
        .opacity(referralViewModel.expireInCount == 0 ? 0.2 : 1)
    }
    
    var expiratingInCounter: some View {
        getExpirationCounterButton(value: "\(referralViewModel.expireInCount)")
    }
    
    var increaseExpirationButton: some View {
        Button {
            referralViewModel.handleCounterIncrease()
        } label: {
            getExpirationCounterButton(icon: "plus.circle")
        }
    }
    
    var choosePayoutAsset: some View {
        VStack(spacing: 8) {
            choosePayoutAssetTitle
            choosePayoutAssetSelection
        }
    }
    
    var choosePayoutAssetTitle: some View {
        Text(NSLocalizedString("choosePayoutAsset", comment: ""))
            .foregroundColor(.neutral0)
            .font(.body14MontserratMedium)
            .frame(maxWidth: .infinity, alignment: .leading)
    }
    
    var choosePayoutAssetSelection: some View {
        HStack {
            selectedAsset
            Spacer()
        }
        .frame(height: 56)
        .font(.body16BrockmannMedium)
        .padding(.horizontal, 12)
        .background(Color.blue600)
        .cornerRadius(12)
        .overlay(
            RoundedRectangle(cornerRadius: 12)
                .stroke(Color.blue200, lineWidth: 1)
        )
        .padding(1)
    }
    
    var summary: some View {
        VStack(spacing: 16) {
            getCell(
                title: NSLocalizedString("registrationFee", comment: ""),
                description1: "\(referralViewModel.getRegistrationFee()) RUNE",
                description2: "\(referralViewModel.registrationFeeFiat)"
            )
            
            getCell(
                title: NSLocalizedString("totalFee", comment: ""),
                description1: "\(referralViewModel.getTotalFee()) RUNE",
                description2: "\(referralViewModel.totalFeeFiat)"
            )
        }
    }
    
    var separator: some View {
        Rectangle()
            .frame(height: 1)
            .frame(maxWidth: .infinity)
            .foregroundStyle(
                LinearGradient(
                    stops: [
                        Gradient.Stop(color: Color(red: 0.02, green: 0.11, blue: 0.23), location: 0.00),
                        Gradient.Stop(color: Color(red: 0.16, green: 0.27, blue: 0.44), location: 0.49),
                        Gradient.Stop(color: Color(red: 0.02, green: 0.11, blue: 0.23), location: 1.00),
                    ],
                    startPoint: UnitPoint(x: 0, y: 0.5),
                    endPoint: UnitPoint(x: 1, y: 0.5)
                )
            )
    }
    
    var button: some View {
        Button {
            referralViewModel.verifyReferralEntries()
        } label: {
            label
        }
        .padding(24)
    }
    
    var label: some View {
        FilledButton(title: "createReferral", textColor: .neutral0, background: .persianBlue400)
    }
    
    var alert: Alert {
        Alert(
            title: Text(NSLocalizedString("error", comment: "")),
            message: Text(NSLocalizedString("mustAgreeTermsError", comment: "")),
            dismissButton: .default(Text(NSLocalizedString("ok", comment: "")))
        )
    }
    
    var selectedAsset: some View {
        HStack(spacing: 8) {
            Image("rune")
                .resizable()
                .frame(width: 32, height: 32)
            
            Text("RUNE")
                .font(.body16BrockmannMedium)
                .foregroundColor(.neutral0)
        }
    }
    
    var infoLabel: some View {
        Image(systemName: "info.circle")
            .font(.body18MenloBold)
            .foregroundColor(.neutral0)
    }
    
    var tooltip: some View {
        VStack(alignment: .leading) {
            Text(NSLocalizedString("referralProgram", comment: ""))
                .foregroundColor(.neutral900)
                .font(.body16BrockmannMedium)
            
             Text(NSLocalizedString("referralProgramTooltipDescription", comment: ""))
                .foregroundColor(.extraLightGray)
                    .font(.body14BrockmannMedium)
        }
        .animation(.easeInOut, value: showTooltip)
        .frame(maxWidth: .infinity, alignment: .leading)
        .padding(.vertical, 12)
        .padding(.horizontal, 16)
        .background(Color.neutral0)
        .cornerRadius(8)
        .padding(.horizontal, 24)
        .onTapGesture {
            showTooltip = false
        }
        .frame(maxHeight: showTooltip ? nil : 0)
        .clipped()
    }
    
    private func getExpirationCounterButton(icon: String? = nil, value: String? = nil) -> some View {
        ZStack {
            if let icon {
                Image(systemName: icon)
                    .frame(maxWidth: .infinity)
                    .frame(height: 52)
                    .background(Color.blue600)
                    .font(.body22BrockmannMedium)
            } else if let value {
                Text(value)
                    .frame(maxWidth: .infinity)
                    .frame(height: 52)
                    .background(.clear)
                    .font(.body16BrockmannMedium)
            }
        }
        .foregroundColor(.neutral0)
        .cornerRadius(12)
        .overlay(
            RoundedRectangle(cornerRadius: 12)
                .stroke(Color.blue400, lineWidth: 1)
        )
    }
    
    private func getCell(title: String, description1: String, description2: String) -> some View {
        HStack {
            Text(NSLocalizedString(title, comment: ""))
                .foregroundColor(.extraLightGray)
            
            Spacer()
            
            VStack(alignment: .trailing, spacing: 0) {
                Text(description1)
                    .foregroundColor(.neutral0)
                
                Text(description2)
                    .foregroundColor(.extraLightGray)
            }
            .redacted(reason: referralViewModel.isFeesLoading ? .placeholder : [])
        }
        .font(.body14BrockmannMedium)
    }
    
    private func calculateFees() {
        Task {
            await referralViewModel.calculateFees()
        }
    }
}

#Preview {
    CreateReferralView(referralViewModel: ReferralViewModel())
        .environmentObject(HomeViewModel())
}<|MERGE_RESOLUTION|>--- conflicted
+++ resolved
@@ -12,11 +12,12 @@
     
     @EnvironmentObject var homeViewModel: HomeViewModel
     
+    @StateObject var referralViewModel = ReferralViewModel()
+    
     @State var showTooltip = false
     
     var body: some View {
         container
-<<<<<<< HEAD
             .onAppear {
                 calculateFees()
             }
@@ -30,8 +31,6 @@
                     )
                 }
             })
-=======
->>>>>>> afe1b240
             .alert(isPresented: $referralViewModel.showReferralAlert) {
                 alert
             }
