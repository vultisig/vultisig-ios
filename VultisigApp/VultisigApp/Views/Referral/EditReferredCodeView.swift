//
//  EditReferredCodeView.swift
//  VultisigApp
//
//  Created by Amol Kumar on 2025-05-26.
//

import SwiftUI

struct EditReferredCodeView: View {
    @ObservedObject var referredViewModel: ReferredViewModel
    @ObservedObject var referralViewModel: ReferralViewModel
    
    @Environment(\.dismiss) var dismiss
    
    var body: some View {
        Screen(title: referredViewModel.title.localized) {
            VStack {
                main
                button
            }
        }
        .overlay(referredViewModel.isLoading ? loader : nil)
        .onAppear {
            setData()
        }
        .onDisappear {
            resetData()
        }
    }
    
    var main: some View {
        ScrollView {
            VStack(spacing: 8) {
                title
                textField
            }
        }
<<<<<<< HEAD
        .foregroundColor(.neutral0)
=======
        .foregroundColor(Theme.colors.textPrimary)
        .padding(24)
>>>>>>> 5f7c90ab
    }
    
    var title: some View {
        Text(NSLocalizedString("useReferralCode", comment: ""))
            .frame(maxWidth: .infinity, alignment: .leading)
            .font(Theme.fonts.bodySMedium)
    }
    
    var textField: some View {
        ReferralTextField(
            text: $referredViewModel.referredCode,
            placeholderText: "enterUpto4Characters",
            action: .Paste,
            showError: referredViewModel.showReferredLaunchViewError,
            errorMessage: referredViewModel.referredLaunchViewErrorMessage
        )
    }
    
    var button: some View {
        PrimaryButton(title: "saveReferredCode") {
            Task { @MainActor in
                let codeUpdated = await referredViewModel.verifyReferredCode(savedGeneratedReferralCode: referralViewModel.savedGeneratedReferralCode)
                if codeUpdated {
                    dismiss()
                }
            }
            
        }
    }
    
    var loader: some View {
        Loader()
    }
    
    private func setData() {
        resetData()
        referredViewModel.referredCode = referredViewModel.savedReferredCode
    }
    
    private func resetData() {
        referredViewModel.resetReferredData()
    }
}

#Preview {
    EditReferredCodeView(referredViewModel: ReferredViewModel(), referralViewModel: ReferralViewModel())
}<|MERGE_RESOLUTION|>--- conflicted
+++ resolved
@@ -36,12 +36,7 @@
                 textField
             }
         }
-<<<<<<< HEAD
-        .foregroundColor(.neutral0)
-=======
         .foregroundColor(Theme.colors.textPrimary)
-        .padding(24)
->>>>>>> 5f7c90ab
     }
     
     var title: some View {
