--- conflicted
+++ resolved
@@ -132,11 +132,7 @@
             
             getCell(
                 title: "memo",
-<<<<<<< HEAD
                 description: sendTx.memo,
-=======
-                description: getMemo(),
->>>>>>> f5dfbbc7
                 isForMemo: true
             )
         }
