--- conflicted
+++ resolved
@@ -89,59 +89,7 @@
     }
     
     var actionButtons: some View {
-<<<<<<< HEAD
-        HStack(spacing: 12) {
-            ForEach(actions, id: \.rawValue) { action in
-                switch action {
-                case .send:
-                    sendButton
-                case .swap:
-                    swapButton
-                case .memo:
-                    memoButton
-                case .deposit, .bridge:
-                    ActionButton(title: action.title, fontColor: action.color)
-                }
-            }
-        }
-        .frame(height: 28)
-    }
-
-    var memoButton: some View {
-        NavigationLink {
-            TransactionMemoView(
-                tx: sendTx,
-                group: group,
-                vault: vault
-            )
-        } label: {
-            ActionButton(title: "Memos", fontColor: .turquoise600)
-        }
-    }
-        
-    var sendButton: some View {
-        NavigationLink {
-            SendCryptoView(
-                tx: sendTx,
-                group: group,
-                vault: vault
-            )
-        } label: {
-            ActionButton(title: "send", fontColor: .turquoise600)
-        }
-    }
-    
-    var swapButton: some View {
-        NavigationLink {
-            if let coin = group.coins.first {
-                SwapCryptoView(coin: coin, coins: viewModel.allCoins, vault: vault)
-            }
-        } label: {
-            ActionButton(title: "swap", fontColor: .persianBlue200)
-        }
-=======
         ChainDetailActionButtons(group: group, vault: vault, sendTx: sendTx)
->>>>>>> 52e533ce
     }
     
     var content: some View {
