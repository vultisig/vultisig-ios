--- conflicted
+++ resolved
@@ -86,17 +86,11 @@
         }
     }
     
-<<<<<<< HEAD
-    var vaultSetupSection: some View {
-        VStack(alignment: .leading, spacing: 12) {
-            Text("vaultSetup".localized)
-=======
     @ViewBuilder
     var vaultSetupSection: some View {
         let title = "\(vault.getThreshold())-\("of".localized)-\(devicesInfo.count) " + "vaultSetup".localized
         VStack(alignment: .leading, spacing: 12) {
             Text(title)
->>>>>>> 5d843dac
                 .font(Theme.fonts.caption12)
                 .foregroundStyle(Theme.colors.textExtraLight)
             
@@ -122,23 +116,6 @@
         let signerTitle = "\("signer".localized) \(device.Index + 1)"
         
         BoxView {
-<<<<<<< HEAD
-            VStack(alignment: .leading, spacing: 4) {
-                Text(signerTitle)
-                    .font(Theme.fonts.footnote)
-                    .foregroundStyle(Theme.colors.textLight)
-                
-                Text(signer)
-                    .font(Theme.fonts.bodySMedium)
-                    .foregroundStyle(Theme.colors.textPrimary)
-                
-                Text("thisDevice".localized)
-                    .font(Theme.fonts.footnote)
-                    .foregroundStyle(Theme.colors.textLight)
-                    .showIf(isLocalPary)
-            }
-            .frame(maxWidth: .infinity, maxHeight: 75, alignment: .topLeading)
-=======
             HStack(alignment: .center) {
                 VStack(alignment: .leading, spacing: 4) {
                     Text(signerTitle)
@@ -162,7 +139,6 @@
                 )
             }
             .frame(maxWidth: .infinity, maxHeight: 75, alignment: .center)
->>>>>>> 5d843dac
             .onLoad {
                 if isLocalPary {
                     deviceIndex = device.Index + 1
