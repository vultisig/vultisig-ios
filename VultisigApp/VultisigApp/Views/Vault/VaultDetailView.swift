--- conflicted
+++ resolved
@@ -17,15 +17,7 @@
     @EnvironmentObject var viewModel: VaultDetailViewModel
     
     @State var showSheet = false
-<<<<<<< HEAD
 
-=======
-    @State var totalBalance: Decimal = 0
-    @State var totalUpdateCount: Int = 0
-    
-    @StateObject var sendTx = SendTransaction()
-    
->>>>>>> 8039c59b
     var body: some View {
         ZStack(alignment: .bottom) {
             Background()
@@ -78,14 +70,7 @@
                 ChainNavigationCell(
                     group: group,
                     vault: vault,
-<<<<<<< HEAD
                     isEditingChains: $isEditingChains
-=======
-                    isEditingChains: $isEditingChains,
-                    totalBalance: $totalBalance,
-                    totalUpdateCount: $totalUpdateCount, 
-                    sendTx: sendTx
->>>>>>> 8039c59b
                 )
             }
             .onMove(perform: isEditingChains ? move : nil)
@@ -103,18 +88,10 @@
     }
     
     var balanceContent: some View {
-<<<<<<< HEAD
         Text(vault.coins.totalBalanceInFiatString)
-            .font(.body16MenloBold)
-            .foregroundColor(.neutral0)
-            .padding(.top, 30)
-=======
-        Text(viewModel.totalBalanceInFiat.formatToFiat(includeCurrencySymbol: true))
             .font(.title32MenloBold)
             .foregroundColor(.neutral0)
-            .redacted(reason: totalUpdateCount >= viewModel.coinsGroupedByChains.count ? [] : .placeholder)
             .padding(.top, 10)
->>>>>>> 8039c59b
     }
 
     private func getActions(_ group: GroupedChain) -> some View {
@@ -125,18 +102,7 @@
     
     var chainList: some View {
         ForEach(viewModel.coinsGroupedByChains, id: \.id) { group in
-<<<<<<< HEAD
             ChainNavigationCell(group: group, vault: vault, isEditingChains: $isEditingChains)
-=======
-            ChainNavigationCell(
-                group: group,
-                vault: vault, 
-                isEditingChains: $isEditingChains,
-                totalBalance: $totalBalance,
-                totalUpdateCount: $totalUpdateCount, 
-                sendTx: sendTx
-            )
->>>>>>> 8039c59b
         }
     }
     
