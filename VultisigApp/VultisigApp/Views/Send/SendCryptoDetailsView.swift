//
//  SendCryptoDetailsView.swift
//  VultisigApp
//
//  Created by Amol Kumar on 2024-03-13.
//

import OSLog
import SwiftUI

enum Field: Int, Hashable {
    case toAddress
    case amount
    case amountInFiat
}

struct SendCryptoDetailsView: View {
    @ObservedObject var tx: SendTransaction
    @ObservedObject var sendCryptoViewModel: SendCryptoViewModel
    let vault: Vault
    
    @State var amount = ""
    @State var nativeTokenBalance = ""
    @State var coinBalance: String? = nil
    
    @FocusState private var focusedField: Field?
    
    var body: some View {
        ZStack {
            Background()
            view
        }
        .gesture(DragGesture())
        .toolbar {
            ToolbarItemGroup(placement: .keyboard) {
                Spacer()
                
#if os(iOS)
                Button {
                    hideKeyboard()
                } label: {
                    Text(NSLocalizedString("done", comment: "Done"))
                }
#endif
            }
        }
        .onAppear {
            setData()
        }
        .onChange(of: tx.coin) { oldValue, newValue in
            setData()
        }
        .alert(isPresented: $sendCryptoViewModel.showAlert) {
            alert
        }
    }
    
    var view: some View {
        VStack {
            fields
            button
        }
    }
    
    var alert: Alert {
        Alert(
            title: Text(NSLocalizedString("error", comment: "")),
            message: Text(NSLocalizedString(sendCryptoViewModel.errorMessage, comment: "")),
            dismissButton: .default(Text(NSLocalizedString("ok", comment: "")))
        )
    }
    
    var fields: some View {
        ScrollView {
            VStack(spacing: 16) {
                coinSelector
                fromField
                toField
                amountField
                amountFiatField
                
                if !tx.coin.isNativeToken {
                    balanceNativeTokenField
                }
                
                gasField
                
                if tx.canBeReaped {
                    existentialDepositTextMessage
                }
            }
            .padding(.horizontal, 16)
        }
    }
    
    var coinSelector: some View {
        TokenSelectorDropdown(
            coins: .constant(vault.coins),
            selected: $tx.coin,
            balance: coinBalance
        )
    }
    
    var fromField: some View {
        VStack(spacing: 8) {
            getTitle(for: "from")
            fromTextField
        }
    }
    
    var fromTextField: some View {
        Text(tx.fromAddress)
            .font(.body12Menlo)
            .foregroundColor(.neutral0)
            .frame(height: 48)
            .frame(maxWidth: .infinity, alignment: .leading)
            .padding(.horizontal, 12)
            .background(Color.blue600)
            .cornerRadius(10)
            .lineLimit(1)
        
    }
    
    var toField: some View {
        VStack(spacing: 8) {
            getTitle(for: "to")
            SendCryptoAddressTextField(tx: tx, sendCryptoViewModel: sendCryptoViewModel)
                .focused($focusedField, equals: .toAddress)
                .onSubmit {
                    focusNextField($focusedField)
                }
        }
    }
    
    var amountField: some View {
        VStack(spacing: 8) {
            HStack {
                getTitle(for: "amount")
            }
            
            textField
        }
    }
    
<<<<<<< HEAD
    var percentageButtons: some View {
        HStack(spacing: 12) {
            Button {
                sendCryptoViewModel.setMaxValues(tx: tx, percentage: 25)
                let max = tx.amount.toDecimal() / 4
                tx.amount = max.description
            } label: {
                getPercentageCell(for: "25")
            }
            
            Button {
                sendCryptoViewModel.setMaxValues(tx: tx, percentage: 50)
                let max = tx.amount.toDecimal() / 2
                tx.amount = max.description
            } label: {
                getPercentageCell(for: "50")
            }
        }
    }
    
=======
>>>>>>> ec9c31f6
    var textField: some View {
        SendCryptoAmountTextField(
            amount: $tx.amount,
            onChange: { await sendCryptoViewModel.convertToFiat(newValue: $0, tx: tx) },
            onMaxPressed: { sendCryptoViewModel.setMaxValues(tx: tx) }
        )
        .focused($focusedField, equals: .amount)
        .onChange(of: tx.coin) { oldValue, newValue in
            Task {
                await sendCryptoViewModel.convertToFiat(newValue: tx.amount, tx: tx)
            }
        }
    }
    
    var existentialDepositTextMessage: some View {
        HStack {
            Text(NSLocalizedString("polkadotExistentialDepositError", comment: ""))
        }
        .font(.body8Menlo)
        .foregroundColor(.red)
    }
    
    var balanceNativeTokenField: some View {
        HStack {
            Text(NSLocalizedString("balanceNativeToken", comment: ""))
            Spacer()
            Text(nativeTokenBalance)
        }
        .font(.body16Menlo)
        .foregroundColor(.neutral0)
        .onAppear{
            Task {
                let balanceInt = await tx.getNativeTokenBalance()
                nativeTokenBalance = balanceInt.description
            }
        }
    }
    
    var amountFiatField: some View {
        VStack(spacing: 8) {
            getTitle(for: "amount(inFiat)")
            textFiatField
        }
    }
    
    var textFiatField: some View {
        SendCryptoAmountTextField(
            amount: $tx.amountInFiat,
            onChange: { await sendCryptoViewModel.convertFiatToCoin(newValue: $0, tx: tx) }
        )
        .focused($focusedField, equals: .amountInFiat)
    }
    
    var gasField: some View {
        HStack {
            Text(NSLocalizedString("gas(auto)", comment: ""))
            Spacer()
            Text(tx.gasInReadable)
        }
        .font(.body16Menlo)
        .foregroundColor(.neutral0)
    }
    
    var button: some View {
        Button {
            Task{
                await validateForm()
            }
        } label: {
            FilledButton(title: "continue")
        }
        .padding(40)
    }
    
    private func getTitle(for text: String) -> some View {
        Text(
            NSLocalizedString(text, comment: "")
                .replacingOccurrences(of: "Fiat", with: SettingsCurrency.current.rawValue)
        )
        .font(.body14MontserratMedium)
        .foregroundColor(.neutral0)
        .frame(maxWidth: .infinity, alignment: .leading)
    }
    
    private func getPercentageCell(for text: String) -> some View {
        Text(text + "%")
            .font(.body12Menlo)
            .foregroundColor(.neutral0)
            .padding(.vertical, 6)
            .padding(.horizontal, 20)
            .background(Color.blue600)
            .cornerRadius(6)
    }
    
    private func setData() {
        Task {
            await getBalance()
        }
    }
    
    private func validateForm() async {
        if await sendCryptoViewModel.validateForm(tx: tx) {
            sendCryptoViewModel.moveToNextView()
        }
    }
    
    private func getBalance() async {
        await BalanceService.shared.updateBalance(for: tx.coin)
        coinBalance = tx.coin.balanceString
    }
}

#Preview {
    SendCryptoDetailsView(
        tx: SendTransaction(),
        sendCryptoViewModel: SendCryptoViewModel(),
        vault: Vault.example
    )
}<|MERGE_RESOLUTION|>--- conflicted
+++ resolved
@@ -142,29 +142,6 @@
         }
     }
     
-<<<<<<< HEAD
-    var percentageButtons: some View {
-        HStack(spacing: 12) {
-            Button {
-                sendCryptoViewModel.setMaxValues(tx: tx, percentage: 25)
-                let max = tx.amount.toDecimal() / 4
-                tx.amount = max.description
-            } label: {
-                getPercentageCell(for: "25")
-            }
-            
-            Button {
-                sendCryptoViewModel.setMaxValues(tx: tx, percentage: 50)
-                let max = tx.amount.toDecimal() / 2
-                tx.amount = max.description
-            } label: {
-                getPercentageCell(for: "50")
-            }
-        }
-    }
-    
-=======
->>>>>>> ec9c31f6
     var textField: some View {
         SendCryptoAmountTextField(
             amount: $tx.amount,
@@ -248,17 +225,7 @@
         .foregroundColor(.neutral0)
         .frame(maxWidth: .infinity, alignment: .leading)
     }
-    
-    private func getPercentageCell(for text: String) -> some View {
-        Text(text + "%")
-            .font(.body12Menlo)
-            .foregroundColor(.neutral0)
-            .padding(.vertical, 6)
-            .padding(.horizontal, 20)
-            .background(Color.blue600)
-            .cornerRadius(6)
-    }
-    
+        
     private func setData() {
         Task {
             await getBalance()
