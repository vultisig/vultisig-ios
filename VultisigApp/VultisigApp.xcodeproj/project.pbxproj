// !$*UTF8*$!
{
	archiveVersion = 1;
	classes = {
	};
	objectVersion = 60;
	objects = {

/* Begin PBXBuildFile section */
		049BBB5E2B71E83D004C231F /* VultisigLogo.swift in Sources */ = {isa = PBXBuildFile; fileRef = 049BBB5D2B71E83D004C231F /* VultisigLogo.swift */; };
		049BBB682B71E9C5004C231F /* WifiInstruction.swift in Sources */ = {isa = PBXBuildFile; fileRef = 049BBB672B71E9C5004C231F /* WifiInstruction.swift */; };
		4606B3B02B80465E0045094D /* UTXOTransactionsService.swift in Sources */ = {isa = PBXBuildFile; fileRef = 4606B3AF2B80465E0045094D /* UTXOTransactionsService.swift */; };
		461AD1B72BC6706500959278 /* VaultPairDetailView.swift in Sources */ = {isa = PBXBuildFile; fileRef = 461AD1B62BC6706500959278 /* VaultPairDetailView.swift */; };
		461AD1B92BC6858000959278 /* VaultPairDetailCell.swift in Sources */ = {isa = PBXBuildFile; fileRef = 461AD1B82BC6858000959278 /* VaultPairDetailCell.swift */; };
		461AD1BB2BC7239C00959278 /* DeviceInfo.swift in Sources */ = {isa = PBXBuildFile; fileRef = 461AD1BA2BC7239C00959278 /* DeviceInfo.swift */; };
		463408662BA9C1D200246248 /* CoinTypeExtension.swift in Sources */ = {isa = PBXBuildFile; fileRef = 463408652BA9C1D200246248 /* CoinTypeExtension.swift */; };
		465036BB2BCF968E00856B34 /* BigInt.swift in Sources */ = {isa = PBXBuildFile; fileRef = 465036BA2BCF968E00856B34 /* BigInt.swift */; };
		465A8D532B9E689B006E7457 /* SolanaService.swift in Sources */ = {isa = PBXBuildFile; fileRef = 465A8D522B9E689B006E7457 /* SolanaService.swift */; };
		465A8D562B9E6E0B006E7457 /* SolanaRpc.swift in Sources */ = {isa = PBXBuildFile; fileRef = 465A8D542B9E6E0A006E7457 /* SolanaRpc.swift */; };
		465B09A92B7C176700952DD9 /* SendTransaction.swift in Sources */ = {isa = PBXBuildFile; fileRef = 465B09A82B7C176700952DD9 /* SendTransaction.swift */; };
		465B09B52B7D8E7B00952DD9 /* CryptoPriceService.swift in Sources */ = {isa = PBXBuildFile; fileRef = 465B09B42B7D8E7B00952DD9 /* CryptoPriceService.swift */; };
		468029362BC8E4CE005A9EEF /* Localizable.strings in Resources */ = {isa = PBXBuildFile; fileRef = 468029302BC8E4CE005A9EEF /* Localizable.strings */; };
		469ED3942B98E776008D4951 /* ThorchainService.swift in Sources */ = {isa = PBXBuildFile; fileRef = 469ED3932B98E776008D4951 /* ThorchainService.swift */; };
		469ED3992B98E896008D4951 /* CosmosBalanceResponse.swift in Sources */ = {isa = PBXBuildFile; fileRef = 469ED3982B98E896008D4951 /* CosmosBalanceResponse.swift */; };
		469ED39B2B98E8B5008D4951 /* CosmosBalance.swift in Sources */ = {isa = PBXBuildFile; fileRef = 469ED39A2B98E8B5008D4951 /* CosmosBalance.swift */; };
		469ED39D2B98E8C0008D4951 /* CosmosBalancePagination.swift in Sources */ = {isa = PBXBuildFile; fileRef = 469ED39C2B98E8C0008D4951 /* CosmosBalancePagination.swift */; };
		469ED3A02B98F5B4008D4951 /* THORChainAccountNumberResponse.swift in Sources */ = {isa = PBXBuildFile; fileRef = 469ED39F2B98F5B4008D4951 /* THORChainAccountNumberResponse.swift */; };
		469ED3A22B98F5CB008D4951 /* ThorchainAccountResult.swift in Sources */ = {isa = PBXBuildFile; fileRef = 469ED3A12B98F5CB008D4951 /* ThorchainAccountResult.swift */; };
		469ED3A42B98F5DE008D4951 /* CosmosAccountValue.swift in Sources */ = {isa = PBXBuildFile; fileRef = 469ED3A32B98F5DE008D4951 /* CosmosAccountValue.swift */; };
		46AAA4972BBF7EBA00E5BAB4 /* EvmServiceFactory.swift in Sources */ = {isa = PBXBuildFile; fileRef = 46AAA4962BBF7EBA00E5BAB4 /* EvmServiceFactory.swift */; };
		46AAA49D2BC3B4CF00E5BAB4 /* DecimalExtension.swift in Sources */ = {isa = PBXBuildFile; fileRef = 46AAA49C2BC3B4CF00E5BAB4 /* DecimalExtension.swift */; };
		46AC40A82B920061001704E6 /* EtherscanService.swift in Sources */ = {isa = PBXBuildFile; fileRef = 46AC40A72B920061001704E6 /* EtherscanService.swift */; };
		46B106512BA7CAFE00564023 /* ChainType.swift in Sources */ = {isa = PBXBuildFile; fileRef = 46B106502BA7CAFE00564023 /* ChainType.swift */; };
		46B60BBE2BBA811D0043EBBA /* AvalancheService.swift in Sources */ = {isa = PBXBuildFile; fileRef = 46B60BBD2BBA811D0043EBBA /* AvalancheService.swift */; };
		46B60BC02BBB20130043EBBA /* RpcEvmService.swift in Sources */ = {isa = PBXBuildFile; fileRef = 46B60BBF2BBB20130043EBBA /* RpcEvmService.swift */; };
		46C8CBBD2BA7753900E68E08 /* Blockchair.swift in Sources */ = {isa = PBXBuildFile; fileRef = 46C8CBBC2BA7753900E68E08 /* Blockchair.swift */; };
		46C8CBBF2BA777BF00E68E08 /* BlockchairService.swift in Sources */ = {isa = PBXBuildFile; fileRef = 46C8CBBE2BA777BF00E68E08 /* BlockchairService.swift */; };
		46DE088C2BD087D800AE8BDE /* kujira.swift in Sources */ = {isa = PBXBuildFile; fileRef = 46DE088B2BD087D800AE8BDE /* kujira.swift */; };
		46DE088E2BD08C9900AE8BDE /* KujiraService.swift in Sources */ = {isa = PBXBuildFile; fileRef = 46DE088D2BD08C9900AE8BDE /* KujiraService.swift */; };
		46DE08902BD0D03E00AE8BDE /* CosmosService.swift in Sources */ = {isa = PBXBuildFile; fileRef = 46DE088F2BD0D03E00AE8BDE /* CosmosService.swift */; };
		46DE08952BD0DCA200AE8BDE /* EvmL2Service.swift in Sources */ = {isa = PBXBuildFile; fileRef = 46DE08942BD0DCA200AE8BDE /* EvmL2Service.swift */; };
		46E98FFC2BAE407300C53D97 /* DecodingErrorExtension.swift in Sources */ = {isa = PBXBuildFile; fileRef = 46E98FFB2BAE407300C53D97 /* DecodingErrorExtension.swift */; };
		46F47CBB2B870EE900D964EA /* UTXOTransactionMempool.swift in Sources */ = {isa = PBXBuildFile; fileRef = 46F47CBA2B870EE900D964EA /* UTXOTransactionMempool.swift */; };
		46F8F7212B99FDB70099454E /* TransactionBroadcastResponse.swift in Sources */ = {isa = PBXBuildFile; fileRef = 46F8F7202B99FDB70099454E /* TransactionBroadcastResponse.swift */; };
		46F8F7262B99FEEC0099454E /* CosmosErrorResponse.swift in Sources */ = {isa = PBXBuildFile; fileRef = 46F8F7252B99FEEC0099454E /* CosmosErrorResponse.swift */; };
		46F8F7282B9A011B0099454E /* ThorchainBroadcastTransactionService.swift in Sources */ = {isa = PBXBuildFile; fileRef = 46F8F7272B9A011B0099454E /* ThorchainBroadcastTransactionService.swift */; };
		8F55CD3B2DC382E500B53E85 /* TokensStore+Token.swift in Sources */ = {isa = PBXBuildFile; fileRef = 8F55CD3A2DC382E400B53E85 /* TokensStore+Token.swift */; };
		A500603F2C10E3EA008237D9 /* ThorchainSwapProvider.swift in Sources */ = {isa = PBXBuildFile; fileRef = A500603E2C10E3EA008237D9 /* ThorchainSwapProvider.swift */; };
		A506B59D2D3AB77A00490BEB /* LifiQuoteResponse.swift in Sources */ = {isa = PBXBuildFile; fileRef = A506B59C2D3AB77A00490BEB /* LifiQuoteResponse.swift */; };
		A506B59F2D3AD1DB00490BEB /* SolanaSwaps.swift in Sources */ = {isa = PBXBuildFile; fileRef = A506B59E2D3AD1DB00490BEB /* SolanaSwaps.swift */; };
		A50E793A2BFE30210031DB47 /* Storage.swift in Sources */ = {isa = PBXBuildFile; fileRef = A50E79392BFE30210031DB47 /* Storage.swift */; };
		A5125F042BEBBE43008A79AA /* SwapService.swift in Sources */ = {isa = PBXBuildFile; fileRef = A5125F032BEBBE43008A79AA /* SwapService.swift */; };
		A5125F072BEBBFAB008A79AA /* OneInchQuote.swift in Sources */ = {isa = PBXBuildFile; fileRef = A5125F052BEBBFAB008A79AA /* OneInchQuote.swift */; };
		A5125F082BEBBFAB008A79AA /* OneInchService.swift in Sources */ = {isa = PBXBuildFile; fileRef = A5125F062BEBBFAB008A79AA /* OneInchService.swift */; };
		A5199AF02BBD8C0400AA0A39 /* ThorchainSwapQuote.swift in Sources */ = {isa = PBXBuildFile; fileRef = A5199AEF2BBD8C0400AA0A39 /* ThorchainSwapQuote.swift */; };
		A51AE8BC2C931C2500EF9A7A /* FastVaultService.swift in Sources */ = {isa = PBXBuildFile; fileRef = A51AE8BA2C931C2000EF9A7A /* FastVaultService.swift */; };
		A51AE8C02C931C6000EF9A7A /* FastVaultSetPasswordView.swift in Sources */ = {isa = PBXBuildFile; fileRef = A51AE8BD2C931C6000EF9A7A /* FastVaultSetPasswordView.swift */; };
		A51AE8C12C931C6000EF9A7A /* FastVaultEmailView.swift in Sources */ = {isa = PBXBuildFile; fileRef = A51AE8BE2C931C6000EF9A7A /* FastVaultEmailView.swift */; };
		A51AE8C22C931C6000EF9A7A /* FastVaultEnterPasswordView.swift in Sources */ = {isa = PBXBuildFile; fileRef = A51AE8BF2C931C6000EF9A7A /* FastVaultEnterPasswordView.swift */; };
		A51AE8C42C9589E000EF9A7A /* FastVaultEnterPasswordView+iOS.swift in Sources */ = {isa = PBXBuildFile; fileRef = A51AE8C32C9589E000EF9A7A /* FastVaultEnterPasswordView+iOS.swift */; };
		A51AE8C62C958A0200EF9A7A /* FastVaultEnterPasswordView+macOS.swift in Sources */ = {isa = PBXBuildFile; fileRef = A51AE8C52C958A0200EF9A7A /* FastVaultEnterPasswordView+macOS.swift */; };
		A52287482C42BB0000E1CC5A /* LiFiService.swift in Sources */ = {isa = PBXBuildFile; fileRef = A52287472C42BB0000E1CC5A /* LiFiService.swift */; };
		A522C34A2C46948A00BC4311 /* SwapError.swift in Sources */ = {isa = PBXBuildFile; fileRef = A522C3492C46948A00BC4311 /* SwapError.swift */; };
		A52313DE2BDF665E00D4D0D5 /* KeysignSwapConfirmView.swift in Sources */ = {isa = PBXBuildFile; fileRef = A52313DD2BDF665E00D4D0D5 /* KeysignSwapConfirmView.swift */; };
		A524F5712D4AD63500F294B2 /* LiFiSwapError.swift in Sources */ = {isa = PBXBuildFile; fileRef = A524F5702D4AD63500F294B2 /* LiFiSwapError.swift */; };
		A527DD2C2C3E1CE000204464 /* KeygenMessage+ProtoMappable.swift in Sources */ = {isa = PBXBuildFile; fileRef = A527DD2B2C3E1CE000204464 /* KeygenMessage+ProtoMappable.swift */; };
		A527DD2E2C3E1D8500204464 /* ReshareMessage+ProtoMappable.swift in Sources */ = {isa = PBXBuildFile; fileRef = A527DD2D2C3E1D8500204464 /* ReshareMessage+ProtoMappable.swift */; };
		A52B0D032CA53DCE00507966 /* ReshareView.swift in Sources */ = {isa = PBXBuildFile; fileRef = A52B0D022CA53DCE00507966 /* ReshareView.swift */; };
		A52B0D052CA59E8200507966 /* ReshareViewModel.swift in Sources */ = {isa = PBXBuildFile; fileRef = A52B0D042CA59E8200507966 /* ReshareViewModel.swift */; };
		A52B0D072CA6216400507966 /* ReshareView+iOS.swift in Sources */ = {isa = PBXBuildFile; fileRef = A52B0D062CA6216400507966 /* ReshareView+iOS.swift */; };
		A52B0D092CA621B500507966 /* ReshareView+macOS.swift in Sources */ = {isa = PBXBuildFile; fileRef = A52B0D082CA621B500507966 /* ReshareView+macOS.swift */; };
		A52FE09D2D5D59E30016C9A0 /* OnboardingSummaryView+iOS.swift in Sources */ = {isa = PBXBuildFile; fileRef = A52FE09C2D5D59E30016C9A0 /* OnboardingSummaryView+iOS.swift */; };
		A52FE09F2D5D5A280016C9A0 /* OnboardingSummaryView+macOS.swift in Sources */ = {isa = PBXBuildFile; fileRef = A52FE09E2D5D5A280016C9A0 /* OnboardingSummaryView+macOS.swift */; };
		A53065F62D57CAED000B82E6 /* OnboardingSummaryView.swift in Sources */ = {isa = PBXBuildFile; fileRef = A53065F52D57CAED000B82E6 /* OnboardingSummaryView.swift */; };
		A53065FA2D5A9FEF000B82E6 /* fastvault_overview.riv in Resources */ = {isa = PBXBuildFile; fileRef = A53065F92D5A9FEF000B82E6 /* fastvault_overview.riv */; };
		A53065FC2D5AA5D3000B82E6 /* securevault_overview.riv in Resources */ = {isa = PBXBuildFile; fileRef = A53065FB2D5AA5D3000B82E6 /* securevault_overview.riv */; };
		A53287B52C4DB874009FD3D3 /* CoinPickerView.swift in Sources */ = {isa = PBXBuildFile; fileRef = A53287B42C4DB874009FD3D3 /* CoinPickerView.swift */; };
		A533E6402CEC814F00FCBAEB /* MonthlyBackupView.swift in Sources */ = {isa = PBXBuildFile; fileRef = A533E63F2CEC814F00FCBAEB /* MonthlyBackupView.swift */; };
		A5340A672CEC9503002ADD35 /* DateExtension.swift in Sources */ = {isa = PBXBuildFile; fileRef = A5340A662CEC9503002ADD35 /* DateExtension.swift */; };
		A5340A692CECF093002ADD35 /* MonthlyBackupView+iOS.swift in Sources */ = {isa = PBXBuildFile; fileRef = A5340A682CECF093002ADD35 /* MonthlyBackupView+iOS.swift */; };
		A5340A6B2CECF099002ADD35 /* MonthlyBackupView+macOS.swift in Sources */ = {isa = PBXBuildFile; fileRef = A5340A6A2CECF099002ADD35 /* MonthlyBackupView+macOS.swift */; };
		A542AE5B2C5B5F220061FEAF /* FilledLabelButton.swift in Sources */ = {isa = PBXBuildFile; fileRef = A542AE5A2C5B5F220061FEAF /* FilledLabelButton.swift */; };
		A543B3A22BEA93D4003FB989 /* SwapQuote.swift in Sources */ = {isa = PBXBuildFile; fileRef = A543B3A12BEA93D4003FB989 /* SwapQuote.swift */; };
		A54676522C179A93004DD782 /* Coin+Swaps.swift in Sources */ = {isa = PBXBuildFile; fileRef = A54676512C179A93004DD782 /* Coin+Swaps.swift */; };
		A54BBCFF2BC6E11600645C06 /* TransferViewModel.swift in Sources */ = {isa = PBXBuildFile; fileRef = A54BBCFE2BC6E11600645C06 /* TransferViewModel.swift */; };
		A553217B2CFA27780057C791 /* KeysignCustomMessageConfirmView.swift in Sources */ = {isa = PBXBuildFile; fileRef = A553217A2CFA27780057C791 /* KeysignCustomMessageConfirmView.swift */; };
		A558D74C2C298060007222EB /* SwapCoinsResolver.swift in Sources */ = {isa = PBXBuildFile; fileRef = A558D74B2C298060007222EB /* SwapCoinsResolver.swift */; };
		A558D74E2C29808D007222EB /* SwapProvider.swift in Sources */ = {isa = PBXBuildFile; fileRef = A558D74D2C29808D007222EB /* SwapProvider.swift */; };
		A55BCEBB2BC59E8100D35917 /* KeysignPayloadFactory.swift in Sources */ = {isa = PBXBuildFile; fileRef = A55BCEBA2BC59E8100D35917 /* KeysignPayloadFactory.swift */; };
		A56386802C3A213B008B848E /* ProtoMappableError.swift in Sources */ = {isa = PBXBuildFile; fileRef = A563867F2C3A213B008B848E /* ProtoMappableError.swift */; };
		A56386822C3A2148008B848E /* ProtoCoinResolver.swift in Sources */ = {isa = PBXBuildFile; fileRef = A56386812C3A2148008B848E /* ProtoCoinResolver.swift */; };
		A56386842C3A2167008B848E /* ProtoSerializer.swift in Sources */ = {isa = PBXBuildFile; fileRef = A56386832C3A2167008B848E /* ProtoSerializer.swift */; };
		A56386862C3A21B8008B848E /* KeysignMessage+ProtoMappable.swift in Sources */ = {isa = PBXBuildFile; fileRef = A56386852C3A21B8008B848E /* KeysignMessage+ProtoMappable.swift */; };
		A564ED402BC34B690056FDC0 /* SwapVerifyView.swift in Sources */ = {isa = PBXBuildFile; fileRef = A564ED3F2BC34B690056FDC0 /* SwapVerifyView.swift */; };
		A564ED422BC350520056FDC0 /* SwapTransaction.swift in Sources */ = {isa = PBXBuildFile; fileRef = A564ED412BC350520056FDC0 /* SwapTransaction.swift */; };
		A564ED442BC35D2B0056FDC0 /* SwapCryptoVerifyViewModel.swift in Sources */ = {isa = PBXBuildFile; fileRef = A564ED432BC35D2B0056FDC0 /* SwapCryptoVerifyViewModel.swift */; };
		A56644D22D0087C9000F4149 /* SettingsCustomMessageView.swift in Sources */ = {isa = PBXBuildFile; fileRef = A56644D12D0087C9000F4149 /* SettingsCustomMessageView.swift */; };
		A56C98CE2CC00C6700FC1B08 /* SettingsBiometryView.swift in Sources */ = {isa = PBXBuildFile; fileRef = A56C98CD2CC00C6700FC1B08 /* SettingsBiometryView.swift */; };
		A56C98D42CC013C500FC1B08 /* SettingsBiometryViewModel.swift in Sources */ = {isa = PBXBuildFile; fileRef = A56C98D32CC013C500FC1B08 /* SettingsBiometryViewModel.swift */; };
		A571F4682C7E48A1000F46D3 /* FeeMode.swift in Sources */ = {isa = PBXBuildFile; fileRef = A571F4672C7E48A1000F46D3 /* FeeMode.swift */; };
		A571F46C2C7E9218000F46D3 /* SendGasSettingsView.swift in Sources */ = {isa = PBXBuildFile; fileRef = A571F46B2C7E9218000F46D3 /* SendGasSettingsView.swift */; };
		A57495822BBC3FCA00D5F172 /* SwapCryptoViewModel.swift in Sources */ = {isa = PBXBuildFile; fileRef = A57495812BBC3FCA00D5F172 /* SwapCryptoViewModel.swift */; };
		A575F2CA2D50CF94000C4F14 /* FastVaultSetHintView.swift in Sources */ = {isa = PBXBuildFile; fileRef = A575F2C92D50CF94000C4F14 /* FastVaultSetHintView.swift */; };
		A575F2CC2D50D3DB000C4F14 /* FastVaultSetHintView+iOS.swift in Sources */ = {isa = PBXBuildFile; fileRef = A575F2CB2D50D3DB000C4F14 /* FastVaultSetHintView+iOS.swift */; };
		A575F2CE2D50D421000C4F14 /* FastVaultSetHintView+macOS.swift in Sources */ = {isa = PBXBuildFile; fileRef = A575F2CD2D50D421000C4F14 /* FastVaultSetHintView+macOS.swift */; };
		A57A03CB2BC47D4F00F6F3DF /* BlockChainService.swift in Sources */ = {isa = PBXBuildFile; fileRef = A57A03CA2BC47D4F00F6F3DF /* BlockChainService.swift */; };
		A58760512CBD2D670070956A /* BiometryService.swift in Sources */ = {isa = PBXBuildFile; fileRef = A58760502CBD2D670070956A /* BiometryService.swift */; };
		A58760542CBD3CE00070956A /* Keychain.swift in Sources */ = {isa = PBXBuildFile; fileRef = A58760532CBD3CE00070956A /* Keychain.swift */; };
		A58760562CBD3D1E0070956A /* KeychainIdentifier.swift in Sources */ = {isa = PBXBuildFile; fileRef = A58760552CBD3D1E0070956A /* KeychainIdentifier.swift */; };
		A58760582CBD3F1A0070956A /* KeychainService.swift in Sources */ = {isa = PBXBuildFile; fileRef = A58760572CBD3F1A0070956A /* KeychainService.swift */; };
		A588F2DB2BEE8090002EEC60 /* OneInchSwapPayload.swift in Sources */ = {isa = PBXBuildFile; fileRef = A588F2DA2BEE8090002EEC60 /* OneInchSwapPayload.swift */; };
		A58CC3432C32C4EE0086D16B /* VultisigCommonData in Frameworks */ = {isa = PBXBuildFile; productRef = A58CC3422C32C4EE0086D16B /* VultisigCommonData */; };
		A58CC3462C32EE120086D16B /* KeysignMessageFactory.swift in Sources */ = {isa = PBXBuildFile; fileRef = A58CC3452C32EE120086D16B /* KeysignMessageFactory.swift */; };
		A58CC34B2C32FA760086D16B /* ProtoMappable.swift in Sources */ = {isa = PBXBuildFile; fileRef = A58CC34A2C32FA760086D16B /* ProtoMappable.swift */; };
		A58CC34D2C32FB800086D16B /* KeysignMessage.swift in Sources */ = {isa = PBXBuildFile; fileRef = A58CC34C2C32FB800086D16B /* KeysignMessage.swift */; };
		A58CC34F2C32FC530086D16B /* BlockChainSpecific.swift in Sources */ = {isa = PBXBuildFile; fileRef = A58CC34E2C32FC530086D16B /* BlockChainSpecific.swift */; };
		A58DFF0B2CD122DB00693DFD /* SettingsBiometryView+iOS.swift in Sources */ = {isa = PBXBuildFile; fileRef = A58DFF0A2CD122DB00693DFD /* SettingsBiometryView+iOS.swift */; };
		A58DFF0D2CD1235B00693DFD /* SettingsBiometryView+macOS.swift in Sources */ = {isa = PBXBuildFile; fileRef = A58DFF0C2CD1235B00693DFD /* SettingsBiometryView+macOS.swift */; };
		A594A9EB2C64364600A3D09E /* Rate.swift in Sources */ = {isa = PBXBuildFile; fileRef = A594A9EA2C64364600A3D09E /* Rate.swift */; };
		A594A9ED2C6436A800A3D09E /* DBMappable.swift in Sources */ = {isa = PBXBuildFile; fileRef = A594A9EC2C6436A800A3D09E /* DBMappable.swift */; };
		A594EC2B2D00BE6C00B74EBC /* SettingsCustomMessageViewModel.swift in Sources */ = {isa = PBXBuildFile; fileRef = A594EC2A2D00BE6C00B74EBC /* SettingsCustomMessageViewModel.swift */; };
		A594EC2D2D072DAA00B74EBC /* SettingsCustomMessageView+iOS.swift in Sources */ = {isa = PBXBuildFile; fileRef = A594EC2C2D072DAA00B74EBC /* SettingsCustomMessageView+iOS.swift */; };
		A594EC2F2D072DDD00B74EBC /* SettingsCustomMessageView+MacOS.swift in Sources */ = {isa = PBXBuildFile; fileRef = A594EC2E2D072DDD00B74EBC /* SettingsCustomMessageView+MacOS.swift */; };
		A598FD7A2CE2098800F26516 /* EtherfaceService.swift in Sources */ = {isa = PBXBuildFile; fileRef = A598FD792CE2098800F26516 /* EtherfaceService.swift */; };
		A5AB69C32D63E07D00E54DEB /* BackupSetupView+macOS.swift in Sources */ = {isa = PBXBuildFile; fileRef = A5AB69C22D63E07D00E54DEB /* BackupSetupView+macOS.swift */; };
		A5AB69C42D63E07D00E54DEB /* BackupSetupView.swift in Sources */ = {isa = PBXBuildFile; fileRef = A5AB69C02D63E07D00E54DEB /* BackupSetupView.swift */; };
		A5AB69C52D63E07D00E54DEB /* BackupSetupView+iOS.swift in Sources */ = {isa = PBXBuildFile; fileRef = A5AB69C12D63E07D00E54DEB /* BackupSetupView+iOS.swift */; };
		A5AB69C72D63E26500E54DEB /* backupvault_splash.riv in Resources */ = {isa = PBXBuildFile; fileRef = A5AB69C62D63E26500E54DEB /* backupvault_splash.riv */; };
		A5BA15082C077A0B00AA6C07 /* OneInchToken.swift in Sources */ = {isa = PBXBuildFile; fileRef = A5BA15072C077A0B00AA6C07 /* OneInchToken.swift */; };
		A5BA150A2C078EED00AA6C07 /* TokenSelectionCell.swift in Sources */ = {isa = PBXBuildFile; fileRef = A5BA15092C078EED00AA6C07 /* TokenSelectionCell.swift */; };
		A5BA150C2C078FA000AA6C07 /* TokenSelectionViewModel.swift in Sources */ = {isa = PBXBuildFile; fileRef = A5BA150B2C078FA000AA6C07 /* TokenSelectionViewModel.swift */; };
		A5BA150F2C085EEB00AA6C07 /* CachedAsyncImage.swift in Sources */ = {isa = PBXBuildFile; fileRef = A5BA150E2C085EEB00AA6C07 /* CachedAsyncImage.swift */; };
		A5BDC7BE2C32FF4A004DBBE7 /* CoinsGrouped.swift in Sources */ = {isa = PBXBuildFile; fileRef = A5BDC7BD2C32FF4A004DBBE7 /* CoinsGrouped.swift */; };
		A5C568952C246A0000E463B6 /* CoinFactory.swift in Sources */ = {isa = PBXBuildFile; fileRef = A5C568942C246A0000E463B6 /* CoinFactory.swift */; };
		A5CBA32C2BCD747C00088CC3 /* TappableTextFieldStyle.swift in Sources */ = {isa = PBXBuildFile; fileRef = A5CBA32B2BCD747C00088CC3 /* TappableTextFieldStyle.swift */; };
		A5D00E412BD65CE7009E025F /* ERC20ApprovePayload.swift in Sources */ = {isa = PBXBuildFile; fileRef = A5D00E402BD65CE7009E025F /* ERC20ApprovePayload.swift */; };
		A5D0C9352BEE77190022D421 /* SwapPayload.swift in Sources */ = {isa = PBXBuildFile; fileRef = A5D0C9342BEE77190022D421 /* SwapPayload.swift */; };
		A5D0C9372BEE778F0022D421 /* OneInchSwaps.swift in Sources */ = {isa = PBXBuildFile; fileRef = A5D0C9362BEE778F0022D421 /* OneInchSwaps.swift */; };
		A5D49F562BE26BB9001766C8 /* ChainAction.swift in Sources */ = {isa = PBXBuildFile; fileRef = A5D49F552BE26BB9001766C8 /* ChainAction.swift */; };
		A5D49F582BE26C63001766C8 /* CoinActionResolver.swift in Sources */ = {isa = PBXBuildFile; fileRef = A5D49F572BE26C63001766C8 /* CoinActionResolver.swift */; };
		A5D49F5A2BE26C87001766C8 /* Coin+ChainAction.swift in Sources */ = {isa = PBXBuildFile; fileRef = A5D49F592BE26C87001766C8 /* Coin+ChainAction.swift */; };
		A5D8A3442CF8D5B0005A20A8 /* CustomMessagePayload.swift in Sources */ = {isa = PBXBuildFile; fileRef = A5D8A3432CF8D5B0005A20A8 /* CustomMessagePayload.swift */; };
		A5DA62092BF79C1D00CBEAEE /* ThorchainSwapError.swift in Sources */ = {isa = PBXBuildFile; fileRef = A5DA62082BF79C1D00CBEAEE /* ThorchainSwapError.swift */; };
		A5E66B512CCA472000B6DA47 /* WarningView.swift in Sources */ = {isa = PBXBuildFile; fileRef = A5E66B502CCA472000B6DA47 /* WarningView.swift */; };
		A5E66B532CCAB4E800B6DA47 /* BackupVaultWarningView.swift in Sources */ = {isa = PBXBuildFile; fileRef = A5E66B522CCAB4E800B6DA47 /* BackupVaultWarningView.swift */; };
		A5E841CB2C639556009325CB /* DatabaseRate.swift in Sources */ = {isa = PBXBuildFile; fileRef = A5E841CA2C639556009325CB /* DatabaseRate.swift */; };
		A5E841CD2C63A987009325CB /* RateProvider.swift in Sources */ = {isa = PBXBuildFile; fileRef = A5E841CC2C63A987009325CB /* RateProvider.swift */; };
		A5F2C2352CD3FEE00086253E /* FastSignConfig.swift in Sources */ = {isa = PBXBuildFile; fileRef = A5F2C2342CD3FEE00086253E /* FastSignConfig.swift */; };
		A5F596BF2C7FB0C5008D5339 /* SendGasSettingsViewModel.swift in Sources */ = {isa = PBXBuildFile; fileRef = A5F596BE2C7FB0C5008D5339 /* SendGasSettingsViewModel.swift */; };
		A5F97C8E2BBF0BCF000C30DF /* BalanceService.swift in Sources */ = {isa = PBXBuildFile; fileRef = A5F97C8D2BBF0BCF000C30DF /* BalanceService.swift */; };
		A601D3A52DB96995004B6A0A /* JoinSwapDoneSummary.swift in Sources */ = {isa = PBXBuildFile; fileRef = A601D3A42DB96995004B6A0A /* JoinSwapDoneSummary.swift */; };
		A601D3A72DB9F078004B6A0A /* JoinSwapDoneSummary+iOS.swift in Sources */ = {isa = PBXBuildFile; fileRef = A601D3A62DB9F078004B6A0A /* JoinSwapDoneSummary+iOS.swift */; };
		A601D3A92DB9F087004B6A0A /* JoinSwapDoneSummary+macOS.swift in Sources */ = {isa = PBXBuildFile; fileRef = A601D3A82DB9F087004B6A0A /* JoinSwapDoneSummary+macOS.swift */; };
		A601D3AB2DBB687E004B6A0A /* PasswordVerifyReminderView.swift in Sources */ = {isa = PBXBuildFile; fileRef = A601D3AA2DBB687E004B6A0A /* PasswordVerifyReminderView.swift */; };
		A608E3772C01BD7A00E40B85 /* SwapDetailsSummary.swift in Sources */ = {isa = PBXBuildFile; fileRef = A608E3762C01BD7A00E40B85 /* SwapDetailsSummary.swift */; };
		A608E3792C02472C00E40B85 /* SwapCryptoAmountTextField.swift in Sources */ = {isa = PBXBuildFile; fileRef = A608E3782C02472C00E40B85 /* SwapCryptoAmountTextField.swift */; };
		A60CA7E52BB0D37D00FDEB5C /* ContentView.swift in Sources */ = {isa = PBXBuildFile; fileRef = A60CA7E42BB0D37D00FDEB5C /* ContentView.swift */; };
		A60CA7E72BB0EC6100FDEB5C /* AccountViewModel.swift in Sources */ = {isa = PBXBuildFile; fileRef = A60CA7E62BB0EC6100FDEB5C /* AccountViewModel.swift */; };
		A60CA7E92BB0F60100FDEB5C /* ViewExtension.swift in Sources */ = {isa = PBXBuildFile; fileRef = A60CA7E82BB0F60100FDEB5C /* ViewExtension.swift */; };
		A60CA7EB2BB1020900FDEB5C /* DetectOrientation.swift in Sources */ = {isa = PBXBuildFile; fileRef = A60CA7EA2BB1020900FDEB5C /* DetectOrientation.swift */; };
		A60F29AD2DA08C5300C24765 /* SwapCryptoDoneView.swift in Sources */ = {isa = PBXBuildFile; fileRef = A60F29AC2DA08C5300C24765 /* SwapCryptoDoneView.swift */; };
		A60F29E32DA5A50B00C24765 /* SwapCryptoDoneView+iOS.swift in Sources */ = {isa = PBXBuildFile; fileRef = A60F29E22DA5A50B00C24765 /* SwapCryptoDoneView+iOS.swift */; };
		A60F29E52DA5A51B00C24765 /* SwapCryptoDoneView+macOS.swift in Sources */ = {isa = PBXBuildFile; fileRef = A60F29E42DA5A51B00C24765 /* SwapCryptoDoneView+macOS.swift */; };
		A61173592BC8A10D00D616F9 /* ChainCellViewModel.swift in Sources */ = {isa = PBXBuildFile; fileRef = A61173582BC8A10D00D616F9 /* ChainCellViewModel.swift */; };
		A611735B2BC8B7AB00D616F9 /* ChainNavigationCell.swift in Sources */ = {isa = PBXBuildFile; fileRef = A611735A2BC8B7AB00D616F9 /* ChainNavigationCell.swift */; };
		A611CCC22C765F3000D64C9D /* OutlinedDisclaimer.swift in Sources */ = {isa = PBXBuildFile; fileRef = A611CCC12C765F3000D64C9D /* OutlinedDisclaimer.swift */; };
		A611CCCF2C7816EC00D64C9D /* UINavigationControllerExtension.swift in Sources */ = {isa = PBXBuildFile; fileRef = A611CCCE2C7816EC00D64C9D /* UINavigationControllerExtension.swift */; };
		A617B67C2CEC641B006E5122 /* SendCryptoDoneSummary.swift in Sources */ = {isa = PBXBuildFile; fileRef = A617B67B2CEC641B006E5122 /* SendCryptoDoneSummary.swift */; };
		A617B67E2CEC6540006E5122 /* SendSummaryViewModel.swift in Sources */ = {isa = PBXBuildFile; fileRef = A617B67D2CEC6540006E5122 /* SendSummaryViewModel.swift */; };
		A6182F252C9225B60059BFDD /* UpdateCheckUpToDateView.swift in Sources */ = {isa = PBXBuildFile; fileRef = A6182F242C9225B60059BFDD /* UpdateCheckUpToDateView.swift */; };
		A6182F272C9225CB0059BFDD /* UpdateCheckUpdateNowView.swift in Sources */ = {isa = PBXBuildFile; fileRef = A6182F262C9225CB0059BFDD /* UpdateCheckUpdateNowView.swift */; };
		A6182F292C9225DA0059BFDD /* MacCheckUpdateView.swift in Sources */ = {isa = PBXBuildFile; fileRef = A6182F282C9225DA0059BFDD /* MacCheckUpdateView.swift */; };
		A6182F2B2C9225EA0059BFDD /* MacCheckUpdateViewModel.swift in Sources */ = {isa = PBXBuildFile; fileRef = A6182F2A2C9225EA0059BFDD /* MacCheckUpdateViewModel.swift */; };
		A6182F2D2C9226310059BFDD /* UpdateVersion.swift in Sources */ = {isa = PBXBuildFile; fileRef = A6182F2C2C9226310059BFDD /* UpdateVersion.swift */; };
		A6182F2F2C922B6B0059BFDD /* AsyncImageView+iOS.swift in Sources */ = {isa = PBXBuildFile; fileRef = A6182F2E2C922B6B0059BFDD /* AsyncImageView+iOS.swift */; };
		A6182F312C922B750059BFDD /* AsyncImageView+macOS.swift in Sources */ = {isa = PBXBuildFile; fileRef = A6182F302C922B750059BFDD /* AsyncImageView+macOS.swift */; };
		A6182F332C922CCC0059BFDD /* ChainHeaderCell+iOS.swift in Sources */ = {isa = PBXBuildFile; fileRef = A6182F322C922CCC0059BFDD /* ChainHeaderCell+iOS.swift */; };
		A6182F352C922CD70059BFDD /* ChainHeaderCell+macOS.swift in Sources */ = {isa = PBXBuildFile; fileRef = A6182F342C922CD70059BFDD /* ChainHeaderCell+macOS.swift */; };
		A6182F372C92328E0059BFDD /* NetworkPromptCell+iOS.swift in Sources */ = {isa = PBXBuildFile; fileRef = A6182F362C92328E0059BFDD /* NetworkPromptCell+iOS.swift */; };
		A6182F392C9232990059BFDD /* NetworkPromptCell+macOS.swift in Sources */ = {isa = PBXBuildFile; fileRef = A6182F382C9232990059BFDD /* NetworkPromptCell+macOS.swift */; };
		A6182F3B2C92331D0059BFDD /* FilledButton+iOS.swift in Sources */ = {isa = PBXBuildFile; fileRef = A6182F3A2C92331D0059BFDD /* FilledButton+iOS.swift */; };
		A6182F3D2C92332A0059BFDD /* FilledButton+macOS.swift in Sources */ = {isa = PBXBuildFile; fileRef = A6182F3C2C92332A0059BFDD /* FilledButton+macOS.swift */; };
		A6182F3F2C9290C80059BFDD /* OutlineButton+iOS.swift in Sources */ = {isa = PBXBuildFile; fileRef = A6182F3E2C9290C80059BFDD /* OutlineButton+iOS.swift */; };
		A6182F412C9290DF0059BFDD /* OutlineButton+macOS.swift in Sources */ = {isa = PBXBuildFile; fileRef = A6182F402C9290DF0059BFDD /* OutlineButton+macOS.swift */; };
		A6182F432C9291900059BFDD /* VaultDetailScanButton+iOS.swift in Sources */ = {isa = PBXBuildFile; fileRef = A6182F422C9291900059BFDD /* VaultDetailScanButton+iOS.swift */; };
		A6182F452C92919D0059BFDD /* VaultDetailScanButton+macOS.swift in Sources */ = {isa = PBXBuildFile; fileRef = A6182F442C92919D0059BFDD /* VaultDetailScanButton+macOS.swift */; };
		A6182F472C9292EC0059BFDD /* NavigationButton+iOS.swift in Sources */ = {isa = PBXBuildFile; fileRef = A6182F462C9292EC0059BFDD /* NavigationButton+iOS.swift */; };
		A6182F492C9292F70059BFDD /* NavigationButton+macOS.swift in Sources */ = {isa = PBXBuildFile; fileRef = A6182F482C9292F70059BFDD /* NavigationButton+macOS.swift */; };
		A6182F4B2C9294390059BFDD /* SendCryptoAmountTextField+iOS.swift in Sources */ = {isa = PBXBuildFile; fileRef = A6182F4A2C9294390059BFDD /* SendCryptoAmountTextField+iOS.swift */; };
		A6182F4D2C92944A0059BFDD /* SendCryptoAmountTextField+macOS.swift in Sources */ = {isa = PBXBuildFile; fileRef = A6182F4C2C92944A0059BFDD /* SendCryptoAmountTextField+macOS.swift */; };
		A6182F4F2C9296350059BFDD /* StyledIntegerField+iOS.swift in Sources */ = {isa = PBXBuildFile; fileRef = A6182F4E2C9296350059BFDD /* StyledIntegerField+iOS.swift */; };
		A6182F512C9296430059BFDD /* StyledIntegerField+macOS.swift in Sources */ = {isa = PBXBuildFile; fileRef = A6182F502C9296430059BFDD /* StyledIntegerField+macOS.swift */; };
		A6182F532C9296CF0059BFDD /* StyledFloatingPointField+iOS.swift in Sources */ = {isa = PBXBuildFile; fileRef = A6182F522C9296CF0059BFDD /* StyledFloatingPointField+iOS.swift */; };
		A6182F552C9296DB0059BFDD /* StyledFloatingPointField+macOS.swift in Sources */ = {isa = PBXBuildFile; fileRef = A6182F542C9296DB0059BFDD /* StyledFloatingPointField+macOS.swift */; };
		A6182F572C9299370059BFDD /* SwapCryptoAmountTextField+iOS.swift in Sources */ = {isa = PBXBuildFile; fileRef = A6182F562C9299370059BFDD /* SwapCryptoAmountTextField+iOS.swift */; };
		A6182F592C9299410059BFDD /* SwapCryptoAmountTextField+macOS.swift in Sources */ = {isa = PBXBuildFile; fileRef = A6182F582C9299410059BFDD /* SwapCryptoAmountTextField+macOS.swift */; };
		A6182F5B2C9299DC0059BFDD /* MemoTextField+iOS.swift in Sources */ = {isa = PBXBuildFile; fileRef = A6182F5A2C9299DC0059BFDD /* MemoTextField+iOS.swift */; };
		A6182F5D2C9299ED0059BFDD /* MemoTextField+imacOS.swift in Sources */ = {isa = PBXBuildFile; fileRef = A6182F5C2C9299ED0059BFDD /* MemoTextField+imacOS.swift */; };
		A61BC8122BA2407A00484689 /* SendCryptoView.swift in Sources */ = {isa = PBXBuildFile; fileRef = A61BC8112BA2407A00484689 /* SendCryptoView.swift */; };
		A61BC8142BA240FC00484689 /* SendCryptoDetailsView.swift in Sources */ = {isa = PBXBuildFile; fileRef = A61BC8132BA240FC00484689 /* SendCryptoDetailsView.swift */; };
		A61BC8162BA256C600484689 /* ProgressBar.swift in Sources */ = {isa = PBXBuildFile; fileRef = A61BC8152BA256C600484689 /* ProgressBar.swift */; };
		A61BC8192BA2687E00484689 /* TokensStore.swift in Sources */ = {isa = PBXBuildFile; fileRef = A61BC8182BA2687D00484689 /* TokensStore.swift */; };
		A61BC81B2BA26D9900484689 /* ChainSelectionCell.swift in Sources */ = {isa = PBXBuildFile; fileRef = A61BC81A2BA26D9900484689 /* ChainSelectionCell.swift */; };
		A62268FE2DC0005800F378E0 /* SwapChainPickerView+iOS.swift in Sources */ = {isa = PBXBuildFile; fileRef = A62268FD2DC0005800F378E0 /* SwapChainPickerView+iOS.swift */; };
		A62269002DC0007300F378E0 /* SwapChainPickerView+macOS.swift in Sources */ = {isa = PBXBuildFile; fileRef = A62268FF2DC0007300F378E0 /* SwapChainPickerView+macOS.swift */; };
		A62269022DC000E400F378E0 /* SwapCoinPickerView+macOS.swift in Sources */ = {isa = PBXBuildFile; fileRef = A62269012DC000E400F378E0 /* SwapCoinPickerView+macOS.swift */; };
		A62269042DC000F200F378E0 /* SwapCoinPickerView+iOS.swift in Sources */ = {isa = PBXBuildFile; fileRef = A62269032DC000F200F378E0 /* SwapCoinPickerView+iOS.swift */; };
		A622C8322C9BB26F00908332 /* VultisigApp+iOS.swift in Sources */ = {isa = PBXBuildFile; fileRef = A622C8312C9BB26F00908332 /* VultisigApp+iOS.swift */; };
		A622C8342C9BB28000908332 /* VultisigApp+macOS.swift in Sources */ = {isa = PBXBuildFile; fileRef = A622C8332C9BB28000908332 /* VultisigApp+macOS.swift */; };
		A622C8362C9BB76A00908332 /* CoinPickerView+iOS.swift in Sources */ = {isa = PBXBuildFile; fileRef = A622C8352C9BB76A00908332 /* CoinPickerView+iOS.swift */; };
		A622C8382C9BB83800908332 /* CoinPickerView+macOS.swift in Sources */ = {isa = PBXBuildFile; fileRef = A622C8372C9BB83800908332 /* CoinPickerView+macOS.swift */; };
		A622C83A2C9BB9B400908332 /* AddressBookView+iOS.swift in Sources */ = {isa = PBXBuildFile; fileRef = A622C8392C9BB9B400908332 /* AddressBookView+iOS.swift */; };
		A622C83C2C9BB9C100908332 /* AddressBookView+macOS.swift in Sources */ = {isa = PBXBuildFile; fileRef = A622C83B2C9BB9C100908332 /* AddressBookView+macOS.swift */; };
		A622C83E2C9BBB2500908332 /* AddAddressBookView+iOS.swift in Sources */ = {isa = PBXBuildFile; fileRef = A622C83D2C9BBB2500908332 /* AddAddressBookView+iOS.swift */; };
		A622C8402C9BBB2E00908332 /* AddAddressBookView+macOS.swift in Sources */ = {isa = PBXBuildFile; fileRef = A622C83F2C9BBB2E00908332 /* AddAddressBookView+macOS.swift */; };
		A622C8422C9BBC0100908332 /* EditAddressBookView+iOS.swift in Sources */ = {isa = PBXBuildFile; fileRef = A622C8412C9BBC0100908332 /* EditAddressBookView+iOS.swift */; };
		A622C8442C9BBC0C00908332 /* EditAddressBookView+macOS.swift in Sources */ = {isa = PBXBuildFile; fileRef = A622C8432C9BBC0C00908332 /* EditAddressBookView+macOS.swift */; };
		A622C8462C9BBD2F00908332 /* FunctionCallView+iOS.swift in Sources */ = {isa = PBXBuildFile; fileRef = A622C8452C9BBD2F00908332 /* FunctionCallView+iOS.swift */; };
		A622C8482C9BBD3900908332 /* FunctionCallView+macOS.swift in Sources */ = {isa = PBXBuildFile; fileRef = A622C8472C9BBD3900908332 /* FunctionCallView+macOS.swift */; };
		A622C84A2C9BBE2800908332 /* FunctionCallDetailsView+iOS.swift in Sources */ = {isa = PBXBuildFile; fileRef = A622C8492C9BBE2800908332 /* FunctionCallDetailsView+iOS.swift */; };
		A622C84C2C9BBE3100908332 /* FunctionCallDetailsView+macOS.swift in Sources */ = {isa = PBXBuildFile; fileRef = A622C84B2C9BBE3100908332 /* FunctionCallDetailsView+macOS.swift */; };
		A622C84E2C9BC7C300908332 /* FastVaultEmailView+iOS.swift in Sources */ = {isa = PBXBuildFile; fileRef = A622C84D2C9BC7C300908332 /* FastVaultEmailView+iOS.swift */; };
		A622C8502C9BC7D600908332 /* FastVaultEmailView+macOS.swift in Sources */ = {isa = PBXBuildFile; fileRef = A622C84F2C9BC7D600908332 /* FastVaultEmailView+macOS.swift */; };
		A622C8522C9BC9D200908332 /* FastVaultSetPasswordView+iOS.swift in Sources */ = {isa = PBXBuildFile; fileRef = A622C8512C9BC9D200908332 /* FastVaultSetPasswordView+iOS.swift */; };
		A622C8542C9BC9E500908332 /* FastVaultSetPasswordView+macOS.swift in Sources */ = {isa = PBXBuildFile; fileRef = A622C8532C9BC9E500908332 /* FastVaultSetPasswordView+macOS.swift */; };
		A622C8562C9BCCB800908332 /* JoinKeygenView+iOS.swift in Sources */ = {isa = PBXBuildFile; fileRef = A622C8552C9BCCB800908332 /* JoinKeygenView+iOS.swift */; };
		A622C8582C9BCCC600908332 /* JoinKeygenView+macOS.swift in Sources */ = {isa = PBXBuildFile; fileRef = A622C8572C9BCCC600908332 /* JoinKeygenView+macOS.swift */; };
		A622C85A2C9BCD6600908332 /* KeygenView+iOS.swift in Sources */ = {isa = PBXBuildFile; fileRef = A622C8592C9BCD6600908332 /* KeygenView+iOS.swift */; };
		A622C85C2C9BCD6E00908332 /* KeygenView+macOS.swift in Sources */ = {isa = PBXBuildFile; fileRef = A622C85B2C9BCD6E00908332 /* KeygenView+macOS.swift */; };
		A622C85E2C9BCE6800908332 /* PeerDiscoveryView+iOS.swift in Sources */ = {isa = PBXBuildFile; fileRef = A622C85D2C9BCE6800908332 /* PeerDiscoveryView+iOS.swift */; };
		A622C8602C9BCE7100908332 /* PeerDiscoveryView+macOS.swift in Sources */ = {isa = PBXBuildFile; fileRef = A622C85F2C9BCE7100908332 /* PeerDiscoveryView+macOS.swift */; };
		A622C8622C9BEC2100908332 /* PhoneCheckUpdateViewModel.swift in Sources */ = {isa = PBXBuildFile; fileRef = A622C8612C9BEC2100908332 /* PhoneCheckUpdateViewModel.swift */; };
		A622C8642C9BED5100908332 /* PhoneCheckUpdateView.swift in Sources */ = {isa = PBXBuildFile; fileRef = A622C8632C9BED5100908332 /* PhoneCheckUpdateView.swift */; };
		A623A09F2BF09FEE00AA2F8D /* NewWalletNameView.swift in Sources */ = {isa = PBXBuildFile; fileRef = A623A09E2BF09FEE00AA2F8D /* NewWalletNameView.swift */; };
		A625D9C02C59F2FC0078FBF4 /* GradientSeparator.swift in Sources */ = {isa = PBXBuildFile; fileRef = A625D9BF2C59F2FC0078FBF4 /* GradientSeparator.swift */; };
		A625D9C22C5AD15A0078FBF4 /* KeygenViewInstructions.swift in Sources */ = {isa = PBXBuildFile; fileRef = A625D9C12C5AD15A0078FBF4 /* KeygenViewInstructions.swift */; };
		A625D9C62C5B5FE30078FBF4 /* KeygenViewInstructionsMac.swift in Sources */ = {isa = PBXBuildFile; fileRef = A625D9C52C5B5FE30078FBF4 /* KeygenViewInstructionsMac.swift */; };
		A62758F22B97B10600ADE3A6 /* Endpoint.swift in Sources */ = {isa = PBXBuildFile; fileRef = A62758F12B97B10600ADE3A6 /* Endpoint.swift */; };
		A62758F72B97DF4A00ADE3A6 /* ColorStyle.swift in Sources */ = {isa = PBXBuildFile; fileRef = A62758F62B97DF4A00ADE3A6 /* ColorStyle.swift */; };
		A62766512C85275F002C666A /* ImportWalletView+iOS.swift in Sources */ = {isa = PBXBuildFile; fileRef = A62766502C85275F002C666A /* ImportWalletView+iOS.swift */; };
		A62766532C852765002C666A /* ImportWalletView+macOS.swift in Sources */ = {isa = PBXBuildFile; fileRef = A62766522C852765002C666A /* ImportWalletView+macOS.swift */; };
		A62D6B032BFE7BF400F24E51 /* CoinDetailView.swift in Sources */ = {isa = PBXBuildFile; fileRef = A62D6B022BFE7BF400F24E51 /* CoinDetailView.swift */; };
		A62D6B052BFE7C5E00F24E51 /* ChainDetailActionButtons.swift in Sources */ = {isa = PBXBuildFile; fileRef = A62D6B042BFE7C5E00F24E51 /* ChainDetailActionButtons.swift */; };
		A63001B12C54AC0100D18E25 /* EditAddressBookView.swift in Sources */ = {isa = PBXBuildFile; fileRef = A63001B02C54AC0100D18E25 /* EditAddressBookView.swift */; };
		A63253C42C17BE9000D2F1B8 /* VaultDeletionDetails.swift in Sources */ = {isa = PBXBuildFile; fileRef = A63253C32C17BE9000D2F1B8 /* VaultDeletionDetails.swift */; };
		A633B11C2B99273A003D1738 /* ColorExtensions.swift in Sources */ = {isa = PBXBuildFile; fileRef = A633B11B2B99273A003D1738 /* ColorExtensions.swift */; };
		A633B1252B993FE7003D1738 /* FilledButton.swift in Sources */ = {isa = PBXBuildFile; fileRef = A633B1242B993FE7003D1738 /* FilledButton.swift */; };
		A633B12D2B994E92003D1738 /* CreateVaultView.swift in Sources */ = {isa = PBXBuildFile; fileRef = A633B12C2B994E92003D1738 /* CreateVaultView.swift */; };
		A633B12F2B9952D8003D1738 /* OutlineButton.swift in Sources */ = {isa = PBXBuildFile; fileRef = A633B12E2B9952D8003D1738 /* OutlineButton.swift */; };
		A633B1362B997D57003D1738 /* NavigationBackButton.swift in Sources */ = {isa = PBXBuildFile; fileRef = A633B1352B997D57003D1738 /* NavigationBackButton.swift */; };
		A633B1382B997F39003D1738 /* NavigationHelpButton.swift in Sources */ = {isa = PBXBuildFile; fileRef = A633B1372B997F39003D1738 /* NavigationHelpButton.swift */; };
		A633B13A2B9A5A22003D1738 /* ImportWalletView.swift in Sources */ = {isa = PBXBuildFile; fileRef = A633B1392B9A5A22003D1738 /* ImportWalletView.swift */; };
		A633B13C2B9A6564003D1738 /* SetupQRCodeView.swift in Sources */ = {isa = PBXBuildFile; fileRef = A633B13B2B9A6564003D1738 /* SetupQRCodeView.swift */; };
		A633B13E2B9A9E30003D1738 /* VaultDetailView.swift in Sources */ = {isa = PBXBuildFile; fileRef = A633B13D2B9A9E30003D1738 /* VaultDetailView.swift */; };
		A6381D802CB71B4E003F628B /* RegisterVaultView+iOS.swift in Sources */ = {isa = PBXBuildFile; fileRef = A6381D7F2CB71B4E003F628B /* RegisterVaultView+iOS.swift */; };
		A6381D822CB71B5D003F628B /* RegisterVaultView+macOS.swift in Sources */ = {isa = PBXBuildFile; fileRef = A6381D812CB71B5D003F628B /* RegisterVaultView+macOS.swift */; };
		A6386D882C8BBB7200DDD58E /* JoinKeysignDoneView+iOS.swift in Sources */ = {isa = PBXBuildFile; fileRef = A6386D872C8BBB7200DDD58E /* JoinKeysignDoneView+iOS.swift */; };
		A6386D8A2C8BBB7C00DDD58E /* JoinKeysignDoneView+macOS.swift in Sources */ = {isa = PBXBuildFile; fileRef = A6386D892C8BBB7C00DDD58E /* JoinKeysignDoneView+macOS.swift */; };
		A6386D8C2C8C274200DDD58E /* BackupVaultNowView+iOS.swift in Sources */ = {isa = PBXBuildFile; fileRef = A6386D8B2C8C274200DDD58E /* BackupVaultNowView+iOS.swift */; };
		A6386D8E2C8C274C00DDD58E /* BackupVaultNowView+macOS.swift in Sources */ = {isa = PBXBuildFile; fileRef = A6386D8D2C8C274C00DDD58E /* BackupVaultNowView+macOS.swift */; };
		A6386D902C8C290F00DDD58E /* SwapVerifyView+iOS.swift in Sources */ = {isa = PBXBuildFile; fileRef = A6386D8F2C8C290F00DDD58E /* SwapVerifyView+iOS.swift */; };
		A6386D922C8C291B00DDD58E /* SwapVerifyView+macOS.swift in Sources */ = {isa = PBXBuildFile; fileRef = A6386D912C8C291B00DDD58E /* SwapVerifyView+macOS.swift */; };
		A6386D942C8C2A9800DDD58E /* SwapCryptoDetailsView+iOS.swift in Sources */ = {isa = PBXBuildFile; fileRef = A6386D932C8C2A9800DDD58E /* SwapCryptoDetailsView+iOS.swift */; };
		A6386D962C8C2AA200DDD58E /* SwapCryptoDetailsView+macOS.swift in Sources */ = {isa = PBXBuildFile; fileRef = A6386D952C8C2AA200DDD58E /* SwapCryptoDetailsView+macOS.swift */; };
		A6386D982C901D9F00DDD58E /* SendCryptoVerifyView+iOS.swift in Sources */ = {isa = PBXBuildFile; fileRef = A6386D972C901D9F00DDD58E /* SendCryptoVerifyView+iOS.swift */; };
		A6386D9A2C901DAA00DDD58E /* SendCryptoVerifyView+macOS.swift in Sources */ = {isa = PBXBuildFile; fileRef = A6386D992C901DAA00DDD58E /* SendCryptoVerifyView+macOS.swift */; };
		A6386D9C2C90224300DDD58E /* SendCryptoSigningErrorView+macOS.swift in Sources */ = {isa = PBXBuildFile; fileRef = A6386D9B2C90224200DDD58E /* SendCryptoSigningErrorView+macOS.swift */; };
		A6386D9E2C90225000DDD58E /* SendCryptoSigningErrorView+iOS.swift in Sources */ = {isa = PBXBuildFile; fileRef = A6386D9D2C90225000DDD58E /* SendCryptoSigningErrorView+iOS.swift */; };
		A6386DA12C90235200DDD58E /* CoinSelectionCell+iOS.swift in Sources */ = {isa = PBXBuildFile; fileRef = A6386DA02C90235200DDD58E /* CoinSelectionCell+iOS.swift */; };
		A6386DA42C90236100DDD58E /* CoinSelectionCell+macOS.swift in Sources */ = {isa = PBXBuildFile; fileRef = A6386DA32C90236100DDD58E /* CoinSelectionCell+macOS.swift */; };
		A6386DA62C90243C00DDD58E /* TokenSelectionCell+iOS.swift in Sources */ = {isa = PBXBuildFile; fileRef = A6386DA52C90243C00DDD58E /* TokenSelectionCell+iOS.swift */; };
		A6386DA82C90244800DDD58E /* TokenSelectionCell+macOS.swift in Sources */ = {isa = PBXBuildFile; fileRef = A6386DA72C90244800DDD58E /* TokenSelectionCell+macOS.swift */; };
		A6386DAA2C9024F500DDD58E /* SettingFAQCell+iOS.swift in Sources */ = {isa = PBXBuildFile; fileRef = A6386DA92C9024F500DDD58E /* SettingFAQCell+iOS.swift */; };
		A6386DAC2C90250000DDD58E /* SettingFAQCell+macOS.swift in Sources */ = {isa = PBXBuildFile; fileRef = A6386DAB2C90250000DDD58E /* SettingFAQCell+macOS.swift */; };
		A6386DAE2C9025B000DDD58E /* ChainNavigationCell+iOS.swift in Sources */ = {isa = PBXBuildFile; fileRef = A6386DAD2C9025B000DDD58E /* ChainNavigationCell+iOS.swift */; };
		A6386DB02C9025BC00DDD58E /* ChainNavigationCell+macOS.swift in Sources */ = {isa = PBXBuildFile; fileRef = A6386DAF2C9025BC00DDD58E /* ChainNavigationCell+macOS.swift */; };
		A6386DB22C90263400DDD58E /* ToggleSelectionCell+iOS.swift in Sources */ = {isa = PBXBuildFile; fileRef = A6386DB12C90263400DDD58E /* ToggleSelectionCell+iOS.swift */; };
		A6386DB42C90263E00DDD58E /* ToggleSelectionCell+macOS.swift in Sources */ = {isa = PBXBuildFile; fileRef = A6386DB32C90263E00DDD58E /* ToggleSelectionCell+macOS.swift */; };
		A638752F2C38570F000CF242 /* BackupVaultNowView.swift in Sources */ = {isa = PBXBuildFile; fileRef = A638752E2C38570F000CF242 /* BackupVaultNowView.swift */; };
		A63875612C386647000CF242 /* BackupNowDisclaimer.swift in Sources */ = {isa = PBXBuildFile; fileRef = A63875602C386647000CF242 /* BackupNowDisclaimer.swift */; };
		A63953B02BA7BEDA000802EC /* Checkbox.swift in Sources */ = {isa = PBXBuildFile; fileRef = A63953AF2BA7BEDA000802EC /* Checkbox.swift */; };
		A63953B22BA7CB8E000802EC /* SendCryptoKeysignView.swift in Sources */ = {isa = PBXBuildFile; fileRef = A63953B12BA7CB8E000802EC /* SendCryptoKeysignView.swift */; };
		A63953B42BA7F120000802EC /* SendCryptoDoneView.swift in Sources */ = {isa = PBXBuildFile; fileRef = A63953B32BA7F120000802EC /* SendCryptoDoneView.swift */; };
		A649AB9E2C6C54AA004710A9 /* PopupCapsule.swift in Sources */ = {isa = PBXBuildFile; fileRef = A649AB9D2C6C54AA004710A9 /* PopupCapsule.swift */; };
		A6505ACC2CA6683A0002FBF4 /* OutlinedDisclaimer+iOS.swift in Sources */ = {isa = PBXBuildFile; fileRef = A6505ACB2CA6683A0002FBF4 /* OutlinedDisclaimer+iOS.swift */; };
		A6505ACE2CA668460002FBF4 /* OutlinedDisclaimer+macOS.swift in Sources */ = {isa = PBXBuildFile; fileRef = A6505ACD2CA668460002FBF4 /* OutlinedDisclaimer+macOS.swift */; };
		A6505AD02CA668AF0002FBF4 /* InformationNote+iOS.swift in Sources */ = {isa = PBXBuildFile; fileRef = A6505ACF2CA668AF0002FBF4 /* InformationNote+iOS.swift */; };
		A6505AD22CA668C20002FBF4 /* InformationNote+macOS.swift in Sources */ = {isa = PBXBuildFile; fileRef = A6505AD12CA668C20002FBF4 /* InformationNote+macOS.swift */; };
		A6505AD72CA66C4B0002FBF4 /* ImageFileDocument+macOS.swift in Sources */ = {isa = PBXBuildFile; fileRef = A6505AD62CA66C4B0002FBF4 /* ImageFileDocument+macOS.swift */; };
		A6505AD92CA66CBA0002FBF4 /* Placement+iOS.swift in Sources */ = {isa = PBXBuildFile; fileRef = A6505AD82CA66CBA0002FBF4 /* Placement+iOS.swift */; };
		A6505ADB2CA66CC20002FBF4 /* Placement+macOS.swift in Sources */ = {isa = PBXBuildFile; fileRef = A6505ADA2CA66CC20002FBF4 /* Placement+macOS.swift */; };
		A6505ADE2CA66F750002FBF4 /* ViewExtension+iOS.swift in Sources */ = {isa = PBXBuildFile; fileRef = A6505ADD2CA66F750002FBF4 /* ViewExtension+iOS.swift */; };
		A6505AE02CA6706C0002FBF4 /* ColorStyle+iOS.swift in Sources */ = {isa = PBXBuildFile; fileRef = A6505ADF2CA6706C0002FBF4 /* ColorStyle+iOS.swift */; };
		A6505AE32CA6708C0002FBF4 /* ColorStyle+macOS.swift in Sources */ = {isa = PBXBuildFile; fileRef = A6505AE22CA6708C0002FBF4 /* ColorStyle+macOS.swift */; };
		A6505AE72CA670FE0002FBF4 /* StringExtension+iOS.swift in Sources */ = {isa = PBXBuildFile; fileRef = A6505AE62CA670FE0002FBF4 /* StringExtension+iOS.swift */; };
		A6505AE92CA6710A0002FBF4 /* StringExtension+macOS.swift in Sources */ = {isa = PBXBuildFile; fileRef = A6505AE82CA6710A0002FBF4 /* StringExtension+macOS.swift */; };
		A6505AEB2CA673860002FBF4 /* MacCameraServiceViewModel+iOS.swift in Sources */ = {isa = PBXBuildFile; fileRef = A6505AEA2CA673860002FBF4 /* MacCameraServiceViewModel+iOS.swift */; };
		A6505AED2CA674420002FBF4 /* Coin+ChainAction+iOS.swift in Sources */ = {isa = PBXBuildFile; fileRef = A6505AEC2CA674420002FBF4 /* Coin+ChainAction+iOS.swift */; };
		A6505AEF2CA6744F0002FBF4 /* Coin+ChainAction+macOS.swift in Sources */ = {isa = PBXBuildFile; fileRef = A6505AEE2CA6744F0002FBF4 /* Coin+ChainAction+macOS.swift */; };
		A6505AF12CA675F70002FBF4 /* KeyboardObserver+macOS.swift in Sources */ = {isa = PBXBuildFile; fileRef = A6505AF02CA675F70002FBF4 /* KeyboardObserver+macOS.swift */; };
		A6505AF32CA677B50002FBF4 /* KeyboardObserver+iOS.swift in Sources */ = {isa = PBXBuildFile; fileRef = A6505AF22CA677B50002FBF4 /* KeyboardObserver+iOS.swift */; };
		A6505AF52CA678530002FBF4 /* ImageFileDocument+iOS.swift in Sources */ = {isa = PBXBuildFile; fileRef = A6505AF42CA678530002FBF4 /* ImageFileDocument+iOS.swift */; };
		A6505AF72CA678B30002FBF4 /* OnDropQRUtils.swift in Sources */ = {isa = PBXBuildFile; fileRef = A6505AF62CA678B30002FBF4 /* OnDropQRUtils.swift */; };
		A6521C562C6EC769002D5C5F /* MacScannerView.swift in Sources */ = {isa = PBXBuildFile; fileRef = A6521C552C6EC769002D5C5F /* MacScannerView.swift */; };
		A6521C582C6ECA1A002D5C5F /* MacCameraPreview.swift in Sources */ = {isa = PBXBuildFile; fileRef = A6521C572C6ECA19002D5C5F /* MacCameraPreview.swift */; };
		A6521C5A2C6ECA62002D5C5F /* MacCameraServiceViewModel+macOS.swift in Sources */ = {isa = PBXBuildFile; fileRef = A6521C592C6ECA62002D5C5F /* MacCameraServiceViewModel+macOS.swift */; };
		A65324282BA51E8700DDE6EB /* QRCodeScannerView.swift in Sources */ = {isa = PBXBuildFile; fileRef = A65324272BA51E8700DDE6EB /* QRCodeScannerView.swift */; };
		A653242A2BA52A4700DDE6EB /* SendCryptoViewModel.swift in Sources */ = {isa = PBXBuildFile; fileRef = A65324292BA52A4700DDE6EB /* SendCryptoViewModel.swift */; };
		A653242E2BA53D0900DDE6EB /* SendCryptoPairView.swift in Sources */ = {isa = PBXBuildFile; fileRef = A653242D2BA53D0900DDE6EB /* SendCryptoPairView.swift */; };
		A65324302BA540ED00DDE6EB /* SendCryptoVerifyView.swift in Sources */ = {isa = PBXBuildFile; fileRef = A653242F2BA540ED00DDE6EB /* SendCryptoVerifyView.swift */; };
		A65505152D66918200EDEB8C /* SecureVaultBackupSuccess.riv in Resources */ = {isa = PBXBuildFile; fileRef = A65505142D66918200EDEB8C /* SecureVaultBackupSuccess.riv */; };
		A65518032BF849FC006BB924 /* CoverView.swift in Sources */ = {isa = PBXBuildFile; fileRef = A65518022BF849FC006BB924 /* CoverView.swift */; };
		A65518052BF867CF006BB924 /* KeysignSameDeviceShareErrorView.swift in Sources */ = {isa = PBXBuildFile; fileRef = A65518042BF867CF006BB924 /* KeysignSameDeviceShareErrorView.swift */; };
		A65617F52CB492A400E9CF19 /* FolderDetailSelectedVaultCell.swift in Sources */ = {isa = PBXBuildFile; fileRef = A65617F42CB492A400E9CF19 /* FolderDetailSelectedVaultCell.swift */; };
		A65617F72CB492B200E9CF19 /* FolderDetailRemainingVaultCell.swift in Sources */ = {isa = PBXBuildFile; fileRef = A65617F62CB492B200E9CF19 /* FolderDetailRemainingVaultCell.swift */; };
		A65617F92CB4F53C00E9CF19 /* CreateFolderViewModel.swift in Sources */ = {isa = PBXBuildFile; fileRef = A65617F82CB4F53C00E9CF19 /* CreateFolderViewModel.swift */; };
		A65617FB2CB4F6DF00E9CF19 /* FolderDetailViewModel.swift in Sources */ = {isa = PBXBuildFile; fileRef = A65617FA2CB4F6DF00E9CF19 /* FolderDetailViewModel.swift */; };
		A65617FD2CB4FCEA00E9CF19 /* FolderDetailCellViewModel.swift in Sources */ = {isa = PBXBuildFile; fileRef = A65617FC2CB4FCEA00E9CF19 /* FolderDetailCellViewModel.swift */; };
		A65617FF2CB4FE1500E9CF19 /* FolderDetailHeader.swift in Sources */ = {isa = PBXBuildFile; fileRef = A65617FE2CB4FE1500E9CF19 /* FolderDetailHeader.swift */; };
		A65618012CB64EB200E9CF19 /* SettingVaultRegistrationCell.swift in Sources */ = {isa = PBXBuildFile; fileRef = A65618002CB64EB200E9CF19 /* SettingVaultRegistrationCell.swift */; };
		A65618032CB6500A00E9CF19 /* RegisterVaultView.swift in Sources */ = {isa = PBXBuildFile; fileRef = A65618022CB6500A00E9CF19 /* RegisterVaultView.swift */; };
		A65649DF2B96602700E4B329 /* DecodableDefaultExtension.swift in Sources */ = {isa = PBXBuildFile; fileRef = A65649D72B96602700E4B329 /* DecodableDefaultExtension.swift */; };
		A65649E02B96602700E4B329 /* BigUIntExtension.swift in Sources */ = {isa = PBXBuildFile; fileRef = A65649D82B96602700E4B329 /* BigUIntExtension.swift */; };
		A65649E12B96602700E4B329 /* Int64Extension.swift in Sources */ = {isa = PBXBuildFile; fileRef = A65649D92B96602700E4B329 /* Int64Extension.swift */; };
		A65649E22B96602700E4B329 /* DataExtension.swift in Sources */ = {isa = PBXBuildFile; fileRef = A65649DA2B96602700E4B329 /* DataExtension.swift */; };
		A65649E32B96602700E4B329 /* BitcoinTransactionExtension.swift in Sources */ = {isa = PBXBuildFile; fileRef = A65649DB2B96602700E4B329 /* BitcoinTransactionExtension.swift */; };
		A65649E42B96602700E4B329 /* StringExtension.swift in Sources */ = {isa = PBXBuildFile; fileRef = A65649DC2B96602700E4B329 /* StringExtension.swift */; };
		A65649E52B96602700E4B329 /* VaultExtension.swift in Sources */ = {isa = PBXBuildFile; fileRef = A65649DD2B96602700E4B329 /* VaultExtension.swift */; };
		A65649E62B96602700E4B329 /* TssExtension.swift in Sources */ = {isa = PBXBuildFile; fileRef = A65649DE2B96602700E4B329 /* TssExtension.swift */; };
		A65649EA2B96690400E4B329 /* KeyShare.swift in Sources */ = {isa = PBXBuildFile; fileRef = A65649E92B96690400E4B329 /* KeyShare.swift */; };
		A65649EE2B9669DD00E4B329 /* UTXOTransactionMempoolInput.swift in Sources */ = {isa = PBXBuildFile; fileRef = A65649ED2B9669DD00E4B329 /* UTXOTransactionMempoolInput.swift */; };
		A65649F02B966A1200E4B329 /* UTXOTransactionMempoolOutput.swift in Sources */ = {isa = PBXBuildFile; fileRef = A65649EF2B966A1200E4B329 /* UTXOTransactionMempoolOutput.swift */; };
		A65649F22B966A2300E4B329 /* UTXOTransactionStatus.swift in Sources */ = {isa = PBXBuildFile; fileRef = A65649F12B966A2300E4B329 /* UTXOTransactionStatus.swift */; };
		A65649F52B966F3E00E4B329 /* DecodableDefault.swift in Sources */ = {isa = PBXBuildFile; fileRef = A65649F42B966F3E00E4B329 /* DecodableDefault.swift */; };
		A65649F82B96701300E4B329 /* UTXOTransactionMempoolPreviousOutput.swift in Sources */ = {isa = PBXBuildFile; fileRef = A65649F72B96701300E4B329 /* UTXOTransactionMempoolPreviousOutput.swift */; };
		A65BA9822BA93A9F00B2D8AA /* DebounceHelper.swift in Sources */ = {isa = PBXBuildFile; fileRef = A65BA9812BA93A9F00B2D8AA /* DebounceHelper.swift */; };
		A65BA9842BAA07B500B2D8AA /* Background.swift in Sources */ = {isa = PBXBuildFile; fileRef = A65BA9832BAA07B500B2D8AA /* Background.swift */; };
		A65BA9862BAA0F0D00B2D8AA /* SendCryptoVerifyViewModel.swift in Sources */ = {isa = PBXBuildFile; fileRef = A65BA9852BAA0F0D00B2D8AA /* SendCryptoVerifyViewModel.swift */; };
		A65BA9882BAAA0B700B2D8AA /* SendCryptoSigningErrorView.swift in Sources */ = {isa = PBXBuildFile; fileRef = A65BA9872BAAA0B700B2D8AA /* SendCryptoSigningErrorView.swift */; };
		A65BA98A2BAAA7A300B2D8AA /* SendCryptoVaultErrorView.swift in Sources */ = {isa = PBXBuildFile; fileRef = A65BA9892BAAA7A300B2D8AA /* SendCryptoVaultErrorView.swift */; };
		A65BA98C2BABD1AA00B2D8AA /* SendCryptoStartErrorView.swift in Sources */ = {isa = PBXBuildFile; fileRef = A65BA98B2BABD1AA00B2D8AA /* SendCryptoStartErrorView.swift */; };
		A65BA98E2BAD311200B2D8AA /* Loader.swift in Sources */ = {isa = PBXBuildFile; fileRef = A65BA98D2BAD311200B2D8AA /* Loader.swift */; };
		A65BA9902BAD402A00B2D8AA /* KeysignMessageConfirmView.swift in Sources */ = {isa = PBXBuildFile; fileRef = A65BA98F2BAD402A00B2D8AA /* KeysignMessageConfirmView.swift */; };
		A65BA9922BAD439900B2D8AA /* KeysignDiscoverServiceView.swift in Sources */ = {isa = PBXBuildFile; fileRef = A65BA9912BAD439900B2D8AA /* KeysignDiscoverServiceView.swift */; };
		A65BA9962BAD460600B2D8AA /* KeysignStartView.swift in Sources */ = {isa = PBXBuildFile; fileRef = A65BA9952BAD460600B2D8AA /* KeysignStartView.swift */; };
		A65BA9982BAD479C00B2D8AA /* JoinKeysignDoneView.swift in Sources */ = {isa = PBXBuildFile; fileRef = A65BA9972BAD479C00B2D8AA /* JoinKeysignDoneView.swift */; };
		A65C754D2BBF5A250076F30A /* PeerCell.swift in Sources */ = {isa = PBXBuildFile; fileRef = A65C754C2BBF5A250076F30A /* PeerCell.swift */; };
		A65F8A162D42224100CF4DDB /* Brockmann-Bold.otf in Resources */ = {isa = PBXBuildFile; fileRef = A65F8A122D42224100CF4DDB /* Brockmann-Bold.otf */; };
		A65F8A172D42224100CF4DDB /* Brockmann-SemiBold.otf in Resources */ = {isa = PBXBuildFile; fileRef = A65F8A152D42224100CF4DDB /* Brockmann-SemiBold.otf */; };
		A65F8A182D42224100CF4DDB /* Brockmann-Regular.otf in Resources */ = {isa = PBXBuildFile; fileRef = A65F8A142D42224100CF4DDB /* Brockmann-Regular.otf */; };
		A65F8A192D42224100CF4DDB /* Brockmann-Medium.otf in Resources */ = {isa = PBXBuildFile; fileRef = A65F8A132D42224100CF4DDB /* Brockmann-Medium.otf */; };
		A6621B852D67D98900757B43 /* vaultCreatedAnimation.riv in Resources */ = {isa = PBXBuildFile; fileRef = A6621B842D67D98900757B43 /* vaultCreatedAnimation.riv */; };
		A66729CB2D810CD5002308D8 /* KeysignDiscoveryDisclaimer.swift in Sources */ = {isa = PBXBuildFile; fileRef = A66729CA2D810CD5002308D8 /* KeysignDiscoveryDisclaimer.swift */; };
		A66A0BD52BA124D00021A483 /* EditVaultView.swift in Sources */ = {isa = PBXBuildFile; fileRef = A66A0BD42BA124D00021A483 /* EditVaultView.swift */; };
		A66A0BD72BA125C50021A483 /* EditVaultCell.swift in Sources */ = {isa = PBXBuildFile; fileRef = A66A0BD62BA125C50021A483 /* EditVaultCell.swift */; };
		A66A0BD92BA12DF50021A483 /* RenameVaultView.swift in Sources */ = {isa = PBXBuildFile; fileRef = A66A0BD82BA12DF50021A483 /* RenameVaultView.swift */; };
		A66A1DF82C268D6400C3EAF7 /* FontStyle.swift in Sources */ = {isa = PBXBuildFile; fileRef = A62758F42B97CE9E00ADE3A6 /* FontStyle.swift */; };
		A66BFCCD2C1347D5004DCD4F /* NavigationQRShareButton.swift in Sources */ = {isa = PBXBuildFile; fileRef = A66BFCCC2C1347D5004DCD4F /* NavigationQRShareButton.swift */; };
		A66BFCCF2C1348E4004DCD4F /* QRCodeShareSheet.swift in Sources */ = {isa = PBXBuildFile; fileRef = A66BFCCE2C1348E4004DCD4F /* QRCodeShareSheet.swift */; };
		A66BFCD12C134B3B004DCD4F /* QRShareSheetImage.swift in Sources */ = {isa = PBXBuildFile; fileRef = A66BFCD02C134B3B004DCD4F /* QRShareSheetImage.swift */; };
		A66BFCD32C135699004DCD4F /* ShareSheetViewModel.swift in Sources */ = {isa = PBXBuildFile; fileRef = A66BFCD22C135699004DCD4F /* ShareSheetViewModel.swift */; };
		A66BFCD52C136FB3004DCD4F /* VaultDetailBalanceContent.swift in Sources */ = {isa = PBXBuildFile; fileRef = A66BFCD42C136FB3004DCD4F /* VaultDetailBalanceContent.swift */; };
		A66DFF3B2D141A2300312F71 /* GlobalStateViewModel.swift in Sources */ = {isa = PBXBuildFile; fileRef = A66DFF3A2D141A1C00312F71 /* GlobalStateViewModel.swift */; };
		A66E90A12D778B1A00BF7BCB /* IconCapsule.swift in Sources */ = {isa = PBXBuildFile; fileRef = A66E90A02D778B1A00BF7BCB /* IconCapsule.swift */; };
		A670CEBF2DD7CFC600E33B09 /* NavigationBlankBackButton+iOS.swift in Sources */ = {isa = PBXBuildFile; fileRef = A670CEBE2DD7CFC600E33B09 /* NavigationBlankBackButton+iOS.swift */; };
		A670CEC12DD7CFD400E33B09 /* NavigationBlankBackButton+macOS.swift in Sources */ = {isa = PBXBuildFile; fileRef = A670CEC02DD7CFD400E33B09 /* NavigationBlankBackButton+macOS.swift */; };
		A670CEC32DD7E09000E33B09 /* BackspaceDetectingTextField.swift in Sources */ = {isa = PBXBuildFile; fileRef = A670CEC22DD7E09000E33B09 /* BackspaceDetectingTextField.swift */; };
		A6725D3A2C3F9B4400D47716 /* AddAddressBookView.swift in Sources */ = {isa = PBXBuildFile; fileRef = A6725D392C3F9B4400D47716 /* AddAddressBookView.swift */; };
		A6725D3C2C3F9D6400D47716 /* AddressBookTextField.swift in Sources */ = {isa = PBXBuildFile; fileRef = A6725D3B2C3F9D6400D47716 /* AddressBookTextField.swift */; };
		A6725D3E2C3FB61900D47716 /* AddressBookItem.swift in Sources */ = {isa = PBXBuildFile; fileRef = A6725D3D2C3FB61900D47716 /* AddressBookItem.swift */; };
		A6725D412C40C3C100D47716 /* AddressBookChainSelector.swift in Sources */ = {isa = PBXBuildFile; fileRef = A6725D402C40C3C100D47716 /* AddressBookChainSelector.swift */; };
		A6725D432C40C45800D47716 /* AddressBookCell.swift in Sources */ = {isa = PBXBuildFile; fileRef = A6725D422C40C45800D47716 /* AddressBookCell.swift */; };
		A672643B2D02993A0002E97E /* JoinKeysignDoneSummary.swift in Sources */ = {isa = PBXBuildFile; fileRef = A672643A2D02993A0002E97E /* JoinKeysignDoneSummary.swift */; };
		A672643F2D02B9200002E97E /* JoinKeysignSummaryViewModel.swift in Sources */ = {isa = PBXBuildFile; fileRef = A672643E2D02B9200002E97E /* JoinKeysignSummaryViewModel.swift */; };
		A675305A2CAF9C4D00B1E344 /* CreateFolderView.swift in Sources */ = {isa = PBXBuildFile; fileRef = A67530592CAF9C4D00B1E344 /* CreateFolderView.swift */; };
		A675305E2CAFB2CE00B1E344 /* FolderVaultCell.swift in Sources */ = {isa = PBXBuildFile; fileRef = A675305D2CAFB2CE00B1E344 /* FolderVaultCell.swift */; };
		A67530622CAFBDC200B1E344 /* Folder.swift in Sources */ = {isa = PBXBuildFile; fileRef = A67530612CAFBDC200B1E344 /* Folder.swift */; };
		A67530642CB0716300B1E344 /* FolderDetailView.swift in Sources */ = {isa = PBXBuildFile; fileRef = A67530632CB0716300B1E344 /* FolderDetailView.swift */; };
		A67AA1C42C64715000D06C7E /* ChainDetailHeader.swift in Sources */ = {isa = PBXBuildFile; fileRef = A67AA1C32C64715000D06C7E /* ChainDetailHeader.swift */; };
		A67AA1C62C64784F00D06C7E /* CoinDetailHeader.swift in Sources */ = {isa = PBXBuildFile; fileRef = A67AA1C52C64784F00D06C7E /* CoinDetailHeader.swift */; };
		A67F4C5F2BE313220086ED09 /* ActionButton.swift in Sources */ = {isa = PBXBuildFile; fileRef = A67F4C5E2BE313220086ED09 /* ActionButton.swift */; };
		A680BAC52BF47AA9006E611D /* OpenGalleryButton.swift in Sources */ = {isa = PBXBuildFile; fileRef = A680BAC42BF47AA9006E611D /* OpenGalleryButton.swift */; };
		A68125D62C8812B60049660E /* UIImageExtension.swift in Sources */ = {isa = PBXBuildFile; fileRef = A68125D52C8812B60049660E /* UIImageExtension.swift */; };
		A6833D7E2C659283002029E1 /* TokenSelectionHeader.swift in Sources */ = {isa = PBXBuildFile; fileRef = A6833D7D2C659283002029E1 /* TokenSelectionHeader.swift */; };
		A6833D802C65980D002029E1 /* GeneralMacHeader.swift in Sources */ = {isa = PBXBuildFile; fileRef = A6833D7F2C65980D002029E1 /* GeneralMacHeader.swift */; };
		A6833D822C65B199002029E1 /* AddressBookHeader.swift in Sources */ = {isa = PBXBuildFile; fileRef = A6833D812C65B199002029E1 /* AddressBookHeader.swift */; };
		A6833D842C65BC59002029E1 /* TransactionMemoHeader.swift in Sources */ = {isa = PBXBuildFile; fileRef = A6833D832C65BC59002029E1 /* TransactionMemoHeader.swift */; };
		A6833D862C65BF6D002029E1 /* JoinKeygenHeader.swift in Sources */ = {isa = PBXBuildFile; fileRef = A6833D852C65BF6D002029E1 /* JoinKeygenHeader.swift */; };
		A6833D882C65C129002029E1 /* PeerDiscoveryHeader.swift in Sources */ = {isa = PBXBuildFile; fileRef = A6833D872C65C129002029E1 /* PeerDiscoveryHeader.swift */; };
		A6833D8A2C65CF07002029E1 /* HomeHeader.swift in Sources */ = {isa = PBXBuildFile; fileRef = A6833D892C65CF07002029E1 /* HomeHeader.swift */; };
		A6833D8D2C65D2A1002029E1 /* AddressQRCodeHeader.swift in Sources */ = {isa = PBXBuildFile; fileRef = A6833D8C2C65D2A1002029E1 /* AddressQRCodeHeader.swift */; };
		A6833D912C66A0B5002029E1 /* CreateVaultHeader.swift in Sources */ = {isa = PBXBuildFile; fileRef = A6833D902C66A0B5002029E1 /* CreateVaultHeader.swift */; };
		A6833D932C66A4EA002029E1 /* SwapCryptoHeader.swift in Sources */ = {isa = PBXBuildFile; fileRef = A6833D922C66A4EA002029E1 /* SwapCryptoHeader.swift */; };
		A6833D952C66A697002029E1 /* SendCryptoHeader.swift in Sources */ = {isa = PBXBuildFile; fileRef = A6833D942C66A697002029E1 /* SendCryptoHeader.swift */; };
		A6833D972C671F11002029E1 /* SettingsHeader.swift in Sources */ = {isa = PBXBuildFile; fileRef = A6833D962C671F11002029E1 /* SettingsHeader.swift */; };
		A683EDEB2BCF635E00BB706E /* InstructionPrompt.swift in Sources */ = {isa = PBXBuildFile; fileRef = A683EDEA2BCF635E00BB706E /* InstructionPrompt.swift */; };
		A683EDED2BCF67D100BB706E /* NetworkPromptCell.swift in Sources */ = {isa = PBXBuildFile; fileRef = A683EDEC2BCF67D100BB706E /* NetworkPromptCell.swift */; };
		A68696212C1B5575004EDE0B /* BackupPasswordSetupView.swift in Sources */ = {isa = PBXBuildFile; fileRef = A68696202C1B5575004EDE0B /* BackupPasswordSetupView.swift */; };
		A68696232C1B5DD2004EDE0B /* EncryptedBackupViewModel.swift in Sources */ = {isa = PBXBuildFile; fileRef = A68696222C1B5DD2004EDE0B /* EncryptedBackupViewModel.swift */; };
		A68696252C1B777A004EDE0B /* EncryptedDataFile.swift in Sources */ = {isa = PBXBuildFile; fileRef = A68696242C1B777A004EDE0B /* EncryptedDataFile.swift */; };
		A686965A2C1F72FF004EDE0B /* HiddenTextField.swift in Sources */ = {isa = PBXBuildFile; fileRef = A68696592C1F72FF004EDE0B /* HiddenTextField.swift */; };
		A686C0B22C58C3AE00BBCE9C /* VaultSetupCard.swift in Sources */ = {isa = PBXBuildFile; fileRef = A686C0B12C58C3AE00BBCE9C /* VaultSetupCard.swift */; };
		A69069A12BCDEFD400F28A8B /* ProgressRing.swift in Sources */ = {isa = PBXBuildFile; fileRef = A69069A02BCDEFD400F28A8B /* ProgressRing.swift */; };
		A69069A32BCE2FD300F28A8B /* KeygenStatusText.swift in Sources */ = {isa = PBXBuildFile; fileRef = A69069A22BCE2FD300F28A8B /* KeygenStatusText.swift */; };
		A69069B52BCF538000F28A8B /* NetworkPrompts.swift in Sources */ = {isa = PBXBuildFile; fileRef = A69069B42BCF538000F28A8B /* NetworkPrompts.swift */; };
		A69069B72BCF53B600F28A8B /* NetworkPromptType.swift in Sources */ = {isa = PBXBuildFile; fileRef = A69069B62BCF53B600F28A8B /* NetworkPromptType.swift */; };
		A690E00E2BC0ED290006DC0D /* URL.swift in Sources */ = {isa = PBXBuildFile; fileRef = A690E00D2BC0ED290006DC0D /* URL.swift */; };
		A6951E862C52DAFD007292E7 /* SettingsDefaultChainView.swift in Sources */ = {isa = PBXBuildFile; fileRef = A6951E852C52DAFD007292E7 /* SettingsDefaultChainView.swift */; };
		A6951E882C52DB9D007292E7 /* Search.swift in Sources */ = {isa = PBXBuildFile; fileRef = A6951E872C52DB9D007292E7 /* Search.swift */; };
		A6951E8A2C52DBBD007292E7 /* ToggleSelectionCell.swift in Sources */ = {isa = PBXBuildFile; fileRef = A6951E892C52DBBD007292E7 /* ToggleSelectionCell.swift */; };
		A6951E8C2C52DC6B007292E7 /* SettingsDefaultChainViewModel.swift in Sources */ = {isa = PBXBuildFile; fileRef = A6951E8B2C52DC6B007292E7 /* SettingsDefaultChainViewModel.swift */; };
		A6966D1E2BA3DDAD00903CA4 /* OnboardingView.swift in Sources */ = {isa = PBXBuildFile; fileRef = A6966D1D2BA3DDAD00903CA4 /* OnboardingView.swift */; };
		A6966D202BA3DF0C00903CA4 /* OnboardingView1.swift in Sources */ = {isa = PBXBuildFile; fileRef = A6966D1F2BA3DF0C00903CA4 /* OnboardingView1.swift */; };
		A6966D242BA3E2A500903CA4 /* OnboardingView2.swift in Sources */ = {isa = PBXBuildFile; fileRef = A6966D232BA3E2A500903CA4 /* OnboardingView2.swift */; };
		A6966D262BA3E2CF00903CA4 /* OnboardingView3.swift in Sources */ = {isa = PBXBuildFile; fileRef = A6966D252BA3E2CF00903CA4 /* OnboardingView3.swift */; };
		A6966D292BA400B700903CA4 /* SendCryptoAddressTextField.swift in Sources */ = {isa = PBXBuildFile; fileRef = A6966D282BA400B700903CA4 /* SendCryptoAddressTextField.swift */; };
		A6966D2B2BA4018600903CA4 /* SendCryptoAmountTextField.swift in Sources */ = {isa = PBXBuildFile; fileRef = A6966D2A2BA4018600903CA4 /* SendCryptoAmountTextField.swift */; };
		A6966D2D2BA402A900903CA4 /* TokenSelectorDropdown.swift in Sources */ = {isa = PBXBuildFile; fileRef = A6966D2C2BA402A900903CA4 /* TokenSelectorDropdown.swift */; };
		A6966D2F2BA4045C00903CA4 /* SwapCryptoView.swift in Sources */ = {isa = PBXBuildFile; fileRef = A6966D2E2BA4045C00903CA4 /* SwapCryptoView.swift */; };
		A6966D312BA4048800903CA4 /* SwapCryptoDetailsView.swift in Sources */ = {isa = PBXBuildFile; fileRef = A6966D302BA4048800903CA4 /* SwapCryptoDetailsView.swift */; };
		A6980C242BC0836300F452AB /* SettingsView.swift in Sources */ = {isa = PBXBuildFile; fileRef = A6980C232BC0836300F452AB /* SettingsView.swift */; };
		A6980C262BC0848F00F452AB /* SettingCell.swift in Sources */ = {isa = PBXBuildFile; fileRef = A6980C252BC0848F00F452AB /* SettingCell.swift */; };
		A6980C282BC086BC00F452AB /* SettingsViewModel.swift in Sources */ = {isa = PBXBuildFile; fileRef = A6980C272BC086BC00F452AB /* SettingsViewModel.swift */; };
		A6980C2A2BC0870000F452AB /* SettingsOptionsStore.swift in Sources */ = {isa = PBXBuildFile; fileRef = A6980C292BC0870000F452AB /* SettingsOptionsStore.swift */; };
		A6980C2C2BC0896C00F452AB /* SettingsLanguageSelectionView.swift in Sources */ = {isa = PBXBuildFile; fileRef = A6980C2B2BC0896C00F452AB /* SettingsLanguageSelectionView.swift */; };
		A6980C2E2BC089F900F452AB /* SettingSelectionCell.swift in Sources */ = {isa = PBXBuildFile; fileRef = A6980C2D2BC089F900F452AB /* SettingSelectionCell.swift */; };
		A6980C302BC0A11100F452AB /* SettingsCurrencySelectionView.swift in Sources */ = {isa = PBXBuildFile; fileRef = A6980C2F2BC0A11100F452AB /* SettingsCurrencySelectionView.swift */; };
		A6980C322BC0A2F700F452AB /* SettingsFAQView.swift in Sources */ = {isa = PBXBuildFile; fileRef = A6980C312BC0A2F700F452AB /* SettingsFAQView.swift */; };
		A6980C342BC0A30900F452AB /* SettingFAQCell.swift in Sources */ = {isa = PBXBuildFile; fileRef = A6980C332BC0A30900F452AB /* SettingFAQCell.swift */; };
		A698222C2CB398E700966D19 /* FolderCell.swift in Sources */ = {isa = PBXBuildFile; fileRef = A698222B2CB398E700966D19 /* FolderCell.swift */; };
		A698222E2CB3A8B500966D19 /* CreateFolderView+iOS.swift in Sources */ = {isa = PBXBuildFile; fileRef = A698222D2CB3A8B500966D19 /* CreateFolderView+iOS.swift */; };
		A69822302CB3A8D700966D19 /* CreateFolderView+macOS.swift in Sources */ = {isa = PBXBuildFile; fileRef = A698222F2CB3A8D700966D19 /* CreateFolderView+macOS.swift */; };
		A69C18492CF0629500B846E8 /* ServerBackupVerificationHeader.swift in Sources */ = {isa = PBXBuildFile; fileRef = A69C18482CF0629500B846E8 /* ServerBackupVerificationHeader.swift */; };
		A69FBB9A2C8AD63C00A4B78B /* CreateVaultView+macOS.swift in Sources */ = {isa = PBXBuildFile; fileRef = A69FBB992C8AD63C00A4B78B /* CreateVaultView+macOS.swift */; };
		A69FBB9C2C8AD68E00A4B78B /* CreateVaultView+iOS.swift in Sources */ = {isa = PBXBuildFile; fileRef = A69FBB9B2C8AD68E00A4B78B /* CreateVaultView+iOS.swift */; };
		A69FBB9E2C8AD7BD00A4B78B /* ContentView+macOS.swift in Sources */ = {isa = PBXBuildFile; fileRef = A69FBB9D2C8AD7BD00A4B78B /* ContentView+macOS.swift */; };
		A69FBBA02C8AD7C700A4B78B /* ContentView+iOS.swift in Sources */ = {isa = PBXBuildFile; fileRef = A69FBB9F2C8AD7C700A4B78B /* ContentView+iOS.swift */; };
		A69FBBA62C8ADC2E00A4B78B /* WelcomeView+iOS.swift in Sources */ = {isa = PBXBuildFile; fileRef = A69FBBA52C8ADC2E00A4B78B /* WelcomeView+iOS.swift */; };
		A69FBBA82C8ADC4600A4B78B /* WelcomeView+macOS.swift in Sources */ = {isa = PBXBuildFile; fileRef = A69FBBA72C8ADC4600A4B78B /* WelcomeView+macOS.swift */; };
		A69FBBC42C8BB5AD00A4B78B /* NoCameraPermissionView+iOS.swift in Sources */ = {isa = PBXBuildFile; fileRef = A69FBBC32C8BB5AD00A4B78B /* NoCameraPermissionView+iOS.swift */; };
		A69FBBC62C8BB5B700A4B78B /* NoCameraPermissionView+macOS.swift in Sources */ = {isa = PBXBuildFile; fileRef = A69FBBC52C8BB5B700A4B78B /* NoCameraPermissionView+macOS.swift */; };
		A69FBBC82C8BB76000A4B78B /* CoverView+macOS.swift in Sources */ = {isa = PBXBuildFile; fileRef = A69FBBC72C8BB76000A4B78B /* CoverView+macOS.swift */; };
		A69FBBCA2C8BB77900A4B78B /* CoverView+iOS.swift in Sources */ = {isa = PBXBuildFile; fileRef = A69FBBC92C8BB77900A4B78B /* CoverView+iOS.swift */; };
		A69FBBCE2C8BBA1900A4B78B /* FunctionCallVerifyView+macOS.swift in Sources */ = {isa = PBXBuildFile; fileRef = A69FBBCD2C8BBA1900A4B78B /* FunctionCallVerifyView+macOS.swift */; };
		A69FBBD02C8BBA2100A4B78B /* FunctionCallVerifyView+iOS.swift in Sources */ = {isa = PBXBuildFile; fileRef = A69FBBCF2C8BBA2100A4B78B /* FunctionCallVerifyView+iOS.swift */; };
		A6A41CAE2C63512D00C6858D /* ShareSheetViewController.swift in Sources */ = {isa = PBXBuildFile; fileRef = A6A41CAD2C63512D00C6858D /* ShareSheetViewController.swift */; };
		A6A6EFBF2D7036F70062F6EA /* PeerDiscoveryScanDeviceDisclaimer.swift in Sources */ = {isa = PBXBuildFile; fileRef = A6A6EFBE2D7036F70062F6EA /* PeerDiscoveryScanDeviceDisclaimer.swift */; };
		A6A6EFC12D703AF60062F6EA /* SwitchToLocalLink.swift in Sources */ = {isa = PBXBuildFile; fileRef = A6A6EFC02D703AF60062F6EA /* SwitchToLocalLink.swift */; };
		A6A6EFC32D703E700062F6EA /* LocalModeDisclaimer.swift in Sources */ = {isa = PBXBuildFile; fileRef = A6A6EFC22D703E700062F6EA /* LocalModeDisclaimer.swift */; };
		A6A8163A2CBCAF50009EE114 /* GeneralQRImportMacView+macOS.swift in Sources */ = {isa = PBXBuildFile; fileRef = A6A816392CBCAF50009EE114 /* GeneralQRImportMacView+macOS.swift */; };
		A6A8163C2CBCAF60009EE114 /* GeneralQRImportMacView+iOS.swift in Sources */ = {isa = PBXBuildFile; fileRef = A6A8163B2CBCAF60009EE114 /* GeneralQRImportMacView+iOS.swift */; };
		A6A8163E2CBCB00D009EE114 /* FileQRCodeImporterMac+iOS.swift in Sources */ = {isa = PBXBuildFile; fileRef = A6A8163D2CBCB00D009EE114 /* FileQRCodeImporterMac+iOS.swift */; };
		A6A816402CBCB018009EE114 /* FileQRCodeImporterMac+macOS.swift in Sources */ = {isa = PBXBuildFile; fileRef = A6A8163F2CBCB018009EE114 /* FileQRCodeImporterMac+macOS.swift */; };
		A6A96C942DB0B12D00864353 /* UpgradingVaultView.swift in Sources */ = {isa = PBXBuildFile; fileRef = A6A96C932DB0B12D00864353 /* UpgradingVaultView.swift */; };
		A6ACAD5B2D0A613A00432CC4 /* CoinPickerCell.swift in Sources */ = {isa = PBXBuildFile; fileRef = A6ACAD5A2D0A613A00432CC4 /* CoinPickerCell.swift */; };
		A6ACAD5F2D1109EF00432CC4 /* SettingsAdvancedView.swift in Sources */ = {isa = PBXBuildFile; fileRef = A6ACAD5E2D1109EF00432CC4 /* SettingsAdvancedView.swift */; };
		A6ACAD612D110A0A00432CC4 /* SettingsAdvancedView+macOS.swift in Sources */ = {isa = PBXBuildFile; fileRef = A6ACAD602D110A0A00432CC4 /* SettingsAdvancedView+macOS.swift */; };
		A6ACAD632D110A1E00432CC4 /* SettingsAdvancedView+iOS.swift in Sources */ = {isa = PBXBuildFile; fileRef = A6ACAD622D110A1E00432CC4 /* SettingsAdvancedView+iOS.swift */; };
		A6ACAD652D110B6000432CC4 /* SettingToggleCell.swift in Sources */ = {isa = PBXBuildFile; fileRef = A6ACAD642D110B6000432CC4 /* SettingToggleCell.swift */; };
		A6AF960C2C2E2D6400992578 /* GeneralQRImportMacView.swift in Sources */ = {isa = PBXBuildFile; fileRef = A6AF960B2C2E2D6400992578 /* GeneralQRImportMacView.swift */; };
		A6AF96102C2E2DC900992578 /* FileQRCodeImporterMac.swift in Sources */ = {isa = PBXBuildFile; fileRef = A6AF960F2C2E2DC900992578 /* FileQRCodeImporterMac.swift */; };
		A6AF96122C2E3D6100992578 /* ImportFileCell.swift in Sources */ = {isa = PBXBuildFile; fileRef = A6AF96112C2E3D6100992578 /* ImportFileCell.swift */; };
		A6AF96142C2E545800992578 /* UtilsQrCodeFromImageError.swift in Sources */ = {isa = PBXBuildFile; fileRef = A6AF96132C2E545800992578 /* UtilsQrCodeFromImageError.swift */; };
		A6B51BE92C098DAE007FDD3C /* OnFirstAppear.swift in Sources */ = {isa = PBXBuildFile; fileRef = A6B51BE82C098DAE007FDD3C /* OnFirstAppear.swift */; };
		A6B662D32D38CD54001E8BC1 /* MacAddressScannerView+macOS.swift in Sources */ = {isa = PBXBuildFile; fileRef = A6B662D22D38CD54001E8BC1 /* MacAddressScannerView+macOS.swift */; };
		A6B662D52D38CDD5001E8BC1 /* MacAddressScannerViewModel+macOS.swift in Sources */ = {isa = PBXBuildFile; fileRef = A6B662D42D38CDD3001E8BC1 /* MacAddressScannerViewModel+macOS.swift */; };
		A6B7F48C2C47A077006D83D1 /* InformationNote.swift in Sources */ = {isa = PBXBuildFile; fileRef = A6B7F48B2C47A077006D83D1 /* InformationNote.swift */; };
		A6B7F4962C493DD9006D83D1 /* NavigationQRCodeButton.swift in Sources */ = {isa = PBXBuildFile; fileRef = A6B7F4952C493DD9006D83D1 /* NavigationQRCodeButton.swift */; };
		A6B7F4982C49402F006D83D1 /* VaultDetailQRCodeView.swift in Sources */ = {isa = PBXBuildFile; fileRef = A6B7F4972C49402F006D83D1 /* VaultDetailQRCodeView.swift */; };
		A6B7F49A2C49418A006D83D1 /* VaultDetailQRCode.swift in Sources */ = {isa = PBXBuildFile; fileRef = A6B7F4992C49418A006D83D1 /* VaultDetailQRCode.swift */; };
		A6B7F49C2C4963F6006D83D1 /* VaultDetailQRCodeViewModel.swift in Sources */ = {isa = PBXBuildFile; fileRef = A6B7F49B2C4963F6006D83D1 /* VaultDetailQRCodeViewModel.swift */; };
		A6B7F49E2C496EA8006D83D1 /* VaultDetailMacQRCode.swift in Sources */ = {isa = PBXBuildFile; fileRef = A6B7F49D2C496EA8006D83D1 /* VaultDetailMacQRCode.swift */; };
		A6B84B0C2CE56D79006929A0 /* ServerBackupVerificationView.swift in Sources */ = {isa = PBXBuildFile; fileRef = A6B84B0B2CE56D79006929A0 /* ServerBackupVerificationView.swift */; };
		A6B84B0E2CE580C4006929A0 /* ServerBackupVerificationView+iOS.swift in Sources */ = {isa = PBXBuildFile; fileRef = A6B84B0D2CE580C4006929A0 /* ServerBackupVerificationView+iOS.swift */; };
		A6B84B102CE580DB006929A0 /* ServerBackupVerificationView+macOS.swift in Sources */ = {isa = PBXBuildFile; fileRef = A6B84B0F2CE580DB006929A0 /* ServerBackupVerificationView+macOS.swift */; };
		A6BACF1A2BC705DA00084810 /* ChainDetailView.swift in Sources */ = {isa = PBXBuildFile; fileRef = A6BACF192BC705DA00084810 /* ChainDetailView.swift */; };
		A6BACF1C2BC79B3100084810 /* TokenSelectionView.swift in Sources */ = {isa = PBXBuildFile; fileRef = A6BACF1B2BC79B3100084810 /* TokenSelectionView.swift */; };
		A6BB9BBC2DA9780E0085E117 /* UpgradeFromGG20HomeBanner.swift in Sources */ = {isa = PBXBuildFile; fileRef = A6BB9BBB2DA9780E0085E117 /* UpgradeFromGG20HomeBanner.swift */; };
		A6BB9BBF2DA9A9B60085E117 /* UpgradeYourVaultView.swift in Sources */ = {isa = PBXBuildFile; fileRef = A6BB9BBE2DA9A9B60085E117 /* UpgradeYourVaultView.swift */; };
		A6BB9BC42DA9AA320085E117 /* upgrade_succes.riv in Resources */ = {isa = PBXBuildFile; fileRef = A6BB9BC22DA9AA320085E117 /* upgrade_succes.riv */; };
		A6BB9BC52DA9AA320085E117 /* upgrade_animation.riv in Resources */ = {isa = PBXBuildFile; fileRef = A6BB9BC12DA9AA320085E117 /* upgrade_animation.riv */; };
		A6BB9BC72DA9D5B90085E117 /* AllDevicesUpgradeView.swift in Sources */ = {isa = PBXBuildFile; fileRef = A6BB9BC62DA9D5B90085E117 /* AllDevicesUpgradeView.swift */; };
		A6BB9BC92DA9D7F70085E117 /* VaultShareBackupsView.swift in Sources */ = {isa = PBXBuildFile; fileRef = A6BB9BC82DA9D7F70085E117 /* VaultShareBackupsView.swift */; };
		A6BB9BCB2DA9E1C30085E117 /* AllDevicesUpgradeView+iOS.swift in Sources */ = {isa = PBXBuildFile; fileRef = A6BB9BCA2DA9E1C30085E117 /* AllDevicesUpgradeView+iOS.swift */; };
		A6BB9BCD2DA9E1D60085E117 /* AllDevicesUpgradeView+macOS.swift in Sources */ = {isa = PBXBuildFile; fileRef = A6BB9BCC2DA9E1D60085E117 /* AllDevicesUpgradeView+macOS.swift */; };
		A6BB9BCF2DA9E43B0085E117 /* all_devices_animation.riv in Resources */ = {isa = PBXBuildFile; fileRef = A6BB9BCE2DA9E43B0085E117 /* all_devices_animation.riv */; };
		A6BB9BD12DA9E56A0085E117 /* VaultShareBackupsView+iOS.swift in Sources */ = {isa = PBXBuildFile; fileRef = A6BB9BD02DA9E56A0085E117 /* VaultShareBackupsView+iOS.swift */; };
		A6BB9BD32DA9E5750085E117 /* VaultShareBackupsView+macOS.swift in Sources */ = {isa = PBXBuildFile; fileRef = A6BB9BD22DA9E5750085E117 /* VaultShareBackupsView+macOS.swift */; };
		A6BB9BD52DA9EAA20085E117 /* UpgradeYourVaultView+macOS.swift in Sources */ = {isa = PBXBuildFile; fileRef = A6BB9BD42DA9EAA20085E117 /* UpgradeYourVaultView+macOS.swift */; };
		A6BB9BD72DA9EAB10085E117 /* UpgradeYourVaultView+iOS.swift in Sources */ = {isa = PBXBuildFile; fileRef = A6BB9BD62DA9EAB10085E117 /* UpgradeYourVaultView+iOS.swift */; };
		A6BEF5C02BE2B11C007A84A1 /* DeeplinkViewModel.swift in Sources */ = {isa = PBXBuildFile; fileRef = A6BEF5BF2BE2B11C007A84A1 /* DeeplinkViewModel.swift */; };
		A6BFE1B12D93A55E000B73C0 /* SwapPercentageButtons.swift in Sources */ = {isa = PBXBuildFile; fileRef = A6BFE1B02D93A55E000B73C0 /* SwapPercentageButtons.swift */; };
		A6BFE1B32D93ABC0000B73C0 /* SwapPercentageButtons+macOS.swift in Sources */ = {isa = PBXBuildFile; fileRef = A6BFE1B22D93ABC0000B73C0 /* SwapPercentageButtons+macOS.swift */; };
		A6BFE1B52D93AC29000B73C0 /* SwapPercentageButtons+iOS.swift in Sources */ = {isa = PBXBuildFile; fileRef = A6BFE1B42D93AC29000B73C0 /* SwapPercentageButtons+iOS.swift */; };
		A6BFE1B72D93B1D8000B73C0 /* SwapRefreshQuoteCounter.swift in Sources */ = {isa = PBXBuildFile; fileRef = A6BFE1B62D93B1D8000B73C0 /* SwapRefreshQuoteCounter.swift */; };
		A6BFE1BD2D945AA5000B73C0 /* SwapFromToField.swift in Sources */ = {isa = PBXBuildFile; fileRef = A6BFE1BC2D945AA5000B73C0 /* SwapFromToField.swift */; };
		A6BFE1BF2D94663E000B73C0 /* SwapChainPickerView.swift in Sources */ = {isa = PBXBuildFile; fileRef = A6BFE1BE2D94663E000B73C0 /* SwapChainPickerView.swift */; };
		A6BFE1C12D946A63000B73C0 /* SwapChainCell.swift in Sources */ = {isa = PBXBuildFile; fileRef = A6BFE1C02D946A63000B73C0 /* SwapChainCell.swift */; };
		A6BFE1C32D94902A000B73C0 /* SwapFromToCoin.swift in Sources */ = {isa = PBXBuildFile; fileRef = A6BFE1C22D94902A000B73C0 /* SwapFromToCoin.swift */; };
		A6BFE1C52D9490DF000B73C0 /* SwapFromToChain.swift in Sources */ = {isa = PBXBuildFile; fileRef = A6BFE1C42D9490DF000B73C0 /* SwapFromToChain.swift */; };
		A6BFE1C72D95F3C9000B73C0 /* SwapCoinPickerView.swift in Sources */ = {isa = PBXBuildFile; fileRef = A6BFE1C62D95F3C9000B73C0 /* SwapCoinPickerView.swift */; };
		A6BFE1C92D95F538000B73C0 /* SwapCoinCell.swift in Sources */ = {isa = PBXBuildFile; fileRef = A6BFE1C82D95F538000B73C0 /* SwapCoinCell.swift */; };
		A6C0D55A2BB3AAA200156689 /* ChainHeaderCell.swift in Sources */ = {isa = PBXBuildFile; fileRef = A6C0D5592BB3AAA200156689 /* ChainHeaderCell.swift */; };
		A6C0D55C2BB3AE8600156689 /* TransactionsView.swift in Sources */ = {isa = PBXBuildFile; fileRef = A6C0D55B2BB3AE8600156689 /* TransactionsView.swift */; };
		A6C0D55F2BB3B73900156689 /* UTXOTransactionsView.swift in Sources */ = {isa = PBXBuildFile; fileRef = A6C0D55E2BB3B73900156689 /* UTXOTransactionsView.swift */; };
		A6C0D5652BB3BD0F00156689 /* UTXOTransactionCell.swift in Sources */ = {isa = PBXBuildFile; fileRef = A6C0D5642BB3BD0F00156689 /* UTXOTransactionCell.swift */; };
		A6C0D5692BB3C6D400156689 /* ErrorMessage.swift in Sources */ = {isa = PBXBuildFile; fileRef = A6C0D5682BB3C6D400156689 /* ErrorMessage.swift */; };
		A6C344982D642AD20072B528 /* ThisDevicePeerCell.swift in Sources */ = {isa = PBXBuildFile; fileRef = A6C344972D642AD20072B528 /* ThisDevicePeerCell.swift */; };
		A6C3ABC82C3E595000F13ED0 /* AddressBookView.swift in Sources */ = {isa = PBXBuildFile; fileRef = A6C3ABC72C3E595000F13ED0 /* AddressBookView.swift */; };
		A6C3ABCA2C3E5A8700F13ED0 /* NavigationAddButton.swift in Sources */ = {isa = PBXBuildFile; fileRef = A6C3ABC92C3E5A8700F13ED0 /* NavigationAddButton.swift */; };
		A6C556F22CE59A3F00E5E44E /* BackupNowDisclaimer+macOS.swift in Sources */ = {isa = PBXBuildFile; fileRef = A6C556F12CE59A3F00E5E44E /* BackupNowDisclaimer+macOS.swift */; };
		A6C556F42CE59A5500E5E44E /* BackupNowDisclaimer+iOS.swift in Sources */ = {isa = PBXBuildFile; fileRef = A6C556F32CE59A4D00E5E44E /* BackupNowDisclaimer+iOS.swift */; };
		A6C58D672D7A3E4B000D2833 /* FastVaultBackupSucces.riv in Resources */ = {isa = PBXBuildFile; fileRef = A6C58D662D7A3E4B000D2833 /* FastVaultBackupSucces.riv */; };
		A6C58D7E2D7AD7F6000D2833 /* fastvault_summary.riv in Resources */ = {isa = PBXBuildFile; fileRef = A6C58D7D2D7AD7F6000D2833 /* fastvault_summary.riv */; };
		A6C58D802D7AD800000D2833 /* quick_summary.riv in Resources */ = {isa = PBXBuildFile; fileRef = A6C58D7F2D7AD800000D2833 /* quick_summary.riv */; };
		A6C58D822D7AD81D000D2833 /* securevault_summary.riv in Resources */ = {isa = PBXBuildFile; fileRef = A6C58D812D7AD81D000D2833 /* securevault_summary.riv */; };
		A6C58D842D7B6F3C000D2833 /* backup_vault.riv in Resources */ = {isa = PBXBuildFile; fileRef = A6C58D832D7B6F3C000D2833 /* backup_vault.riv */; };
		A6C639492C1FED0F0078B8E3 /* NavigationButton.swift in Sources */ = {isa = PBXBuildFile; fileRef = A6C639482C1FED0F0078B8E3 /* NavigationButton.swift */; };
		A6C670822C9CDEE500F59B6A /* VaultCellViewModel.swift in Sources */ = {isa = PBXBuildFile; fileRef = A6C670812C9CDEE500F59B6A /* VaultCellViewModel.swift */; };
		A6C670842C9CF66400F59B6A /* JoinKeysignView+iOS.swift in Sources */ = {isa = PBXBuildFile; fileRef = A6C670832C9CF66400F59B6A /* JoinKeysignView+iOS.swift */; };
		A6C670862C9CF67E00F59B6A /* JoinKeysignView+macOS.swift in Sources */ = {isa = PBXBuildFile; fileRef = A6C670852C9CF67E00F59B6A /* JoinKeysignView+macOS.swift */; };
		A6C670882C9CFA9B00F59B6A /* KeysignDiscoveryView+iOS.swift in Sources */ = {isa = PBXBuildFile; fileRef = A6C670872C9CFA9B00F59B6A /* KeysignDiscoveryView+iOS.swift */; };
		A6C6708A2C9CFAA800F59B6A /* KeysignDiscoveryView+macOS.swift in Sources */ = {isa = PBXBuildFile; fileRef = A6C670892C9CFAA800F59B6A /* KeysignDiscoveryView+macOS.swift */; };
		A6C6708C2C9CFD0100F59B6A /* KeysignView+iOS.swift in Sources */ = {isa = PBXBuildFile; fileRef = A6C6708B2C9CFD0100F59B6A /* KeysignView+iOS.swift */; };
		A6C6708E2C9CFD0A00F59B6A /* KeysignView+macOS.swift in Sources */ = {isa = PBXBuildFile; fileRef = A6C6708D2C9CFD0A00F59B6A /* KeysignView+macOS.swift */; };
		A6C670902C9CFE0B00F59B6A /* HomeView+iOS.swift in Sources */ = {isa = PBXBuildFile; fileRef = A6C6708F2C9CFE0B00F59B6A /* HomeView+iOS.swift */; };
		A6C670922C9CFE1600F59B6A /* HomeView+macOS.swift in Sources */ = {isa = PBXBuildFile; fileRef = A6C670912C9CFE1600F59B6A /* HomeView+macOS.swift */; };
		A6C670942C9D080600F59B6A /* VaultDetailView+iOS.swift in Sources */ = {isa = PBXBuildFile; fileRef = A6C670932C9D080600F59B6A /* VaultDetailView+iOS.swift */; };
		A6C670962C9D081000F59B6A /* VaultDetailView+macOS.swift in Sources */ = {isa = PBXBuildFile; fileRef = A6C670952C9D081000F59B6A /* VaultDetailView+macOS.swift */; };
		A6C670982C9D09EF00F59B6A /* AddressQRCodeView+iOS.swift in Sources */ = {isa = PBXBuildFile; fileRef = A6C670972C9D09EF00F59B6A /* AddressQRCodeView+iOS.swift */; };
		A6C6709A2C9D09FB00F59B6A /* AddressQRCodeView+macOS.swift in Sources */ = {isa = PBXBuildFile; fileRef = A6C670992C9D09FB00F59B6A /* AddressQRCodeView+macOS.swift */; };
		A6C6709C2C9D0B3F00F59B6A /* ChainSelectionView+iOS.swift in Sources */ = {isa = PBXBuildFile; fileRef = A6C6709B2C9D0B3F00F59B6A /* ChainSelectionView+iOS.swift */; };
		A6C6709E2C9D0B4900F59B6A /* ChainSelectionView+macOS.swift in Sources */ = {isa = PBXBuildFile; fileRef = A6C6709D2C9D0B4900F59B6A /* ChainSelectionView+macOS.swift */; };
		A6C670A02C9D0C0700F59B6A /* EditVaultView+iOS.swift in Sources */ = {isa = PBXBuildFile; fileRef = A6C6709F2C9D0C0700F59B6A /* EditVaultView+iOS.swift */; };
		A6C670A22C9D0C1000F59B6A /* EditVaultView+macOS.swift in Sources */ = {isa = PBXBuildFile; fileRef = A6C670A12C9D0C1000F59B6A /* EditVaultView+macOS.swift */; };
		A6C670A42C9D0CA200F59B6A /* RenameVaultView+iOS.swift in Sources */ = {isa = PBXBuildFile; fileRef = A6C670A32C9D0CA200F59B6A /* RenameVaultView+iOS.swift */; };
		A6C670A62C9D0CAC00F59B6A /* RenameVaultView+macOS.swift in Sources */ = {isa = PBXBuildFile; fileRef = A6C670A52C9D0CAC00F59B6A /* RenameVaultView+macOS.swift */; };
		A6C670A82C9D0D5800F59B6A /* ChainDetailView+iOS.swift in Sources */ = {isa = PBXBuildFile; fileRef = A6C670A72C9D0D5800F59B6A /* ChainDetailView+iOS.swift */; };
		A6C670AA2C9D0D6600F59B6A /* ChainDetailView+macOS.swift in Sources */ = {isa = PBXBuildFile; fileRef = A6C670A92C9D0D6600F59B6A /* ChainDetailView+macOS.swift */; };
		A6C670AC2C9D117800F59B6A /* TokenSelectionView+iOS.swift in Sources */ = {isa = PBXBuildFile; fileRef = A6C670AB2C9D117800F59B6A /* TokenSelectionView+iOS.swift */; };
		A6C670AF2C9D118900F59B6A /* TokenSelectionView+macOS.swift in Sources */ = {isa = PBXBuildFile; fileRef = A6C670AE2C9D118900F59B6A /* TokenSelectionView+macOS.swift */; };
		A6C670B12C9D12C700F59B6A /* VaultPairDetailView+iOS.swift in Sources */ = {isa = PBXBuildFile; fileRef = A6C670B02C9D12C700F59B6A /* VaultPairDetailView+iOS.swift */; };
		A6C670B32C9D12CF00F59B6A /* VaultPairDetailView+macOS.swift in Sources */ = {isa = PBXBuildFile; fileRef = A6C670B22C9D12CF00F59B6A /* VaultPairDetailView+macOS.swift */; };
		A6C670B52C9D139100F59B6A /* CoinDetailView+iOS.swift in Sources */ = {isa = PBXBuildFile; fileRef = A6C670B42C9D139100F59B6A /* CoinDetailView+iOS.swift */; };
		A6C670B72C9D139A00F59B6A /* CoinDetailView+macOS.swift in Sources */ = {isa = PBXBuildFile; fileRef = A6C670B62C9D139A00F59B6A /* CoinDetailView+macOS.swift */; };
		A6C670B92C9D14B800F59B6A /* VaultDeletionConfirmView+iOS.swift in Sources */ = {isa = PBXBuildFile; fileRef = A6C670B82C9D14B800F59B6A /* VaultDeletionConfirmView+iOS.swift */; };
		A6C670BB2C9D14BF00F59B6A /* VaultDeletionConfirmView+macOS.swift in Sources */ = {isa = PBXBuildFile; fileRef = A6C670BA2C9D14BF00F59B6A /* VaultDeletionConfirmView+macOS.swift */; };
		A6C670BD2C9D158500F59B6A /* BackupPasswordSetupView+iOS.swift in Sources */ = {isa = PBXBuildFile; fileRef = A6C670BC2C9D158500F59B6A /* BackupPasswordSetupView+iOS.swift */; };
		A6C670BF2C9D158F00F59B6A /* BackupPasswordSetupView+macOS.swift in Sources */ = {isa = PBXBuildFile; fileRef = A6C670BE2C9D158F00F59B6A /* BackupPasswordSetupView+macOS.swift */; };
		A6C670C12C9D16BD00F59B6A /* CustomTokenView+iOS.swift in Sources */ = {isa = PBXBuildFile; fileRef = A6C670C02C9D16BD00F59B6A /* CustomTokenView+iOS.swift */; };
		A6C670C32C9D16C600F59B6A /* CustomTokenView+macOS.swift in Sources */ = {isa = PBXBuildFile; fileRef = A6C670C22C9D16C600F59B6A /* CustomTokenView+macOS.swift */; };
		A6C670C52C9D173800F59B6A /* VaultDetailQRCodeView+iOS.swift in Sources */ = {isa = PBXBuildFile; fileRef = A6C670C42C9D173800F59B6A /* VaultDetailQRCodeView+iOS.swift */; };
		A6C670C72C9D174000F59B6A /* VaultDetailQRCodeView+macOS.swift in Sources */ = {isa = PBXBuildFile; fileRef = A6C670C62C9D174000F59B6A /* VaultDetailQRCodeView+macOS.swift */; };
		A6C670C92C9E773300F59B6A /* VULTFileDocument.swift in Sources */ = {isa = PBXBuildFile; fileRef = A6C670C82C9E773300F59B6A /* VULTFileDocument.swift */; };
		A6C670CB2C9E8BAB00F59B6A /* VultExtensionViewModel.swift in Sources */ = {isa = PBXBuildFile; fileRef = A6C670CA2C9E8BAB00F59B6A /* VultExtensionViewModel.swift */; };
		A6C670CD2C9E8D3500F59B6A /* SetupQRCodeView+iOS.swift in Sources */ = {isa = PBXBuildFile; fileRef = A6C670CC2C9E8D3500F59B6A /* SetupQRCodeView+iOS.swift */; };
		A6C670CF2C9E8D3F00F59B6A /* SetupQRCodeView+macOS.swift in Sources */ = {isa = PBXBuildFile; fileRef = A6C670CE2C9E8D3F00F59B6A /* SetupQRCodeView+macOS.swift */; };
		A6C670D12C9E8E1F00F59B6A /* NewWalletNameView+iOS.swift in Sources */ = {isa = PBXBuildFile; fileRef = A6C670D02C9E8E1F00F59B6A /* NewWalletNameView+iOS.swift */; };
		A6C670D32C9E8E2B00F59B6A /* NewWalletNameView+macOS.swift in Sources */ = {isa = PBXBuildFile; fileRef = A6C670D22C9E8E2B00F59B6A /* NewWalletNameView+macOS.swift */; };
		A6C670D52C9E8EEF00F59B6A /* SwapCryptoView+iOS.swift in Sources */ = {isa = PBXBuildFile; fileRef = A6C670D42C9E8EEF00F59B6A /* SwapCryptoView+iOS.swift */; };
		A6C670D72C9E8EFE00F59B6A /* SwapCryptoView+macOS.swift in Sources */ = {isa = PBXBuildFile; fileRef = A6C670D62C9E8EFE00F59B6A /* SwapCryptoView+macOS.swift */; };
		A6C670D92C9E905B00F59B6A /* SendCryptoView+iOS.swift in Sources */ = {isa = PBXBuildFile; fileRef = A6C670D82C9E905B00F59B6A /* SendCryptoView+iOS.swift */; };
		A6C670DB2C9E906400F59B6A /* SendCryptoView+macOS.swift in Sources */ = {isa = PBXBuildFile; fileRef = A6C670DA2C9E906400F59B6A /* SendCryptoView+macOS.swift */; };
		A6C670DD2C9E91A900F59B6A /* SendCryptoDetailsView+iOS.swift in Sources */ = {isa = PBXBuildFile; fileRef = A6C670DC2C9E91A900F59B6A /* SendCryptoDetailsView+iOS.swift */; };
		A6C670DF2C9E91B200F59B6A /* SendCryptoDetailsView+macOS.swift in Sources */ = {isa = PBXBuildFile; fileRef = A6C670DE2C9E91B200F59B6A /* SendCryptoDetailsView+macOS.swift */; };
		A6C670E12C9E93A600F59B6A /* SendGasSettingsView+iOS.swift in Sources */ = {isa = PBXBuildFile; fileRef = A6C670E02C9E93A600F59B6A /* SendGasSettingsView+iOS.swift */; };
		A6C670E32C9E93B500F59B6A /* SendGasSettingsView+macOS.swift in Sources */ = {isa = PBXBuildFile; fileRef = A6C670E22C9E93B500F59B6A /* SendGasSettingsView+macOS.swift */; };
		A6C670E52C9E954200F59B6A /* SendCryptoDoneView+iOS.swift in Sources */ = {isa = PBXBuildFile; fileRef = A6C670E42C9E954200F59B6A /* SendCryptoDoneView+iOS.swift */; };
		A6C670E72C9E954B00F59B6A /* SendCryptoDoneView+macOS.swift in Sources */ = {isa = PBXBuildFile; fileRef = A6C670E62C9E954B00F59B6A /* SendCryptoDoneView+macOS.swift */; };
		A6C670E92C9E95DC00F59B6A /* TransactionsView+iOS.swift in Sources */ = {isa = PBXBuildFile; fileRef = A6C670E82C9E95DC00F59B6A /* TransactionsView+iOS.swift */; };
		A6C670EB2C9E95E600F59B6A /* TransactionsView+macOS.swift in Sources */ = {isa = PBXBuildFile; fileRef = A6C670EA2C9E95E600F59B6A /* TransactionsView+macOS.swift */; };
		A6C670ED2CA26F5C00F59B6A /* SettingsView+iOS.swift in Sources */ = {isa = PBXBuildFile; fileRef = A6C670EC2CA26F5C00F59B6A /* SettingsView+iOS.swift */; };
		A6C670EF2CA26F6400F59B6A /* SettingsView+macOS.swift in Sources */ = {isa = PBXBuildFile; fileRef = A6C670EE2CA26F6400F59B6A /* SettingsView+macOS.swift */; };
		A6C670F12CA2744000F59B6A /* SettingsLanguageSelectionView+iOS.swift in Sources */ = {isa = PBXBuildFile; fileRef = A6C670F02CA2744000F59B6A /* SettingsLanguageSelectionView+iOS.swift */; };
		A6C670F32CA2744B00F59B6A /* SettingsLanguageSelectionView+macOS.swift in Sources */ = {isa = PBXBuildFile; fileRef = A6C670F22CA2744B00F59B6A /* SettingsLanguageSelectionView+macOS.swift */; };
		A6C670F52CA2750C00F59B6A /* SettingsCurrencySelectionView+iOS.swift in Sources */ = {isa = PBXBuildFile; fileRef = A6C670F42CA2750C00F59B6A /* SettingsCurrencySelectionView+iOS.swift */; };
		A6C670F72CA2751500F59B6A /* SettingsCurrencySelectionView+macOS.swift in Sources */ = {isa = PBXBuildFile; fileRef = A6C670F62CA2751500F59B6A /* SettingsCurrencySelectionView+macOS.swift */; };
		A6C670F92CA2759E00F59B6A /* SettingsFAQView+iOS.swift in Sources */ = {isa = PBXBuildFile; fileRef = A6C670F82CA2759E00F59B6A /* SettingsFAQView+iOS.swift */; };
		A6C670FB2CA275A900F59B6A /* SettingsFAQView+macOS.swift in Sources */ = {isa = PBXBuildFile; fileRef = A6C670FA2CA275A900F59B6A /* SettingsFAQView+macOS.swift */; };
		A6C670FD2CA2762400F59B6A /* SettingsDefaultChainView+iOS.swift in Sources */ = {isa = PBXBuildFile; fileRef = A6C670FC2CA2762400F59B6A /* SettingsDefaultChainView+iOS.swift */; };
		A6C670FF2CA2762D00F59B6A /* SettingsDefaultChainView+macOS.swift in Sources */ = {isa = PBXBuildFile; fileRef = A6C670FE2CA2762D00F59B6A /* SettingsDefaultChainView+macOS.swift */; };
		A6C671012CA276EF00F59B6A /* OnboardingView+iOS.swift in Sources */ = {isa = PBXBuildFile; fileRef = A6C671002CA276EF00F59B6A /* OnboardingView+iOS.swift */; };
		A6C671032CA276F800F59B6A /* OnboardingView+macOS.swift in Sources */ = {isa = PBXBuildFile; fileRef = A6C671022CA276F800F59B6A /* OnboardingView+macOS.swift */; };
		A6C671052CA2792800F59B6A /* OnboardingView1+iOS.swift in Sources */ = {isa = PBXBuildFile; fileRef = A6C671042CA2792800F59B6A /* OnboardingView1+iOS.swift */; };
		A6C671072CA2793F00F59B6A /* OnboardingView1+macOS.swift in Sources */ = {isa = PBXBuildFile; fileRef = A6C671062CA2793F00F59B6A /* OnboardingView1+macOS.swift */; };
		A6C671092CA27D0500F59B6A /* OnboardingView2+iOS.swift in Sources */ = {isa = PBXBuildFile; fileRef = A6C671082CA27D0500F59B6A /* OnboardingView2+iOS.swift */; };
		A6C6710B2CA27D1400F59B6A /* OnboardingView2+macOS.swift in Sources */ = {isa = PBXBuildFile; fileRef = A6C6710A2CA27D1400F59B6A /* OnboardingView2+macOS.swift */; };
		A6C6710D2CA27EA000F59B6A /* OnboardingView3+iOS.swift in Sources */ = {isa = PBXBuildFile; fileRef = A6C6710C2CA27EA000F59B6A /* OnboardingView3+iOS.swift */; };
		A6C6710F2CA27EAC00F59B6A /* OnboardingView3+macOS.swift in Sources */ = {isa = PBXBuildFile; fileRef = A6C6710E2CA27EAC00F59B6A /* OnboardingView3+macOS.swift */; };
		A6C671112CA27F8C00F59B6A /* OnboardingView4+iOS.swift in Sources */ = {isa = PBXBuildFile; fileRef = A6C671102CA27F8C00F59B6A /* OnboardingView4+iOS.swift */; };
		A6C671132CA27F9700F59B6A /* OnboardingView4+macOS.swift in Sources */ = {isa = PBXBuildFile; fileRef = A6C671122CA27F9700F59B6A /* OnboardingView4+macOS.swift */; };
		A6C671152CA396D600F59B6A /* AuthenticationType.swift in Sources */ = {isa = PBXBuildFile; fileRef = A6C671142CA396D600F59B6A /* AuthenticationType.swift */; };
		A6C671172CA3B9A300F59B6A /* AddressBookTextField+iOS.swift in Sources */ = {isa = PBXBuildFile; fileRef = A6C671162CA3B9A300F59B6A /* AddressBookTextField+iOS.swift */; };
		A6C671192CA3B9B400F59B6A /* AddressBookTextField+macOS.swift in Sources */ = {isa = PBXBuildFile; fileRef = A6C671182CA3B9B400F59B6A /* AddressBookTextField+macOS.swift */; };
		A6C6711B2CA3BAD100F59B6A /* CachedAsyncImage+iOS.swift in Sources */ = {isa = PBXBuildFile; fileRef = A6C6711A2CA3BAD100F59B6A /* CachedAsyncImage+iOS.swift */; };
		A6C6711D2CA3BADA00F59B6A /* CachedAsyncImage+macOS.swift in Sources */ = {isa = PBXBuildFile; fileRef = A6C6711C2CA3BADA00F59B6A /* CachedAsyncImage+macOS.swift */; };
		A6C671232CA3BF3E00F59B6A /* SendCryptoAddressTextField+iOS.swift in Sources */ = {isa = PBXBuildFile; fileRef = A6C671222CA3BF3E00F59B6A /* SendCryptoAddressTextField+iOS.swift */; };
		A6C671252CA3BF4700F59B6A /* SendCryptoAddressTextField+macOS.swift in Sources */ = {isa = PBXBuildFile; fileRef = A6C671242CA3BF4700F59B6A /* SendCryptoAddressTextField+macOS.swift */; };
		A6C671272CA3C0FF00F59B6A /* TransactionMemoAddressTextField+iOS.swift in Sources */ = {isa = PBXBuildFile; fileRef = A6C671262CA3C0FF00F59B6A /* TransactionMemoAddressTextField+iOS.swift */; };
		A6C671292CA3C10900F59B6A /* TransactionMemoAddressTextField+macOS.swift in Sources */ = {isa = PBXBuildFile; fileRef = A6C671282CA3C10900F59B6A /* TransactionMemoAddressTextField+macOS.swift */; };
		A6C6712B2CA3C24600F59B6A /* AddressTextField+iOS.swift in Sources */ = {isa = PBXBuildFile; fileRef = A6C6712A2CA3C24600F59B6A /* AddressTextField+iOS.swift */; };
		A6C6712D2CA3C24F00F59B6A /* AddressTextField+macOS.swift in Sources */ = {isa = PBXBuildFile; fileRef = A6C6712C2CA3C24F00F59B6A /* AddressTextField+macOS.swift */; };
		A6C6712F2CA3C40800F59B6A /* VaultDetailBalanceContent+iOS.swift in Sources */ = {isa = PBXBuildFile; fileRef = A6C6712E2CA3C40800F59B6A /* VaultDetailBalanceContent+iOS.swift */; };
		A6C671312CA3C41000F59B6A /* VaultDetailBalanceContent+macOS.swift in Sources */ = {isa = PBXBuildFile; fileRef = A6C671302CA3C41000F59B6A /* VaultDetailBalanceContent+macOS.swift */; };
		A6C671332CA3C52E00F59B6A /* QRShareSheetImage+iOS.swift in Sources */ = {isa = PBXBuildFile; fileRef = A6C671322CA3C52E00F59B6A /* QRShareSheetImage+iOS.swift */; };
		A6C671352CA3C53800F59B6A /* QRShareSheetImage+macOS.swift in Sources */ = {isa = PBXBuildFile; fileRef = A6C671342CA3C53800F59B6A /* QRShareSheetImage+macOS.swift */; };
		A6C671372CA3C7E500F59B6A /* VaultDeletionDetails+iOS.swift in Sources */ = {isa = PBXBuildFile; fileRef = A6C671362CA3C7E500F59B6A /* VaultDeletionDetails+iOS.swift */; };
		A6C671392CA3C7EE00F59B6A /* VaultDeletionDetails+macOS.swift in Sources */ = {isa = PBXBuildFile; fileRef = A6C671382CA3C7EE00F59B6A /* VaultDeletionDetails+macOS.swift */; };
		A6C6713B2CA3C86E00F59B6A /* KeygenViewInstructions+iOS.swift in Sources */ = {isa = PBXBuildFile; fileRef = A6C6713A2CA3C86E00F59B6A /* KeygenViewInstructions+iOS.swift */; };
		A6C6713D2CA3C87600F59B6A /* KeygenViewInstructions+macOS.swift in Sources */ = {isa = PBXBuildFile; fileRef = A6C6713C2CA3C87600F59B6A /* KeygenViewInstructions+macOS.swift */; };
		A6C9D5C12BDB5E4E00A864FB /* KeysignVaultMismatchErrorView.swift in Sources */ = {isa = PBXBuildFile; fileRef = A6C9D5C02BDB5E4E00A864FB /* KeysignVaultMismatchErrorView.swift */; };
		A6CBA8F02BA2A629008B110C /* ImportWalletUploadSection.swift in Sources */ = {isa = PBXBuildFile; fileRef = A6CBA8EF2BA2A629008B110C /* ImportWalletUploadSection.swift */; };
		A6CBF2DC2C251D4100FD8080 /* LookingForDevicesLoader.swift in Sources */ = {isa = PBXBuildFile; fileRef = A6CBF2DB2C251D4100FD8080 /* LookingForDevicesLoader.swift */; };
		A6CBF2DF2C268D1400FD8080 /* Montserrat.ttf in Resources */ = {isa = PBXBuildFile; fileRef = A633B1202B993BF5003D1738 /* Montserrat.ttf */; };
		A6CBF2E02C268D1400FD8080 /* Montserrat-Italic.ttf in Resources */ = {isa = PBXBuildFile; fileRef = A633B11F2B993BF5003D1738 /* Montserrat-Italic.ttf */; };
		A6CEFE762D8E32B9005AB80C /* PasswordBackupOptionsView.swift in Sources */ = {isa = PBXBuildFile; fileRef = A6CEFE752D8E32B9005AB80C /* PasswordBackupOptionsView.swift */; };
		A6CEFE782D8E43BD005AB80C /* PasswordBackupOptionsView+iOS.swift in Sources */ = {isa = PBXBuildFile; fileRef = A6CEFE772D8E43BD005AB80C /* PasswordBackupOptionsView+iOS.swift */; };
		A6CEFE7A2D8E6A03005AB80C /* PasswordBackupOptionsView+macOS.swift in Sources */ = {isa = PBXBuildFile; fileRef = A6CEFE792D8E6A03005AB80C /* PasswordBackupOptionsView+macOS.swift */; };
		A6D07E412C366F7300594687 /* MemoTextField.swift in Sources */ = {isa = PBXBuildFile; fileRef = A6D07E402C366F7300594687 /* MemoTextField.swift */; };
		A6D07E432C36756700594687 /* OnboardingView4.swift in Sources */ = {isa = PBXBuildFile; fileRef = A6D07E422C36756700594687 /* OnboardingView4.swift */; };
		A6D0BA6A2C08353700E24DC9 /* NoCameraPermissionView.swift in Sources */ = {isa = PBXBuildFile; fileRef = A6D0BA692C08353700E24DC9 /* NoCameraPermissionView.swift */; };
		A6D44A5B2D51950600C66726 /* RiveRuntime in Frameworks */ = {isa = PBXBuildFile; productRef = A6D44A5A2D51950600C66726 /* RiveRuntime */; };
		A6DFC0592D5FE4F2001C9598 /* SecureBackupGuideAnimation.swift in Sources */ = {isa = PBXBuildFile; fileRef = A6DFC0582D5FE4F2001C9598 /* SecureBackupGuideAnimation.swift */; };
		A6E0C9042DDD271600A01543 /* FileManagerExtension.swift in Sources */ = {isa = PBXBuildFile; fileRef = A6E0C9032DDD271600A01543 /* FileManagerExtension.swift */; };
		A6E0C90F2DE4E8CE00A01543 /* UseReferralCodeView.swift in Sources */ = {isa = PBXBuildFile; fileRef = A6E0C90E2DE4E8CE00A01543 /* UseReferralCodeView.swift */; };
		A6E0C9112DE4F89100A01543 /* ReferralTextFieldWithCopy.swift in Sources */ = {isa = PBXBuildFile; fileRef = A6E0C9102DE4F89100A01543 /* ReferralTextFieldWithCopy.swift */; };
		A6E0C9172DE6B59D00A01543 /* ReferralOnboardingView.swift in Sources */ = {isa = PBXBuildFile; fileRef = A6E0C9162DE6B59D00A01543 /* ReferralOnboardingView.swift */; };
		A6E0C9192DE6BAD600A01543 /* ReferralOnboardingGuideAnimation.swift in Sources */ = {isa = PBXBuildFile; fileRef = A6E0C9182DE6BAD600A01543 /* ReferralOnboardingGuideAnimation.swift */; };
		A6E0C91B2DE6BC8500A01543 /* ReferralOnboardingBanner.swift in Sources */ = {isa = PBXBuildFile; fileRef = A6E0C91A2DE6BC8500A01543 /* ReferralOnboardingBanner.swift */; };
<<<<<<< HEAD
		A6E0C92A2DEF717500A01543 /* ReferralViewModel.swift in Sources */ = {isa = PBXBuildFile; fileRef = A6E0C9292DEF717500A01543 /* ReferralViewModel.swift */; };
=======
		A6E0C91D2DE7B22F00A01543 /* ReferralSendOverviewView.swift in Sources */ = {isa = PBXBuildFile; fileRef = A6E0C91C2DE7B22F00A01543 /* ReferralSendOverviewView.swift */; };
		A6E0C91F2DE7FD8600A01543 /* ReferralTransactionOverviewView.swift in Sources */ = {isa = PBXBuildFile; fileRef = A6E0C91E2DE7FD8600A01543 /* ReferralTransactionOverviewView.swift */; };
		A6E0C9212DE9013A00A01543 /* ReferralLaunchView.swift in Sources */ = {isa = PBXBuildFile; fileRef = A6E0C9202DE9013A00A01543 /* ReferralLaunchView.swift */; };
		A6E0C9232DE968AB00A01543 /* ReferralTransactionDetailsView.swift in Sources */ = {isa = PBXBuildFile; fileRef = A6E0C9222DE968AB00A01543 /* ReferralTransactionDetailsView.swift */; };
		A6E0C9252DEA3C4900A01543 /* CreateReferralView.swift in Sources */ = {isa = PBXBuildFile; fileRef = A6E0C9242DEA3C4900A01543 /* CreateReferralView.swift */; };
>>>>>>> 9f9fb529
		A6E52F802BBE430600FD3785 /* TransactionCell.swift in Sources */ = {isa = PBXBuildFile; fileRef = A6E52F7F2BBE430600FD3785 /* TransactionCell.swift */; };
		A6E5823D2BE98C4F006DA410 /* NavigationBlankBackButton.swift in Sources */ = {isa = PBXBuildFile; fileRef = A6E5823C2BE98C4F006DA410 /* NavigationBlankBackButton.swift */; };
		A6ECA1842C93F36200456110 /* NavigationQRShareButton+iOS.swift in Sources */ = {isa = PBXBuildFile; fileRef = A6ECA1832C93F36200456110 /* NavigationQRShareButton+iOS.swift */; };
		A6ECA1862C93F37200456110 /* NavigationQRShareButton+macOS.swift in Sources */ = {isa = PBXBuildFile; fileRef = A6ECA1852C93F37200456110 /* NavigationQRShareButton+macOS.swift */; };
		A6ECA1882C93F4E800456110 /* SetupVaultImageManager+iOS.swift in Sources */ = {isa = PBXBuildFile; fileRef = A6ECA1872C93F4E800456110 /* SetupVaultImageManager+iOS.swift */; };
		A6ECA18A2C93F4F400456110 /* SetupVaultImageManager+macOS.swift in Sources */ = {isa = PBXBuildFile; fileRef = A6ECA1892C93F4F400456110 /* SetupVaultImageManager+macOS.swift */; };
		A6ECA18C2C93F65D00456110 /* VultisigLogo+iOS.swift in Sources */ = {isa = PBXBuildFile; fileRef = A6ECA18B2C93F65D00456110 /* VultisigLogo+iOS.swift */; };
		A6ECA18E2C93F6CF00456110 /* VultisigLogo+macOS.swift in Sources */ = {isa = PBXBuildFile; fileRef = A6ECA18D2C93F6CF00456110 /* VultisigLogo+macOS.swift */; };
		A6ECA1902C93F7EF00456110 /* ProgressBar+iOS.swift in Sources */ = {isa = PBXBuildFile; fileRef = A6ECA18F2C93F7EF00456110 /* ProgressBar+iOS.swift */; };
		A6ECA1922C93F83B00456110 /* ProgressBar+macOS.swift in Sources */ = {isa = PBXBuildFile; fileRef = A6ECA1912C93F83B00456110 /* ProgressBar+macOS.swift */; };
		A6ECA1942C93F98D00456110 /* InstructionPrompt+iOS.swift in Sources */ = {isa = PBXBuildFile; fileRef = A6ECA1932C93F98D00456110 /* InstructionPrompt+iOS.swift */; };
		A6ECA1962C93F99700456110 /* InstructionPrompt+macOS.swift in Sources */ = {isa = PBXBuildFile; fileRef = A6ECA1952C93F99700456110 /* InstructionPrompt+macOS.swift */; };
		A6ECA19C2C93FB7200456110 /* Search+iOS.swift in Sources */ = {isa = PBXBuildFile; fileRef = A6ECA19B2C93FB7200456110 /* Search+iOS.swift */; };
		A6ECA19E2C93FB7B00456110 /* Search+macOS.swift in Sources */ = {isa = PBXBuildFile; fileRef = A6ECA19D2C93FB7B00456110 /* Search+macOS.swift */; };
		A6ECA1A02C93FC0000456110 /* VaultSetupCard+iOS.swift in Sources */ = {isa = PBXBuildFile; fileRef = A6ECA19F2C93FC0000456110 /* VaultSetupCard+iOS.swift */; };
		A6ECA1A22C93FC0D00456110 /* VaultSetupCard+macOS.swift in Sources */ = {isa = PBXBuildFile; fileRef = A6ECA1A12C93FC0D00456110 /* VaultSetupCard+macOS.swift */; };
		A6ECA1A52C940FDA00456110 /* JoinKeygenViewModel+iOS.swift in Sources */ = {isa = PBXBuildFile; fileRef = A6ECA1A42C940FDA00456110 /* JoinKeygenViewModel+iOS.swift */; };
		A6ECA1A72C94106700456110 /* JoinKeysignViewModel+iOS.swift in Sources */ = {isa = PBXBuildFile; fileRef = A6ECA1A62C94106700456110 /* JoinKeysignViewModel+iOS.swift */; };
		A6ECA1A92C9410D100456110 /* ShareSheetViewModel+iOS.swift in Sources */ = {isa = PBXBuildFile; fileRef = A6ECA1A82C9410D100456110 /* ShareSheetViewModel+iOS.swift */; };
		A6ECA1AC2C9410EA00456110 /* ShareSheetViewModel+macOS.swift in Sources */ = {isa = PBXBuildFile; fileRef = A6ECA1AB2C9410EA00456110 /* ShareSheetViewModel+macOS.swift */; };
		A6ECA1AE2C9411DA00456110 /* EncryptedBackupViewModel+iOS.swift in Sources */ = {isa = PBXBuildFile; fileRef = A6ECA1AD2C9411DA00456110 /* EncryptedBackupViewModel+iOS.swift */; };
		A6ECA1B02C9411E200456110 /* EncryptedBackupViewModel+macOS.swift in Sources */ = {isa = PBXBuildFile; fileRef = A6ECA1AF2C9411E200456110 /* EncryptedBackupViewModel+macOS.swift */; };
		A6ECA1B22C94129300456110 /* VaultDetailQRCodeViewModel+iOS.swift in Sources */ = {isa = PBXBuildFile; fileRef = A6ECA1B12C94129300456110 /* VaultDetailQRCodeViewModel+iOS.swift */; };
		A6ECA1B42C94129D00456110 /* VaultDetailQRCodeViewModel+macOS.swift in Sources */ = {isa = PBXBuildFile; fileRef = A6ECA1B32C94129D00456110 /* VaultDetailQRCodeViewModel+macOS.swift */; };
		A6EF93522D690BC8004D7EBF /* Onboarding.riv in Resources */ = {isa = PBXBuildFile; fileRef = A6EF93512D690BC8004D7EBF /* Onboarding.riv */; };
		A6F2C5452B9FE3A00095C8E3 /* HomeView.swift in Sources */ = {isa = PBXBuildFile; fileRef = A6F2C5442B9FE3A00095C8E3 /* HomeView.swift */; };
		A6F2C5472B9FFC560095C8E3 /* NavigationBackSheetButton.swift in Sources */ = {isa = PBXBuildFile; fileRef = A6F2C5462B9FFC560095C8E3 /* NavigationBackSheetButton.swift */; };
		A6F2C5492BA001460095C8E3 /* ChainSelectionView.swift in Sources */ = {isa = PBXBuildFile; fileRef = A6F2C5482BA001460095C8E3 /* ChainSelectionView.swift */; };
		A6F2C54B2BA003E10095C8E3 /* CoinSelectionCell.swift in Sources */ = {isa = PBXBuildFile; fileRef = A6F2C54A2BA003E10095C8E3 /* CoinSelectionCell.swift */; };
		A6F2C54F2BA009420095C8E3 /* CoinSelectionViewModel.swift in Sources */ = {isa = PBXBuildFile; fileRef = A6F2C54E2BA009420095C8E3 /* CoinSelectionViewModel.swift */; };
		A6F42CC22C09175B00D0431C /* GeneralCodeScannerView.swift in Sources */ = {isa = PBXBuildFile; fileRef = A6F42CC12C09175B00D0431C /* GeneralCodeScannerView.swift */; };
		A6F42CC42C09598900D0431C /* VaultDetailScanButton.swift in Sources */ = {isa = PBXBuildFile; fileRef = A6F42CC32C09598900D0431C /* VaultDetailScanButton.swift */; };
		A6F7B6772D42F64D00AC8104 /* OnboardingTextCard.swift in Sources */ = {isa = PBXBuildFile; fileRef = A6F7B6762D42F64D00AC8104 /* OnboardingTextCard.swift */; };
		A6F7B6792D481D5F00AC8104 /* SetupVaultSecureText.swift in Sources */ = {isa = PBXBuildFile; fileRef = A6F7B6782D481D5F00AC8104 /* SetupVaultSecureText.swift */; };
		A6F7B67B2D481FB000AC8104 /* ChooseVault.riv in Resources */ = {isa = PBXBuildFile; fileRef = A6F7B67A2D481FB000AC8104 /* ChooseVault.riv */; };
		A6F7B6BC2D4880FF00AC8104 /* SetupVaultSwithControl.swift in Sources */ = {isa = PBXBuildFile; fileRef = A6F7B6BB2D4880FF00AC8104 /* SetupVaultSwithControl.swift */; };
		A6F7B6BE2D4975E900AC8104 /* QRCodeScanned.riv in Resources */ = {isa = PBXBuildFile; fileRef = A6F7B6BD2D4975E900AC8104 /* QRCodeScanned.riv */; };
		A6F7B6C02D4977F500AC8104 /* PeerDiscoveryInfoBanner.swift in Sources */ = {isa = PBXBuildFile; fileRef = A6F7B6BF2D4977F500AC8104 /* PeerDiscoveryInfoBanner.swift */; };
		A6F7B6C22D4982E000AC8104 /* PeerDiscoveryInfoBanner.riv in Resources */ = {isa = PBXBuildFile; fileRef = A6F7B6C12D4982E000AC8104 /* PeerDiscoveryInfoBanner.riv */; };
		A6F7B6C62D4AB86900AC8104 /* EmptyPeerCell.swift in Sources */ = {isa = PBXBuildFile; fileRef = A6F7B6C52D4AB86900AC8104 /* EmptyPeerCell.swift */; };
		A6F7B6C82D4ABA5A00AC8104 /* WaitingForDevice.riv in Resources */ = {isa = PBXBuildFile; fileRef = A6F7B6C72D4ABA5A00AC8104 /* WaitingForDevice.riv */; };
		A6F7B6E52D4B046800AC8104 /* KeygenProgressContainer.swift in Sources */ = {isa = PBXBuildFile; fileRef = A6F7B6E42D4B046800AC8104 /* KeygenProgressContainer.swift */; };
		A6F7B6E72D4B07B500AC8104 /* KeygenProgressBar.swift in Sources */ = {isa = PBXBuildFile; fileRef = A6F7B6E62D4B07B500AC8104 /* KeygenProgressBar.swift */; };
		A6F7B6E92D4B0D6E00AC8104 /* CreatingVaultCircles.riv in Resources */ = {isa = PBXBuildFile; fileRef = A6F7B6E82D4B0D6D00AC8104 /* CreatingVaultCircles.riv */; };
		A6F7B6EB2D4B0D8500AC8104 /* CreatingVaultCheckmark.riv in Resources */ = {isa = PBXBuildFile; fileRef = A6F7B6EA2D4B0D8500AC8104 /* CreatingVaultCheckmark.riv */; };
		A6F7B6F62D4C701D00AC8104 /* FastVaultPasswordDisclaimer.swift in Sources */ = {isa = PBXBuildFile; fileRef = A6F7B6F52D4C701D00AC8104 /* FastVaultPasswordDisclaimer.swift */; };
		A6F7B6F82D4C94D700AC8104 /* ConnectingWithServer.riv in Resources */ = {isa = PBXBuildFile; fileRef = A6F7B6F72D4C94D700AC8104 /* ConnectingWithServer.riv */; };
		A6F7B6FA2D4D515100AC8104 /* SecureBackupVaultOverview.swift in Sources */ = {isa = PBXBuildFile; fileRef = A6F7B6F92D4D515100AC8104 /* SecureBackupVaultOverview.swift */; };
		A6F7B6FC2D4D5BE600AC8104 /* BackupVaultSuccessView.swift in Sources */ = {isa = PBXBuildFile; fileRef = A6F7B6FB2D4D5BE600AC8104 /* BackupVaultSuccessView.swift */; };
		A6F7B7172D4EC24700AC8104 /* BackupVaultSuccessView+iOS.swift in Sources */ = {isa = PBXBuildFile; fileRef = A6F7B7162D4EC24700AC8104 /* BackupVaultSuccessView+iOS.swift */; };
		A6F7B7192D4EC25D00AC8104 /* BackupVaultSuccessView+macOS.swift in Sources */ = {isa = PBXBuildFile; fileRef = A6F7B7182D4EC25D00AC8104 /* BackupVaultSuccessView+macOS.swift */; };
		A6F7B71F2D4ED2D800AC8104 /* SecureBackupVaultOverview+iOS.swift in Sources */ = {isa = PBXBuildFile; fileRef = A6F7B71E2D4ED2D800AC8104 /* SecureBackupVaultOverview+iOS.swift */; };
		A6F7B7212D4ED2F100AC8104 /* SecureBackupVaultOverview+macOS.swift in Sources */ = {isa = PBXBuildFile; fileRef = A6F7B7202D4ED2F100AC8104 /* SecureBackupVaultOverview+macOS.swift */; };
		A6F7B7392D4EF7BB00AC8104 /* FastBackupVaultOverview.swift in Sources */ = {isa = PBXBuildFile; fileRef = A6F7B7382D4EF7BB00AC8104 /* FastBackupVaultOverview.swift */; };
		A6F7B73D2D4EF8F700AC8104 /* FastBackupVaultOverview+iOS.swift in Sources */ = {isa = PBXBuildFile; fileRef = A6F7B73C2D4EF8F700AC8104 /* FastBackupVaultOverview+iOS.swift */; };
		A6F7B73F2D4EF93400AC8104 /* FastBackupVaultOverview+macOS.swift in Sources */ = {isa = PBXBuildFile; fileRef = A6F7B73E2D4EF93400AC8104 /* FastBackupVaultOverview+macOS.swift */; };
		A6F9E7A52BED6BC800BA36E1 /* SetupVaultTabView.swift in Sources */ = {isa = PBXBuildFile; fileRef = A6F9E7A42BED6BC800BA36E1 /* SetupVaultTabView.swift */; };
		A6F9E7A92BED6BDB00BA36E1 /* SetupVaultAnimationManager.swift in Sources */ = {isa = PBXBuildFile; fileRef = A6F9E7A82BED6BDB00BA36E1 /* SetupVaultAnimationManager.swift */; };
		A6F9E7AB2BED6CCC00BA36E1 /* SetupVaultState.swift in Sources */ = {isa = PBXBuildFile; fileRef = A6F9E7AA2BED6CCC00BA36E1 /* SetupVaultState.swift */; };
		A6F9F7DB2B9BA2DE00790258 /* ChainCell.swift in Sources */ = {isa = PBXBuildFile; fileRef = A6F9F7DA2B9BA2DD00790258 /* ChainCell.swift */; };
		A6F9F7DD2B9BA5F000790258 /* CoinCell.swift in Sources */ = {isa = PBXBuildFile; fileRef = A6F9F7DC2B9BA5F000790258 /* CoinCell.swift */; };
		A6F9F7DF2B9BAA9F00790258 /* Separator.swift in Sources */ = {isa = PBXBuildFile; fileRef = A6F9F7DE2B9BAA9F00790258 /* Separator.swift */; };
		A6F9F7E12B9BAFA700790258 /* NavigationRefreshButton.swift in Sources */ = {isa = PBXBuildFile; fileRef = A6F9F7E02B9BAFA700790258 /* NavigationRefreshButton.swift */; };
		A6F9F7E32B9BB48700790258 /* VaultsView.swift in Sources */ = {isa = PBXBuildFile; fileRef = A6F9F7E22B9BB48700790258 /* VaultsView.swift */; };
		A6F9F7E52B9BB4D100790258 /* NavigationMenuButton.swift in Sources */ = {isa = PBXBuildFile; fileRef = A6F9F7E42B9BB4D100790258 /* NavigationMenuButton.swift */; };
		A6F9F7E72B9BB63700790258 /* VaultCell.swift in Sources */ = {isa = PBXBuildFile; fileRef = A6F9F7E62B9BB63700790258 /* VaultCell.swift */; };
		A6F9F7E92B9BBFD500790258 /* AddressQRCodeView.swift in Sources */ = {isa = PBXBuildFile; fileRef = A6F9F7E82B9BBFD500790258 /* AddressQRCodeView.swift */; };
		A6F9F7EB2B9D1B3700790258 /* VaultDetailViewModel.swift in Sources */ = {isa = PBXBuildFile; fileRef = A6F9F7EA2B9D1B3700790258 /* VaultDetailViewModel.swift */; };
		A6FA40212C10241700D6C6B7 /* VaultDeletionConfirmView.swift in Sources */ = {isa = PBXBuildFile; fileRef = A6FA40202C10241700D6C6B7 /* VaultDeletionConfirmView.swift */; };
		A6FB96B12BD086AD00D56F68 /* HomeViewModel.swift in Sources */ = {isa = PBXBuildFile; fileRef = A6FB96B02BD086AD00D56F68 /* HomeViewModel.swift */; };
		A6FB96B32BD0CDA900D56F68 /* NavigationEditButton.swift in Sources */ = {isa = PBXBuildFile; fileRef = A6FB96B22BD0CDA900D56F68 /* NavigationEditButton.swift */; };
		A6FB96B52BD0CE6700D56F68 /* NavigationHomeEditButton.swift in Sources */ = {isa = PBXBuildFile; fileRef = A6FB96B42BD0CE6700D56F68 /* NavigationHomeEditButton.swift */; };
		B50E399B2BF5AB2100B9A269 /* FunctionCallAddressable.swift in Sources */ = {isa = PBXBuildFile; fileRef = B50E399A2BF5AB2100B9A269 /* FunctionCallAddressable.swift */; };
		B50E399D2BF5AB4B00B9A269 /* FunctionCallContractTypeEnum.swift in Sources */ = {isa = PBXBuildFile; fileRef = B50E399C2BF5AB4B00B9A269 /* FunctionCallContractTypeEnum.swift */; };
		B50F46752DA9A308007B16DE /* Chain+ibc.swift in Sources */ = {isa = PBXBuildFile; fileRef = B50F46742DA9A308007B16DE /* Chain+ibc.swift */; };
		B51119332C0072620020B711 /* FunctionCallCustom.swift in Sources */ = {isa = PBXBuildFile; fileRef = B51119322C0072620020B711 /* FunctionCallCustom.swift */; };
		B51819862DCC0A480013C435 /* FunctionCallStakeTCY.swift in Sources */ = {isa = PBXBuildFile; fileRef = B51819852DCC0A480013C435 /* FunctionCallStakeTCY.swift */; };
		B51819882DCC1D920013C435 /* FunctionCallUnstakeTCY.swift in Sources */ = {isa = PBXBuildFile; fileRef = B51819872DCC1D920013C435 /* FunctionCallUnstakeTCY.swift */; };
		B520B2FE2C3250230097C590 /* TextField.swift in Sources */ = {isa = PBXBuildFile; fileRef = B520B2FD2C3250230097C590 /* TextField.swift */; };
		B52196422C1296DF0021D27A /* IntExtension.swift in Sources */ = {isa = PBXBuildFile; fileRef = B52196412C1296DF0021D27A /* IntExtension.swift */; };
		B52196442C12C3540021D27A /* CustomTokenView.swift in Sources */ = {isa = PBXBuildFile; fileRef = B52196432C12C3540021D27A /* CustomTokenView.swift */; };
		B52196462C12CA2E0021D27A /* AddressTextField.swift in Sources */ = {isa = PBXBuildFile; fileRef = B52196452C12CA2E0021D27A /* AddressTextField.swift */; };
		B52196482C12D1110021D27A /* CircularFilledButton.swift in Sources */ = {isa = PBXBuildFile; fileRef = B52196472C12D1110021D27A /* CircularFilledButton.swift */; };
		B52243412D2398D5003C734A /* AkashService.swift in Sources */ = {isa = PBXBuildFile; fileRef = B52243402D2398D5003C734A /* AkashService.swift */; };
		B52243432D239BC2003C734A /* akash.swift in Sources */ = {isa = PBXBuildFile; fileRef = B52243422D239BC2003C734A /* akash.swift */; };
		B524F55B2CF049F600D5B19D /* FunctionCallBondMayaChain.swift in Sources */ = {isa = PBXBuildFile; fileRef = B524F55A2CF049F600D5B19D /* FunctionCallBondMayaChain.swift */; };
		B5293CDB2DBC00C300C6C66A /* StringExtensionTests.swift in Sources */ = {isa = PBXBuildFile; fileRef = B5293CDA2DBC00B800C6C66A /* StringExtensionTests.swift */; };
		B52FD1CE2CDDA7740031FB71 /* TerraService.swift in Sources */ = {isa = PBXBuildFile; fileRef = B52FD1CD2CDDA7740031FB71 /* TerraService.swift */; };
		B52FD1D02CDDAFE50031FB71 /* terra.swift in Sources */ = {isa = PBXBuildFile; fileRef = B52FD1CF2CDDAFE50031FB71 /* terra.swift */; };
		B530F8742C5FFF0A00C2E523 /* RpcEvmServiceEnsServiceExtension.swift in Sources */ = {isa = PBXBuildFile; fileRef = B530F8732C5FFF0A00C2E523 /* RpcEvmServiceEnsServiceExtension.swift */; };
		B537CE092CE7068D002085CB /* CosmosIbcDenomTrace.swift in Sources */ = {isa = PBXBuildFile; fileRef = B537CE082CE7068A002085CB /* CosmosIbcDenomTrace.swift */; };
		B53D8CC82BF7F21500B795D3 /* FunctionCallBond.swift in Sources */ = {isa = PBXBuildFile; fileRef = B53D8CC72BF7F21500B795D3 /* FunctionCallBond.swift */; };
		B53D8CCA2BF7F22500B795D3 /* FunctionCallUnbond.swift in Sources */ = {isa = PBXBuildFile; fileRef = B53D8CC92BF7F22500B795D3 /* FunctionCallUnbond.swift */; };
		B53D8CCC2BF7F22F00B795D3 /* FunctionCallLeave.swift in Sources */ = {isa = PBXBuildFile; fileRef = B53D8CCB2BF7F22F00B795D3 /* FunctionCallLeave.swift */; };
		B53DCB7D2C0D7327008388D4 /* EvmTokenServiceProtocol.swift in Sources */ = {isa = PBXBuildFile; fileRef = B53DCB7C2C0D7327008388D4 /* EvmTokenServiceProtocol.swift */; };
		B541C9262CF04C4700335933 /* FunctionCallUnbondMayaChain.swift in Sources */ = {isa = PBXBuildFile; fileRef = B541C9252CF04C4700335933 /* FunctionCallUnbondMayaChain.swift */; };
		B54B01972BDCEB8E00FDA472 /* Polkadot.swift in Sources */ = {isa = PBXBuildFile; fileRef = B54B01962BDCEB8E00FDA472 /* Polkadot.swift */; };
		B54B019A2BDE0A1D00FDA472 /* PolkadotService.swift in Sources */ = {isa = PBXBuildFile; fileRef = B54B01992BDE0A1D00FDA472 /* PolkadotService.swift */; };
		B54B019C2BDE135C00FDA472 /* RpcService.swift in Sources */ = {isa = PBXBuildFile; fileRef = B54B019B2BDE135C00FDA472 /* RpcService.swift */; };
		B54E317B2BF57D9300D4FC0A /* FunctionCallContractSelectorDropDown.swift in Sources */ = {isa = PBXBuildFile; fileRef = B54E317A2BF57D9300D4FC0A /* FunctionCallContractSelectorDropDown.swift */; };
		B54E317D2BF5A19200D4FC0A /* StyledTextField.swift in Sources */ = {isa = PBXBuildFile; fileRef = B54E317C2BF5A19200D4FC0A /* StyledTextField.swift */; };
		B54E317F2BF5A1A700D4FC0A /* StyledNumberField.swift in Sources */ = {isa = PBXBuildFile; fileRef = B54E317E2BF5A1A700D4FC0A /* StyledNumberField.swift */; };
		B54E31812BF5A22700D4FC0A /* StyledFloatingPointField.swift in Sources */ = {isa = PBXBuildFile; fileRef = B54E31802BF5A22700D4FC0A /* StyledFloatingPointField.swift */; };
		B54E31832BF5A73500D4FC0A /* FunctionCallTypeEnum.swift in Sources */ = {isa = PBXBuildFile; fileRef = B54E31822BF5A73500D4FC0A /* FunctionCallTypeEnum.swift */; };
		B55246C92CF5639A00E3532C /* NobleService.swift in Sources */ = {isa = PBXBuildFile; fileRef = B55246C82CF5639A00E3532C /* NobleService.swift */; };
		B55246CB2CF5643800E3532C /* noble.swift in Sources */ = {isa = PBXBuildFile; fileRef = B55246CA2CF5643800E3532C /* noble.swift */; };
		B571384D2CC560F2000E925B /* Ton.swift in Sources */ = {isa = PBXBuildFile; fileRef = B571384C2CC560F0000E925B /* Ton.swift */; };
		B57138502CC5713E000E925B /* TonService.swift in Sources */ = {isa = PBXBuildFile; fileRef = B571384F2CC5713A000E925B /* TonService.swift */; };
		B576BE5D2DCC2CA1005D33D4 /* ThorchainService+TCYStake.swift in Sources */ = {isa = PBXBuildFile; fileRef = B576BE5C2DCC2CA1005D33D4 /* ThorchainService+TCYStake.swift */; };
		B57DD59A2C3DA5EA00934CBB /* SolanaFmTokenInfo.swift in Sources */ = {isa = PBXBuildFile; fileRef = B57DD5992C3DA5EA00934CBB /* SolanaFmTokenInfo.swift */; };
		B57DD59E2C3E69F500934CBB /* TokenAccountsByOwner.swift in Sources */ = {isa = PBXBuildFile; fileRef = B57DD59D2C3E69F500934CBB /* TokenAccountsByOwner.swift */; };
		B585A1FE2DA9779900ED0D5B /* FunctionCallCosmosIBC.swift in Sources */ = {isa = PBXBuildFile; fileRef = B585A1FD2DA9779900ED0D5B /* FunctionCallCosmosIBC.swift */; };
		B58BE8E62CD1BD5D00FFD98F /* OsmosisService.swift in Sources */ = {isa = PBXBuildFile; fileRef = B58BE8E52CD1BD5D00FFD98F /* OsmosisService.swift */; };
		B58BE8E82CD1C36E00FFD98F /* osmosis.swift in Sources */ = {isa = PBXBuildFile; fileRef = B58BE8E72CD1C36E00FFD98F /* osmosis.swift */; };
		B590DF862C2E70B800ED934E /* FunctionCallVote.swift in Sources */ = {isa = PBXBuildFile; fileRef = B590DF852C2E70B800ED934E /* FunctionCallVote.swift */; };
		B590DF882C2E815A00ED934E /* GenericSelectorDropDown.swift in Sources */ = {isa = PBXBuildFile; fileRef = B590DF872C2E815A00ED934E /* GenericSelectorDropDown.swift */; };
		B590DF8A2C2E88F900ED934E /* VoteOption.swift in Sources */ = {isa = PBXBuildFile; fileRef = B590DF892C2E88F900ED934E /* VoteOption.swift */; };
		B59173312C641F3D007100E3 /* CoinService.swift in Sources */ = {isa = PBXBuildFile; fileRef = B59173302C641F3D007100E3 /* CoinService.swift */; };
		B596B2B02CC6F22E0068FCC8 /* SolanaJupiterTokenInfo.swift in Sources */ = {isa = PBXBuildFile; fileRef = B596B2AF2CC6F22C0068FCC8 /* SolanaJupiterTokenInfo.swift */; };
		B5A41F642DAB33E70075E921 /* FunctionCallCosmosMerge.swift in Sources */ = {isa = PBXBuildFile; fileRef = B5A41F632DAB33E70075E921 /* FunctionCallCosmosMerge.swift */; };
		B5A54E002D9C1ECD001AF096 /* FunctionCallAddLiquidityMaya.swift in Sources */ = {isa = PBXBuildFile; fileRef = B5A54DFF2D9C1ECD001AF096 /* FunctionCallAddLiquidityMaya.swift */; };
		B5A54E022D9C5CCD001AF096 /* FunctionCallRemoveLiquidityMaya.swift in Sources */ = {isa = PBXBuildFile; fileRef = B5A54E012D9C5CCD001AF096 /* FunctionCallRemoveLiquidityMaya.swift */; };
		B5A80F182D0600BA00DC9069 /* Ripple.swift in Sources */ = {isa = PBXBuildFile; fileRef = B5A80F172D0600BA00DC9069 /* Ripple.swift */; };
		B5A80F1B2D0645E100DC9069 /* RippleService.swift in Sources */ = {isa = PBXBuildFile; fileRef = B5A80F1A2D0645DD00DC9069 /* RippleService.swift */; };
		B5A97CED2BF41573007574D7 /* FunctionCallView.swift in Sources */ = {isa = PBXBuildFile; fileRef = B5A97CEC2BF41573007574D7 /* FunctionCallView.swift */; };
		B5A97CEF2BF41779007574D7 /* FunctionCallViewModel.swift in Sources */ = {isa = PBXBuildFile; fileRef = B5A97CEE2BF41779007574D7 /* FunctionCallViewModel.swift */; };
		B5A97CF12BF41903007574D7 /* FunctionCallVerifyViewModel.swift in Sources */ = {isa = PBXBuildFile; fileRef = B5A97CF02BF41903007574D7 /* FunctionCallVerifyViewModel.swift */; };
		B5A97CF32BF426D4007574D7 /* FunctionCallDetailsView.swift in Sources */ = {isa = PBXBuildFile; fileRef = B5A97CF22BF426D4007574D7 /* FunctionCallDetailsView.swift */; };
		B5A97CF52BF4287A007574D7 /* FunctionCallSelectorDropdown.swift in Sources */ = {isa = PBXBuildFile; fileRef = B5A97CF42BF4287A007574D7 /* FunctionCallSelectorDropdown.swift */; };
		B5A97CF72BF42BE1007574D7 /* FunctionCallVerifyView.swift in Sources */ = {isa = PBXBuildFile; fileRef = B5A97CF62BF42BE1007574D7 /* FunctionCallVerifyView.swift */; };
		B5A97CF92BF42E72007574D7 /* FunctionCallAddressTextField.swift in Sources */ = {isa = PBXBuildFile; fileRef = B5A97CF82BF42E72007574D7 /* FunctionCallAddressTextField.swift */; };
		B5A97CFC2BF4365E007574D7 /* FunctionCallInstance.swift in Sources */ = {isa = PBXBuildFile; fileRef = B5A97CFB2BF4365E007574D7 /* FunctionCallInstance.swift */; };
		B5B5E2782CCADD69001167C3 /* FunctionCallStake.swift in Sources */ = {isa = PBXBuildFile; fileRef = B5B5E2772CCADD69001167C3 /* FunctionCallStake.swift */; };
		B5B5E27A2CCADE85001167C3 /* FunctionCallUnstake.swift in Sources */ = {isa = PBXBuildFile; fileRef = B5B5E2792CCADE85001167C3 /* FunctionCallUnstake.swift */; };
		B5BC37562CECEFFA005A1C76 /* cosmos.swift in Sources */ = {isa = PBXBuildFile; fileRef = B5BC37552CECEFF8005A1C76 /* cosmos.swift */; };
		B5C4A42C2C62EC6500AF9B8B /* AddressService.swift in Sources */ = {isa = PBXBuildFile; fileRef = B5C4A42B2C62EC6500AF9B8B /* AddressService.swift */; };
		B5C5B4AC2DACF597005D8E6F /* FunctionCallCosmosSwitch.swift in Sources */ = {isa = PBXBuildFile; fileRef = B5C5B4AB2DACF597005D8E6F /* FunctionCallCosmosSwitch.swift */; };
		B5CA1A062C16C39700789B11 /* AsyncImageView.swift in Sources */ = {isa = PBXBuildFile; fileRef = B5CA1A052C16C39700789B11 /* AsyncImageView.swift */; };
		B5CDB87B2DDD8714007DF355 /* MergeAccountResponse.swift in Sources */ = {isa = PBXBuildFile; fileRef = B5CDB87A2DDD86F9007DF355 /* MergeAccountResponse.swift */; };
		B5E476AB2C1A13D7005DB485 /* dydx.swift in Sources */ = {isa = PBXBuildFile; fileRef = B5E476AA2C1A13D7005DB485 /* dydx.swift */; };
		B5E476AD2C1A556D005DB485 /* DydxService.swift in Sources */ = {isa = PBXBuildFile; fileRef = B5E476AC2C1A556D005DB485 /* DydxService.swift */; };
		B5E654EB2D277CE2003A037C /* TronService.swift in Sources */ = {isa = PBXBuildFile; fileRef = B5E654EA2D277CE0003A037C /* TronService.swift */; };
		B5E654ED2D2788CC003A037C /* Tron.swift in Sources */ = {isa = PBXBuildFile; fileRef = B5E654EC2D2788CC003A037C /* Tron.swift */; };
		B5E95E092BED84D9003778F0 /* ImagePicker.swift in Sources */ = {isa = PBXBuildFile; fileRef = B5E95E082BED84D9003778F0 /* ImagePicker.swift */; };
		B5F758182BD8E65D0097B5B9 /* Sui.swift in Sources */ = {isa = PBXBuildFile; fileRef = B5F758172BD8E65D0097B5B9 /* Sui.swift */; };
		B5F7581A2BD8E7230097B5B9 /* SuiService.swift in Sources */ = {isa = PBXBuildFile; fileRef = B5F758192BD8E7230097B5B9 /* SuiService.swift */; };
		B5F7581D2BD8FDA20097B5B9 /* SuiCoin.swift in Sources */ = {isa = PBXBuildFile; fileRef = B5F7581C2BD8FDA20097B5B9 /* SuiCoin.swift */; };
		D9A22EB72B667C41007281BF /* Mediator in Frameworks */ = {isa = PBXBuildFile; productRef = D9A22EB62B667C41007281BF /* Mediator */; };
		D9AD8EDA2B6722CC0009F8D5 /* ApplicationState.swift in Sources */ = {isa = PBXBuildFile; fileRef = D9AD8ED92B6722CC0009F8D5 /* ApplicationState.swift */; };
		D9AD8EDE2B6730430009F8D5 /* WelcomeView.swift in Sources */ = {isa = PBXBuildFile; fileRef = D9AD8EDD2B6730430009F8D5 /* WelcomeView.swift */; };
		D9AD8EE62B6730A40009F8D5 /* PeerDiscoveryView.swift in Sources */ = {isa = PBXBuildFile; fileRef = D9AD8EE52B6730A40009F8D5 /* PeerDiscoveryView.swift */; };
		DE03EA0E2D0D3D0700AA4BB0 /* godkls.xcframework in Frameworks */ = {isa = PBXBuildFile; fileRef = DE03EA0A2D0D3C6B00AA4BB0 /* godkls.xcframework */; };
		DE03EA112D0D3D0900AA4BB0 /* goschnorr.xcframework in Frameworks */ = {isa = PBXBuildFile; fileRef = DE03EA0C2D0D3C7700AA4BB0 /* goschnorr.xcframework */; };
		DE0893562C47C8FA007632F7 /* Chain+extensions.swift in Sources */ = {isa = PBXBuildFile; fileRef = DE0893552C47C8FA007632F7 /* Chain+extensions.swift */; };
		DE13BB9F2C239FC90014B754 /* CoinMeta.swift in Sources */ = {isa = PBXBuildFile; fileRef = DE13BB9E2C239FC90014B754 /* CoinMeta.swift */; };
		DE1509C02DCD7B520030C9A0 /* MoonPaySdk in Frameworks */ = {isa = PBXBuildFile; platformFilter = ios; productRef = DE1509BF2DCD7B520030C9A0 /* MoonPaySdk */; };
		DE1509C22DCD8FB50030C9A0 /* ChainDetailActionButtons+iOS.swift in Sources */ = {isa = PBXBuildFile; fileRef = DE1509C12DCD8FA70030C9A0 /* ChainDetailActionButtons+iOS.swift */; };
		DE1509C42DCD93180030C9A0 /* MoonPay.swift in Sources */ = {isa = PBXBuildFile; fileRef = DE1509C32DCD93150030C9A0 /* MoonPay.swift */; };
		DE1572962B70F254009BC7C5 /* TssMessenger.swift in Sources */ = {isa = PBXBuildFile; fileRef = DE1572942B70F254009BC7C5 /* TssMessenger.swift */; };
		DE1572972B70F254009BC7C5 /* LocalStateAccessorImp.swift in Sources */ = {isa = PBXBuildFile; fileRef = DE1572952B70F254009BC7C5 /* LocalStateAccessorImp.swift */; };
		DE1572992B70F26A009BC7C5 /* KeyType.swift in Sources */ = {isa = PBXBuildFile; fileRef = DE1572982B70F26A009BC7C5 /* KeyType.swift */; };
		DE15729E2B70F284009BC7C5 /* JoinKeysignView.swift in Sources */ = {isa = PBXBuildFile; fileRef = DE15729B2B70F284009BC7C5 /* JoinKeysignView.swift */; };
		DE15729F2B70F284009BC7C5 /* KeysignDiscoveryView.swift in Sources */ = {isa = PBXBuildFile; fileRef = DE15729C2B70F284009BC7C5 /* KeysignDiscoveryView.swift */; };
		DE1572A02B70F284009BC7C5 /* KeysignView.swift in Sources */ = {isa = PBXBuildFile; fileRef = DE15729D2B70F284009BC7C5 /* KeysignView.swift */; };
		DE1572AC2B7174D3009BC7C5 /* Utils.swift in Sources */ = {isa = PBXBuildFile; fileRef = DE1572AB2B7174D3009BC7C5 /* Utils.swift */; };
		DE1905272BD8CC4D0043577E /* KeysignVerify.swift in Sources */ = {isa = PBXBuildFile; fileRef = DE1905262BD8CC4D0043577E /* KeysignVerify.swift */; };
		DE320E6E2C846C610068D0E1 /* ReshareRequest.swift in Sources */ = {isa = PBXBuildFile; fileRef = DE320E6D2C846C610068D0E1 /* ReshareRequest.swift */; };
		DE3D44AD2BD2445100BD64CD /* CryptoSwift in Frameworks */ = {isa = PBXBuildFile; productRef = DE3D44AC2BD2445100BD64CD /* CryptoSwift */; };
		DE3D44AF2BD2487900BD64CD /* CosmosSignature.swift in Sources */ = {isa = PBXBuildFile; fileRef = DE3D44AE2BD2487900BD64CD /* CosmosSignature.swift */; };
		DE491CEF2B708260007C88D5 /* KeygenView.swift in Sources */ = {isa = PBXBuildFile; fileRef = DE491CEE2B708260007C88D5 /* KeygenView.swift */; };
		DE49A1672B65F6D9000F3AFB /* VultisigApp.swift in Sources */ = {isa = PBXBuildFile; fileRef = DE49A1662B65F6D9000F3AFB /* VultisigApp.swift */; };
		DE49A16D2B65F6DB000F3AFB /* Assets.xcassets in Resources */ = {isa = PBXBuildFile; fileRef = DE49A16C2B65F6DB000F3AFB /* Assets.xcassets */; };
		DE49A1712B65F6DB000F3AFB /* Preview Assets.xcassets in Resources */ = {isa = PBXBuildFile; fileRef = DE49A1702B65F6DB000F3AFB /* Preview Assets.xcassets */; };
		DE49A17B2B65F6DB000F3AFB /* VultisigAppTests.swift in Sources */ = {isa = PBXBuildFile; fileRef = DE49A17A2B65F6DB000F3AFB /* VultisigAppTests.swift */; };
		DE49A1852B65F6DB000F3AFB /* VultisigAppUITests.swift in Sources */ = {isa = PBXBuildFile; fileRef = DE49A1842B65F6DB000F3AFB /* VultisigAppUITests.swift */; };
		DE49A1872B65F6DB000F3AFB /* VultisigAppUITestsLaunchTests.swift in Sources */ = {isa = PBXBuildFile; fileRef = DE49A1862B65F6DB000F3AFB /* VultisigAppUITestsLaunchTests.swift */; };
		DE49A1942B65F7B6000F3AFB /* Mediator in Resources */ = {isa = PBXBuildFile; fileRef = DE49A1932B65F7B6000F3AFB /* Mediator */; };
		DE49A19A2B660D8D000F3AFB /* Mediator in Frameworks */ = {isa = PBXBuildFile; productRef = DE49A1992B660D8D000F3AFB /* Mediator */; };
		DE49A19C2B67133D000F3AFB /* Vault.swift in Sources */ = {isa = PBXBuildFile; fileRef = DE49A19B2B67133D000F3AFB /* Vault.swift */; };
		DE49A19E2B671416000F3AFB /* Coin.swift in Sources */ = {isa = PBXBuildFile; fileRef = DE49A19D2B671416000F3AFB /* Coin.swift */; };
		DE49A1A02B67143B000F3AFB /* Chain.swift in Sources */ = {isa = PBXBuildFile; fileRef = DE49A19F2B67143B000F3AFB /* Chain.swift */; };
		DE49A1B22B6A0F77000F3AFB /* JoinKeygenView.swift in Sources */ = {isa = PBXBuildFile; fileRef = DE49A1B12B6A0F77000F3AFB /* JoinKeygenView.swift */; };
		DE49A1B52B6A1088000F3AFB /* CodeScanner in Frameworks */ = {isa = PBXBuildFile; platformFilter = ios; productRef = DE49A1B42B6A1088000F3AFB /* CodeScanner */; };
		DE4DFA7B2B7B1692004F8E73 /* ModelContainerPreview.swift in Sources */ = {isa = PBXBuildFile; fileRef = DE4DFA7A2B7B1692004F8E73 /* ModelContainerPreview.swift */; };
		DE5F7E1F2C8155C50022030F /* VaultCreateRequest.swift in Sources */ = {isa = PBXBuildFile; fileRef = DE5F7E1E2C8155C50022030F /* VaultCreateRequest.swift */; };
		DE5F7E212C816AC70022030F /* KeysignRequest.swift in Sources */ = {isa = PBXBuildFile; fileRef = DE5F7E202C816AC70022030F /* KeysignRequest.swift */; };
		DE5FA58A2BAD1EF2008FD910 /* CosmosBalanceCacheEntry.swift in Sources */ = {isa = PBXBuildFile; fileRef = DE5FA5892BAD1EF2008FD910 /* CosmosBalanceCacheEntry.swift */; };
		DE6325B72C2C12FB000D05B9 /* SwiftProtobuf in Frameworks */ = {isa = PBXBuildFile; productRef = DE6325B62C2C12FB000D05B9 /* SwiftProtobuf */; };
		DE63AE0E2BAD2408001BBE5C /* THORBalanceExtension.swift in Sources */ = {isa = PBXBuildFile; fileRef = DE63AE0D2BAD2408001BBE5C /* THORBalanceExtension.swift */; };
		DE63AE4B2BB4D87F001BBE5C /* BscService.swift in Sources */ = {isa = PBXBuildFile; fileRef = DE63AE4A2BB4D87F001BBE5C /* BscService.swift */; };
		DE63AE4D2BB4E94E001BBE5C /* JSONRPCResponse.swift in Sources */ = {isa = PBXBuildFile; fileRef = DE63AE4C2BB4E94E001BBE5C /* JSONRPCResponse.swift */; };
		DE63AE4F2BB4E96E001BBE5C /* JSONRPCError.swift in Sources */ = {isa = PBXBuildFile; fileRef = DE63AE4E2BB4E96E001BBE5C /* JSONRPCError.swift */; };
		DE63AE532BBA627B001BBE5C /* atom.swift in Sources */ = {isa = PBXBuildFile; fileRef = DE63AE522BBA627B001BBE5C /* atom.swift */; };
		DE63AE562BBA788D001BBE5C /* GaiaService.swift in Sources */ = {isa = PBXBuildFile; fileRef = DE63AE552BBA788D001BBE5C /* GaiaService.swift */; };
		DE64A4C62BA7E0E400C342E3 /* KeygenPeerDiscoveryViewModel.swift in Sources */ = {isa = PBXBuildFile; fileRef = DE64A4C52BA7E0E400C342E3 /* KeygenPeerDiscoveryViewModel.swift */; };
		DE64A4C82BA7EBEC00C342E3 /* JoinKeygenViewModel.swift in Sources */ = {isa = PBXBuildFile; fileRef = DE64A4C72BA7EBEC00C342E3 /* JoinKeygenViewModel.swift */; };
		DE64A4CA2BA7F90E00C342E3 /* ServiceDelegate.swift in Sources */ = {isa = PBXBuildFile; fileRef = DE64A4C92BA7F90E00C342E3 /* ServiceDelegate.swift */; };
		DE64A4CC2BA7F97500C342E3 /* KeysignDiscoveryViewModel.swift in Sources */ = {isa = PBXBuildFile; fileRef = DE64A4CB2BA7F97500C342E3 /* KeysignDiscoveryViewModel.swift */; };
		DE64A4CE2BA7FEE100C342E3 /* JoinKeysignViewModel.swift in Sources */ = {isa = PBXBuildFile; fileRef = DE64A4CD2BA7FEE100C342E3 /* JoinKeysignViewModel.swift */; };
		DE6DCB932B97D81C009A39D5 /* THORChainSwaps.swift in Sources */ = {isa = PBXBuildFile; fileRef = DE6DCB922B97D81C009A39D5 /* THORChainSwaps.swift */; };
		DE6DCB952B97D88A009A39D5 /* THORChainSwapPayload.swift in Sources */ = {isa = PBXBuildFile; fileRef = DE6DCB942B97D88A009A39D5 /* THORChainSwapPayload.swift */; };
		DE6EF04F2D06610D00A36D6A /* DKLSHelper.swift in Sources */ = {isa = PBXBuildFile; fileRef = DE6EF04E2D06610800A36D6A /* DKLSHelper.swift */; };
		DE6EF0512D06709200A36D6A /* DKLSMessenger.swift in Sources */ = {isa = PBXBuildFile; fileRef = DE6EF0502D06708C00A36D6A /* DKLSMessenger.swift */; };
		DE6EF0532D068BE700A36D6A /* DKLSKeygen.swift in Sources */ = {isa = PBXBuildFile; fileRef = DE6EF0522D068BE200A36D6A /* DKLSKeygen.swift */; };
		DE727C0C2D000FC9007E9273 /* LibType.swift in Sources */ = {isa = PBXBuildFile; fileRef = DE727C0B2D000FC3007E9273 /* LibType.swift */; };
		DE8291942D891AAB0037E5FD /* MigrationRequest.swift in Sources */ = {isa = PBXBuildFile; fileRef = DE8291932D891AA20037E5FD /* MigrationRequest.swift */; };
		DE8AD7402BC649A600339775 /* Tss.xcframework in Frameworks */ = {isa = PBXBuildFile; fileRef = DE1572A12B70F873009BC7C5 /* Tss.xcframework */; };
		DE8AD7432BC64A4C00339775 /* PrivacyInfo.xcprivacy in Resources */ = {isa = PBXBuildFile; fileRef = DE8AD73F2BC1600800339775 /* PrivacyInfo.xcprivacy */; };
		DE8AD7472BC78FA400339775 /* Encryption.swift in Sources */ = {isa = PBXBuildFile; fileRef = DE8AD7462BC78FA400339775 /* Encryption.swift */; };
		DE8AD74A2BC7A86200339775 /* EncryptionTest.swift in Sources */ = {isa = PBXBuildFile; fileRef = DE8AD7492BC7A86200339775 /* EncryptionTest.swift */; };
		DE8AD74C2BC8E3FE00339775 /* KeygenVerify.swift in Sources */ = {isa = PBXBuildFile; fileRef = DE8AD74B2BC8E3FE00339775 /* KeygenVerify.swift */; };
		DE8B69992CD4603500F53E14 /* PayloadService.swift in Sources */ = {isa = PBXBuildFile; fileRef = DE8B69982CD4602500F53E14 /* PayloadService.swift */; };
		DE8BDCCB2C47E34300A1EDA6 /* Vault+ProtoMappable.swift in Sources */ = {isa = PBXBuildFile; fileRef = DE8BDCCA2C47E34300A1EDA6 /* Vault+ProtoMappable.swift */; };
		DE8BDCCD2C4A314D00A1EDA6 /* VaultPublicKeyExport.swift in Sources */ = {isa = PBXBuildFile; fileRef = DE8BDCCC2C4A314D00A1EDA6 /* VaultPublicKeyExport.swift */; };
		DE9773A62CAF97B00071C08C /* FeatureFlagService.swift in Sources */ = {isa = PBXBuildFile; fileRef = DE9773A52CAF97A80071C08C /* FeatureFlagService.swift */; };
		DE9EB0EC2BA2CC3C001747D9 /* TssType.swift in Sources */ = {isa = PBXBuildFile; fileRef = DE9EB0EB2BA2CC3C001747D9 /* TssType.swift */; };
		DE9EB0EE2BA2CF49001747D9 /* KeygenMessage.swift in Sources */ = {isa = PBXBuildFile; fileRef = DE9EB0ED2BA2CF49001747D9 /* KeygenMessage.swift */; };
		DE9EB0F02BA2CFB7001747D9 /* ReshareMessage.swift in Sources */ = {isa = PBXBuildFile; fileRef = DE9EB0EF2BA2CFB7001747D9 /* ReshareMessage.swift */; };
		DE9EB0F42BA309AB001747D9 /* MessagePuller.swift in Sources */ = {isa = PBXBuildFile; fileRef = DE9EB0F32BA309AB001747D9 /* MessagePuller.swift */; };
		DE9EB0F62BA3F9C2001747D9 /* ParticipantDiscovery.swift in Sources */ = {isa = PBXBuildFile; fileRef = DE9EB0F52BA3F9C2001747D9 /* ParticipantDiscovery.swift */; };
		DE9EB0F82BA43388001747D9 /* KeysignViewModel.swift in Sources */ = {isa = PBXBuildFile; fileRef = DE9EB0F72BA43388001747D9 /* KeysignViewModel.swift */; };
		DE9EB0FA2BA4491B001747D9 /* CoinExtension.swift in Sources */ = {isa = PBXBuildFile; fileRef = DE9EB0F92BA4491B001747D9 /* CoinExtension.swift */; };
		DE9EB0FC2BA463F7001747D9 /* KeygenViewModel.swift in Sources */ = {isa = PBXBuildFile; fileRef = DE9EB0FB2BA463F7001747D9 /* KeygenViewModel.swift */; };
		DEA1C7002DB0CC8F00424466 /* InboundAddress.swift in Sources */ = {isa = PBXBuildFile; fileRef = DEA1C6FF2DB0CC8900424466 /* InboundAddress.swift */; };
		DEA1C7022DB0CD9900424466 /* TokenMetadata.swift in Sources */ = {isa = PBXBuildFile; fileRef = DEA1C7012DB0CD9300424466 /* TokenMetadata.swift */; };
		DEA1C7042DB0CE0100424466 /* NetworkInfo.swift in Sources */ = {isa = PBXBuildFile; fileRef = DEA1C7032DB0CDFE00424466 /* NetworkInfo.swift */; };
		DEA630882DD6AC9F00F8C062 /* MoonPaySignature.swift in Sources */ = {isa = PBXBuildFile; fileRef = DEA630872DD6AC9900F8C062 /* MoonPaySignature.swift */; };
		DEBE4AB72DCDDC8D002C5B92 /* ChainDetailActionButtons+macOS.swift in Sources */ = {isa = PBXBuildFile; fileRef = DEBE4AB62DCDDC85002C5B92 /* ChainDetailActionButtons+macOS.swift */; };
		DEBF93972B8D5FEF002868CD /* KeysignPayload.swift in Sources */ = {isa = PBXBuildFile; fileRef = DEBF93962B8D5FEF002868CD /* KeysignPayload.swift */; };
		DED05FE42BBB824D00E0496C /* ThorchainAccountValue.swift in Sources */ = {isa = PBXBuildFile; fileRef = DED05FE32BBB824D00E0496C /* ThorchainAccountValue.swift */; };
		DED05FE62BBB82F300E0496C /* CosmosAccountsResponse.swift in Sources */ = {isa = PBXBuildFile; fileRef = DED05FE52BBB82F300E0496C /* CosmosAccountsResponse.swift */; };
		DEE2D8722C0D37A900D2F4C3 /* VaultDefaultCoinService.swift in Sources */ = {isa = PBXBuildFile; fileRef = DEE2D8712C0D37A900D2F4C3 /* VaultDefaultCoinService.swift */; };
		DEE4AD0C2DBCFC08003A2FC0 /* walletcore in Frameworks */ = {isa = PBXBuildFile; productRef = DEE4AD0B2DBCFC08003A2FC0 /* walletcore */; };
		DEE4AD0E2DC1A86D003A2FC0 /* KeysignWrongVaultTypeErrorView.swift in Sources */ = {isa = PBXBuildFile; fileRef = DEE4AD0D2DC1A860003A2FC0 /* KeysignWrongVaultTypeErrorView.swift */; };
		DEEADCF72B916676007978DE /* Solana.swift in Sources */ = {isa = PBXBuildFile; fileRef = DEEADCF62B916676007978DE /* Solana.swift */; };
		DEEAE0D72D0A7ED1007FDA14 /* SchnorrKeysign.swift in Sources */ = {isa = PBXBuildFile; fileRef = DEEAE0D62D0A7EC9007FDA14 /* SchnorrKeysign.swift */; };
		DEEB571D2D08F80C00B120D1 /* SchnorrKeygen.swift in Sources */ = {isa = PBXBuildFile; fileRef = DEEB571C2D08F80500B120D1 /* SchnorrKeygen.swift */; };
		DEEB57282D096BC100B120D1 /* DERSignature.swift in Sources */ = {isa = PBXBuildFile; fileRef = DEEB57252D096BC100B120D1 /* DERSignature.swift */; };
		DEEB57292D096BC100B120D1 /* DKLSKeysign.swift in Sources */ = {isa = PBXBuildFile; fileRef = DEEB57262D096BC100B120D1 /* DKLSKeysign.swift */; };
		DEEDAEE12B8AF7EF005170E8 /* evm.swift in Sources */ = {isa = PBXBuildFile; fileRef = DEEDAEE02B8AF7EF005170E8 /* evm.swift */; };
		DEEDAEE32B8AF8B1005170E8 /* publickey.swift in Sources */ = {isa = PBXBuildFile; fileRef = DEEDAEE22B8AF8B1005170E8 /* publickey.swift */; };
		DEEDAEE52B8AFB5D005170E8 /* common.swift in Sources */ = {isa = PBXBuildFile; fileRef = DEEDAEE42B8AFB5D005170E8 /* common.swift */; };
		DEEDAEE82B8B50A4005170E8 /* BigInt in Frameworks */ = {isa = PBXBuildFile; productRef = DEEDAEE72B8B50A4005170E8 /* BigInt */; };
		DEF2E2CB2B9AD5EA000737B8 /* UTXOChainsHelper.swift in Sources */ = {isa = PBXBuildFile; fileRef = DEF2E2CA2B9AD5EA000737B8 /* UTXOChainsHelper.swift */; };
		DEF2E2D02B9DA459000737B8 /* PublicKeyTest.swift in Sources */ = {isa = PBXBuildFile; fileRef = DEF2E2CF2B9DA459000737B8 /* PublicKeyTest.swift */; };
		DEF2E2D32B9DC685000737B8 /* UTXOChainsHelperTest.swift in Sources */ = {isa = PBXBuildFile; fileRef = DEF2E2D22B9DC685000737B8 /* UTXOChainsHelperTest.swift */; };
		DEF429592CA65AFD004B6D0B /* EvmTest.swift in Sources */ = {isa = PBXBuildFile; fileRef = DEF429582CA65AEF004B6D0B /* EvmTest.swift */; };
		DEF4295B2CA66D57004B6D0B /* ERC20Test.swift in Sources */ = {isa = PBXBuildFile; fileRef = DEF4295A2CA66D51004B6D0B /* ERC20Test.swift */; };
		DEF722602C520377002FFE8A /* THORChainNetworkStatus.swift in Sources */ = {isa = PBXBuildFile; fileRef = DEF7225F2C520377002FFE8A /* THORChainNetworkStatus.swift */; };
		DEFC7BFB2B8D87370090B07A /* erc20.swift in Sources */ = {isa = PBXBuildFile; fileRef = DEFC7BFA2B8D87370090B07A /* erc20.swift */; };
		DEFC7BFF2B8EC95E0090B07A /* thorchain.swift in Sources */ = {isa = PBXBuildFile; fileRef = DEFC7BFE2B8EC95E0090B07A /* thorchain.swift */; };
		DEFF58F22BCBACDA005DFDF9 /* VultisigRelay.swift in Sources */ = {isa = PBXBuildFile; fileRef = DEFF58F12BCBACDA005DFDF9 /* VultisigRelay.swift */; };
		DEFF58F42BCBF65D005DFDF9 /* TssHelper.swift in Sources */ = {isa = PBXBuildFile; fileRef = DEFF58F32BCBF65D005DFDF9 /* TssHelper.swift */; };
		DEFF58F82BCF4E11005DFDF9 /* BackupVault.swift in Sources */ = {isa = PBXBuildFile; fileRef = DEFF58F72BCF4E11005DFDF9 /* BackupVault.swift */; };
		DEFF58FA2BCF85FA005DFDF9 /* maya.swift in Sources */ = {isa = PBXBuildFile; fileRef = DEFF58F92BCF85FA005DFDF9 /* maya.swift */; };
		DEFF58FC2BCFB384005DFDF9 /* MayaChainService.swift in Sources */ = {isa = PBXBuildFile; fileRef = DEFF58FB2BCFB384005DFDF9 /* MayaChainService.swift */; };
		DEFF58FE2BD13E5D005DFDF9 /* ThreadSafeDictionary.swift in Sources */ = {isa = PBXBuildFile; fileRef = DEFF58FD2BD13E5D005DFDF9 /* ThreadSafeDictionary.swift */; };
		DEFF59012BD238CF005DFDF9 /* SignedTransactionResult.swift in Sources */ = {isa = PBXBuildFile; fileRef = DEFF59002BD238CF005DFDF9 /* SignedTransactionResult.swift */; };
/* End PBXBuildFile section */

/* Begin PBXContainerItemProxy section */
		DE49A1772B65F6DB000F3AFB /* PBXContainerItemProxy */ = {
			isa = PBXContainerItemProxy;
			containerPortal = DE49A15B2B65F6D9000F3AFB /* Project object */;
			proxyType = 1;
			remoteGlobalIDString = DE49A1622B65F6D9000F3AFB;
			remoteInfo = voltixApp;
		};
		DE49A1812B65F6DB000F3AFB /* PBXContainerItemProxy */ = {
			isa = PBXContainerItemProxy;
			containerPortal = DE49A15B2B65F6D9000F3AFB /* Project object */;
			proxyType = 1;
			remoteGlobalIDString = DE49A1622B65F6D9000F3AFB;
			remoteInfo = voltixApp;
		};
/* End PBXContainerItemProxy section */

/* Begin PBXFileReference section */
		049BBB5D2B71E83D004C231F /* VultisigLogo.swift */ = {isa = PBXFileReference; lastKnownFileType = sourcecode.swift; path = VultisigLogo.swift; sourceTree = "<group>"; };
		049BBB672B71E9C5004C231F /* WifiInstruction.swift */ = {isa = PBXFileReference; lastKnownFileType = sourcecode.swift; path = WifiInstruction.swift; sourceTree = "<group>"; };
		4600167D2B71A12D00CE17C7 /* Tss.xcframework */ = {isa = PBXFileReference; expectedSignature = "AppleDeveloperProgram:G8Q5XUAJD9:Cortina Ventures PTY LTD"; lastKnownFileType = wrapper.xcframework; path = Tss.xcframework; sourceTree = "<group>"; };
		4606B3AF2B80465E0045094D /* UTXOTransactionsService.swift */ = {isa = PBXFileReference; lastKnownFileType = sourcecode.swift; path = UTXOTransactionsService.swift; sourceTree = "<group>"; };
		461AD1B62BC6706500959278 /* VaultPairDetailView.swift */ = {isa = PBXFileReference; lastKnownFileType = sourcecode.swift; path = VaultPairDetailView.swift; sourceTree = "<group>"; };
		461AD1B82BC6858000959278 /* VaultPairDetailCell.swift */ = {isa = PBXFileReference; lastKnownFileType = sourcecode.swift; path = VaultPairDetailCell.swift; sourceTree = "<group>"; };
		461AD1BA2BC7239C00959278 /* DeviceInfo.swift */ = {isa = PBXFileReference; lastKnownFileType = sourcecode.swift; path = DeviceInfo.swift; sourceTree = "<group>"; };
		463408652BA9C1D200246248 /* CoinTypeExtension.swift */ = {isa = PBXFileReference; lastKnownFileType = sourcecode.swift; path = CoinTypeExtension.swift; sourceTree = "<group>"; };
		465036BA2BCF968E00856B34 /* BigInt.swift */ = {isa = PBXFileReference; fileEncoding = 4; lastKnownFileType = sourcecode.swift; path = BigInt.swift; sourceTree = "<group>"; };
		465A8D522B9E689B006E7457 /* SolanaService.swift */ = {isa = PBXFileReference; lastKnownFileType = sourcecode.swift; path = SolanaService.swift; sourceTree = "<group>"; };
		465A8D542B9E6E0A006E7457 /* SolanaRpc.swift */ = {isa = PBXFileReference; fileEncoding = 4; lastKnownFileType = sourcecode.swift; path = SolanaRpc.swift; sourceTree = "<group>"; };
		465B09A82B7C176700952DD9 /* SendTransaction.swift */ = {isa = PBXFileReference; lastKnownFileType = sourcecode.swift; path = SendTransaction.swift; sourceTree = "<group>"; };
		465B09B42B7D8E7B00952DD9 /* CryptoPriceService.swift */ = {isa = PBXFileReference; lastKnownFileType = sourcecode.swift; path = CryptoPriceService.swift; sourceTree = "<group>"; };
		4680292F2BC8E4CE005A9EEF /* en */ = {isa = PBXFileReference; lastKnownFileType = text.plist.strings; name = en; path = en.lproj/Localizable.strings; sourceTree = "<group>"; };
		468029512BC8E7DD005A9EEF /* de */ = {isa = PBXFileReference; lastKnownFileType = text.plist.strings; name = de; path = de.lproj/Localizable.strings; sourceTree = "<group>"; };
		468029522BC8E7F9005A9EEF /* it */ = {isa = PBXFileReference; lastKnownFileType = text.plist.strings; name = it; path = it.lproj/Localizable.strings; sourceTree = "<group>"; };
		468029532BC8E7FB005A9EEF /* pt */ = {isa = PBXFileReference; lastKnownFileType = text.plist.strings; name = pt; path = pt.lproj/Localizable.strings; sourceTree = "<group>"; };
		468029542BC8E7FE005A9EEF /* es */ = {isa = PBXFileReference; lastKnownFileType = text.plist.strings; name = es; path = es.lproj/Localizable.strings; sourceTree = "<group>"; };
		468029552BC8F688005A9EEF /* hr */ = {isa = PBXFileReference; lastKnownFileType = text.plist.strings; name = hr; path = hr.lproj/Localizable.strings; sourceTree = "<group>"; };
		469ED3932B98E776008D4951 /* ThorchainService.swift */ = {isa = PBXFileReference; lastKnownFileType = sourcecode.swift; path = ThorchainService.swift; sourceTree = "<group>"; };
		469ED3982B98E896008D4951 /* CosmosBalanceResponse.swift */ = {isa = PBXFileReference; lastKnownFileType = sourcecode.swift; path = CosmosBalanceResponse.swift; sourceTree = "<group>"; };
		469ED39A2B98E8B5008D4951 /* CosmosBalance.swift */ = {isa = PBXFileReference; lastKnownFileType = sourcecode.swift; path = CosmosBalance.swift; sourceTree = "<group>"; };
		469ED39C2B98E8C0008D4951 /* CosmosBalancePagination.swift */ = {isa = PBXFileReference; lastKnownFileType = sourcecode.swift; path = CosmosBalancePagination.swift; sourceTree = "<group>"; };
		469ED39F2B98F5B4008D4951 /* THORChainAccountNumberResponse.swift */ = {isa = PBXFileReference; lastKnownFileType = sourcecode.swift; path = THORChainAccountNumberResponse.swift; sourceTree = "<group>"; };
		469ED3A12B98F5CB008D4951 /* ThorchainAccountResult.swift */ = {isa = PBXFileReference; lastKnownFileType = sourcecode.swift; path = ThorchainAccountResult.swift; sourceTree = "<group>"; };
		469ED3A32B98F5DE008D4951 /* CosmosAccountValue.swift */ = {isa = PBXFileReference; lastKnownFileType = sourcecode.swift; path = CosmosAccountValue.swift; sourceTree = "<group>"; };
		46AAA4962BBF7EBA00E5BAB4 /* EvmServiceFactory.swift */ = {isa = PBXFileReference; lastKnownFileType = sourcecode.swift; path = EvmServiceFactory.swift; sourceTree = "<group>"; };
		46AAA49C2BC3B4CF00E5BAB4 /* DecimalExtension.swift */ = {isa = PBXFileReference; lastKnownFileType = sourcecode.swift; path = DecimalExtension.swift; sourceTree = "<group>"; };
		46AC40A72B920061001704E6 /* EtherscanService.swift */ = {isa = PBXFileReference; lastKnownFileType = sourcecode.swift; path = EtherscanService.swift; sourceTree = "<group>"; };
		46B106502BA7CAFE00564023 /* ChainType.swift */ = {isa = PBXFileReference; lastKnownFileType = sourcecode.swift; path = ChainType.swift; sourceTree = "<group>"; };
		46B60BBD2BBA811D0043EBBA /* AvalancheService.swift */ = {isa = PBXFileReference; lastKnownFileType = sourcecode.swift; path = AvalancheService.swift; sourceTree = "<group>"; };
		46B60BBF2BBB20130043EBBA /* RpcEvmService.swift */ = {isa = PBXFileReference; lastKnownFileType = sourcecode.swift; path = RpcEvmService.swift; sourceTree = "<group>"; };
		46C8CBBC2BA7753900E68E08 /* Blockchair.swift */ = {isa = PBXFileReference; lastKnownFileType = sourcecode.swift; path = Blockchair.swift; sourceTree = "<group>"; };
		46C8CBBE2BA777BF00E68E08 /* BlockchairService.swift */ = {isa = PBXFileReference; lastKnownFileType = sourcecode.swift; path = BlockchairService.swift; sourceTree = "<group>"; };
		46DE088B2BD087D800AE8BDE /* kujira.swift */ = {isa = PBXFileReference; lastKnownFileType = sourcecode.swift; path = kujira.swift; sourceTree = "<group>"; };
		46DE088D2BD08C9900AE8BDE /* KujiraService.swift */ = {isa = PBXFileReference; lastKnownFileType = sourcecode.swift; path = KujiraService.swift; sourceTree = "<group>"; };
		46DE088F2BD0D03E00AE8BDE /* CosmosService.swift */ = {isa = PBXFileReference; lastKnownFileType = sourcecode.swift; path = CosmosService.swift; sourceTree = "<group>"; };
		46DE08942BD0DCA200AE8BDE /* EvmL2Service.swift */ = {isa = PBXFileReference; fileEncoding = 4; lastKnownFileType = sourcecode.swift; path = EvmL2Service.swift; sourceTree = "<group>"; };
		46E98FFB2BAE407300C53D97 /* DecodingErrorExtension.swift */ = {isa = PBXFileReference; lastKnownFileType = sourcecode.swift; path = DecodingErrorExtension.swift; sourceTree = "<group>"; };
		46F47CBA2B870EE900D964EA /* UTXOTransactionMempool.swift */ = {isa = PBXFileReference; lastKnownFileType = sourcecode.swift; path = UTXOTransactionMempool.swift; sourceTree = "<group>"; };
		46F8F7202B99FDB70099454E /* TransactionBroadcastResponse.swift */ = {isa = PBXFileReference; lastKnownFileType = sourcecode.swift; path = TransactionBroadcastResponse.swift; sourceTree = "<group>"; };
		46F8F7252B99FEEC0099454E /* CosmosErrorResponse.swift */ = {isa = PBXFileReference; lastKnownFileType = sourcecode.swift; path = CosmosErrorResponse.swift; sourceTree = "<group>"; };
		46F8F7272B9A011B0099454E /* ThorchainBroadcastTransactionService.swift */ = {isa = PBXFileReference; lastKnownFileType = sourcecode.swift; path = ThorchainBroadcastTransactionService.swift; sourceTree = "<group>"; };
		8F55CD3A2DC382E400B53E85 /* TokensStore+Token.swift */ = {isa = PBXFileReference; lastKnownFileType = sourcecode.swift; path = "TokensStore+Token.swift"; sourceTree = "<group>"; };
		A500603E2C10E3EA008237D9 /* ThorchainSwapProvider.swift */ = {isa = PBXFileReference; lastKnownFileType = sourcecode.swift; path = ThorchainSwapProvider.swift; sourceTree = "<group>"; };
		A506B59C2D3AB77A00490BEB /* LifiQuoteResponse.swift */ = {isa = PBXFileReference; lastKnownFileType = sourcecode.swift; path = LifiQuoteResponse.swift; sourceTree = "<group>"; };
		A506B59E2D3AD1DB00490BEB /* SolanaSwaps.swift */ = {isa = PBXFileReference; lastKnownFileType = sourcecode.swift; path = SolanaSwaps.swift; sourceTree = "<group>"; };
		A50E79392BFE30210031DB47 /* Storage.swift */ = {isa = PBXFileReference; lastKnownFileType = sourcecode.swift; path = Storage.swift; sourceTree = "<group>"; };
		A5125F032BEBBE43008A79AA /* SwapService.swift */ = {isa = PBXFileReference; fileEncoding = 4; lastKnownFileType = sourcecode.swift; path = SwapService.swift; sourceTree = "<group>"; };
		A5125F052BEBBFAB008A79AA /* OneInchQuote.swift */ = {isa = PBXFileReference; fileEncoding = 4; lastKnownFileType = sourcecode.swift; path = OneInchQuote.swift; sourceTree = "<group>"; };
		A5125F062BEBBFAB008A79AA /* OneInchService.swift */ = {isa = PBXFileReference; fileEncoding = 4; lastKnownFileType = sourcecode.swift; path = OneInchService.swift; sourceTree = "<group>"; };
		A5199AEF2BBD8C0400AA0A39 /* ThorchainSwapQuote.swift */ = {isa = PBXFileReference; lastKnownFileType = sourcecode.swift; path = ThorchainSwapQuote.swift; sourceTree = "<group>"; };
		A51AE8BA2C931C2000EF9A7A /* FastVaultService.swift */ = {isa = PBXFileReference; fileEncoding = 4; lastKnownFileType = sourcecode.swift; path = FastVaultService.swift; sourceTree = "<group>"; };
		A51AE8BD2C931C6000EF9A7A /* FastVaultSetPasswordView.swift */ = {isa = PBXFileReference; fileEncoding = 4; lastKnownFileType = sourcecode.swift; path = FastVaultSetPasswordView.swift; sourceTree = "<group>"; };
		A51AE8BE2C931C6000EF9A7A /* FastVaultEmailView.swift */ = {isa = PBXFileReference; fileEncoding = 4; lastKnownFileType = sourcecode.swift; path = FastVaultEmailView.swift; sourceTree = "<group>"; };
		A51AE8BF2C931C6000EF9A7A /* FastVaultEnterPasswordView.swift */ = {isa = PBXFileReference; fileEncoding = 4; lastKnownFileType = sourcecode.swift; path = FastVaultEnterPasswordView.swift; sourceTree = "<group>"; };
		A51AE8C32C9589E000EF9A7A /* FastVaultEnterPasswordView+iOS.swift */ = {isa = PBXFileReference; lastKnownFileType = sourcecode.swift; path = "FastVaultEnterPasswordView+iOS.swift"; sourceTree = "<group>"; };
		A51AE8C52C958A0200EF9A7A /* FastVaultEnterPasswordView+macOS.swift */ = {isa = PBXFileReference; lastKnownFileType = sourcecode.swift; path = "FastVaultEnterPasswordView+macOS.swift"; sourceTree = "<group>"; };
		A52287472C42BB0000E1CC5A /* LiFiService.swift */ = {isa = PBXFileReference; lastKnownFileType = sourcecode.swift; path = LiFiService.swift; sourceTree = "<group>"; };
		A522C3492C46948A00BC4311 /* SwapError.swift */ = {isa = PBXFileReference; lastKnownFileType = sourcecode.swift; path = SwapError.swift; sourceTree = "<group>"; };
		A52313DD2BDF665E00D4D0D5 /* KeysignSwapConfirmView.swift */ = {isa = PBXFileReference; lastKnownFileType = sourcecode.swift; path = KeysignSwapConfirmView.swift; sourceTree = "<group>"; };
		A524F5702D4AD63500F294B2 /* LiFiSwapError.swift */ = {isa = PBXFileReference; lastKnownFileType = sourcecode.swift; path = LiFiSwapError.swift; sourceTree = "<group>"; };
		A527DD2B2C3E1CE000204464 /* KeygenMessage+ProtoMappable.swift */ = {isa = PBXFileReference; lastKnownFileType = sourcecode.swift; path = "KeygenMessage+ProtoMappable.swift"; sourceTree = "<group>"; };
		A527DD2D2C3E1D8500204464 /* ReshareMessage+ProtoMappable.swift */ = {isa = PBXFileReference; lastKnownFileType = sourcecode.swift; path = "ReshareMessage+ProtoMappable.swift"; sourceTree = "<group>"; };
		A52B0D022CA53DCE00507966 /* ReshareView.swift */ = {isa = PBXFileReference; lastKnownFileType = sourcecode.swift; path = ReshareView.swift; sourceTree = "<group>"; };
		A52B0D042CA59E8200507966 /* ReshareViewModel.swift */ = {isa = PBXFileReference; lastKnownFileType = sourcecode.swift; path = ReshareViewModel.swift; sourceTree = "<group>"; };
		A52B0D062CA6216400507966 /* ReshareView+iOS.swift */ = {isa = PBXFileReference; fileEncoding = 4; lastKnownFileType = sourcecode.swift; path = "ReshareView+iOS.swift"; sourceTree = "<group>"; };
		A52B0D082CA621B500507966 /* ReshareView+macOS.swift */ = {isa = PBXFileReference; lastKnownFileType = sourcecode.swift; path = "ReshareView+macOS.swift"; sourceTree = "<group>"; };
		A52FE09C2D5D59E30016C9A0 /* OnboardingSummaryView+iOS.swift */ = {isa = PBXFileReference; lastKnownFileType = sourcecode.swift; path = "OnboardingSummaryView+iOS.swift"; sourceTree = "<group>"; };
		A52FE09E2D5D5A280016C9A0 /* OnboardingSummaryView+macOS.swift */ = {isa = PBXFileReference; lastKnownFileType = sourcecode.swift; path = "OnboardingSummaryView+macOS.swift"; sourceTree = "<group>"; };
		A53065F52D57CAED000B82E6 /* OnboardingSummaryView.swift */ = {isa = PBXFileReference; lastKnownFileType = sourcecode.swift; path = OnboardingSummaryView.swift; sourceTree = "<group>"; };
		A53065F92D5A9FEF000B82E6 /* fastvault_overview.riv */ = {isa = PBXFileReference; lastKnownFileType = file; path = fastvault_overview.riv; sourceTree = "<group>"; };
		A53065FB2D5AA5D3000B82E6 /* securevault_overview.riv */ = {isa = PBXFileReference; lastKnownFileType = file; path = securevault_overview.riv; sourceTree = "<group>"; };
		A53287B42C4DB874009FD3D3 /* CoinPickerView.swift */ = {isa = PBXFileReference; lastKnownFileType = sourcecode.swift; path = CoinPickerView.swift; sourceTree = "<group>"; };
		A533E63F2CEC814F00FCBAEB /* MonthlyBackupView.swift */ = {isa = PBXFileReference; lastKnownFileType = sourcecode.swift; path = MonthlyBackupView.swift; sourceTree = "<group>"; };
		A5340A662CEC9503002ADD35 /* DateExtension.swift */ = {isa = PBXFileReference; lastKnownFileType = sourcecode.swift; path = DateExtension.swift; sourceTree = "<group>"; };
		A5340A682CECF093002ADD35 /* MonthlyBackupView+iOS.swift */ = {isa = PBXFileReference; lastKnownFileType = sourcecode.swift; path = "MonthlyBackupView+iOS.swift"; sourceTree = "<group>"; };
		A5340A6A2CECF099002ADD35 /* MonthlyBackupView+macOS.swift */ = {isa = PBXFileReference; lastKnownFileType = sourcecode.swift; path = "MonthlyBackupView+macOS.swift"; sourceTree = "<group>"; };
		A542AE5A2C5B5F220061FEAF /* FilledLabelButton.swift */ = {isa = PBXFileReference; lastKnownFileType = sourcecode.swift; path = FilledLabelButton.swift; sourceTree = "<group>"; };
		A543B3A12BEA93D4003FB989 /* SwapQuote.swift */ = {isa = PBXFileReference; lastKnownFileType = sourcecode.swift; path = SwapQuote.swift; sourceTree = "<group>"; };
		A54676512C179A93004DD782 /* Coin+Swaps.swift */ = {isa = PBXFileReference; lastKnownFileType = sourcecode.swift; path = "Coin+Swaps.swift"; sourceTree = "<group>"; };
		A54BBCFE2BC6E11600645C06 /* TransferViewModel.swift */ = {isa = PBXFileReference; lastKnownFileType = sourcecode.swift; path = TransferViewModel.swift; sourceTree = "<group>"; };
		A553217A2CFA27780057C791 /* KeysignCustomMessageConfirmView.swift */ = {isa = PBXFileReference; lastKnownFileType = sourcecode.swift; path = KeysignCustomMessageConfirmView.swift; sourceTree = "<group>"; };
		A558D74B2C298060007222EB /* SwapCoinsResolver.swift */ = {isa = PBXFileReference; lastKnownFileType = sourcecode.swift; path = SwapCoinsResolver.swift; sourceTree = "<group>"; };
		A558D74D2C29808D007222EB /* SwapProvider.swift */ = {isa = PBXFileReference; lastKnownFileType = sourcecode.swift; path = SwapProvider.swift; sourceTree = "<group>"; };
		A55BCEBA2BC59E8100D35917 /* KeysignPayloadFactory.swift */ = {isa = PBXFileReference; lastKnownFileType = sourcecode.swift; path = KeysignPayloadFactory.swift; sourceTree = "<group>"; };
		A563867F2C3A213B008B848E /* ProtoMappableError.swift */ = {isa = PBXFileReference; lastKnownFileType = sourcecode.swift; path = ProtoMappableError.swift; sourceTree = "<group>"; };
		A56386812C3A2148008B848E /* ProtoCoinResolver.swift */ = {isa = PBXFileReference; lastKnownFileType = sourcecode.swift; path = ProtoCoinResolver.swift; sourceTree = "<group>"; };
		A56386832C3A2167008B848E /* ProtoSerializer.swift */ = {isa = PBXFileReference; lastKnownFileType = sourcecode.swift; path = ProtoSerializer.swift; sourceTree = "<group>"; };
		A56386852C3A21B8008B848E /* KeysignMessage+ProtoMappable.swift */ = {isa = PBXFileReference; lastKnownFileType = sourcecode.swift; path = "KeysignMessage+ProtoMappable.swift"; sourceTree = "<group>"; };
		A564ED3F2BC34B690056FDC0 /* SwapVerifyView.swift */ = {isa = PBXFileReference; lastKnownFileType = sourcecode.swift; path = SwapVerifyView.swift; sourceTree = "<group>"; };
		A564ED412BC350520056FDC0 /* SwapTransaction.swift */ = {isa = PBXFileReference; lastKnownFileType = sourcecode.swift; path = SwapTransaction.swift; sourceTree = "<group>"; };
		A564ED432BC35D2B0056FDC0 /* SwapCryptoVerifyViewModel.swift */ = {isa = PBXFileReference; lastKnownFileType = sourcecode.swift; path = SwapCryptoVerifyViewModel.swift; sourceTree = "<group>"; };
		A56644D12D0087C9000F4149 /* SettingsCustomMessageView.swift */ = {isa = PBXFileReference; lastKnownFileType = sourcecode.swift; path = SettingsCustomMessageView.swift; sourceTree = "<group>"; };
		A56C98CD2CC00C6700FC1B08 /* SettingsBiometryView.swift */ = {isa = PBXFileReference; lastKnownFileType = sourcecode.swift; path = SettingsBiometryView.swift; sourceTree = "<group>"; };
		A56C98D32CC013C500FC1B08 /* SettingsBiometryViewModel.swift */ = {isa = PBXFileReference; lastKnownFileType = sourcecode.swift; path = SettingsBiometryViewModel.swift; sourceTree = "<group>"; };
		A571F4672C7E48A1000F46D3 /* FeeMode.swift */ = {isa = PBXFileReference; lastKnownFileType = sourcecode.swift; path = FeeMode.swift; sourceTree = "<group>"; };
		A571F46B2C7E9218000F46D3 /* SendGasSettingsView.swift */ = {isa = PBXFileReference; lastKnownFileType = sourcecode.swift; path = SendGasSettingsView.swift; sourceTree = "<group>"; };
		A57495812BBC3FCA00D5F172 /* SwapCryptoViewModel.swift */ = {isa = PBXFileReference; lastKnownFileType = sourcecode.swift; path = SwapCryptoViewModel.swift; sourceTree = "<group>"; };
		A575F2C92D50CF94000C4F14 /* FastVaultSetHintView.swift */ = {isa = PBXFileReference; lastKnownFileType = sourcecode.swift; path = FastVaultSetHintView.swift; sourceTree = "<group>"; };
		A575F2CB2D50D3DB000C4F14 /* FastVaultSetHintView+iOS.swift */ = {isa = PBXFileReference; lastKnownFileType = sourcecode.swift; path = "FastVaultSetHintView+iOS.swift"; sourceTree = "<group>"; };
		A575F2CD2D50D421000C4F14 /* FastVaultSetHintView+macOS.swift */ = {isa = PBXFileReference; lastKnownFileType = sourcecode.swift; path = "FastVaultSetHintView+macOS.swift"; sourceTree = "<group>"; };
		A57A03CA2BC47D4F00F6F3DF /* BlockChainService.swift */ = {isa = PBXFileReference; lastKnownFileType = sourcecode.swift; path = BlockChainService.swift; sourceTree = "<group>"; };
		A58760502CBD2D670070956A /* BiometryService.swift */ = {isa = PBXFileReference; lastKnownFileType = sourcecode.swift; path = BiometryService.swift; sourceTree = "<group>"; };
		A58760532CBD3CE00070956A /* Keychain.swift */ = {isa = PBXFileReference; lastKnownFileType = sourcecode.swift; path = Keychain.swift; sourceTree = "<group>"; };
		A58760552CBD3D1E0070956A /* KeychainIdentifier.swift */ = {isa = PBXFileReference; lastKnownFileType = sourcecode.swift; path = KeychainIdentifier.swift; sourceTree = "<group>"; };
		A58760572CBD3F1A0070956A /* KeychainService.swift */ = {isa = PBXFileReference; lastKnownFileType = sourcecode.swift; path = KeychainService.swift; sourceTree = "<group>"; };
		A588F2DA2BEE8090002EEC60 /* OneInchSwapPayload.swift */ = {isa = PBXFileReference; lastKnownFileType = sourcecode.swift; path = OneInchSwapPayload.swift; sourceTree = "<group>"; };
		A58CC3452C32EE120086D16B /* KeysignMessageFactory.swift */ = {isa = PBXFileReference; lastKnownFileType = sourcecode.swift; path = KeysignMessageFactory.swift; sourceTree = "<group>"; };
		A58CC34A2C32FA760086D16B /* ProtoMappable.swift */ = {isa = PBXFileReference; lastKnownFileType = sourcecode.swift; path = ProtoMappable.swift; sourceTree = "<group>"; };
		A58CC34C2C32FB800086D16B /* KeysignMessage.swift */ = {isa = PBXFileReference; lastKnownFileType = sourcecode.swift; path = KeysignMessage.swift; sourceTree = "<group>"; };
		A58CC34E2C32FC530086D16B /* BlockChainSpecific.swift */ = {isa = PBXFileReference; lastKnownFileType = sourcecode.swift; path = BlockChainSpecific.swift; sourceTree = "<group>"; };
		A58DFF0A2CD122DB00693DFD /* SettingsBiometryView+iOS.swift */ = {isa = PBXFileReference; lastKnownFileType = sourcecode.swift; path = "SettingsBiometryView+iOS.swift"; sourceTree = "<group>"; };
		A58DFF0C2CD1235B00693DFD /* SettingsBiometryView+macOS.swift */ = {isa = PBXFileReference; lastKnownFileType = sourcecode.swift; path = "SettingsBiometryView+macOS.swift"; sourceTree = "<group>"; };
		A594A9EA2C64364600A3D09E /* Rate.swift */ = {isa = PBXFileReference; lastKnownFileType = sourcecode.swift; path = Rate.swift; sourceTree = "<group>"; };
		A594A9EC2C6436A800A3D09E /* DBMappable.swift */ = {isa = PBXFileReference; lastKnownFileType = sourcecode.swift; path = DBMappable.swift; sourceTree = "<group>"; };
		A594EC2A2D00BE6C00B74EBC /* SettingsCustomMessageViewModel.swift */ = {isa = PBXFileReference; lastKnownFileType = sourcecode.swift; path = SettingsCustomMessageViewModel.swift; sourceTree = "<group>"; };
		A594EC2C2D072DAA00B74EBC /* SettingsCustomMessageView+iOS.swift */ = {isa = PBXFileReference; lastKnownFileType = sourcecode.swift; path = "SettingsCustomMessageView+iOS.swift"; sourceTree = "<group>"; };
		A594EC2E2D072DDD00B74EBC /* SettingsCustomMessageView+MacOS.swift */ = {isa = PBXFileReference; lastKnownFileType = sourcecode.swift; path = "SettingsCustomMessageView+MacOS.swift"; sourceTree = "<group>"; };
		A598FD792CE2098800F26516 /* EtherfaceService.swift */ = {isa = PBXFileReference; lastKnownFileType = sourcecode.swift; path = EtherfaceService.swift; sourceTree = "<group>"; };
		A5AB69C02D63E07D00E54DEB /* BackupSetupView.swift */ = {isa = PBXFileReference; lastKnownFileType = sourcecode.swift; path = BackupSetupView.swift; sourceTree = "<group>"; };
		A5AB69C12D63E07D00E54DEB /* BackupSetupView+iOS.swift */ = {isa = PBXFileReference; lastKnownFileType = sourcecode.swift; path = "BackupSetupView+iOS.swift"; sourceTree = "<group>"; };
		A5AB69C22D63E07D00E54DEB /* BackupSetupView+macOS.swift */ = {isa = PBXFileReference; lastKnownFileType = sourcecode.swift; path = "BackupSetupView+macOS.swift"; sourceTree = "<group>"; };
		A5AB69C62D63E26500E54DEB /* backupvault_splash.riv */ = {isa = PBXFileReference; lastKnownFileType = file; path = backupvault_splash.riv; sourceTree = "<group>"; };
		A5BA15072C077A0B00AA6C07 /* OneInchToken.swift */ = {isa = PBXFileReference; lastKnownFileType = sourcecode.swift; path = OneInchToken.swift; sourceTree = "<group>"; };
		A5BA15092C078EED00AA6C07 /* TokenSelectionCell.swift */ = {isa = PBXFileReference; lastKnownFileType = sourcecode.swift; path = TokenSelectionCell.swift; sourceTree = "<group>"; };
		A5BA150B2C078FA000AA6C07 /* TokenSelectionViewModel.swift */ = {isa = PBXFileReference; lastKnownFileType = sourcecode.swift; path = TokenSelectionViewModel.swift; sourceTree = "<group>"; };
		A5BA150E2C085EEB00AA6C07 /* CachedAsyncImage.swift */ = {isa = PBXFileReference; lastKnownFileType = sourcecode.swift; path = CachedAsyncImage.swift; sourceTree = "<group>"; };
		A5BDC7BD2C32FF4A004DBBE7 /* CoinsGrouped.swift */ = {isa = PBXFileReference; fileEncoding = 4; lastKnownFileType = sourcecode.swift; path = CoinsGrouped.swift; sourceTree = "<group>"; };
		A5C568942C246A0000E463B6 /* CoinFactory.swift */ = {isa = PBXFileReference; lastKnownFileType = sourcecode.swift; path = CoinFactory.swift; sourceTree = "<group>"; };
		A5CBA32B2BCD747C00088CC3 /* TappableTextFieldStyle.swift */ = {isa = PBXFileReference; lastKnownFileType = sourcecode.swift; path = TappableTextFieldStyle.swift; sourceTree = "<group>"; };
		A5D00E402BD65CE7009E025F /* ERC20ApprovePayload.swift */ = {isa = PBXFileReference; lastKnownFileType = sourcecode.swift; path = ERC20ApprovePayload.swift; sourceTree = "<group>"; };
		A5D0C9342BEE77190022D421 /* SwapPayload.swift */ = {isa = PBXFileReference; lastKnownFileType = sourcecode.swift; path = SwapPayload.swift; sourceTree = "<group>"; };
		A5D0C9362BEE778F0022D421 /* OneInchSwaps.swift */ = {isa = PBXFileReference; lastKnownFileType = sourcecode.swift; path = OneInchSwaps.swift; sourceTree = "<group>"; };
		A5D49F552BE26BB9001766C8 /* ChainAction.swift */ = {isa = PBXFileReference; lastKnownFileType = sourcecode.swift; path = ChainAction.swift; sourceTree = "<group>"; };
		A5D49F572BE26C63001766C8 /* CoinActionResolver.swift */ = {isa = PBXFileReference; lastKnownFileType = sourcecode.swift; path = CoinActionResolver.swift; sourceTree = "<group>"; };
		A5D49F592BE26C87001766C8 /* Coin+ChainAction.swift */ = {isa = PBXFileReference; lastKnownFileType = sourcecode.swift; path = "Coin+ChainAction.swift"; sourceTree = "<group>"; };
		A5D8A3432CF8D5B0005A20A8 /* CustomMessagePayload.swift */ = {isa = PBXFileReference; lastKnownFileType = sourcecode.swift; path = CustomMessagePayload.swift; sourceTree = "<group>"; };
		A5DA62082BF79C1D00CBEAEE /* ThorchainSwapError.swift */ = {isa = PBXFileReference; lastKnownFileType = sourcecode.swift; path = ThorchainSwapError.swift; sourceTree = "<group>"; };
		A5E66B502CCA472000B6DA47 /* WarningView.swift */ = {isa = PBXFileReference; lastKnownFileType = sourcecode.swift; path = WarningView.swift; sourceTree = "<group>"; };
		A5E66B522CCAB4E800B6DA47 /* BackupVaultWarningView.swift */ = {isa = PBXFileReference; lastKnownFileType = sourcecode.swift; path = BackupVaultWarningView.swift; sourceTree = "<group>"; };
		A5E841CA2C639556009325CB /* DatabaseRate.swift */ = {isa = PBXFileReference; lastKnownFileType = sourcecode.swift; path = DatabaseRate.swift; sourceTree = "<group>"; };
		A5E841CC2C63A987009325CB /* RateProvider.swift */ = {isa = PBXFileReference; lastKnownFileType = sourcecode.swift; path = RateProvider.swift; sourceTree = "<group>"; };
		A5F2C2342CD3FEE00086253E /* FastSignConfig.swift */ = {isa = PBXFileReference; lastKnownFileType = sourcecode.swift; path = FastSignConfig.swift; sourceTree = "<group>"; };
		A5F596BE2C7FB0C5008D5339 /* SendGasSettingsViewModel.swift */ = {isa = PBXFileReference; lastKnownFileType = sourcecode.swift; path = SendGasSettingsViewModel.swift; sourceTree = "<group>"; };
		A5F97C8D2BBF0BCF000C30DF /* BalanceService.swift */ = {isa = PBXFileReference; lastKnownFileType = sourcecode.swift; path = BalanceService.swift; sourceTree = "<group>"; };
		A601D3A42DB96995004B6A0A /* JoinSwapDoneSummary.swift */ = {isa = PBXFileReference; lastKnownFileType = sourcecode.swift; path = JoinSwapDoneSummary.swift; sourceTree = "<group>"; };
		A601D3A62DB9F078004B6A0A /* JoinSwapDoneSummary+iOS.swift */ = {isa = PBXFileReference; lastKnownFileType = sourcecode.swift; path = "JoinSwapDoneSummary+iOS.swift"; sourceTree = "<group>"; };
		A601D3A82DB9F087004B6A0A /* JoinSwapDoneSummary+macOS.swift */ = {isa = PBXFileReference; lastKnownFileType = sourcecode.swift; path = "JoinSwapDoneSummary+macOS.swift"; sourceTree = "<group>"; };
		A601D3AA2DBB687E004B6A0A /* PasswordVerifyReminderView.swift */ = {isa = PBXFileReference; lastKnownFileType = sourcecode.swift; path = PasswordVerifyReminderView.swift; sourceTree = "<group>"; };
		A608E3762C01BD7A00E40B85 /* SwapDetailsSummary.swift */ = {isa = PBXFileReference; lastKnownFileType = sourcecode.swift; path = SwapDetailsSummary.swift; sourceTree = "<group>"; };
		A608E3782C02472C00E40B85 /* SwapCryptoAmountTextField.swift */ = {isa = PBXFileReference; lastKnownFileType = sourcecode.swift; path = SwapCryptoAmountTextField.swift; sourceTree = "<group>"; };
		A60CA7E42BB0D37D00FDEB5C /* ContentView.swift */ = {isa = PBXFileReference; lastKnownFileType = sourcecode.swift; path = ContentView.swift; sourceTree = "<group>"; };
		A60CA7E62BB0EC6100FDEB5C /* AccountViewModel.swift */ = {isa = PBXFileReference; lastKnownFileType = sourcecode.swift; path = AccountViewModel.swift; sourceTree = "<group>"; };
		A60CA7E82BB0F60100FDEB5C /* ViewExtension.swift */ = {isa = PBXFileReference; lastKnownFileType = sourcecode.swift; path = ViewExtension.swift; sourceTree = "<group>"; };
		A60CA7EA2BB1020900FDEB5C /* DetectOrientation.swift */ = {isa = PBXFileReference; lastKnownFileType = sourcecode.swift; path = DetectOrientation.swift; sourceTree = "<group>"; };
		A60F29AC2DA08C5300C24765 /* SwapCryptoDoneView.swift */ = {isa = PBXFileReference; lastKnownFileType = sourcecode.swift; path = SwapCryptoDoneView.swift; sourceTree = "<group>"; };
		A60F29E22DA5A50B00C24765 /* SwapCryptoDoneView+iOS.swift */ = {isa = PBXFileReference; lastKnownFileType = sourcecode.swift; path = "SwapCryptoDoneView+iOS.swift"; sourceTree = "<group>"; };
		A60F29E42DA5A51B00C24765 /* SwapCryptoDoneView+macOS.swift */ = {isa = PBXFileReference; lastKnownFileType = sourcecode.swift; path = "SwapCryptoDoneView+macOS.swift"; sourceTree = "<group>"; };
		A61173582BC8A10D00D616F9 /* ChainCellViewModel.swift */ = {isa = PBXFileReference; lastKnownFileType = sourcecode.swift; path = ChainCellViewModel.swift; sourceTree = "<group>"; };
		A611735A2BC8B7AB00D616F9 /* ChainNavigationCell.swift */ = {isa = PBXFileReference; lastKnownFileType = sourcecode.swift; path = ChainNavigationCell.swift; sourceTree = "<group>"; };
		A611CCC12C765F3000D64C9D /* OutlinedDisclaimer.swift */ = {isa = PBXFileReference; lastKnownFileType = sourcecode.swift; path = OutlinedDisclaimer.swift; sourceTree = "<group>"; };
		A611CCCE2C7816EC00D64C9D /* UINavigationControllerExtension.swift */ = {isa = PBXFileReference; lastKnownFileType = sourcecode.swift; path = UINavigationControllerExtension.swift; sourceTree = "<group>"; };
		A617B67B2CEC641B006E5122 /* SendCryptoDoneSummary.swift */ = {isa = PBXFileReference; lastKnownFileType = sourcecode.swift; path = SendCryptoDoneSummary.swift; sourceTree = "<group>"; };
		A617B67D2CEC6540006E5122 /* SendSummaryViewModel.swift */ = {isa = PBXFileReference; lastKnownFileType = sourcecode.swift; path = SendSummaryViewModel.swift; sourceTree = "<group>"; };
		A6182F242C9225B60059BFDD /* UpdateCheckUpToDateView.swift */ = {isa = PBXFileReference; lastKnownFileType = sourcecode.swift; path = UpdateCheckUpToDateView.swift; sourceTree = "<group>"; };
		A6182F262C9225CB0059BFDD /* UpdateCheckUpdateNowView.swift */ = {isa = PBXFileReference; lastKnownFileType = sourcecode.swift; path = UpdateCheckUpdateNowView.swift; sourceTree = "<group>"; };
		A6182F282C9225DA0059BFDD /* MacCheckUpdateView.swift */ = {isa = PBXFileReference; lastKnownFileType = sourcecode.swift; path = MacCheckUpdateView.swift; sourceTree = "<group>"; };
		A6182F2A2C9225EA0059BFDD /* MacCheckUpdateViewModel.swift */ = {isa = PBXFileReference; lastKnownFileType = sourcecode.swift; path = MacCheckUpdateViewModel.swift; sourceTree = "<group>"; };
		A6182F2C2C9226310059BFDD /* UpdateVersion.swift */ = {isa = PBXFileReference; lastKnownFileType = sourcecode.swift; path = UpdateVersion.swift; sourceTree = "<group>"; };
		A6182F2E2C922B6B0059BFDD /* AsyncImageView+iOS.swift */ = {isa = PBXFileReference; lastKnownFileType = sourcecode.swift; path = "AsyncImageView+iOS.swift"; sourceTree = "<group>"; };
		A6182F302C922B750059BFDD /* AsyncImageView+macOS.swift */ = {isa = PBXFileReference; lastKnownFileType = sourcecode.swift; path = "AsyncImageView+macOS.swift"; sourceTree = "<group>"; };
		A6182F322C922CCC0059BFDD /* ChainHeaderCell+iOS.swift */ = {isa = PBXFileReference; lastKnownFileType = sourcecode.swift; path = "ChainHeaderCell+iOS.swift"; sourceTree = "<group>"; };
		A6182F342C922CD70059BFDD /* ChainHeaderCell+macOS.swift */ = {isa = PBXFileReference; lastKnownFileType = sourcecode.swift; path = "ChainHeaderCell+macOS.swift"; sourceTree = "<group>"; };
		A6182F362C92328E0059BFDD /* NetworkPromptCell+iOS.swift */ = {isa = PBXFileReference; lastKnownFileType = sourcecode.swift; path = "NetworkPromptCell+iOS.swift"; sourceTree = "<group>"; };
		A6182F382C9232990059BFDD /* NetworkPromptCell+macOS.swift */ = {isa = PBXFileReference; lastKnownFileType = sourcecode.swift; path = "NetworkPromptCell+macOS.swift"; sourceTree = "<group>"; };
		A6182F3A2C92331D0059BFDD /* FilledButton+iOS.swift */ = {isa = PBXFileReference; lastKnownFileType = sourcecode.swift; path = "FilledButton+iOS.swift"; sourceTree = "<group>"; };
		A6182F3C2C92332A0059BFDD /* FilledButton+macOS.swift */ = {isa = PBXFileReference; lastKnownFileType = sourcecode.swift; path = "FilledButton+macOS.swift"; sourceTree = "<group>"; };
		A6182F3E2C9290C80059BFDD /* OutlineButton+iOS.swift */ = {isa = PBXFileReference; lastKnownFileType = sourcecode.swift; path = "OutlineButton+iOS.swift"; sourceTree = "<group>"; };
		A6182F402C9290DF0059BFDD /* OutlineButton+macOS.swift */ = {isa = PBXFileReference; lastKnownFileType = sourcecode.swift; path = "OutlineButton+macOS.swift"; sourceTree = "<group>"; };
		A6182F422C9291900059BFDD /* VaultDetailScanButton+iOS.swift */ = {isa = PBXFileReference; lastKnownFileType = sourcecode.swift; path = "VaultDetailScanButton+iOS.swift"; sourceTree = "<group>"; };
		A6182F442C92919D0059BFDD /* VaultDetailScanButton+macOS.swift */ = {isa = PBXFileReference; lastKnownFileType = sourcecode.swift; path = "VaultDetailScanButton+macOS.swift"; sourceTree = "<group>"; };
		A6182F462C9292EC0059BFDD /* NavigationButton+iOS.swift */ = {isa = PBXFileReference; lastKnownFileType = sourcecode.swift; path = "NavigationButton+iOS.swift"; sourceTree = "<group>"; };
		A6182F482C9292F70059BFDD /* NavigationButton+macOS.swift */ = {isa = PBXFileReference; lastKnownFileType = sourcecode.swift; path = "NavigationButton+macOS.swift"; sourceTree = "<group>"; };
		A6182F4A2C9294390059BFDD /* SendCryptoAmountTextField+iOS.swift */ = {isa = PBXFileReference; lastKnownFileType = sourcecode.swift; path = "SendCryptoAmountTextField+iOS.swift"; sourceTree = "<group>"; };
		A6182F4C2C92944A0059BFDD /* SendCryptoAmountTextField+macOS.swift */ = {isa = PBXFileReference; lastKnownFileType = sourcecode.swift; path = "SendCryptoAmountTextField+macOS.swift"; sourceTree = "<group>"; };
		A6182F4E2C9296350059BFDD /* StyledIntegerField+iOS.swift */ = {isa = PBXFileReference; lastKnownFileType = sourcecode.swift; path = "StyledIntegerField+iOS.swift"; sourceTree = "<group>"; };
		A6182F502C9296430059BFDD /* StyledIntegerField+macOS.swift */ = {isa = PBXFileReference; lastKnownFileType = sourcecode.swift; path = "StyledIntegerField+macOS.swift"; sourceTree = "<group>"; };
		A6182F522C9296CF0059BFDD /* StyledFloatingPointField+iOS.swift */ = {isa = PBXFileReference; lastKnownFileType = sourcecode.swift; path = "StyledFloatingPointField+iOS.swift"; sourceTree = "<group>"; };
		A6182F542C9296DB0059BFDD /* StyledFloatingPointField+macOS.swift */ = {isa = PBXFileReference; lastKnownFileType = sourcecode.swift; path = "StyledFloatingPointField+macOS.swift"; sourceTree = "<group>"; };
		A6182F562C9299370059BFDD /* SwapCryptoAmountTextField+iOS.swift */ = {isa = PBXFileReference; lastKnownFileType = sourcecode.swift; path = "SwapCryptoAmountTextField+iOS.swift"; sourceTree = "<group>"; };
		A6182F582C9299410059BFDD /* SwapCryptoAmountTextField+macOS.swift */ = {isa = PBXFileReference; lastKnownFileType = sourcecode.swift; path = "SwapCryptoAmountTextField+macOS.swift"; sourceTree = "<group>"; };
		A6182F5A2C9299DC0059BFDD /* MemoTextField+iOS.swift */ = {isa = PBXFileReference; lastKnownFileType = sourcecode.swift; path = "MemoTextField+iOS.swift"; sourceTree = "<group>"; };
		A6182F5C2C9299ED0059BFDD /* MemoTextField+imacOS.swift */ = {isa = PBXFileReference; lastKnownFileType = sourcecode.swift; path = "MemoTextField+imacOS.swift"; sourceTree = "<group>"; };
		A61BC8112BA2407A00484689 /* SendCryptoView.swift */ = {isa = PBXFileReference; lastKnownFileType = sourcecode.swift; path = SendCryptoView.swift; sourceTree = "<group>"; };
		A61BC8132BA240FC00484689 /* SendCryptoDetailsView.swift */ = {isa = PBXFileReference; lastKnownFileType = sourcecode.swift; path = SendCryptoDetailsView.swift; sourceTree = "<group>"; };
		A61BC8152BA256C600484689 /* ProgressBar.swift */ = {isa = PBXFileReference; lastKnownFileType = sourcecode.swift; path = ProgressBar.swift; sourceTree = "<group>"; };
		A61BC8182BA2687D00484689 /* TokensStore.swift */ = {isa = PBXFileReference; lastKnownFileType = sourcecode.swift; path = TokensStore.swift; sourceTree = "<group>"; };
		A61BC81A2BA26D9900484689 /* ChainSelectionCell.swift */ = {isa = PBXFileReference; lastKnownFileType = sourcecode.swift; path = ChainSelectionCell.swift; sourceTree = "<group>"; };
		A62268FD2DC0005800F378E0 /* SwapChainPickerView+iOS.swift */ = {isa = PBXFileReference; lastKnownFileType = sourcecode.swift; path = "SwapChainPickerView+iOS.swift"; sourceTree = "<group>"; };
		A62268FF2DC0007300F378E0 /* SwapChainPickerView+macOS.swift */ = {isa = PBXFileReference; lastKnownFileType = sourcecode.swift; path = "SwapChainPickerView+macOS.swift"; sourceTree = "<group>"; };
		A62269012DC000E400F378E0 /* SwapCoinPickerView+macOS.swift */ = {isa = PBXFileReference; lastKnownFileType = sourcecode.swift; path = "SwapCoinPickerView+macOS.swift"; sourceTree = "<group>"; };
		A62269032DC000F200F378E0 /* SwapCoinPickerView+iOS.swift */ = {isa = PBXFileReference; lastKnownFileType = sourcecode.swift; path = "SwapCoinPickerView+iOS.swift"; sourceTree = "<group>"; };
		A622C8312C9BB26F00908332 /* VultisigApp+iOS.swift */ = {isa = PBXFileReference; lastKnownFileType = sourcecode.swift; path = "VultisigApp+iOS.swift"; sourceTree = "<group>"; };
		A622C8332C9BB28000908332 /* VultisigApp+macOS.swift */ = {isa = PBXFileReference; lastKnownFileType = sourcecode.swift; path = "VultisigApp+macOS.swift"; sourceTree = "<group>"; };
		A622C8352C9BB76A00908332 /* CoinPickerView+iOS.swift */ = {isa = PBXFileReference; lastKnownFileType = sourcecode.swift; path = "CoinPickerView+iOS.swift"; sourceTree = "<group>"; };
		A622C8372C9BB83800908332 /* CoinPickerView+macOS.swift */ = {isa = PBXFileReference; lastKnownFileType = sourcecode.swift; path = "CoinPickerView+macOS.swift"; sourceTree = "<group>"; };
		A622C8392C9BB9B400908332 /* AddressBookView+iOS.swift */ = {isa = PBXFileReference; lastKnownFileType = sourcecode.swift; path = "AddressBookView+iOS.swift"; sourceTree = "<group>"; };
		A622C83B2C9BB9C100908332 /* AddressBookView+macOS.swift */ = {isa = PBXFileReference; lastKnownFileType = sourcecode.swift; path = "AddressBookView+macOS.swift"; sourceTree = "<group>"; };
		A622C83D2C9BBB2500908332 /* AddAddressBookView+iOS.swift */ = {isa = PBXFileReference; lastKnownFileType = sourcecode.swift; path = "AddAddressBookView+iOS.swift"; sourceTree = "<group>"; };
		A622C83F2C9BBB2E00908332 /* AddAddressBookView+macOS.swift */ = {isa = PBXFileReference; lastKnownFileType = sourcecode.swift; path = "AddAddressBookView+macOS.swift"; sourceTree = "<group>"; };
		A622C8412C9BBC0100908332 /* EditAddressBookView+iOS.swift */ = {isa = PBXFileReference; lastKnownFileType = sourcecode.swift; path = "EditAddressBookView+iOS.swift"; sourceTree = "<group>"; };
		A622C8432C9BBC0C00908332 /* EditAddressBookView+macOS.swift */ = {isa = PBXFileReference; lastKnownFileType = sourcecode.swift; path = "EditAddressBookView+macOS.swift"; sourceTree = "<group>"; };
		A622C8452C9BBD2F00908332 /* FunctionCallView+iOS.swift */ = {isa = PBXFileReference; lastKnownFileType = sourcecode.swift; path = "FunctionCallView+iOS.swift"; sourceTree = "<group>"; };
		A622C8472C9BBD3900908332 /* FunctionCallView+macOS.swift */ = {isa = PBXFileReference; lastKnownFileType = sourcecode.swift; path = "FunctionCallView+macOS.swift"; sourceTree = "<group>"; };
		A622C8492C9BBE2800908332 /* FunctionCallDetailsView+iOS.swift */ = {isa = PBXFileReference; lastKnownFileType = sourcecode.swift; path = "FunctionCallDetailsView+iOS.swift"; sourceTree = "<group>"; };
		A622C84B2C9BBE3100908332 /* FunctionCallDetailsView+macOS.swift */ = {isa = PBXFileReference; lastKnownFileType = sourcecode.swift; path = "FunctionCallDetailsView+macOS.swift"; sourceTree = "<group>"; };
		A622C84D2C9BC7C300908332 /* FastVaultEmailView+iOS.swift */ = {isa = PBXFileReference; lastKnownFileType = sourcecode.swift; path = "FastVaultEmailView+iOS.swift"; sourceTree = "<group>"; };
		A622C84F2C9BC7D600908332 /* FastVaultEmailView+macOS.swift */ = {isa = PBXFileReference; lastKnownFileType = sourcecode.swift; path = "FastVaultEmailView+macOS.swift"; sourceTree = "<group>"; };
		A622C8512C9BC9D200908332 /* FastVaultSetPasswordView+iOS.swift */ = {isa = PBXFileReference; lastKnownFileType = sourcecode.swift; path = "FastVaultSetPasswordView+iOS.swift"; sourceTree = "<group>"; };
		A622C8532C9BC9E500908332 /* FastVaultSetPasswordView+macOS.swift */ = {isa = PBXFileReference; lastKnownFileType = sourcecode.swift; path = "FastVaultSetPasswordView+macOS.swift"; sourceTree = "<group>"; };
		A622C8552C9BCCB800908332 /* JoinKeygenView+iOS.swift */ = {isa = PBXFileReference; lastKnownFileType = sourcecode.swift; path = "JoinKeygenView+iOS.swift"; sourceTree = "<group>"; };
		A622C8572C9BCCC600908332 /* JoinKeygenView+macOS.swift */ = {isa = PBXFileReference; lastKnownFileType = sourcecode.swift; path = "JoinKeygenView+macOS.swift"; sourceTree = "<group>"; };
		A622C8592C9BCD6600908332 /* KeygenView+iOS.swift */ = {isa = PBXFileReference; lastKnownFileType = sourcecode.swift; path = "KeygenView+iOS.swift"; sourceTree = "<group>"; };
		A622C85B2C9BCD6E00908332 /* KeygenView+macOS.swift */ = {isa = PBXFileReference; lastKnownFileType = sourcecode.swift; path = "KeygenView+macOS.swift"; sourceTree = "<group>"; };
		A622C85D2C9BCE6800908332 /* PeerDiscoveryView+iOS.swift */ = {isa = PBXFileReference; lastKnownFileType = sourcecode.swift; path = "PeerDiscoveryView+iOS.swift"; sourceTree = "<group>"; };
		A622C85F2C9BCE7100908332 /* PeerDiscoveryView+macOS.swift */ = {isa = PBXFileReference; lastKnownFileType = sourcecode.swift; path = "PeerDiscoveryView+macOS.swift"; sourceTree = "<group>"; };
		A622C8612C9BEC2100908332 /* PhoneCheckUpdateViewModel.swift */ = {isa = PBXFileReference; lastKnownFileType = sourcecode.swift; path = PhoneCheckUpdateViewModel.swift; sourceTree = "<group>"; };
		A622C8632C9BED5100908332 /* PhoneCheckUpdateView.swift */ = {isa = PBXFileReference; lastKnownFileType = sourcecode.swift; path = PhoneCheckUpdateView.swift; sourceTree = "<group>"; };
		A623A09E2BF09FEE00AA2F8D /* NewWalletNameView.swift */ = {isa = PBXFileReference; lastKnownFileType = sourcecode.swift; path = NewWalletNameView.swift; sourceTree = "<group>"; };
		A625D9BF2C59F2FC0078FBF4 /* GradientSeparator.swift */ = {isa = PBXFileReference; lastKnownFileType = sourcecode.swift; path = GradientSeparator.swift; sourceTree = "<group>"; };
		A625D9C12C5AD15A0078FBF4 /* KeygenViewInstructions.swift */ = {isa = PBXFileReference; lastKnownFileType = sourcecode.swift; path = KeygenViewInstructions.swift; sourceTree = "<group>"; };
		A625D9C52C5B5FE30078FBF4 /* KeygenViewInstructionsMac.swift */ = {isa = PBXFileReference; lastKnownFileType = sourcecode.swift; path = KeygenViewInstructionsMac.swift; sourceTree = "<group>"; };
		A62758F12B97B10600ADE3A6 /* Endpoint.swift */ = {isa = PBXFileReference; lastKnownFileType = sourcecode.swift; path = Endpoint.swift; sourceTree = "<group>"; };
		A62758F42B97CE9E00ADE3A6 /* FontStyle.swift */ = {isa = PBXFileReference; lastKnownFileType = sourcecode.swift; path = FontStyle.swift; sourceTree = "<group>"; };
		A62758F62B97DF4A00ADE3A6 /* ColorStyle.swift */ = {isa = PBXFileReference; lastKnownFileType = sourcecode.swift; path = ColorStyle.swift; sourceTree = "<group>"; };
		A62766502C85275F002C666A /* ImportWalletView+iOS.swift */ = {isa = PBXFileReference; lastKnownFileType = sourcecode.swift; path = "ImportWalletView+iOS.swift"; sourceTree = "<group>"; };
		A62766522C852765002C666A /* ImportWalletView+macOS.swift */ = {isa = PBXFileReference; lastKnownFileType = sourcecode.swift; path = "ImportWalletView+macOS.swift"; sourceTree = "<group>"; };
		A62D6B022BFE7BF400F24E51 /* CoinDetailView.swift */ = {isa = PBXFileReference; lastKnownFileType = sourcecode.swift; path = CoinDetailView.swift; sourceTree = "<group>"; };
		A62D6B042BFE7C5E00F24E51 /* ChainDetailActionButtons.swift */ = {isa = PBXFileReference; lastKnownFileType = sourcecode.swift; path = ChainDetailActionButtons.swift; sourceTree = "<group>"; };
		A63001B02C54AC0100D18E25 /* EditAddressBookView.swift */ = {isa = PBXFileReference; lastKnownFileType = sourcecode.swift; path = EditAddressBookView.swift; sourceTree = "<group>"; };
		A63253C32C17BE9000D2F1B8 /* VaultDeletionDetails.swift */ = {isa = PBXFileReference; lastKnownFileType = sourcecode.swift; path = VaultDeletionDetails.swift; sourceTree = "<group>"; };
		A633B11B2B99273A003D1738 /* ColorExtensions.swift */ = {isa = PBXFileReference; lastKnownFileType = sourcecode.swift; path = ColorExtensions.swift; sourceTree = "<group>"; };
		A633B11F2B993BF5003D1738 /* Montserrat-Italic.ttf */ = {isa = PBXFileReference; lastKnownFileType = file; path = "Montserrat-Italic.ttf"; sourceTree = "<group>"; };
		A633B1202B993BF5003D1738 /* Montserrat.ttf */ = {isa = PBXFileReference; lastKnownFileType = file; path = Montserrat.ttf; sourceTree = "<group>"; };
		A633B1242B993FE7003D1738 /* FilledButton.swift */ = {isa = PBXFileReference; lastKnownFileType = sourcecode.swift; path = FilledButton.swift; sourceTree = "<group>"; };
		A633B12C2B994E92003D1738 /* CreateVaultView.swift */ = {isa = PBXFileReference; lastKnownFileType = sourcecode.swift; path = CreateVaultView.swift; sourceTree = "<group>"; };
		A633B12E2B9952D8003D1738 /* OutlineButton.swift */ = {isa = PBXFileReference; lastKnownFileType = sourcecode.swift; path = OutlineButton.swift; sourceTree = "<group>"; };
		A633B1352B997D57003D1738 /* NavigationBackButton.swift */ = {isa = PBXFileReference; lastKnownFileType = sourcecode.swift; path = NavigationBackButton.swift; sourceTree = "<group>"; };
		A633B1372B997F39003D1738 /* NavigationHelpButton.swift */ = {isa = PBXFileReference; lastKnownFileType = sourcecode.swift; path = NavigationHelpButton.swift; sourceTree = "<group>"; };
		A633B1392B9A5A22003D1738 /* ImportWalletView.swift */ = {isa = PBXFileReference; lastKnownFileType = sourcecode.swift; path = ImportWalletView.swift; sourceTree = "<group>"; };
		A633B13B2B9A6564003D1738 /* SetupQRCodeView.swift */ = {isa = PBXFileReference; lastKnownFileType = sourcecode.swift; path = SetupQRCodeView.swift; sourceTree = "<group>"; };
		A633B13D2B9A9E30003D1738 /* VaultDetailView.swift */ = {isa = PBXFileReference; lastKnownFileType = sourcecode.swift; path = VaultDetailView.swift; sourceTree = "<group>"; };
		A6381D7F2CB71B4E003F628B /* RegisterVaultView+iOS.swift */ = {isa = PBXFileReference; lastKnownFileType = sourcecode.swift; path = "RegisterVaultView+iOS.swift"; sourceTree = "<group>"; };
		A6381D812CB71B5D003F628B /* RegisterVaultView+macOS.swift */ = {isa = PBXFileReference; lastKnownFileType = sourcecode.swift; path = "RegisterVaultView+macOS.swift"; sourceTree = "<group>"; };
		A6386D872C8BBB7200DDD58E /* JoinKeysignDoneView+iOS.swift */ = {isa = PBXFileReference; lastKnownFileType = sourcecode.swift; path = "JoinKeysignDoneView+iOS.swift"; sourceTree = "<group>"; };
		A6386D892C8BBB7C00DDD58E /* JoinKeysignDoneView+macOS.swift */ = {isa = PBXFileReference; lastKnownFileType = sourcecode.swift; path = "JoinKeysignDoneView+macOS.swift"; sourceTree = "<group>"; };
		A6386D8B2C8C274200DDD58E /* BackupVaultNowView+iOS.swift */ = {isa = PBXFileReference; lastKnownFileType = sourcecode.swift; path = "BackupVaultNowView+iOS.swift"; sourceTree = "<group>"; };
		A6386D8D2C8C274C00DDD58E /* BackupVaultNowView+macOS.swift */ = {isa = PBXFileReference; lastKnownFileType = sourcecode.swift; path = "BackupVaultNowView+macOS.swift"; sourceTree = "<group>"; };
		A6386D8F2C8C290F00DDD58E /* SwapVerifyView+iOS.swift */ = {isa = PBXFileReference; lastKnownFileType = sourcecode.swift; path = "SwapVerifyView+iOS.swift"; sourceTree = "<group>"; };
		A6386D912C8C291B00DDD58E /* SwapVerifyView+macOS.swift */ = {isa = PBXFileReference; lastKnownFileType = sourcecode.swift; path = "SwapVerifyView+macOS.swift"; sourceTree = "<group>"; };
		A6386D932C8C2A9800DDD58E /* SwapCryptoDetailsView+iOS.swift */ = {isa = PBXFileReference; lastKnownFileType = sourcecode.swift; path = "SwapCryptoDetailsView+iOS.swift"; sourceTree = "<group>"; };
		A6386D952C8C2AA200DDD58E /* SwapCryptoDetailsView+macOS.swift */ = {isa = PBXFileReference; lastKnownFileType = sourcecode.swift; path = "SwapCryptoDetailsView+macOS.swift"; sourceTree = "<group>"; };
		A6386D972C901D9F00DDD58E /* SendCryptoVerifyView+iOS.swift */ = {isa = PBXFileReference; lastKnownFileType = sourcecode.swift; path = "SendCryptoVerifyView+iOS.swift"; sourceTree = "<group>"; };
		A6386D992C901DAA00DDD58E /* SendCryptoVerifyView+macOS.swift */ = {isa = PBXFileReference; lastKnownFileType = sourcecode.swift; path = "SendCryptoVerifyView+macOS.swift"; sourceTree = "<group>"; };
		A6386D9B2C90224200DDD58E /* SendCryptoSigningErrorView+macOS.swift */ = {isa = PBXFileReference; lastKnownFileType = sourcecode.swift; path = "SendCryptoSigningErrorView+macOS.swift"; sourceTree = "<group>"; };
		A6386D9D2C90225000DDD58E /* SendCryptoSigningErrorView+iOS.swift */ = {isa = PBXFileReference; lastKnownFileType = sourcecode.swift; path = "SendCryptoSigningErrorView+iOS.swift"; sourceTree = "<group>"; };
		A6386DA02C90235200DDD58E /* CoinSelectionCell+iOS.swift */ = {isa = PBXFileReference; lastKnownFileType = sourcecode.swift; path = "CoinSelectionCell+iOS.swift"; sourceTree = "<group>"; };
		A6386DA32C90236100DDD58E /* CoinSelectionCell+macOS.swift */ = {isa = PBXFileReference; lastKnownFileType = sourcecode.swift; path = "CoinSelectionCell+macOS.swift"; sourceTree = "<group>"; };
		A6386DA52C90243C00DDD58E /* TokenSelectionCell+iOS.swift */ = {isa = PBXFileReference; lastKnownFileType = sourcecode.swift; path = "TokenSelectionCell+iOS.swift"; sourceTree = "<group>"; };
		A6386DA72C90244800DDD58E /* TokenSelectionCell+macOS.swift */ = {isa = PBXFileReference; lastKnownFileType = sourcecode.swift; path = "TokenSelectionCell+macOS.swift"; sourceTree = "<group>"; };
		A6386DA92C9024F500DDD58E /* SettingFAQCell+iOS.swift */ = {isa = PBXFileReference; lastKnownFileType = sourcecode.swift; path = "SettingFAQCell+iOS.swift"; sourceTree = "<group>"; };
		A6386DAB2C90250000DDD58E /* SettingFAQCell+macOS.swift */ = {isa = PBXFileReference; lastKnownFileType = sourcecode.swift; path = "SettingFAQCell+macOS.swift"; sourceTree = "<group>"; };
		A6386DAD2C9025B000DDD58E /* ChainNavigationCell+iOS.swift */ = {isa = PBXFileReference; lastKnownFileType = sourcecode.swift; path = "ChainNavigationCell+iOS.swift"; sourceTree = "<group>"; };
		A6386DAF2C9025BC00DDD58E /* ChainNavigationCell+macOS.swift */ = {isa = PBXFileReference; lastKnownFileType = sourcecode.swift; path = "ChainNavigationCell+macOS.swift"; sourceTree = "<group>"; };
		A6386DB12C90263400DDD58E /* ToggleSelectionCell+iOS.swift */ = {isa = PBXFileReference; lastKnownFileType = sourcecode.swift; path = "ToggleSelectionCell+iOS.swift"; sourceTree = "<group>"; };
		A6386DB32C90263E00DDD58E /* ToggleSelectionCell+macOS.swift */ = {isa = PBXFileReference; lastKnownFileType = sourcecode.swift; path = "ToggleSelectionCell+macOS.swift"; sourceTree = "<group>"; };
		A638752E2C38570F000CF242 /* BackupVaultNowView.swift */ = {isa = PBXFileReference; lastKnownFileType = sourcecode.swift; path = BackupVaultNowView.swift; sourceTree = "<group>"; };
		A63875602C386647000CF242 /* BackupNowDisclaimer.swift */ = {isa = PBXFileReference; lastKnownFileType = sourcecode.swift; path = BackupNowDisclaimer.swift; sourceTree = "<group>"; };
		A63953AF2BA7BEDA000802EC /* Checkbox.swift */ = {isa = PBXFileReference; lastKnownFileType = sourcecode.swift; path = Checkbox.swift; sourceTree = "<group>"; };
		A63953B12BA7CB8E000802EC /* SendCryptoKeysignView.swift */ = {isa = PBXFileReference; lastKnownFileType = sourcecode.swift; path = SendCryptoKeysignView.swift; sourceTree = "<group>"; };
		A63953B32BA7F120000802EC /* SendCryptoDoneView.swift */ = {isa = PBXFileReference; lastKnownFileType = sourcecode.swift; path = SendCryptoDoneView.swift; sourceTree = "<group>"; };
		A649AB9D2C6C54AA004710A9 /* PopupCapsule.swift */ = {isa = PBXFileReference; lastKnownFileType = sourcecode.swift; path = PopupCapsule.swift; sourceTree = "<group>"; };
		A6505ACB2CA6683A0002FBF4 /* OutlinedDisclaimer+iOS.swift */ = {isa = PBXFileReference; lastKnownFileType = sourcecode.swift; path = "OutlinedDisclaimer+iOS.swift"; sourceTree = "<group>"; };
		A6505ACD2CA668460002FBF4 /* OutlinedDisclaimer+macOS.swift */ = {isa = PBXFileReference; lastKnownFileType = sourcecode.swift; path = "OutlinedDisclaimer+macOS.swift"; sourceTree = "<group>"; };
		A6505ACF2CA668AF0002FBF4 /* InformationNote+iOS.swift */ = {isa = PBXFileReference; lastKnownFileType = sourcecode.swift; path = "InformationNote+iOS.swift"; sourceTree = "<group>"; };
		A6505AD12CA668C20002FBF4 /* InformationNote+macOS.swift */ = {isa = PBXFileReference; lastKnownFileType = sourcecode.swift; path = "InformationNote+macOS.swift"; sourceTree = "<group>"; };
		A6505AD62CA66C4B0002FBF4 /* ImageFileDocument+macOS.swift */ = {isa = PBXFileReference; lastKnownFileType = sourcecode.swift; path = "ImageFileDocument+macOS.swift"; sourceTree = "<group>"; };
		A6505AD82CA66CBA0002FBF4 /* Placement+iOS.swift */ = {isa = PBXFileReference; lastKnownFileType = sourcecode.swift; path = "Placement+iOS.swift"; sourceTree = "<group>"; };
		A6505ADA2CA66CC20002FBF4 /* Placement+macOS.swift */ = {isa = PBXFileReference; lastKnownFileType = sourcecode.swift; path = "Placement+macOS.swift"; sourceTree = "<group>"; };
		A6505ADD2CA66F750002FBF4 /* ViewExtension+iOS.swift */ = {isa = PBXFileReference; lastKnownFileType = sourcecode.swift; path = "ViewExtension+iOS.swift"; sourceTree = "<group>"; };
		A6505ADF2CA6706C0002FBF4 /* ColorStyle+iOS.swift */ = {isa = PBXFileReference; lastKnownFileType = sourcecode.swift; path = "ColorStyle+iOS.swift"; sourceTree = "<group>"; };
		A6505AE22CA6708C0002FBF4 /* ColorStyle+macOS.swift */ = {isa = PBXFileReference; lastKnownFileType = sourcecode.swift; path = "ColorStyle+macOS.swift"; sourceTree = "<group>"; };
		A6505AE62CA670FE0002FBF4 /* StringExtension+iOS.swift */ = {isa = PBXFileReference; lastKnownFileType = sourcecode.swift; path = "StringExtension+iOS.swift"; sourceTree = "<group>"; };
		A6505AE82CA6710A0002FBF4 /* StringExtension+macOS.swift */ = {isa = PBXFileReference; lastKnownFileType = sourcecode.swift; path = "StringExtension+macOS.swift"; sourceTree = "<group>"; };
		A6505AEA2CA673860002FBF4 /* MacCameraServiceViewModel+iOS.swift */ = {isa = PBXFileReference; lastKnownFileType = sourcecode.swift; path = "MacCameraServiceViewModel+iOS.swift"; sourceTree = "<group>"; };
		A6505AEC2CA674420002FBF4 /* Coin+ChainAction+iOS.swift */ = {isa = PBXFileReference; lastKnownFileType = sourcecode.swift; path = "Coin+ChainAction+iOS.swift"; sourceTree = "<group>"; };
		A6505AEE2CA6744F0002FBF4 /* Coin+ChainAction+macOS.swift */ = {isa = PBXFileReference; lastKnownFileType = sourcecode.swift; path = "Coin+ChainAction+macOS.swift"; sourceTree = "<group>"; };
		A6505AF02CA675F70002FBF4 /* KeyboardObserver+macOS.swift */ = {isa = PBXFileReference; lastKnownFileType = sourcecode.swift; path = "KeyboardObserver+macOS.swift"; sourceTree = "<group>"; };
		A6505AF22CA677B50002FBF4 /* KeyboardObserver+iOS.swift */ = {isa = PBXFileReference; lastKnownFileType = sourcecode.swift; path = "KeyboardObserver+iOS.swift"; sourceTree = "<group>"; };
		A6505AF42CA678530002FBF4 /* ImageFileDocument+iOS.swift */ = {isa = PBXFileReference; lastKnownFileType = sourcecode.swift; path = "ImageFileDocument+iOS.swift"; sourceTree = "<group>"; };
		A6505AF62CA678B30002FBF4 /* OnDropQRUtils.swift */ = {isa = PBXFileReference; lastKnownFileType = sourcecode.swift; path = OnDropQRUtils.swift; sourceTree = "<group>"; };
		A6521C552C6EC769002D5C5F /* MacScannerView.swift */ = {isa = PBXFileReference; lastKnownFileType = sourcecode.swift; path = MacScannerView.swift; sourceTree = "<group>"; };
		A6521C572C6ECA19002D5C5F /* MacCameraPreview.swift */ = {isa = PBXFileReference; lastKnownFileType = sourcecode.swift; path = MacCameraPreview.swift; sourceTree = "<group>"; };
		A6521C592C6ECA62002D5C5F /* MacCameraServiceViewModel+macOS.swift */ = {isa = PBXFileReference; lastKnownFileType = sourcecode.swift; path = "MacCameraServiceViewModel+macOS.swift"; sourceTree = "<group>"; };
		A65324272BA51E8700DDE6EB /* QRCodeScannerView.swift */ = {isa = PBXFileReference; lastKnownFileType = sourcecode.swift; path = QRCodeScannerView.swift; sourceTree = "<group>"; };
		A65324292BA52A4700DDE6EB /* SendCryptoViewModel.swift */ = {isa = PBXFileReference; lastKnownFileType = sourcecode.swift; path = SendCryptoViewModel.swift; sourceTree = "<group>"; };
		A653242D2BA53D0900DDE6EB /* SendCryptoPairView.swift */ = {isa = PBXFileReference; lastKnownFileType = sourcecode.swift; path = SendCryptoPairView.swift; sourceTree = "<group>"; };
		A653242F2BA540ED00DDE6EB /* SendCryptoVerifyView.swift */ = {isa = PBXFileReference; lastKnownFileType = sourcecode.swift; path = SendCryptoVerifyView.swift; sourceTree = "<group>"; };
		A65505142D66918200EDEB8C /* SecureVaultBackupSuccess.riv */ = {isa = PBXFileReference; lastKnownFileType = file; path = SecureVaultBackupSuccess.riv; sourceTree = "<group>"; };
		A65518022BF849FC006BB924 /* CoverView.swift */ = {isa = PBXFileReference; lastKnownFileType = sourcecode.swift; path = CoverView.swift; sourceTree = "<group>"; };
		A65518042BF867CF006BB924 /* KeysignSameDeviceShareErrorView.swift */ = {isa = PBXFileReference; lastKnownFileType = sourcecode.swift; path = KeysignSameDeviceShareErrorView.swift; sourceTree = "<group>"; };
		A65617F42CB492A400E9CF19 /* FolderDetailSelectedVaultCell.swift */ = {isa = PBXFileReference; lastKnownFileType = sourcecode.swift; path = FolderDetailSelectedVaultCell.swift; sourceTree = "<group>"; };
		A65617F62CB492B200E9CF19 /* FolderDetailRemainingVaultCell.swift */ = {isa = PBXFileReference; lastKnownFileType = sourcecode.swift; path = FolderDetailRemainingVaultCell.swift; sourceTree = "<group>"; };
		A65617F82CB4F53C00E9CF19 /* CreateFolderViewModel.swift */ = {isa = PBXFileReference; lastKnownFileType = sourcecode.swift; path = CreateFolderViewModel.swift; sourceTree = "<group>"; };
		A65617FA2CB4F6DF00E9CF19 /* FolderDetailViewModel.swift */ = {isa = PBXFileReference; lastKnownFileType = sourcecode.swift; path = FolderDetailViewModel.swift; sourceTree = "<group>"; };
		A65617FC2CB4FCEA00E9CF19 /* FolderDetailCellViewModel.swift */ = {isa = PBXFileReference; lastKnownFileType = sourcecode.swift; path = FolderDetailCellViewModel.swift; sourceTree = "<group>"; };
		A65617FE2CB4FE1500E9CF19 /* FolderDetailHeader.swift */ = {isa = PBXFileReference; lastKnownFileType = sourcecode.swift; path = FolderDetailHeader.swift; sourceTree = "<group>"; };
		A65618002CB64EB200E9CF19 /* SettingVaultRegistrationCell.swift */ = {isa = PBXFileReference; lastKnownFileType = sourcecode.swift; path = SettingVaultRegistrationCell.swift; sourceTree = "<group>"; };
		A65618022CB6500A00E9CF19 /* RegisterVaultView.swift */ = {isa = PBXFileReference; lastKnownFileType = sourcecode.swift; path = RegisterVaultView.swift; sourceTree = "<group>"; };
		A65649D72B96602700E4B329 /* DecodableDefaultExtension.swift */ = {isa = PBXFileReference; fileEncoding = 4; lastKnownFileType = sourcecode.swift; path = DecodableDefaultExtension.swift; sourceTree = "<group>"; };
		A65649D82B96602700E4B329 /* BigUIntExtension.swift */ = {isa = PBXFileReference; fileEncoding = 4; lastKnownFileType = sourcecode.swift; path = BigUIntExtension.swift; sourceTree = "<group>"; };
		A65649D92B96602700E4B329 /* Int64Extension.swift */ = {isa = PBXFileReference; fileEncoding = 4; lastKnownFileType = sourcecode.swift; path = Int64Extension.swift; sourceTree = "<group>"; };
		A65649DA2B96602700E4B329 /* DataExtension.swift */ = {isa = PBXFileReference; fileEncoding = 4; lastKnownFileType = sourcecode.swift; path = DataExtension.swift; sourceTree = "<group>"; };
		A65649DB2B96602700E4B329 /* BitcoinTransactionExtension.swift */ = {isa = PBXFileReference; fileEncoding = 4; lastKnownFileType = sourcecode.swift; path = BitcoinTransactionExtension.swift; sourceTree = "<group>"; };
		A65649DC2B96602700E4B329 /* StringExtension.swift */ = {isa = PBXFileReference; fileEncoding = 4; lastKnownFileType = sourcecode.swift; path = StringExtension.swift; sourceTree = "<group>"; };
		A65649DD2B96602700E4B329 /* VaultExtension.swift */ = {isa = PBXFileReference; fileEncoding = 4; lastKnownFileType = sourcecode.swift; path = VaultExtension.swift; sourceTree = "<group>"; };
		A65649DE2B96602700E4B329 /* TssExtension.swift */ = {isa = PBXFileReference; fileEncoding = 4; lastKnownFileType = sourcecode.swift; path = TssExtension.swift; sourceTree = "<group>"; };
		A65649E92B96690400E4B329 /* KeyShare.swift */ = {isa = PBXFileReference; lastKnownFileType = sourcecode.swift; path = KeyShare.swift; sourceTree = "<group>"; };
		A65649ED2B9669DD00E4B329 /* UTXOTransactionMempoolInput.swift */ = {isa = PBXFileReference; lastKnownFileType = sourcecode.swift; path = UTXOTransactionMempoolInput.swift; sourceTree = "<group>"; };
		A65649EF2B966A1200E4B329 /* UTXOTransactionMempoolOutput.swift */ = {isa = PBXFileReference; lastKnownFileType = sourcecode.swift; path = UTXOTransactionMempoolOutput.swift; sourceTree = "<group>"; };
		A65649F12B966A2300E4B329 /* UTXOTransactionStatus.swift */ = {isa = PBXFileReference; lastKnownFileType = sourcecode.swift; path = UTXOTransactionStatus.swift; sourceTree = "<group>"; };
		A65649F42B966F3E00E4B329 /* DecodableDefault.swift */ = {isa = PBXFileReference; lastKnownFileType = sourcecode.swift; path = DecodableDefault.swift; sourceTree = "<group>"; };
		A65649F72B96701300E4B329 /* UTXOTransactionMempoolPreviousOutput.swift */ = {isa = PBXFileReference; lastKnownFileType = sourcecode.swift; path = UTXOTransactionMempoolPreviousOutput.swift; sourceTree = "<group>"; };
		A65BA9812BA93A9F00B2D8AA /* DebounceHelper.swift */ = {isa = PBXFileReference; lastKnownFileType = sourcecode.swift; path = DebounceHelper.swift; sourceTree = "<group>"; };
		A65BA9832BAA07B500B2D8AA /* Background.swift */ = {isa = PBXFileReference; lastKnownFileType = sourcecode.swift; path = Background.swift; sourceTree = "<group>"; };
		A65BA9852BAA0F0D00B2D8AA /* SendCryptoVerifyViewModel.swift */ = {isa = PBXFileReference; lastKnownFileType = sourcecode.swift; path = SendCryptoVerifyViewModel.swift; sourceTree = "<group>"; };
		A65BA9872BAAA0B700B2D8AA /* SendCryptoSigningErrorView.swift */ = {isa = PBXFileReference; lastKnownFileType = sourcecode.swift; path = SendCryptoSigningErrorView.swift; sourceTree = "<group>"; };
		A65BA9892BAAA7A300B2D8AA /* SendCryptoVaultErrorView.swift */ = {isa = PBXFileReference; lastKnownFileType = sourcecode.swift; path = SendCryptoVaultErrorView.swift; sourceTree = "<group>"; };
		A65BA98B2BABD1AA00B2D8AA /* SendCryptoStartErrorView.swift */ = {isa = PBXFileReference; lastKnownFileType = sourcecode.swift; path = SendCryptoStartErrorView.swift; sourceTree = "<group>"; };
		A65BA98D2BAD311200B2D8AA /* Loader.swift */ = {isa = PBXFileReference; lastKnownFileType = sourcecode.swift; path = Loader.swift; sourceTree = "<group>"; };
		A65BA98F2BAD402A00B2D8AA /* KeysignMessageConfirmView.swift */ = {isa = PBXFileReference; lastKnownFileType = sourcecode.swift; path = KeysignMessageConfirmView.swift; sourceTree = "<group>"; };
		A65BA9912BAD439900B2D8AA /* KeysignDiscoverServiceView.swift */ = {isa = PBXFileReference; lastKnownFileType = sourcecode.swift; path = KeysignDiscoverServiceView.swift; sourceTree = "<group>"; };
		A65BA9952BAD460600B2D8AA /* KeysignStartView.swift */ = {isa = PBXFileReference; lastKnownFileType = sourcecode.swift; path = KeysignStartView.swift; sourceTree = "<group>"; };
		A65BA9972BAD479C00B2D8AA /* JoinKeysignDoneView.swift */ = {isa = PBXFileReference; lastKnownFileType = sourcecode.swift; path = JoinKeysignDoneView.swift; sourceTree = "<group>"; };
		A65C754C2BBF5A250076F30A /* PeerCell.swift */ = {isa = PBXFileReference; lastKnownFileType = sourcecode.swift; path = PeerCell.swift; sourceTree = "<group>"; };
		A65F8A122D42224100CF4DDB /* Brockmann-Bold.otf */ = {isa = PBXFileReference; lastKnownFileType = file; path = "Brockmann-Bold.otf"; sourceTree = "<group>"; };
		A65F8A132D42224100CF4DDB /* Brockmann-Medium.otf */ = {isa = PBXFileReference; lastKnownFileType = file; path = "Brockmann-Medium.otf"; sourceTree = "<group>"; };
		A65F8A142D42224100CF4DDB /* Brockmann-Regular.otf */ = {isa = PBXFileReference; lastKnownFileType = file; path = "Brockmann-Regular.otf"; sourceTree = "<group>"; };
		A65F8A152D42224100CF4DDB /* Brockmann-SemiBold.otf */ = {isa = PBXFileReference; lastKnownFileType = file; path = "Brockmann-SemiBold.otf"; sourceTree = "<group>"; };
		A6621B842D67D98900757B43 /* vaultCreatedAnimation.riv */ = {isa = PBXFileReference; lastKnownFileType = file; path = vaultCreatedAnimation.riv; sourceTree = "<group>"; };
		A66729CA2D810CD5002308D8 /* KeysignDiscoveryDisclaimer.swift */ = {isa = PBXFileReference; lastKnownFileType = sourcecode.swift; path = KeysignDiscoveryDisclaimer.swift; sourceTree = "<group>"; };
		A66A0BD42BA124D00021A483 /* EditVaultView.swift */ = {isa = PBXFileReference; lastKnownFileType = sourcecode.swift; path = EditVaultView.swift; sourceTree = "<group>"; };
		A66A0BD62BA125C50021A483 /* EditVaultCell.swift */ = {isa = PBXFileReference; lastKnownFileType = sourcecode.swift; path = EditVaultCell.swift; sourceTree = "<group>"; };
		A66A0BD82BA12DF50021A483 /* RenameVaultView.swift */ = {isa = PBXFileReference; lastKnownFileType = sourcecode.swift; path = RenameVaultView.swift; sourceTree = "<group>"; };
		A66BFCCC2C1347D5004DCD4F /* NavigationQRShareButton.swift */ = {isa = PBXFileReference; lastKnownFileType = sourcecode.swift; path = NavigationQRShareButton.swift; sourceTree = "<group>"; };
		A66BFCCE2C1348E4004DCD4F /* QRCodeShareSheet.swift */ = {isa = PBXFileReference; lastKnownFileType = sourcecode.swift; path = QRCodeShareSheet.swift; sourceTree = "<group>"; };
		A66BFCD02C134B3B004DCD4F /* QRShareSheetImage.swift */ = {isa = PBXFileReference; lastKnownFileType = sourcecode.swift; path = QRShareSheetImage.swift; sourceTree = "<group>"; };
		A66BFCD22C135699004DCD4F /* ShareSheetViewModel.swift */ = {isa = PBXFileReference; lastKnownFileType = sourcecode.swift; path = ShareSheetViewModel.swift; sourceTree = "<group>"; };
		A66BFCD42C136FB3004DCD4F /* VaultDetailBalanceContent.swift */ = {isa = PBXFileReference; lastKnownFileType = sourcecode.swift; path = VaultDetailBalanceContent.swift; sourceTree = "<group>"; };
		A66DFF3A2D141A1C00312F71 /* GlobalStateViewModel.swift */ = {isa = PBXFileReference; lastKnownFileType = sourcecode.swift; path = GlobalStateViewModel.swift; sourceTree = "<group>"; };
		A66E90A02D778B1A00BF7BCB /* IconCapsule.swift */ = {isa = PBXFileReference; lastKnownFileType = sourcecode.swift; path = IconCapsule.swift; sourceTree = "<group>"; };
		A670CEBE2DD7CFC600E33B09 /* NavigationBlankBackButton+iOS.swift */ = {isa = PBXFileReference; lastKnownFileType = sourcecode.swift; path = "NavigationBlankBackButton+iOS.swift"; sourceTree = "<group>"; };
		A670CEC02DD7CFD400E33B09 /* NavigationBlankBackButton+macOS.swift */ = {isa = PBXFileReference; lastKnownFileType = sourcecode.swift; path = "NavigationBlankBackButton+macOS.swift"; sourceTree = "<group>"; };
		A670CEC22DD7E09000E33B09 /* BackspaceDetectingTextField.swift */ = {isa = PBXFileReference; lastKnownFileType = sourcecode.swift; path = BackspaceDetectingTextField.swift; sourceTree = "<group>"; };
		A6725D392C3F9B4400D47716 /* AddAddressBookView.swift */ = {isa = PBXFileReference; lastKnownFileType = sourcecode.swift; path = AddAddressBookView.swift; sourceTree = "<group>"; };
		A6725D3B2C3F9D6400D47716 /* AddressBookTextField.swift */ = {isa = PBXFileReference; lastKnownFileType = sourcecode.swift; path = AddressBookTextField.swift; sourceTree = "<group>"; };
		A6725D3D2C3FB61900D47716 /* AddressBookItem.swift */ = {isa = PBXFileReference; lastKnownFileType = sourcecode.swift; path = AddressBookItem.swift; sourceTree = "<group>"; };
		A6725D402C40C3C100D47716 /* AddressBookChainSelector.swift */ = {isa = PBXFileReference; lastKnownFileType = sourcecode.swift; path = AddressBookChainSelector.swift; sourceTree = "<group>"; };
		A6725D422C40C45800D47716 /* AddressBookCell.swift */ = {isa = PBXFileReference; lastKnownFileType = sourcecode.swift; path = AddressBookCell.swift; sourceTree = "<group>"; };
		A672643A2D02993A0002E97E /* JoinKeysignDoneSummary.swift */ = {isa = PBXFileReference; lastKnownFileType = sourcecode.swift; path = JoinKeysignDoneSummary.swift; sourceTree = "<group>"; };
		A672643E2D02B9200002E97E /* JoinKeysignSummaryViewModel.swift */ = {isa = PBXFileReference; lastKnownFileType = sourcecode.swift; path = JoinKeysignSummaryViewModel.swift; sourceTree = "<group>"; };
		A67530592CAF9C4D00B1E344 /* CreateFolderView.swift */ = {isa = PBXFileReference; lastKnownFileType = sourcecode.swift; path = CreateFolderView.swift; sourceTree = "<group>"; };
		A675305D2CAFB2CE00B1E344 /* FolderVaultCell.swift */ = {isa = PBXFileReference; lastKnownFileType = sourcecode.swift; path = FolderVaultCell.swift; sourceTree = "<group>"; };
		A67530612CAFBDC200B1E344 /* Folder.swift */ = {isa = PBXFileReference; lastKnownFileType = sourcecode.swift; path = Folder.swift; sourceTree = "<group>"; };
		A67530632CB0716300B1E344 /* FolderDetailView.swift */ = {isa = PBXFileReference; lastKnownFileType = sourcecode.swift; path = FolderDetailView.swift; sourceTree = "<group>"; };
		A67AA1C32C64715000D06C7E /* ChainDetailHeader.swift */ = {isa = PBXFileReference; lastKnownFileType = sourcecode.swift; path = ChainDetailHeader.swift; sourceTree = "<group>"; };
		A67AA1C52C64784F00D06C7E /* CoinDetailHeader.swift */ = {isa = PBXFileReference; lastKnownFileType = sourcecode.swift; path = CoinDetailHeader.swift; sourceTree = "<group>"; };
		A67F4C5E2BE313220086ED09 /* ActionButton.swift */ = {isa = PBXFileReference; lastKnownFileType = sourcecode.swift; path = ActionButton.swift; sourceTree = "<group>"; };
		A680BAC42BF47AA9006E611D /* OpenGalleryButton.swift */ = {isa = PBXFileReference; lastKnownFileType = sourcecode.swift; path = OpenGalleryButton.swift; sourceTree = "<group>"; };
		A68125D52C8812B60049660E /* UIImageExtension.swift */ = {isa = PBXFileReference; lastKnownFileType = sourcecode.swift; path = UIImageExtension.swift; sourceTree = "<group>"; };
		A6833D7D2C659283002029E1 /* TokenSelectionHeader.swift */ = {isa = PBXFileReference; lastKnownFileType = sourcecode.swift; path = TokenSelectionHeader.swift; sourceTree = "<group>"; };
		A6833D7F2C65980D002029E1 /* GeneralMacHeader.swift */ = {isa = PBXFileReference; lastKnownFileType = sourcecode.swift; path = GeneralMacHeader.swift; sourceTree = "<group>"; };
		A6833D812C65B199002029E1 /* AddressBookHeader.swift */ = {isa = PBXFileReference; lastKnownFileType = sourcecode.swift; path = AddressBookHeader.swift; sourceTree = "<group>"; };
		A6833D832C65BC59002029E1 /* TransactionMemoHeader.swift */ = {isa = PBXFileReference; lastKnownFileType = sourcecode.swift; path = TransactionMemoHeader.swift; sourceTree = "<group>"; };
		A6833D852C65BF6D002029E1 /* JoinKeygenHeader.swift */ = {isa = PBXFileReference; lastKnownFileType = sourcecode.swift; path = JoinKeygenHeader.swift; sourceTree = "<group>"; };
		A6833D872C65C129002029E1 /* PeerDiscoveryHeader.swift */ = {isa = PBXFileReference; lastKnownFileType = sourcecode.swift; path = PeerDiscoveryHeader.swift; sourceTree = "<group>"; };
		A6833D892C65CF07002029E1 /* HomeHeader.swift */ = {isa = PBXFileReference; lastKnownFileType = sourcecode.swift; path = HomeHeader.swift; sourceTree = "<group>"; };
		A6833D8C2C65D2A1002029E1 /* AddressQRCodeHeader.swift */ = {isa = PBXFileReference; lastKnownFileType = sourcecode.swift; path = AddressQRCodeHeader.swift; sourceTree = "<group>"; };
		A6833D902C66A0B5002029E1 /* CreateVaultHeader.swift */ = {isa = PBXFileReference; lastKnownFileType = sourcecode.swift; path = CreateVaultHeader.swift; sourceTree = "<group>"; };
		A6833D922C66A4EA002029E1 /* SwapCryptoHeader.swift */ = {isa = PBXFileReference; lastKnownFileType = sourcecode.swift; path = SwapCryptoHeader.swift; sourceTree = "<group>"; };
		A6833D942C66A697002029E1 /* SendCryptoHeader.swift */ = {isa = PBXFileReference; lastKnownFileType = sourcecode.swift; path = SendCryptoHeader.swift; sourceTree = "<group>"; };
		A6833D962C671F11002029E1 /* SettingsHeader.swift */ = {isa = PBXFileReference; lastKnownFileType = sourcecode.swift; path = SettingsHeader.swift; sourceTree = "<group>"; };
		A683EDEA2BCF635E00BB706E /* InstructionPrompt.swift */ = {isa = PBXFileReference; lastKnownFileType = sourcecode.swift; path = InstructionPrompt.swift; sourceTree = "<group>"; };
		A683EDEC2BCF67D100BB706E /* NetworkPromptCell.swift */ = {isa = PBXFileReference; lastKnownFileType = sourcecode.swift; path = NetworkPromptCell.swift; sourceTree = "<group>"; };
		A68696202C1B5575004EDE0B /* BackupPasswordSetupView.swift */ = {isa = PBXFileReference; lastKnownFileType = sourcecode.swift; path = BackupPasswordSetupView.swift; sourceTree = "<group>"; };
		A68696222C1B5DD2004EDE0B /* EncryptedBackupViewModel.swift */ = {isa = PBXFileReference; lastKnownFileType = sourcecode.swift; path = EncryptedBackupViewModel.swift; sourceTree = "<group>"; };
		A68696242C1B777A004EDE0B /* EncryptedDataFile.swift */ = {isa = PBXFileReference; lastKnownFileType = sourcecode.swift; path = EncryptedDataFile.swift; sourceTree = "<group>"; };
		A68696592C1F72FF004EDE0B /* HiddenTextField.swift */ = {isa = PBXFileReference; lastKnownFileType = sourcecode.swift; path = HiddenTextField.swift; sourceTree = "<group>"; };
		A686C0B12C58C3AE00BBCE9C /* VaultSetupCard.swift */ = {isa = PBXFileReference; lastKnownFileType = sourcecode.swift; path = VaultSetupCard.swift; sourceTree = "<group>"; };
		A69069A02BCDEFD400F28A8B /* ProgressRing.swift */ = {isa = PBXFileReference; lastKnownFileType = sourcecode.swift; path = ProgressRing.swift; sourceTree = "<group>"; };
		A69069A22BCE2FD300F28A8B /* KeygenStatusText.swift */ = {isa = PBXFileReference; lastKnownFileType = sourcecode.swift; path = KeygenStatusText.swift; sourceTree = "<group>"; };
		A69069B42BCF538000F28A8B /* NetworkPrompts.swift */ = {isa = PBXFileReference; lastKnownFileType = sourcecode.swift; path = NetworkPrompts.swift; sourceTree = "<group>"; };
		A69069B62BCF53B600F28A8B /* NetworkPromptType.swift */ = {isa = PBXFileReference; lastKnownFileType = sourcecode.swift; path = NetworkPromptType.swift; sourceTree = "<group>"; };
		A690E00D2BC0ED290006DC0D /* URL.swift */ = {isa = PBXFileReference; lastKnownFileType = sourcecode.swift; path = URL.swift; sourceTree = "<group>"; };
		A6951E852C52DAFD007292E7 /* SettingsDefaultChainView.swift */ = {isa = PBXFileReference; lastKnownFileType = sourcecode.swift; path = SettingsDefaultChainView.swift; sourceTree = "<group>"; };
		A6951E872C52DB9D007292E7 /* Search.swift */ = {isa = PBXFileReference; lastKnownFileType = sourcecode.swift; path = Search.swift; sourceTree = "<group>"; };
		A6951E892C52DBBD007292E7 /* ToggleSelectionCell.swift */ = {isa = PBXFileReference; lastKnownFileType = sourcecode.swift; path = ToggleSelectionCell.swift; sourceTree = "<group>"; };
		A6951E8B2C52DC6B007292E7 /* SettingsDefaultChainViewModel.swift */ = {isa = PBXFileReference; lastKnownFileType = sourcecode.swift; path = SettingsDefaultChainViewModel.swift; sourceTree = "<group>"; };
		A6966D1D2BA3DDAD00903CA4 /* OnboardingView.swift */ = {isa = PBXFileReference; lastKnownFileType = sourcecode.swift; path = OnboardingView.swift; sourceTree = "<group>"; };
		A6966D1F2BA3DF0C00903CA4 /* OnboardingView1.swift */ = {isa = PBXFileReference; lastKnownFileType = sourcecode.swift; path = OnboardingView1.swift; sourceTree = "<group>"; };
		A6966D232BA3E2A500903CA4 /* OnboardingView2.swift */ = {isa = PBXFileReference; lastKnownFileType = sourcecode.swift; path = OnboardingView2.swift; sourceTree = "<group>"; };
		A6966D252BA3E2CF00903CA4 /* OnboardingView3.swift */ = {isa = PBXFileReference; lastKnownFileType = sourcecode.swift; path = OnboardingView3.swift; sourceTree = "<group>"; };
		A6966D282BA400B700903CA4 /* SendCryptoAddressTextField.swift */ = {isa = PBXFileReference; lastKnownFileType = sourcecode.swift; path = SendCryptoAddressTextField.swift; sourceTree = "<group>"; };
		A6966D2A2BA4018600903CA4 /* SendCryptoAmountTextField.swift */ = {isa = PBXFileReference; lastKnownFileType = sourcecode.swift; path = SendCryptoAmountTextField.swift; sourceTree = "<group>"; };
		A6966D2C2BA402A900903CA4 /* TokenSelectorDropdown.swift */ = {isa = PBXFileReference; lastKnownFileType = sourcecode.swift; path = TokenSelectorDropdown.swift; sourceTree = "<group>"; };
		A6966D2E2BA4045C00903CA4 /* SwapCryptoView.swift */ = {isa = PBXFileReference; lastKnownFileType = sourcecode.swift; path = SwapCryptoView.swift; sourceTree = "<group>"; };
		A6966D302BA4048800903CA4 /* SwapCryptoDetailsView.swift */ = {isa = PBXFileReference; lastKnownFileType = sourcecode.swift; path = SwapCryptoDetailsView.swift; sourceTree = "<group>"; };
		A6980C232BC0836300F452AB /* SettingsView.swift */ = {isa = PBXFileReference; lastKnownFileType = sourcecode.swift; path = SettingsView.swift; sourceTree = "<group>"; };
		A6980C252BC0848F00F452AB /* SettingCell.swift */ = {isa = PBXFileReference; lastKnownFileType = sourcecode.swift; path = SettingCell.swift; sourceTree = "<group>"; };
		A6980C272BC086BC00F452AB /* SettingsViewModel.swift */ = {isa = PBXFileReference; lastKnownFileType = sourcecode.swift; path = SettingsViewModel.swift; sourceTree = "<group>"; };
		A6980C292BC0870000F452AB /* SettingsOptionsStore.swift */ = {isa = PBXFileReference; lastKnownFileType = sourcecode.swift; path = SettingsOptionsStore.swift; sourceTree = "<group>"; };
		A6980C2B2BC0896C00F452AB /* SettingsLanguageSelectionView.swift */ = {isa = PBXFileReference; lastKnownFileType = sourcecode.swift; path = SettingsLanguageSelectionView.swift; sourceTree = "<group>"; };
		A6980C2D2BC089F900F452AB /* SettingSelectionCell.swift */ = {isa = PBXFileReference; lastKnownFileType = sourcecode.swift; path = SettingSelectionCell.swift; sourceTree = "<group>"; };
		A6980C2F2BC0A11100F452AB /* SettingsCurrencySelectionView.swift */ = {isa = PBXFileReference; lastKnownFileType = sourcecode.swift; path = SettingsCurrencySelectionView.swift; sourceTree = "<group>"; };
		A6980C312BC0A2F700F452AB /* SettingsFAQView.swift */ = {isa = PBXFileReference; lastKnownFileType = sourcecode.swift; path = SettingsFAQView.swift; sourceTree = "<group>"; };
		A6980C332BC0A30900F452AB /* SettingFAQCell.swift */ = {isa = PBXFileReference; lastKnownFileType = sourcecode.swift; path = SettingFAQCell.swift; sourceTree = "<group>"; };
		A698222B2CB398E700966D19 /* FolderCell.swift */ = {isa = PBXFileReference; lastKnownFileType = sourcecode.swift; path = FolderCell.swift; sourceTree = "<group>"; };
		A698222D2CB3A8B500966D19 /* CreateFolderView+iOS.swift */ = {isa = PBXFileReference; lastKnownFileType = sourcecode.swift; path = "CreateFolderView+iOS.swift"; sourceTree = "<group>"; };
		A698222F2CB3A8D700966D19 /* CreateFolderView+macOS.swift */ = {isa = PBXFileReference; lastKnownFileType = sourcecode.swift; path = "CreateFolderView+macOS.swift"; sourceTree = "<group>"; };
		A69C18482CF0629500B846E8 /* ServerBackupVerificationHeader.swift */ = {isa = PBXFileReference; lastKnownFileType = sourcecode.swift; path = ServerBackupVerificationHeader.swift; sourceTree = "<group>"; };
		A69FBB992C8AD63C00A4B78B /* CreateVaultView+macOS.swift */ = {isa = PBXFileReference; lastKnownFileType = sourcecode.swift; path = "CreateVaultView+macOS.swift"; sourceTree = "<group>"; };
		A69FBB9B2C8AD68E00A4B78B /* CreateVaultView+iOS.swift */ = {isa = PBXFileReference; lastKnownFileType = sourcecode.swift; path = "CreateVaultView+iOS.swift"; sourceTree = "<group>"; };
		A69FBB9D2C8AD7BD00A4B78B /* ContentView+macOS.swift */ = {isa = PBXFileReference; lastKnownFileType = sourcecode.swift; path = "ContentView+macOS.swift"; sourceTree = "<group>"; };
		A69FBB9F2C8AD7C700A4B78B /* ContentView+iOS.swift */ = {isa = PBXFileReference; lastKnownFileType = sourcecode.swift; path = "ContentView+iOS.swift"; sourceTree = "<group>"; };
		A69FBBA52C8ADC2E00A4B78B /* WelcomeView+iOS.swift */ = {isa = PBXFileReference; lastKnownFileType = sourcecode.swift; path = "WelcomeView+iOS.swift"; sourceTree = "<group>"; };
		A69FBBA72C8ADC4600A4B78B /* WelcomeView+macOS.swift */ = {isa = PBXFileReference; lastKnownFileType = sourcecode.swift; path = "WelcomeView+macOS.swift"; sourceTree = "<group>"; };
		A69FBBC32C8BB5AD00A4B78B /* NoCameraPermissionView+iOS.swift */ = {isa = PBXFileReference; lastKnownFileType = sourcecode.swift; path = "NoCameraPermissionView+iOS.swift"; sourceTree = "<group>"; };
		A69FBBC52C8BB5B700A4B78B /* NoCameraPermissionView+macOS.swift */ = {isa = PBXFileReference; lastKnownFileType = sourcecode.swift; path = "NoCameraPermissionView+macOS.swift"; sourceTree = "<group>"; };
		A69FBBC72C8BB76000A4B78B /* CoverView+macOS.swift */ = {isa = PBXFileReference; lastKnownFileType = sourcecode.swift; path = "CoverView+macOS.swift"; sourceTree = "<group>"; };
		A69FBBC92C8BB77900A4B78B /* CoverView+iOS.swift */ = {isa = PBXFileReference; lastKnownFileType = sourcecode.swift; path = "CoverView+iOS.swift"; sourceTree = "<group>"; };
		A69FBBCD2C8BBA1900A4B78B /* FunctionCallVerifyView+macOS.swift */ = {isa = PBXFileReference; lastKnownFileType = sourcecode.swift; path = "FunctionCallVerifyView+macOS.swift"; sourceTree = "<group>"; };
		A69FBBCF2C8BBA2100A4B78B /* FunctionCallVerifyView+iOS.swift */ = {isa = PBXFileReference; lastKnownFileType = sourcecode.swift; path = "FunctionCallVerifyView+iOS.swift"; sourceTree = "<group>"; };
		A6A41CAD2C63512D00C6858D /* ShareSheetViewController.swift */ = {isa = PBXFileReference; lastKnownFileType = sourcecode.swift; path = ShareSheetViewController.swift; sourceTree = "<group>"; };
		A6A6EFBE2D7036F70062F6EA /* PeerDiscoveryScanDeviceDisclaimer.swift */ = {isa = PBXFileReference; lastKnownFileType = sourcecode.swift; path = PeerDiscoveryScanDeviceDisclaimer.swift; sourceTree = "<group>"; };
		A6A6EFC02D703AF60062F6EA /* SwitchToLocalLink.swift */ = {isa = PBXFileReference; lastKnownFileType = sourcecode.swift; path = SwitchToLocalLink.swift; sourceTree = "<group>"; };
		A6A6EFC22D703E700062F6EA /* LocalModeDisclaimer.swift */ = {isa = PBXFileReference; lastKnownFileType = sourcecode.swift; path = LocalModeDisclaimer.swift; sourceTree = "<group>"; };
		A6A816392CBCAF50009EE114 /* GeneralQRImportMacView+macOS.swift */ = {isa = PBXFileReference; lastKnownFileType = sourcecode.swift; path = "GeneralQRImportMacView+macOS.swift"; sourceTree = "<group>"; };
		A6A8163B2CBCAF60009EE114 /* GeneralQRImportMacView+iOS.swift */ = {isa = PBXFileReference; lastKnownFileType = sourcecode.swift; path = "GeneralQRImportMacView+iOS.swift"; sourceTree = "<group>"; };
		A6A8163D2CBCB00D009EE114 /* FileQRCodeImporterMac+iOS.swift */ = {isa = PBXFileReference; lastKnownFileType = sourcecode.swift; path = "FileQRCodeImporterMac+iOS.swift"; sourceTree = "<group>"; };
		A6A8163F2CBCB018009EE114 /* FileQRCodeImporterMac+macOS.swift */ = {isa = PBXFileReference; lastKnownFileType = sourcecode.swift; path = "FileQRCodeImporterMac+macOS.swift"; sourceTree = "<group>"; };
		A6A96C932DB0B12D00864353 /* UpgradingVaultView.swift */ = {isa = PBXFileReference; lastKnownFileType = sourcecode.swift; path = UpgradingVaultView.swift; sourceTree = "<group>"; };
		A6ACAD5A2D0A613A00432CC4 /* CoinPickerCell.swift */ = {isa = PBXFileReference; lastKnownFileType = sourcecode.swift; path = CoinPickerCell.swift; sourceTree = "<group>"; };
		A6ACAD5E2D1109EF00432CC4 /* SettingsAdvancedView.swift */ = {isa = PBXFileReference; lastKnownFileType = sourcecode.swift; path = SettingsAdvancedView.swift; sourceTree = "<group>"; };
		A6ACAD602D110A0A00432CC4 /* SettingsAdvancedView+macOS.swift */ = {isa = PBXFileReference; lastKnownFileType = sourcecode.swift; path = "SettingsAdvancedView+macOS.swift"; sourceTree = "<group>"; };
		A6ACAD622D110A1E00432CC4 /* SettingsAdvancedView+iOS.swift */ = {isa = PBXFileReference; lastKnownFileType = sourcecode.swift; path = "SettingsAdvancedView+iOS.swift"; sourceTree = "<group>"; };
		A6ACAD642D110B6000432CC4 /* SettingToggleCell.swift */ = {isa = PBXFileReference; lastKnownFileType = sourcecode.swift; path = SettingToggleCell.swift; sourceTree = "<group>"; };
		A6AF960B2C2E2D6400992578 /* GeneralQRImportMacView.swift */ = {isa = PBXFileReference; lastKnownFileType = sourcecode.swift; path = GeneralQRImportMacView.swift; sourceTree = "<group>"; };
		A6AF960F2C2E2DC900992578 /* FileQRCodeImporterMac.swift */ = {isa = PBXFileReference; lastKnownFileType = sourcecode.swift; path = FileQRCodeImporterMac.swift; sourceTree = "<group>"; };
		A6AF96112C2E3D6100992578 /* ImportFileCell.swift */ = {isa = PBXFileReference; lastKnownFileType = sourcecode.swift; path = ImportFileCell.swift; sourceTree = "<group>"; };
		A6AF96132C2E545800992578 /* UtilsQrCodeFromImageError.swift */ = {isa = PBXFileReference; lastKnownFileType = sourcecode.swift; path = UtilsQrCodeFromImageError.swift; sourceTree = "<group>"; };
		A6B51BE82C098DAE007FDD3C /* OnFirstAppear.swift */ = {isa = PBXFileReference; lastKnownFileType = sourcecode.swift; path = OnFirstAppear.swift; sourceTree = "<group>"; };
		A6B662D22D38CD54001E8BC1 /* MacAddressScannerView+macOS.swift */ = {isa = PBXFileReference; lastKnownFileType = sourcecode.swift; path = "MacAddressScannerView+macOS.swift"; sourceTree = "<group>"; };
		A6B662D42D38CDD3001E8BC1 /* MacAddressScannerViewModel+macOS.swift */ = {isa = PBXFileReference; lastKnownFileType = sourcecode.swift; path = "MacAddressScannerViewModel+macOS.swift"; sourceTree = "<group>"; };
		A6B7F48B2C47A077006D83D1 /* InformationNote.swift */ = {isa = PBXFileReference; lastKnownFileType = sourcecode.swift; path = InformationNote.swift; sourceTree = "<group>"; };
		A6B7F4952C493DD9006D83D1 /* NavigationQRCodeButton.swift */ = {isa = PBXFileReference; lastKnownFileType = sourcecode.swift; path = NavigationQRCodeButton.swift; sourceTree = "<group>"; };
		A6B7F4972C49402F006D83D1 /* VaultDetailQRCodeView.swift */ = {isa = PBXFileReference; lastKnownFileType = sourcecode.swift; path = VaultDetailQRCodeView.swift; sourceTree = "<group>"; };
		A6B7F4992C49418A006D83D1 /* VaultDetailQRCode.swift */ = {isa = PBXFileReference; lastKnownFileType = sourcecode.swift; path = VaultDetailQRCode.swift; sourceTree = "<group>"; };
		A6B7F49B2C4963F6006D83D1 /* VaultDetailQRCodeViewModel.swift */ = {isa = PBXFileReference; lastKnownFileType = sourcecode.swift; path = VaultDetailQRCodeViewModel.swift; sourceTree = "<group>"; };
		A6B7F49D2C496EA8006D83D1 /* VaultDetailMacQRCode.swift */ = {isa = PBXFileReference; lastKnownFileType = sourcecode.swift; path = VaultDetailMacQRCode.swift; sourceTree = "<group>"; };
		A6B84B0B2CE56D79006929A0 /* ServerBackupVerificationView.swift */ = {isa = PBXFileReference; lastKnownFileType = sourcecode.swift; path = ServerBackupVerificationView.swift; sourceTree = "<group>"; };
		A6B84B0D2CE580C4006929A0 /* ServerBackupVerificationView+iOS.swift */ = {isa = PBXFileReference; lastKnownFileType = sourcecode.swift; path = "ServerBackupVerificationView+iOS.swift"; sourceTree = "<group>"; };
		A6B84B0F2CE580DB006929A0 /* ServerBackupVerificationView+macOS.swift */ = {isa = PBXFileReference; lastKnownFileType = sourcecode.swift; path = "ServerBackupVerificationView+macOS.swift"; sourceTree = "<group>"; };
		A6BACF192BC705DA00084810 /* ChainDetailView.swift */ = {isa = PBXFileReference; lastKnownFileType = sourcecode.swift; path = ChainDetailView.swift; sourceTree = "<group>"; };
		A6BACF1B2BC79B3100084810 /* TokenSelectionView.swift */ = {isa = PBXFileReference; lastKnownFileType = sourcecode.swift; path = TokenSelectionView.swift; sourceTree = "<group>"; };
		A6BB9BBB2DA9780E0085E117 /* UpgradeFromGG20HomeBanner.swift */ = {isa = PBXFileReference; lastKnownFileType = sourcecode.swift; path = UpgradeFromGG20HomeBanner.swift; sourceTree = "<group>"; };
		A6BB9BBE2DA9A9B60085E117 /* UpgradeYourVaultView.swift */ = {isa = PBXFileReference; lastKnownFileType = sourcecode.swift; path = UpgradeYourVaultView.swift; sourceTree = "<group>"; };
		A6BB9BC12DA9AA320085E117 /* upgrade_animation.riv */ = {isa = PBXFileReference; lastKnownFileType = file; path = upgrade_animation.riv; sourceTree = "<group>"; };
		A6BB9BC22DA9AA320085E117 /* upgrade_succes.riv */ = {isa = PBXFileReference; lastKnownFileType = file; path = upgrade_succes.riv; sourceTree = "<group>"; };
		A6BB9BC62DA9D5B90085E117 /* AllDevicesUpgradeView.swift */ = {isa = PBXFileReference; lastKnownFileType = sourcecode.swift; path = AllDevicesUpgradeView.swift; sourceTree = "<group>"; };
		A6BB9BC82DA9D7F70085E117 /* VaultShareBackupsView.swift */ = {isa = PBXFileReference; lastKnownFileType = sourcecode.swift; path = VaultShareBackupsView.swift; sourceTree = "<group>"; };
		A6BB9BCA2DA9E1C30085E117 /* AllDevicesUpgradeView+iOS.swift */ = {isa = PBXFileReference; lastKnownFileType = sourcecode.swift; path = "AllDevicesUpgradeView+iOS.swift"; sourceTree = "<group>"; };
		A6BB9BCC2DA9E1D60085E117 /* AllDevicesUpgradeView+macOS.swift */ = {isa = PBXFileReference; lastKnownFileType = sourcecode.swift; path = "AllDevicesUpgradeView+macOS.swift"; sourceTree = "<group>"; };
		A6BB9BCE2DA9E43B0085E117 /* all_devices_animation.riv */ = {isa = PBXFileReference; lastKnownFileType = file; path = all_devices_animation.riv; sourceTree = "<group>"; };
		A6BB9BD02DA9E56A0085E117 /* VaultShareBackupsView+iOS.swift */ = {isa = PBXFileReference; lastKnownFileType = sourcecode.swift; path = "VaultShareBackupsView+iOS.swift"; sourceTree = "<group>"; };
		A6BB9BD22DA9E5750085E117 /* VaultShareBackupsView+macOS.swift */ = {isa = PBXFileReference; lastKnownFileType = sourcecode.swift; path = "VaultShareBackupsView+macOS.swift"; sourceTree = "<group>"; };
		A6BB9BD42DA9EAA20085E117 /* UpgradeYourVaultView+macOS.swift */ = {isa = PBXFileReference; lastKnownFileType = sourcecode.swift; path = "UpgradeYourVaultView+macOS.swift"; sourceTree = "<group>"; };
		A6BB9BD62DA9EAB10085E117 /* UpgradeYourVaultView+iOS.swift */ = {isa = PBXFileReference; lastKnownFileType = sourcecode.swift; path = "UpgradeYourVaultView+iOS.swift"; sourceTree = "<group>"; };
		A6BEF5BF2BE2B11C007A84A1 /* DeeplinkViewModel.swift */ = {isa = PBXFileReference; lastKnownFileType = sourcecode.swift; path = DeeplinkViewModel.swift; sourceTree = "<group>"; };
		A6BFE1B02D93A55E000B73C0 /* SwapPercentageButtons.swift */ = {isa = PBXFileReference; lastKnownFileType = sourcecode.swift; path = SwapPercentageButtons.swift; sourceTree = "<group>"; };
		A6BFE1B22D93ABC0000B73C0 /* SwapPercentageButtons+macOS.swift */ = {isa = PBXFileReference; lastKnownFileType = sourcecode.swift; path = "SwapPercentageButtons+macOS.swift"; sourceTree = "<group>"; };
		A6BFE1B42D93AC29000B73C0 /* SwapPercentageButtons+iOS.swift */ = {isa = PBXFileReference; lastKnownFileType = sourcecode.swift; path = "SwapPercentageButtons+iOS.swift"; sourceTree = "<group>"; };
		A6BFE1B62D93B1D8000B73C0 /* SwapRefreshQuoteCounter.swift */ = {isa = PBXFileReference; lastKnownFileType = sourcecode.swift; path = SwapRefreshQuoteCounter.swift; sourceTree = "<group>"; };
		A6BFE1BC2D945AA5000B73C0 /* SwapFromToField.swift */ = {isa = PBXFileReference; lastKnownFileType = sourcecode.swift; path = SwapFromToField.swift; sourceTree = "<group>"; };
		A6BFE1BE2D94663E000B73C0 /* SwapChainPickerView.swift */ = {isa = PBXFileReference; lastKnownFileType = sourcecode.swift; path = SwapChainPickerView.swift; sourceTree = "<group>"; };
		A6BFE1C02D946A63000B73C0 /* SwapChainCell.swift */ = {isa = PBXFileReference; lastKnownFileType = sourcecode.swift; path = SwapChainCell.swift; sourceTree = "<group>"; };
		A6BFE1C22D94902A000B73C0 /* SwapFromToCoin.swift */ = {isa = PBXFileReference; lastKnownFileType = sourcecode.swift; path = SwapFromToCoin.swift; sourceTree = "<group>"; };
		A6BFE1C42D9490DF000B73C0 /* SwapFromToChain.swift */ = {isa = PBXFileReference; lastKnownFileType = sourcecode.swift; path = SwapFromToChain.swift; sourceTree = "<group>"; };
		A6BFE1C62D95F3C9000B73C0 /* SwapCoinPickerView.swift */ = {isa = PBXFileReference; lastKnownFileType = sourcecode.swift; path = SwapCoinPickerView.swift; sourceTree = "<group>"; };
		A6BFE1C82D95F538000B73C0 /* SwapCoinCell.swift */ = {isa = PBXFileReference; lastKnownFileType = sourcecode.swift; path = SwapCoinCell.swift; sourceTree = "<group>"; };
		A6C0D5592BB3AAA200156689 /* ChainHeaderCell.swift */ = {isa = PBXFileReference; lastKnownFileType = sourcecode.swift; path = ChainHeaderCell.swift; sourceTree = "<group>"; };
		A6C0D55B2BB3AE8600156689 /* TransactionsView.swift */ = {isa = PBXFileReference; lastKnownFileType = sourcecode.swift; path = TransactionsView.swift; sourceTree = "<group>"; };
		A6C0D55E2BB3B73900156689 /* UTXOTransactionsView.swift */ = {isa = PBXFileReference; lastKnownFileType = sourcecode.swift; path = UTXOTransactionsView.swift; sourceTree = "<group>"; };
		A6C0D5642BB3BD0F00156689 /* UTXOTransactionCell.swift */ = {isa = PBXFileReference; lastKnownFileType = sourcecode.swift; path = UTXOTransactionCell.swift; sourceTree = "<group>"; };
		A6C0D5682BB3C6D400156689 /* ErrorMessage.swift */ = {isa = PBXFileReference; lastKnownFileType = sourcecode.swift; path = ErrorMessage.swift; sourceTree = "<group>"; };
		A6C344972D642AD20072B528 /* ThisDevicePeerCell.swift */ = {isa = PBXFileReference; lastKnownFileType = sourcecode.swift; path = ThisDevicePeerCell.swift; sourceTree = "<group>"; };
		A6C3ABC72C3E595000F13ED0 /* AddressBookView.swift */ = {isa = PBXFileReference; lastKnownFileType = sourcecode.swift; path = AddressBookView.swift; sourceTree = "<group>"; };
		A6C3ABC92C3E5A8700F13ED0 /* NavigationAddButton.swift */ = {isa = PBXFileReference; lastKnownFileType = sourcecode.swift; path = NavigationAddButton.swift; sourceTree = "<group>"; };
		A6C556F12CE59A3F00E5E44E /* BackupNowDisclaimer+macOS.swift */ = {isa = PBXFileReference; lastKnownFileType = sourcecode.swift; path = "BackupNowDisclaimer+macOS.swift"; sourceTree = "<group>"; };
		A6C556F32CE59A4D00E5E44E /* BackupNowDisclaimer+iOS.swift */ = {isa = PBXFileReference; lastKnownFileType = sourcecode.swift; path = "BackupNowDisclaimer+iOS.swift"; sourceTree = "<group>"; };
		A6C58D662D7A3E4B000D2833 /* FastVaultBackupSucces.riv */ = {isa = PBXFileReference; lastKnownFileType = file; path = FastVaultBackupSucces.riv; sourceTree = "<group>"; };
		A6C58D7D2D7AD7F6000D2833 /* fastvault_summary.riv */ = {isa = PBXFileReference; lastKnownFileType = file; path = fastvault_summary.riv; sourceTree = "<group>"; };
		A6C58D7F2D7AD800000D2833 /* quick_summary.riv */ = {isa = PBXFileReference; lastKnownFileType = file; path = quick_summary.riv; sourceTree = "<group>"; };
		A6C58D812D7AD81D000D2833 /* securevault_summary.riv */ = {isa = PBXFileReference; lastKnownFileType = file; path = securevault_summary.riv; sourceTree = "<group>"; };
		A6C58D832D7B6F3C000D2833 /* backup_vault.riv */ = {isa = PBXFileReference; lastKnownFileType = file; path = backup_vault.riv; sourceTree = "<group>"; };
		A6C639482C1FED0F0078B8E3 /* NavigationButton.swift */ = {isa = PBXFileReference; lastKnownFileType = sourcecode.swift; path = NavigationButton.swift; sourceTree = "<group>"; };
		A6C670812C9CDEE500F59B6A /* VaultCellViewModel.swift */ = {isa = PBXFileReference; lastKnownFileType = sourcecode.swift; path = VaultCellViewModel.swift; sourceTree = "<group>"; };
		A6C670832C9CF66400F59B6A /* JoinKeysignView+iOS.swift */ = {isa = PBXFileReference; lastKnownFileType = sourcecode.swift; path = "JoinKeysignView+iOS.swift"; sourceTree = "<group>"; };
		A6C670852C9CF67E00F59B6A /* JoinKeysignView+macOS.swift */ = {isa = PBXFileReference; lastKnownFileType = sourcecode.swift; path = "JoinKeysignView+macOS.swift"; sourceTree = "<group>"; };
		A6C670872C9CFA9B00F59B6A /* KeysignDiscoveryView+iOS.swift */ = {isa = PBXFileReference; lastKnownFileType = sourcecode.swift; path = "KeysignDiscoveryView+iOS.swift"; sourceTree = "<group>"; };
		A6C670892C9CFAA800F59B6A /* KeysignDiscoveryView+macOS.swift */ = {isa = PBXFileReference; lastKnownFileType = sourcecode.swift; path = "KeysignDiscoveryView+macOS.swift"; sourceTree = "<group>"; };
		A6C6708B2C9CFD0100F59B6A /* KeysignView+iOS.swift */ = {isa = PBXFileReference; lastKnownFileType = sourcecode.swift; path = "KeysignView+iOS.swift"; sourceTree = "<group>"; };
		A6C6708D2C9CFD0A00F59B6A /* KeysignView+macOS.swift */ = {isa = PBXFileReference; lastKnownFileType = sourcecode.swift; path = "KeysignView+macOS.swift"; sourceTree = "<group>"; };
		A6C6708F2C9CFE0B00F59B6A /* HomeView+iOS.swift */ = {isa = PBXFileReference; lastKnownFileType = sourcecode.swift; path = "HomeView+iOS.swift"; sourceTree = "<group>"; };
		A6C670912C9CFE1600F59B6A /* HomeView+macOS.swift */ = {isa = PBXFileReference; lastKnownFileType = sourcecode.swift; path = "HomeView+macOS.swift"; sourceTree = "<group>"; };
		A6C670932C9D080600F59B6A /* VaultDetailView+iOS.swift */ = {isa = PBXFileReference; lastKnownFileType = sourcecode.swift; path = "VaultDetailView+iOS.swift"; sourceTree = "<group>"; };
		A6C670952C9D081000F59B6A /* VaultDetailView+macOS.swift */ = {isa = PBXFileReference; lastKnownFileType = sourcecode.swift; path = "VaultDetailView+macOS.swift"; sourceTree = "<group>"; };
		A6C670972C9D09EF00F59B6A /* AddressQRCodeView+iOS.swift */ = {isa = PBXFileReference; lastKnownFileType = sourcecode.swift; path = "AddressQRCodeView+iOS.swift"; sourceTree = "<group>"; };
		A6C670992C9D09FB00F59B6A /* AddressQRCodeView+macOS.swift */ = {isa = PBXFileReference; lastKnownFileType = sourcecode.swift; path = "AddressQRCodeView+macOS.swift"; sourceTree = "<group>"; };
		A6C6709B2C9D0B3F00F59B6A /* ChainSelectionView+iOS.swift */ = {isa = PBXFileReference; lastKnownFileType = sourcecode.swift; path = "ChainSelectionView+iOS.swift"; sourceTree = "<group>"; };
		A6C6709D2C9D0B4900F59B6A /* ChainSelectionView+macOS.swift */ = {isa = PBXFileReference; lastKnownFileType = sourcecode.swift; path = "ChainSelectionView+macOS.swift"; sourceTree = "<group>"; };
		A6C6709F2C9D0C0700F59B6A /* EditVaultView+iOS.swift */ = {isa = PBXFileReference; lastKnownFileType = sourcecode.swift; path = "EditVaultView+iOS.swift"; sourceTree = "<group>"; };
		A6C670A12C9D0C1000F59B6A /* EditVaultView+macOS.swift */ = {isa = PBXFileReference; lastKnownFileType = sourcecode.swift; path = "EditVaultView+macOS.swift"; sourceTree = "<group>"; };
		A6C670A32C9D0CA200F59B6A /* RenameVaultView+iOS.swift */ = {isa = PBXFileReference; lastKnownFileType = sourcecode.swift; path = "RenameVaultView+iOS.swift"; sourceTree = "<group>"; };
		A6C670A52C9D0CAC00F59B6A /* RenameVaultView+macOS.swift */ = {isa = PBXFileReference; lastKnownFileType = sourcecode.swift; path = "RenameVaultView+macOS.swift"; sourceTree = "<group>"; };
		A6C670A72C9D0D5800F59B6A /* ChainDetailView+iOS.swift */ = {isa = PBXFileReference; lastKnownFileType = sourcecode.swift; path = "ChainDetailView+iOS.swift"; sourceTree = "<group>"; };
		A6C670A92C9D0D6600F59B6A /* ChainDetailView+macOS.swift */ = {isa = PBXFileReference; lastKnownFileType = sourcecode.swift; path = "ChainDetailView+macOS.swift"; sourceTree = "<group>"; };
		A6C670AB2C9D117800F59B6A /* TokenSelectionView+iOS.swift */ = {isa = PBXFileReference; lastKnownFileType = sourcecode.swift; path = "TokenSelectionView+iOS.swift"; sourceTree = "<group>"; };
		A6C670AE2C9D118900F59B6A /* TokenSelectionView+macOS.swift */ = {isa = PBXFileReference; lastKnownFileType = sourcecode.swift; path = "TokenSelectionView+macOS.swift"; sourceTree = "<group>"; };
		A6C670B02C9D12C700F59B6A /* VaultPairDetailView+iOS.swift */ = {isa = PBXFileReference; lastKnownFileType = sourcecode.swift; path = "VaultPairDetailView+iOS.swift"; sourceTree = "<group>"; };
		A6C670B22C9D12CF00F59B6A /* VaultPairDetailView+macOS.swift */ = {isa = PBXFileReference; lastKnownFileType = sourcecode.swift; path = "VaultPairDetailView+macOS.swift"; sourceTree = "<group>"; };
		A6C670B42C9D139100F59B6A /* CoinDetailView+iOS.swift */ = {isa = PBXFileReference; lastKnownFileType = sourcecode.swift; path = "CoinDetailView+iOS.swift"; sourceTree = "<group>"; };
		A6C670B62C9D139A00F59B6A /* CoinDetailView+macOS.swift */ = {isa = PBXFileReference; lastKnownFileType = sourcecode.swift; path = "CoinDetailView+macOS.swift"; sourceTree = "<group>"; };
		A6C670B82C9D14B800F59B6A /* VaultDeletionConfirmView+iOS.swift */ = {isa = PBXFileReference; lastKnownFileType = sourcecode.swift; path = "VaultDeletionConfirmView+iOS.swift"; sourceTree = "<group>"; };
		A6C670BA2C9D14BF00F59B6A /* VaultDeletionConfirmView+macOS.swift */ = {isa = PBXFileReference; lastKnownFileType = sourcecode.swift; path = "VaultDeletionConfirmView+macOS.swift"; sourceTree = "<group>"; };
		A6C670BC2C9D158500F59B6A /* BackupPasswordSetupView+iOS.swift */ = {isa = PBXFileReference; lastKnownFileType = sourcecode.swift; path = "BackupPasswordSetupView+iOS.swift"; sourceTree = "<group>"; };
		A6C670BE2C9D158F00F59B6A /* BackupPasswordSetupView+macOS.swift */ = {isa = PBXFileReference; lastKnownFileType = sourcecode.swift; path = "BackupPasswordSetupView+macOS.swift"; sourceTree = "<group>"; };
		A6C670C02C9D16BD00F59B6A /* CustomTokenView+iOS.swift */ = {isa = PBXFileReference; lastKnownFileType = sourcecode.swift; path = "CustomTokenView+iOS.swift"; sourceTree = "<group>"; };
		A6C670C22C9D16C600F59B6A /* CustomTokenView+macOS.swift */ = {isa = PBXFileReference; lastKnownFileType = sourcecode.swift; path = "CustomTokenView+macOS.swift"; sourceTree = "<group>"; };
		A6C670C42C9D173800F59B6A /* VaultDetailQRCodeView+iOS.swift */ = {isa = PBXFileReference; lastKnownFileType = sourcecode.swift; path = "VaultDetailQRCodeView+iOS.swift"; sourceTree = "<group>"; };
		A6C670C62C9D174000F59B6A /* VaultDetailQRCodeView+macOS.swift */ = {isa = PBXFileReference; lastKnownFileType = sourcecode.swift; path = "VaultDetailQRCodeView+macOS.swift"; sourceTree = "<group>"; };
		A6C670C82C9E773300F59B6A /* VULTFileDocument.swift */ = {isa = PBXFileReference; lastKnownFileType = sourcecode.swift; path = VULTFileDocument.swift; sourceTree = "<group>"; };
		A6C670CA2C9E8BAB00F59B6A /* VultExtensionViewModel.swift */ = {isa = PBXFileReference; lastKnownFileType = sourcecode.swift; path = VultExtensionViewModel.swift; sourceTree = "<group>"; };
		A6C670CC2C9E8D3500F59B6A /* SetupQRCodeView+iOS.swift */ = {isa = PBXFileReference; lastKnownFileType = sourcecode.swift; path = "SetupQRCodeView+iOS.swift"; sourceTree = "<group>"; };
		A6C670CE2C9E8D3F00F59B6A /* SetupQRCodeView+macOS.swift */ = {isa = PBXFileReference; lastKnownFileType = sourcecode.swift; path = "SetupQRCodeView+macOS.swift"; sourceTree = "<group>"; };
		A6C670D02C9E8E1F00F59B6A /* NewWalletNameView+iOS.swift */ = {isa = PBXFileReference; lastKnownFileType = sourcecode.swift; path = "NewWalletNameView+iOS.swift"; sourceTree = "<group>"; };
		A6C670D22C9E8E2B00F59B6A /* NewWalletNameView+macOS.swift */ = {isa = PBXFileReference; lastKnownFileType = sourcecode.swift; path = "NewWalletNameView+macOS.swift"; sourceTree = "<group>"; };
		A6C670D42C9E8EEF00F59B6A /* SwapCryptoView+iOS.swift */ = {isa = PBXFileReference; lastKnownFileType = sourcecode.swift; path = "SwapCryptoView+iOS.swift"; sourceTree = "<group>"; };
		A6C670D62C9E8EFE00F59B6A /* SwapCryptoView+macOS.swift */ = {isa = PBXFileReference; lastKnownFileType = sourcecode.swift; path = "SwapCryptoView+macOS.swift"; sourceTree = "<group>"; };
		A6C670D82C9E905B00F59B6A /* SendCryptoView+iOS.swift */ = {isa = PBXFileReference; lastKnownFileType = sourcecode.swift; path = "SendCryptoView+iOS.swift"; sourceTree = "<group>"; };
		A6C670DA2C9E906400F59B6A /* SendCryptoView+macOS.swift */ = {isa = PBXFileReference; lastKnownFileType = sourcecode.swift; path = "SendCryptoView+macOS.swift"; sourceTree = "<group>"; };
		A6C670DC2C9E91A900F59B6A /* SendCryptoDetailsView+iOS.swift */ = {isa = PBXFileReference; lastKnownFileType = sourcecode.swift; path = "SendCryptoDetailsView+iOS.swift"; sourceTree = "<group>"; };
		A6C670DE2C9E91B200F59B6A /* SendCryptoDetailsView+macOS.swift */ = {isa = PBXFileReference; lastKnownFileType = sourcecode.swift; path = "SendCryptoDetailsView+macOS.swift"; sourceTree = "<group>"; };
		A6C670E02C9E93A600F59B6A /* SendGasSettingsView+iOS.swift */ = {isa = PBXFileReference; lastKnownFileType = sourcecode.swift; path = "SendGasSettingsView+iOS.swift"; sourceTree = "<group>"; };
		A6C670E22C9E93B500F59B6A /* SendGasSettingsView+macOS.swift */ = {isa = PBXFileReference; lastKnownFileType = sourcecode.swift; path = "SendGasSettingsView+macOS.swift"; sourceTree = "<group>"; };
		A6C670E42C9E954200F59B6A /* SendCryptoDoneView+iOS.swift */ = {isa = PBXFileReference; lastKnownFileType = sourcecode.swift; path = "SendCryptoDoneView+iOS.swift"; sourceTree = "<group>"; };
		A6C670E62C9E954B00F59B6A /* SendCryptoDoneView+macOS.swift */ = {isa = PBXFileReference; lastKnownFileType = sourcecode.swift; path = "SendCryptoDoneView+macOS.swift"; sourceTree = "<group>"; };
		A6C670E82C9E95DC00F59B6A /* TransactionsView+iOS.swift */ = {isa = PBXFileReference; lastKnownFileType = sourcecode.swift; path = "TransactionsView+iOS.swift"; sourceTree = "<group>"; };
		A6C670EA2C9E95E600F59B6A /* TransactionsView+macOS.swift */ = {isa = PBXFileReference; lastKnownFileType = sourcecode.swift; path = "TransactionsView+macOS.swift"; sourceTree = "<group>"; };
		A6C670EC2CA26F5C00F59B6A /* SettingsView+iOS.swift */ = {isa = PBXFileReference; lastKnownFileType = sourcecode.swift; path = "SettingsView+iOS.swift"; sourceTree = "<group>"; };
		A6C670EE2CA26F6400F59B6A /* SettingsView+macOS.swift */ = {isa = PBXFileReference; lastKnownFileType = sourcecode.swift; path = "SettingsView+macOS.swift"; sourceTree = "<group>"; };
		A6C670F02CA2744000F59B6A /* SettingsLanguageSelectionView+iOS.swift */ = {isa = PBXFileReference; lastKnownFileType = sourcecode.swift; path = "SettingsLanguageSelectionView+iOS.swift"; sourceTree = "<group>"; };
		A6C670F22CA2744B00F59B6A /* SettingsLanguageSelectionView+macOS.swift */ = {isa = PBXFileReference; lastKnownFileType = sourcecode.swift; path = "SettingsLanguageSelectionView+macOS.swift"; sourceTree = "<group>"; };
		A6C670F42CA2750C00F59B6A /* SettingsCurrencySelectionView+iOS.swift */ = {isa = PBXFileReference; lastKnownFileType = sourcecode.swift; path = "SettingsCurrencySelectionView+iOS.swift"; sourceTree = "<group>"; };
		A6C670F62CA2751500F59B6A /* SettingsCurrencySelectionView+macOS.swift */ = {isa = PBXFileReference; lastKnownFileType = sourcecode.swift; path = "SettingsCurrencySelectionView+macOS.swift"; sourceTree = "<group>"; };
		A6C670F82CA2759E00F59B6A /* SettingsFAQView+iOS.swift */ = {isa = PBXFileReference; lastKnownFileType = sourcecode.swift; path = "SettingsFAQView+iOS.swift"; sourceTree = "<group>"; };
		A6C670FA2CA275A900F59B6A /* SettingsFAQView+macOS.swift */ = {isa = PBXFileReference; lastKnownFileType = sourcecode.swift; path = "SettingsFAQView+macOS.swift"; sourceTree = "<group>"; };
		A6C670FC2CA2762400F59B6A /* SettingsDefaultChainView+iOS.swift */ = {isa = PBXFileReference; lastKnownFileType = sourcecode.swift; path = "SettingsDefaultChainView+iOS.swift"; sourceTree = "<group>"; };
		A6C670FE2CA2762D00F59B6A /* SettingsDefaultChainView+macOS.swift */ = {isa = PBXFileReference; lastKnownFileType = sourcecode.swift; path = "SettingsDefaultChainView+macOS.swift"; sourceTree = "<group>"; };
		A6C671002CA276EF00F59B6A /* OnboardingView+iOS.swift */ = {isa = PBXFileReference; lastKnownFileType = sourcecode.swift; path = "OnboardingView+iOS.swift"; sourceTree = "<group>"; };
		A6C671022CA276F800F59B6A /* OnboardingView+macOS.swift */ = {isa = PBXFileReference; lastKnownFileType = sourcecode.swift; path = "OnboardingView+macOS.swift"; sourceTree = "<group>"; };
		A6C671042CA2792800F59B6A /* OnboardingView1+iOS.swift */ = {isa = PBXFileReference; lastKnownFileType = sourcecode.swift; path = "OnboardingView1+iOS.swift"; sourceTree = "<group>"; };
		A6C671062CA2793F00F59B6A /* OnboardingView1+macOS.swift */ = {isa = PBXFileReference; lastKnownFileType = sourcecode.swift; path = "OnboardingView1+macOS.swift"; sourceTree = "<group>"; };
		A6C671082CA27D0500F59B6A /* OnboardingView2+iOS.swift */ = {isa = PBXFileReference; lastKnownFileType = sourcecode.swift; path = "OnboardingView2+iOS.swift"; sourceTree = "<group>"; };
		A6C6710A2CA27D1400F59B6A /* OnboardingView2+macOS.swift */ = {isa = PBXFileReference; lastKnownFileType = sourcecode.swift; path = "OnboardingView2+macOS.swift"; sourceTree = "<group>"; };
		A6C6710C2CA27EA000F59B6A /* OnboardingView3+iOS.swift */ = {isa = PBXFileReference; lastKnownFileType = sourcecode.swift; path = "OnboardingView3+iOS.swift"; sourceTree = "<group>"; };
		A6C6710E2CA27EAC00F59B6A /* OnboardingView3+macOS.swift */ = {isa = PBXFileReference; lastKnownFileType = sourcecode.swift; path = "OnboardingView3+macOS.swift"; sourceTree = "<group>"; };
		A6C671102CA27F8C00F59B6A /* OnboardingView4+iOS.swift */ = {isa = PBXFileReference; lastKnownFileType = sourcecode.swift; path = "OnboardingView4+iOS.swift"; sourceTree = "<group>"; };
		A6C671122CA27F9700F59B6A /* OnboardingView4+macOS.swift */ = {isa = PBXFileReference; lastKnownFileType = sourcecode.swift; path = "OnboardingView4+macOS.swift"; sourceTree = "<group>"; };
		A6C671142CA396D600F59B6A /* AuthenticationType.swift */ = {isa = PBXFileReference; lastKnownFileType = sourcecode.swift; path = AuthenticationType.swift; sourceTree = "<group>"; };
		A6C671162CA3B9A300F59B6A /* AddressBookTextField+iOS.swift */ = {isa = PBXFileReference; lastKnownFileType = sourcecode.swift; path = "AddressBookTextField+iOS.swift"; sourceTree = "<group>"; };
		A6C671182CA3B9B400F59B6A /* AddressBookTextField+macOS.swift */ = {isa = PBXFileReference; lastKnownFileType = sourcecode.swift; path = "AddressBookTextField+macOS.swift"; sourceTree = "<group>"; };
		A6C6711A2CA3BAD100F59B6A /* CachedAsyncImage+iOS.swift */ = {isa = PBXFileReference; lastKnownFileType = sourcecode.swift; path = "CachedAsyncImage+iOS.swift"; sourceTree = "<group>"; };
		A6C6711C2CA3BADA00F59B6A /* CachedAsyncImage+macOS.swift */ = {isa = PBXFileReference; lastKnownFileType = sourcecode.swift; path = "CachedAsyncImage+macOS.swift"; sourceTree = "<group>"; };
		A6C671222CA3BF3E00F59B6A /* SendCryptoAddressTextField+iOS.swift */ = {isa = PBXFileReference; lastKnownFileType = sourcecode.swift; path = "SendCryptoAddressTextField+iOS.swift"; sourceTree = "<group>"; };
		A6C671242CA3BF4700F59B6A /* SendCryptoAddressTextField+macOS.swift */ = {isa = PBXFileReference; lastKnownFileType = sourcecode.swift; path = "SendCryptoAddressTextField+macOS.swift"; sourceTree = "<group>"; };
		A6C671262CA3C0FF00F59B6A /* TransactionMemoAddressTextField+iOS.swift */ = {isa = PBXFileReference; lastKnownFileType = sourcecode.swift; path = "TransactionMemoAddressTextField+iOS.swift"; sourceTree = "<group>"; };
		A6C671282CA3C10900F59B6A /* TransactionMemoAddressTextField+macOS.swift */ = {isa = PBXFileReference; lastKnownFileType = sourcecode.swift; path = "TransactionMemoAddressTextField+macOS.swift"; sourceTree = "<group>"; };
		A6C6712A2CA3C24600F59B6A /* AddressTextField+iOS.swift */ = {isa = PBXFileReference; lastKnownFileType = sourcecode.swift; path = "AddressTextField+iOS.swift"; sourceTree = "<group>"; };
		A6C6712C2CA3C24F00F59B6A /* AddressTextField+macOS.swift */ = {isa = PBXFileReference; lastKnownFileType = sourcecode.swift; path = "AddressTextField+macOS.swift"; sourceTree = "<group>"; };
		A6C6712E2CA3C40800F59B6A /* VaultDetailBalanceContent+iOS.swift */ = {isa = PBXFileReference; lastKnownFileType = sourcecode.swift; path = "VaultDetailBalanceContent+iOS.swift"; sourceTree = "<group>"; };
		A6C671302CA3C41000F59B6A /* VaultDetailBalanceContent+macOS.swift */ = {isa = PBXFileReference; lastKnownFileType = sourcecode.swift; path = "VaultDetailBalanceContent+macOS.swift"; sourceTree = "<group>"; };
		A6C671322CA3C52E00F59B6A /* QRShareSheetImage+iOS.swift */ = {isa = PBXFileReference; lastKnownFileType = sourcecode.swift; path = "QRShareSheetImage+iOS.swift"; sourceTree = "<group>"; };
		A6C671342CA3C53800F59B6A /* QRShareSheetImage+macOS.swift */ = {isa = PBXFileReference; lastKnownFileType = sourcecode.swift; path = "QRShareSheetImage+macOS.swift"; sourceTree = "<group>"; };
		A6C671362CA3C7E500F59B6A /* VaultDeletionDetails+iOS.swift */ = {isa = PBXFileReference; lastKnownFileType = sourcecode.swift; path = "VaultDeletionDetails+iOS.swift"; sourceTree = "<group>"; };
		A6C671382CA3C7EE00F59B6A /* VaultDeletionDetails+macOS.swift */ = {isa = PBXFileReference; lastKnownFileType = sourcecode.swift; path = "VaultDeletionDetails+macOS.swift"; sourceTree = "<group>"; };
		A6C6713A2CA3C86E00F59B6A /* KeygenViewInstructions+iOS.swift */ = {isa = PBXFileReference; lastKnownFileType = sourcecode.swift; path = "KeygenViewInstructions+iOS.swift"; sourceTree = "<group>"; };
		A6C6713C2CA3C87600F59B6A /* KeygenViewInstructions+macOS.swift */ = {isa = PBXFileReference; lastKnownFileType = sourcecode.swift; path = "KeygenViewInstructions+macOS.swift"; sourceTree = "<group>"; };
		A6C9D5C02BDB5E4E00A864FB /* KeysignVaultMismatchErrorView.swift */ = {isa = PBXFileReference; lastKnownFileType = sourcecode.swift; path = KeysignVaultMismatchErrorView.swift; sourceTree = "<group>"; };
		A6CBA8EF2BA2A629008B110C /* ImportWalletUploadSection.swift */ = {isa = PBXFileReference; lastKnownFileType = sourcecode.swift; path = ImportWalletUploadSection.swift; sourceTree = "<group>"; };
		A6CBF2DB2C251D4100FD8080 /* LookingForDevicesLoader.swift */ = {isa = PBXFileReference; lastKnownFileType = sourcecode.swift; path = LookingForDevicesLoader.swift; sourceTree = "<group>"; };
		A6CEFE752D8E32B9005AB80C /* PasswordBackupOptionsView.swift */ = {isa = PBXFileReference; lastKnownFileType = sourcecode.swift; path = PasswordBackupOptionsView.swift; sourceTree = "<group>"; };
		A6CEFE772D8E43BD005AB80C /* PasswordBackupOptionsView+iOS.swift */ = {isa = PBXFileReference; lastKnownFileType = sourcecode.swift; path = "PasswordBackupOptionsView+iOS.swift"; sourceTree = "<group>"; };
		A6CEFE792D8E6A03005AB80C /* PasswordBackupOptionsView+macOS.swift */ = {isa = PBXFileReference; lastKnownFileType = sourcecode.swift; path = "PasswordBackupOptionsView+macOS.swift"; sourceTree = "<group>"; };
		A6D07E402C366F7300594687 /* MemoTextField.swift */ = {isa = PBXFileReference; lastKnownFileType = sourcecode.swift; path = MemoTextField.swift; sourceTree = "<group>"; };
		A6D07E422C36756700594687 /* OnboardingView4.swift */ = {isa = PBXFileReference; lastKnownFileType = sourcecode.swift; path = OnboardingView4.swift; sourceTree = "<group>"; };
		A6D0BA692C08353700E24DC9 /* NoCameraPermissionView.swift */ = {isa = PBXFileReference; lastKnownFileType = sourcecode.swift; path = NoCameraPermissionView.swift; sourceTree = "<group>"; };
		A6DFC0582D5FE4F2001C9598 /* SecureBackupGuideAnimation.swift */ = {isa = PBXFileReference; lastKnownFileType = sourcecode.swift; path = SecureBackupGuideAnimation.swift; sourceTree = "<group>"; };
		A6E0C9032DDD271600A01543 /* FileManagerExtension.swift */ = {isa = PBXFileReference; lastKnownFileType = sourcecode.swift; path = FileManagerExtension.swift; sourceTree = "<group>"; };
		A6E0C90E2DE4E8CE00A01543 /* UseReferralCodeView.swift */ = {isa = PBXFileReference; lastKnownFileType = sourcecode.swift; path = UseReferralCodeView.swift; sourceTree = "<group>"; };
		A6E0C9102DE4F89100A01543 /* ReferralTextFieldWithCopy.swift */ = {isa = PBXFileReference; lastKnownFileType = sourcecode.swift; path = ReferralTextFieldWithCopy.swift; sourceTree = "<group>"; };
		A6E0C9162DE6B59D00A01543 /* ReferralOnboardingView.swift */ = {isa = PBXFileReference; lastKnownFileType = sourcecode.swift; path = ReferralOnboardingView.swift; sourceTree = "<group>"; };
		A6E0C9182DE6BAD600A01543 /* ReferralOnboardingGuideAnimation.swift */ = {isa = PBXFileReference; lastKnownFileType = sourcecode.swift; path = ReferralOnboardingGuideAnimation.swift; sourceTree = "<group>"; };
		A6E0C91A2DE6BC8500A01543 /* ReferralOnboardingBanner.swift */ = {isa = PBXFileReference; lastKnownFileType = sourcecode.swift; path = ReferralOnboardingBanner.swift; sourceTree = "<group>"; };
<<<<<<< HEAD
		A6E0C9292DEF717500A01543 /* ReferralViewModel.swift */ = {isa = PBXFileReference; lastKnownFileType = sourcecode.swift; path = ReferralViewModel.swift; sourceTree = "<group>"; };
=======
		A6E0C91C2DE7B22F00A01543 /* ReferralSendOverviewView.swift */ = {isa = PBXFileReference; lastKnownFileType = sourcecode.swift; path = ReferralSendOverviewView.swift; sourceTree = "<group>"; };
		A6E0C91E2DE7FD8600A01543 /* ReferralTransactionOverviewView.swift */ = {isa = PBXFileReference; lastKnownFileType = sourcecode.swift; path = ReferralTransactionOverviewView.swift; sourceTree = "<group>"; };
		A6E0C9202DE9013A00A01543 /* ReferralLaunchView.swift */ = {isa = PBXFileReference; lastKnownFileType = sourcecode.swift; path = ReferralLaunchView.swift; sourceTree = "<group>"; };
		A6E0C9222DE968AB00A01543 /* ReferralTransactionDetailsView.swift */ = {isa = PBXFileReference; lastKnownFileType = sourcecode.swift; path = ReferralTransactionDetailsView.swift; sourceTree = "<group>"; };
		A6E0C9242DEA3C4900A01543 /* CreateReferralView.swift */ = {isa = PBXFileReference; lastKnownFileType = sourcecode.swift; path = CreateReferralView.swift; sourceTree = "<group>"; };
>>>>>>> 9f9fb529
		A6E52F7F2BBE430600FD3785 /* TransactionCell.swift */ = {isa = PBXFileReference; lastKnownFileType = sourcecode.swift; path = TransactionCell.swift; sourceTree = "<group>"; };
		A6E5823C2BE98C4F006DA410 /* NavigationBlankBackButton.swift */ = {isa = PBXFileReference; lastKnownFileType = sourcecode.swift; path = NavigationBlankBackButton.swift; sourceTree = "<group>"; };
		A6ECA1832C93F36200456110 /* NavigationQRShareButton+iOS.swift */ = {isa = PBXFileReference; lastKnownFileType = sourcecode.swift; path = "NavigationQRShareButton+iOS.swift"; sourceTree = "<group>"; };
		A6ECA1852C93F37200456110 /* NavigationQRShareButton+macOS.swift */ = {isa = PBXFileReference; lastKnownFileType = sourcecode.swift; path = "NavigationQRShareButton+macOS.swift"; sourceTree = "<group>"; };
		A6ECA1872C93F4E800456110 /* SetupVaultImageManager+iOS.swift */ = {isa = PBXFileReference; lastKnownFileType = sourcecode.swift; path = "SetupVaultImageManager+iOS.swift"; sourceTree = "<group>"; };
		A6ECA1892C93F4F400456110 /* SetupVaultImageManager+macOS.swift */ = {isa = PBXFileReference; lastKnownFileType = sourcecode.swift; path = "SetupVaultImageManager+macOS.swift"; sourceTree = "<group>"; };
		A6ECA18B2C93F65D00456110 /* VultisigLogo+iOS.swift */ = {isa = PBXFileReference; lastKnownFileType = sourcecode.swift; path = "VultisigLogo+iOS.swift"; sourceTree = "<group>"; };
		A6ECA18D2C93F6CF00456110 /* VultisigLogo+macOS.swift */ = {isa = PBXFileReference; lastKnownFileType = sourcecode.swift; path = "VultisigLogo+macOS.swift"; sourceTree = "<group>"; };
		A6ECA18F2C93F7EF00456110 /* ProgressBar+iOS.swift */ = {isa = PBXFileReference; lastKnownFileType = sourcecode.swift; path = "ProgressBar+iOS.swift"; sourceTree = "<group>"; };
		A6ECA1912C93F83B00456110 /* ProgressBar+macOS.swift */ = {isa = PBXFileReference; lastKnownFileType = sourcecode.swift; path = "ProgressBar+macOS.swift"; sourceTree = "<group>"; };
		A6ECA1932C93F98D00456110 /* InstructionPrompt+iOS.swift */ = {isa = PBXFileReference; lastKnownFileType = sourcecode.swift; path = "InstructionPrompt+iOS.swift"; sourceTree = "<group>"; };
		A6ECA1952C93F99700456110 /* InstructionPrompt+macOS.swift */ = {isa = PBXFileReference; lastKnownFileType = sourcecode.swift; path = "InstructionPrompt+macOS.swift"; sourceTree = "<group>"; };
		A6ECA19B2C93FB7200456110 /* Search+iOS.swift */ = {isa = PBXFileReference; lastKnownFileType = sourcecode.swift; path = "Search+iOS.swift"; sourceTree = "<group>"; };
		A6ECA19D2C93FB7B00456110 /* Search+macOS.swift */ = {isa = PBXFileReference; lastKnownFileType = sourcecode.swift; path = "Search+macOS.swift"; sourceTree = "<group>"; };
		A6ECA19F2C93FC0000456110 /* VaultSetupCard+iOS.swift */ = {isa = PBXFileReference; lastKnownFileType = sourcecode.swift; path = "VaultSetupCard+iOS.swift"; sourceTree = "<group>"; };
		A6ECA1A12C93FC0D00456110 /* VaultSetupCard+macOS.swift */ = {isa = PBXFileReference; lastKnownFileType = sourcecode.swift; path = "VaultSetupCard+macOS.swift"; sourceTree = "<group>"; };
		A6ECA1A42C940FDA00456110 /* JoinKeygenViewModel+iOS.swift */ = {isa = PBXFileReference; lastKnownFileType = sourcecode.swift; path = "JoinKeygenViewModel+iOS.swift"; sourceTree = "<group>"; };
		A6ECA1A62C94106700456110 /* JoinKeysignViewModel+iOS.swift */ = {isa = PBXFileReference; lastKnownFileType = sourcecode.swift; path = "JoinKeysignViewModel+iOS.swift"; sourceTree = "<group>"; };
		A6ECA1A82C9410D100456110 /* ShareSheetViewModel+iOS.swift */ = {isa = PBXFileReference; lastKnownFileType = sourcecode.swift; path = "ShareSheetViewModel+iOS.swift"; sourceTree = "<group>"; };
		A6ECA1AB2C9410EA00456110 /* ShareSheetViewModel+macOS.swift */ = {isa = PBXFileReference; lastKnownFileType = sourcecode.swift; path = "ShareSheetViewModel+macOS.swift"; sourceTree = "<group>"; };
		A6ECA1AD2C9411DA00456110 /* EncryptedBackupViewModel+iOS.swift */ = {isa = PBXFileReference; lastKnownFileType = sourcecode.swift; path = "EncryptedBackupViewModel+iOS.swift"; sourceTree = "<group>"; };
		A6ECA1AF2C9411E200456110 /* EncryptedBackupViewModel+macOS.swift */ = {isa = PBXFileReference; lastKnownFileType = sourcecode.swift; path = "EncryptedBackupViewModel+macOS.swift"; sourceTree = "<group>"; };
		A6ECA1B12C94129300456110 /* VaultDetailQRCodeViewModel+iOS.swift */ = {isa = PBXFileReference; lastKnownFileType = sourcecode.swift; path = "VaultDetailQRCodeViewModel+iOS.swift"; sourceTree = "<group>"; };
		A6ECA1B32C94129D00456110 /* VaultDetailQRCodeViewModel+macOS.swift */ = {isa = PBXFileReference; lastKnownFileType = sourcecode.swift; path = "VaultDetailQRCodeViewModel+macOS.swift"; sourceTree = "<group>"; };
		A6EF93512D690BC8004D7EBF /* Onboarding.riv */ = {isa = PBXFileReference; lastKnownFileType = file; path = Onboarding.riv; sourceTree = "<group>"; };
		A6F2C5442B9FE3A00095C8E3 /* HomeView.swift */ = {isa = PBXFileReference; lastKnownFileType = sourcecode.swift; path = HomeView.swift; sourceTree = "<group>"; };
		A6F2C5462B9FFC560095C8E3 /* NavigationBackSheetButton.swift */ = {isa = PBXFileReference; lastKnownFileType = sourcecode.swift; path = NavigationBackSheetButton.swift; sourceTree = "<group>"; };
		A6F2C5482BA001460095C8E3 /* ChainSelectionView.swift */ = {isa = PBXFileReference; lastKnownFileType = sourcecode.swift; path = ChainSelectionView.swift; sourceTree = "<group>"; };
		A6F2C54A2BA003E10095C8E3 /* CoinSelectionCell.swift */ = {isa = PBXFileReference; lastKnownFileType = sourcecode.swift; path = CoinSelectionCell.swift; sourceTree = "<group>"; };
		A6F2C54E2BA009420095C8E3 /* CoinSelectionViewModel.swift */ = {isa = PBXFileReference; lastKnownFileType = sourcecode.swift; path = CoinSelectionViewModel.swift; sourceTree = "<group>"; };
		A6F42CC12C09175B00D0431C /* GeneralCodeScannerView.swift */ = {isa = PBXFileReference; lastKnownFileType = sourcecode.swift; path = GeneralCodeScannerView.swift; sourceTree = "<group>"; };
		A6F42CC32C09598900D0431C /* VaultDetailScanButton.swift */ = {isa = PBXFileReference; lastKnownFileType = sourcecode.swift; path = VaultDetailScanButton.swift; sourceTree = "<group>"; };
		A6F7B6762D42F64D00AC8104 /* OnboardingTextCard.swift */ = {isa = PBXFileReference; lastKnownFileType = sourcecode.swift; path = OnboardingTextCard.swift; sourceTree = "<group>"; };
		A6F7B6782D481D5F00AC8104 /* SetupVaultSecureText.swift */ = {isa = PBXFileReference; lastKnownFileType = sourcecode.swift; path = SetupVaultSecureText.swift; sourceTree = "<group>"; };
		A6F7B67A2D481FB000AC8104 /* ChooseVault.riv */ = {isa = PBXFileReference; lastKnownFileType = file; path = ChooseVault.riv; sourceTree = "<group>"; };
		A6F7B6BB2D4880FF00AC8104 /* SetupVaultSwithControl.swift */ = {isa = PBXFileReference; lastKnownFileType = sourcecode.swift; path = SetupVaultSwithControl.swift; sourceTree = "<group>"; };
		A6F7B6BD2D4975E900AC8104 /* QRCodeScanned.riv */ = {isa = PBXFileReference; lastKnownFileType = file; path = QRCodeScanned.riv; sourceTree = "<group>"; };
		A6F7B6BF2D4977F500AC8104 /* PeerDiscoveryInfoBanner.swift */ = {isa = PBXFileReference; lastKnownFileType = sourcecode.swift; path = PeerDiscoveryInfoBanner.swift; sourceTree = "<group>"; };
		A6F7B6C12D4982E000AC8104 /* PeerDiscoveryInfoBanner.riv */ = {isa = PBXFileReference; lastKnownFileType = file; path = PeerDiscoveryInfoBanner.riv; sourceTree = "<group>"; };
		A6F7B6C52D4AB86900AC8104 /* EmptyPeerCell.swift */ = {isa = PBXFileReference; lastKnownFileType = sourcecode.swift; path = EmptyPeerCell.swift; sourceTree = "<group>"; };
		A6F7B6C72D4ABA5A00AC8104 /* WaitingForDevice.riv */ = {isa = PBXFileReference; lastKnownFileType = file; path = WaitingForDevice.riv; sourceTree = "<group>"; };
		A6F7B6E42D4B046800AC8104 /* KeygenProgressContainer.swift */ = {isa = PBXFileReference; lastKnownFileType = sourcecode.swift; path = KeygenProgressContainer.swift; sourceTree = "<group>"; };
		A6F7B6E62D4B07B500AC8104 /* KeygenProgressBar.swift */ = {isa = PBXFileReference; lastKnownFileType = sourcecode.swift; path = KeygenProgressBar.swift; sourceTree = "<group>"; };
		A6F7B6E82D4B0D6D00AC8104 /* CreatingVaultCircles.riv */ = {isa = PBXFileReference; lastKnownFileType = file; path = CreatingVaultCircles.riv; sourceTree = "<group>"; };
		A6F7B6EA2D4B0D8500AC8104 /* CreatingVaultCheckmark.riv */ = {isa = PBXFileReference; lastKnownFileType = file; path = CreatingVaultCheckmark.riv; sourceTree = "<group>"; };
		A6F7B6F52D4C701D00AC8104 /* FastVaultPasswordDisclaimer.swift */ = {isa = PBXFileReference; lastKnownFileType = sourcecode.swift; path = FastVaultPasswordDisclaimer.swift; sourceTree = "<group>"; };
		A6F7B6F72D4C94D700AC8104 /* ConnectingWithServer.riv */ = {isa = PBXFileReference; lastKnownFileType = file; path = ConnectingWithServer.riv; sourceTree = "<group>"; };
		A6F7B6F92D4D515100AC8104 /* SecureBackupVaultOverview.swift */ = {isa = PBXFileReference; lastKnownFileType = sourcecode.swift; path = SecureBackupVaultOverview.swift; sourceTree = "<group>"; };
		A6F7B6FB2D4D5BE600AC8104 /* BackupVaultSuccessView.swift */ = {isa = PBXFileReference; lastKnownFileType = sourcecode.swift; path = BackupVaultSuccessView.swift; sourceTree = "<group>"; };
		A6F7B7162D4EC24700AC8104 /* BackupVaultSuccessView+iOS.swift */ = {isa = PBXFileReference; lastKnownFileType = sourcecode.swift; path = "BackupVaultSuccessView+iOS.swift"; sourceTree = "<group>"; };
		A6F7B7182D4EC25D00AC8104 /* BackupVaultSuccessView+macOS.swift */ = {isa = PBXFileReference; lastKnownFileType = sourcecode.swift; path = "BackupVaultSuccessView+macOS.swift"; sourceTree = "<group>"; };
		A6F7B71E2D4ED2D800AC8104 /* SecureBackupVaultOverview+iOS.swift */ = {isa = PBXFileReference; lastKnownFileType = sourcecode.swift; path = "SecureBackupVaultOverview+iOS.swift"; sourceTree = "<group>"; };
		A6F7B7202D4ED2F100AC8104 /* SecureBackupVaultOverview+macOS.swift */ = {isa = PBXFileReference; lastKnownFileType = sourcecode.swift; path = "SecureBackupVaultOverview+macOS.swift"; sourceTree = "<group>"; };
		A6F7B7382D4EF7BB00AC8104 /* FastBackupVaultOverview.swift */ = {isa = PBXFileReference; lastKnownFileType = sourcecode.swift; path = FastBackupVaultOverview.swift; sourceTree = "<group>"; };
		A6F7B73C2D4EF8F700AC8104 /* FastBackupVaultOverview+iOS.swift */ = {isa = PBXFileReference; lastKnownFileType = sourcecode.swift; path = "FastBackupVaultOverview+iOS.swift"; sourceTree = "<group>"; };
		A6F7B73E2D4EF93400AC8104 /* FastBackupVaultOverview+macOS.swift */ = {isa = PBXFileReference; lastKnownFileType = sourcecode.swift; path = "FastBackupVaultOverview+macOS.swift"; sourceTree = "<group>"; };
		A6F9E7A42BED6BC800BA36E1 /* SetupVaultTabView.swift */ = {isa = PBXFileReference; lastKnownFileType = sourcecode.swift; path = SetupVaultTabView.swift; sourceTree = "<group>"; };
		A6F9E7A82BED6BDB00BA36E1 /* SetupVaultAnimationManager.swift */ = {isa = PBXFileReference; lastKnownFileType = sourcecode.swift; path = SetupVaultAnimationManager.swift; sourceTree = "<group>"; };
		A6F9E7AA2BED6CCC00BA36E1 /* SetupVaultState.swift */ = {isa = PBXFileReference; lastKnownFileType = sourcecode.swift; path = SetupVaultState.swift; sourceTree = "<group>"; };
		A6F9F7DA2B9BA2DD00790258 /* ChainCell.swift */ = {isa = PBXFileReference; lastKnownFileType = sourcecode.swift; path = ChainCell.swift; sourceTree = "<group>"; };
		A6F9F7DC2B9BA5F000790258 /* CoinCell.swift */ = {isa = PBXFileReference; lastKnownFileType = sourcecode.swift; path = CoinCell.swift; sourceTree = "<group>"; };
		A6F9F7DE2B9BAA9F00790258 /* Separator.swift */ = {isa = PBXFileReference; lastKnownFileType = sourcecode.swift; path = Separator.swift; sourceTree = "<group>"; };
		A6F9F7E02B9BAFA700790258 /* NavigationRefreshButton.swift */ = {isa = PBXFileReference; lastKnownFileType = sourcecode.swift; path = NavigationRefreshButton.swift; sourceTree = "<group>"; };
		A6F9F7E22B9BB48700790258 /* VaultsView.swift */ = {isa = PBXFileReference; lastKnownFileType = sourcecode.swift; path = VaultsView.swift; sourceTree = "<group>"; };
		A6F9F7E42B9BB4D100790258 /* NavigationMenuButton.swift */ = {isa = PBXFileReference; lastKnownFileType = sourcecode.swift; path = NavigationMenuButton.swift; sourceTree = "<group>"; };
		A6F9F7E62B9BB63700790258 /* VaultCell.swift */ = {isa = PBXFileReference; lastKnownFileType = sourcecode.swift; path = VaultCell.swift; sourceTree = "<group>"; };
		A6F9F7E82B9BBFD500790258 /* AddressQRCodeView.swift */ = {isa = PBXFileReference; lastKnownFileType = sourcecode.swift; path = AddressQRCodeView.swift; sourceTree = "<group>"; };
		A6F9F7EA2B9D1B3700790258 /* VaultDetailViewModel.swift */ = {isa = PBXFileReference; lastKnownFileType = sourcecode.swift; path = VaultDetailViewModel.swift; sourceTree = "<group>"; };
		A6FA40202C10241700D6C6B7 /* VaultDeletionConfirmView.swift */ = {isa = PBXFileReference; lastKnownFileType = sourcecode.swift; path = VaultDeletionConfirmView.swift; sourceTree = "<group>"; };
		A6FB96B02BD086AD00D56F68 /* HomeViewModel.swift */ = {isa = PBXFileReference; lastKnownFileType = sourcecode.swift; path = HomeViewModel.swift; sourceTree = "<group>"; };
		A6FB96B22BD0CDA900D56F68 /* NavigationEditButton.swift */ = {isa = PBXFileReference; lastKnownFileType = sourcecode.swift; path = NavigationEditButton.swift; sourceTree = "<group>"; };
		A6FB96B42BD0CE6700D56F68 /* NavigationHomeEditButton.swift */ = {isa = PBXFileReference; lastKnownFileType = sourcecode.swift; path = NavigationHomeEditButton.swift; sourceTree = "<group>"; };
		B50E399A2BF5AB2100B9A269 /* FunctionCallAddressable.swift */ = {isa = PBXFileReference; lastKnownFileType = sourcecode.swift; path = FunctionCallAddressable.swift; sourceTree = "<group>"; };
		B50E399C2BF5AB4B00B9A269 /* FunctionCallContractTypeEnum.swift */ = {isa = PBXFileReference; lastKnownFileType = sourcecode.swift; path = FunctionCallContractTypeEnum.swift; sourceTree = "<group>"; };
		B50F46742DA9A308007B16DE /* Chain+ibc.swift */ = {isa = PBXFileReference; lastKnownFileType = sourcecode.swift; path = "Chain+ibc.swift"; sourceTree = "<group>"; };
		B51119322C0072620020B711 /* FunctionCallCustom.swift */ = {isa = PBXFileReference; lastKnownFileType = sourcecode.swift; path = FunctionCallCustom.swift; sourceTree = "<group>"; };
		B51819852DCC0A480013C435 /* FunctionCallStakeTCY.swift */ = {isa = PBXFileReference; lastKnownFileType = sourcecode.swift; path = FunctionCallStakeTCY.swift; sourceTree = "<group>"; };
		B51819872DCC1D920013C435 /* FunctionCallUnstakeTCY.swift */ = {isa = PBXFileReference; lastKnownFileType = sourcecode.swift; path = FunctionCallUnstakeTCY.swift; sourceTree = "<group>"; };
		B520B2FD2C3250230097C590 /* TextField.swift */ = {isa = PBXFileReference; lastKnownFileType = sourcecode.swift; path = TextField.swift; sourceTree = "<group>"; };
		B52196412C1296DF0021D27A /* IntExtension.swift */ = {isa = PBXFileReference; lastKnownFileType = sourcecode.swift; path = IntExtension.swift; sourceTree = "<group>"; };
		B52196432C12C3540021D27A /* CustomTokenView.swift */ = {isa = PBXFileReference; lastKnownFileType = sourcecode.swift; path = CustomTokenView.swift; sourceTree = "<group>"; };
		B52196452C12CA2E0021D27A /* AddressTextField.swift */ = {isa = PBXFileReference; lastKnownFileType = sourcecode.swift; path = AddressTextField.swift; sourceTree = "<group>"; };
		B52196472C12D1110021D27A /* CircularFilledButton.swift */ = {isa = PBXFileReference; lastKnownFileType = sourcecode.swift; path = CircularFilledButton.swift; sourceTree = "<group>"; };
		B52243402D2398D5003C734A /* AkashService.swift */ = {isa = PBXFileReference; lastKnownFileType = sourcecode.swift; path = AkashService.swift; sourceTree = "<group>"; };
		B52243422D239BC2003C734A /* akash.swift */ = {isa = PBXFileReference; lastKnownFileType = sourcecode.swift; path = akash.swift; sourceTree = "<group>"; };
		B524F55A2CF049F600D5B19D /* FunctionCallBondMayaChain.swift */ = {isa = PBXFileReference; lastKnownFileType = sourcecode.swift; path = FunctionCallBondMayaChain.swift; sourceTree = "<group>"; };
		B5293CDA2DBC00B800C6C66A /* StringExtensionTests.swift */ = {isa = PBXFileReference; lastKnownFileType = sourcecode.swift; path = StringExtensionTests.swift; sourceTree = "<group>"; };
		B52FD1CD2CDDA7740031FB71 /* TerraService.swift */ = {isa = PBXFileReference; lastKnownFileType = sourcecode.swift; path = TerraService.swift; sourceTree = "<group>"; };
		B52FD1CF2CDDAFE50031FB71 /* terra.swift */ = {isa = PBXFileReference; lastKnownFileType = sourcecode.swift; path = terra.swift; sourceTree = "<group>"; };
		B530F8732C5FFF0A00C2E523 /* RpcEvmServiceEnsServiceExtension.swift */ = {isa = PBXFileReference; lastKnownFileType = sourcecode.swift; path = RpcEvmServiceEnsServiceExtension.swift; sourceTree = "<group>"; };
		B537CE082CE7068A002085CB /* CosmosIbcDenomTrace.swift */ = {isa = PBXFileReference; lastKnownFileType = sourcecode.swift; path = CosmosIbcDenomTrace.swift; sourceTree = "<group>"; };
		B53D8CC72BF7F21500B795D3 /* FunctionCallBond.swift */ = {isa = PBXFileReference; lastKnownFileType = sourcecode.swift; path = FunctionCallBond.swift; sourceTree = "<group>"; };
		B53D8CC92BF7F22500B795D3 /* FunctionCallUnbond.swift */ = {isa = PBXFileReference; lastKnownFileType = sourcecode.swift; path = FunctionCallUnbond.swift; sourceTree = "<group>"; };
		B53D8CCB2BF7F22F00B795D3 /* FunctionCallLeave.swift */ = {isa = PBXFileReference; lastKnownFileType = sourcecode.swift; path = FunctionCallLeave.swift; sourceTree = "<group>"; };
		B53DCB7C2C0D7327008388D4 /* EvmTokenServiceProtocol.swift */ = {isa = PBXFileReference; lastKnownFileType = sourcecode.swift; path = EvmTokenServiceProtocol.swift; sourceTree = "<group>"; };
		B541C9252CF04C4700335933 /* FunctionCallUnbondMayaChain.swift */ = {isa = PBXFileReference; lastKnownFileType = sourcecode.swift; path = FunctionCallUnbondMayaChain.swift; sourceTree = "<group>"; };
		B54B01962BDCEB8E00FDA472 /* Polkadot.swift */ = {isa = PBXFileReference; lastKnownFileType = sourcecode.swift; path = Polkadot.swift; sourceTree = "<group>"; };
		B54B01992BDE0A1D00FDA472 /* PolkadotService.swift */ = {isa = PBXFileReference; lastKnownFileType = sourcecode.swift; path = PolkadotService.swift; sourceTree = "<group>"; };
		B54B019B2BDE135C00FDA472 /* RpcService.swift */ = {isa = PBXFileReference; lastKnownFileType = sourcecode.swift; path = RpcService.swift; sourceTree = "<group>"; };
		B54E317A2BF57D9300D4FC0A /* FunctionCallContractSelectorDropDown.swift */ = {isa = PBXFileReference; lastKnownFileType = sourcecode.swift; path = FunctionCallContractSelectorDropDown.swift; sourceTree = "<group>"; };
		B54E317C2BF5A19200D4FC0A /* StyledTextField.swift */ = {isa = PBXFileReference; lastKnownFileType = sourcecode.swift; path = StyledTextField.swift; sourceTree = "<group>"; };
		B54E317E2BF5A1A700D4FC0A /* StyledNumberField.swift */ = {isa = PBXFileReference; lastKnownFileType = sourcecode.swift; path = StyledNumberField.swift; sourceTree = "<group>"; };
		B54E31802BF5A22700D4FC0A /* StyledFloatingPointField.swift */ = {isa = PBXFileReference; lastKnownFileType = sourcecode.swift; path = StyledFloatingPointField.swift; sourceTree = "<group>"; };
		B54E31822BF5A73500D4FC0A /* FunctionCallTypeEnum.swift */ = {isa = PBXFileReference; lastKnownFileType = sourcecode.swift; path = FunctionCallTypeEnum.swift; sourceTree = "<group>"; };
		B55246C82CF5639A00E3532C /* NobleService.swift */ = {isa = PBXFileReference; lastKnownFileType = sourcecode.swift; path = NobleService.swift; sourceTree = "<group>"; };
		B55246CA2CF5643800E3532C /* noble.swift */ = {isa = PBXFileReference; lastKnownFileType = sourcecode.swift; path = noble.swift; sourceTree = "<group>"; };
		B571384C2CC560F0000E925B /* Ton.swift */ = {isa = PBXFileReference; lastKnownFileType = sourcecode.swift; path = Ton.swift; sourceTree = "<group>"; };
		B571384F2CC5713A000E925B /* TonService.swift */ = {isa = PBXFileReference; lastKnownFileType = sourcecode.swift; path = TonService.swift; sourceTree = "<group>"; };
		B576BE5C2DCC2CA1005D33D4 /* ThorchainService+TCYStake.swift */ = {isa = PBXFileReference; lastKnownFileType = sourcecode.swift; path = "ThorchainService+TCYStake.swift"; sourceTree = "<group>"; };
		B57DD5992C3DA5EA00934CBB /* SolanaFmTokenInfo.swift */ = {isa = PBXFileReference; lastKnownFileType = sourcecode.swift; path = SolanaFmTokenInfo.swift; sourceTree = "<group>"; };
		B57DD59D2C3E69F500934CBB /* TokenAccountsByOwner.swift */ = {isa = PBXFileReference; lastKnownFileType = sourcecode.swift; path = TokenAccountsByOwner.swift; sourceTree = "<group>"; };
		B585A1FD2DA9779900ED0D5B /* FunctionCallCosmosIBC.swift */ = {isa = PBXFileReference; lastKnownFileType = sourcecode.swift; path = FunctionCallCosmosIBC.swift; sourceTree = "<group>"; };
		B58BE8E52CD1BD5D00FFD98F /* OsmosisService.swift */ = {isa = PBXFileReference; lastKnownFileType = sourcecode.swift; path = OsmosisService.swift; sourceTree = "<group>"; };
		B58BE8E72CD1C36E00FFD98F /* osmosis.swift */ = {isa = PBXFileReference; lastKnownFileType = sourcecode.swift; path = osmosis.swift; sourceTree = "<group>"; };
		B590DF852C2E70B800ED934E /* FunctionCallVote.swift */ = {isa = PBXFileReference; lastKnownFileType = sourcecode.swift; path = FunctionCallVote.swift; sourceTree = "<group>"; };
		B590DF872C2E815A00ED934E /* GenericSelectorDropDown.swift */ = {isa = PBXFileReference; lastKnownFileType = sourcecode.swift; path = GenericSelectorDropDown.swift; sourceTree = "<group>"; };
		B590DF892C2E88F900ED934E /* VoteOption.swift */ = {isa = PBXFileReference; lastKnownFileType = sourcecode.swift; path = VoteOption.swift; sourceTree = "<group>"; };
		B59173302C641F3D007100E3 /* CoinService.swift */ = {isa = PBXFileReference; lastKnownFileType = sourcecode.swift; path = CoinService.swift; sourceTree = "<group>"; };
		B596B2AF2CC6F22C0068FCC8 /* SolanaJupiterTokenInfo.swift */ = {isa = PBXFileReference; lastKnownFileType = sourcecode.swift; path = SolanaJupiterTokenInfo.swift; sourceTree = "<group>"; };
		B5A41F632DAB33E70075E921 /* FunctionCallCosmosMerge.swift */ = {isa = PBXFileReference; lastKnownFileType = sourcecode.swift; path = FunctionCallCosmosMerge.swift; sourceTree = "<group>"; };
		B5A54DFF2D9C1ECD001AF096 /* FunctionCallAddLiquidityMaya.swift */ = {isa = PBXFileReference; lastKnownFileType = sourcecode.swift; path = FunctionCallAddLiquidityMaya.swift; sourceTree = "<group>"; };
		B5A54E012D9C5CCD001AF096 /* FunctionCallRemoveLiquidityMaya.swift */ = {isa = PBXFileReference; lastKnownFileType = sourcecode.swift; path = FunctionCallRemoveLiquidityMaya.swift; sourceTree = "<group>"; };
		B5A80F172D0600BA00DC9069 /* Ripple.swift */ = {isa = PBXFileReference; lastKnownFileType = sourcecode.swift; path = Ripple.swift; sourceTree = "<group>"; };
		B5A80F1A2D0645DD00DC9069 /* RippleService.swift */ = {isa = PBXFileReference; lastKnownFileType = sourcecode.swift; path = RippleService.swift; sourceTree = "<group>"; };
		B5A97CEC2BF41573007574D7 /* FunctionCallView.swift */ = {isa = PBXFileReference; lastKnownFileType = sourcecode.swift; path = FunctionCallView.swift; sourceTree = "<group>"; };
		B5A97CEE2BF41779007574D7 /* FunctionCallViewModel.swift */ = {isa = PBXFileReference; lastKnownFileType = sourcecode.swift; path = FunctionCallViewModel.swift; sourceTree = "<group>"; };
		B5A97CF02BF41903007574D7 /* FunctionCallVerifyViewModel.swift */ = {isa = PBXFileReference; lastKnownFileType = sourcecode.swift; path = FunctionCallVerifyViewModel.swift; sourceTree = "<group>"; };
		B5A97CF22BF426D4007574D7 /* FunctionCallDetailsView.swift */ = {isa = PBXFileReference; lastKnownFileType = sourcecode.swift; path = FunctionCallDetailsView.swift; sourceTree = "<group>"; };
		B5A97CF42BF4287A007574D7 /* FunctionCallSelectorDropdown.swift */ = {isa = PBXFileReference; lastKnownFileType = sourcecode.swift; path = FunctionCallSelectorDropdown.swift; sourceTree = "<group>"; };
		B5A97CF62BF42BE1007574D7 /* FunctionCallVerifyView.swift */ = {isa = PBXFileReference; lastKnownFileType = sourcecode.swift; path = FunctionCallVerifyView.swift; sourceTree = "<group>"; };
		B5A97CF82BF42E72007574D7 /* FunctionCallAddressTextField.swift */ = {isa = PBXFileReference; lastKnownFileType = sourcecode.swift; path = FunctionCallAddressTextField.swift; sourceTree = "<group>"; };
		B5A97CFB2BF4365E007574D7 /* FunctionCallInstance.swift */ = {isa = PBXFileReference; lastKnownFileType = sourcecode.swift; path = FunctionCallInstance.swift; sourceTree = "<group>"; };
		B5B5E2772CCADD69001167C3 /* FunctionCallStake.swift */ = {isa = PBXFileReference; lastKnownFileType = sourcecode.swift; path = FunctionCallStake.swift; sourceTree = "<group>"; };
		B5B5E2792CCADE85001167C3 /* FunctionCallUnstake.swift */ = {isa = PBXFileReference; lastKnownFileType = sourcecode.swift; path = FunctionCallUnstake.swift; sourceTree = "<group>"; };
		B5BC37552CECEFF8005A1C76 /* cosmos.swift */ = {isa = PBXFileReference; lastKnownFileType = sourcecode.swift; path = cosmos.swift; sourceTree = "<group>"; };
		B5C4A42B2C62EC6500AF9B8B /* AddressService.swift */ = {isa = PBXFileReference; lastKnownFileType = sourcecode.swift; path = AddressService.swift; sourceTree = "<group>"; };
		B5C5B4AB2DACF597005D8E6F /* FunctionCallCosmosSwitch.swift */ = {isa = PBXFileReference; lastKnownFileType = sourcecode.swift; path = FunctionCallCosmosSwitch.swift; sourceTree = "<group>"; };
		B5CA1A052C16C39700789B11 /* AsyncImageView.swift */ = {isa = PBXFileReference; lastKnownFileType = sourcecode.swift; path = AsyncImageView.swift; sourceTree = "<group>"; };
		B5CDB87A2DDD86F9007DF355 /* MergeAccountResponse.swift */ = {isa = PBXFileReference; lastKnownFileType = sourcecode.swift; path = MergeAccountResponse.swift; sourceTree = "<group>"; };
		B5E476AA2C1A13D7005DB485 /* dydx.swift */ = {isa = PBXFileReference; lastKnownFileType = sourcecode.swift; path = dydx.swift; sourceTree = "<group>"; };
		B5E476AC2C1A556D005DB485 /* DydxService.swift */ = {isa = PBXFileReference; lastKnownFileType = sourcecode.swift; path = DydxService.swift; sourceTree = "<group>"; };
		B5E654EA2D277CE0003A037C /* TronService.swift */ = {isa = PBXFileReference; lastKnownFileType = sourcecode.swift; path = TronService.swift; sourceTree = "<group>"; };
		B5E654EC2D2788CC003A037C /* Tron.swift */ = {isa = PBXFileReference; lastKnownFileType = sourcecode.swift; path = Tron.swift; sourceTree = "<group>"; };
		B5E95E082BED84D9003778F0 /* ImagePicker.swift */ = {isa = PBXFileReference; lastKnownFileType = sourcecode.swift; path = ImagePicker.swift; sourceTree = "<group>"; };
		B5F758172BD8E65D0097B5B9 /* Sui.swift */ = {isa = PBXFileReference; fileEncoding = 4; lastKnownFileType = sourcecode.swift; path = Sui.swift; sourceTree = "<group>"; };
		B5F758192BD8E7230097B5B9 /* SuiService.swift */ = {isa = PBXFileReference; fileEncoding = 4; lastKnownFileType = sourcecode.swift; path = SuiService.swift; sourceTree = "<group>"; };
		B5F7581C2BD8FDA20097B5B9 /* SuiCoin.swift */ = {isa = PBXFileReference; lastKnownFileType = sourcecode.swift; path = SuiCoin.swift; sourceTree = "<group>"; };
		D9AD8ED92B6722CC0009F8D5 /* ApplicationState.swift */ = {isa = PBXFileReference; lastKnownFileType = sourcecode.swift; name = ApplicationState.swift; path = "VultisigApp/View Models/ApplicationState.swift"; sourceTree = SOURCE_ROOT; };
		D9AD8EDD2B6730430009F8D5 /* WelcomeView.swift */ = {isa = PBXFileReference; lastKnownFileType = sourcecode.swift; name = WelcomeView.swift; path = VultisigApp/Views/WelcomeView.swift; sourceTree = SOURCE_ROOT; };
		D9AD8EE52B6730A40009F8D5 /* PeerDiscoveryView.swift */ = {isa = PBXFileReference; lastKnownFileType = sourcecode.swift; name = PeerDiscoveryView.swift; path = VultisigApp/Views/Keygen/PeerDiscoveryView.swift; sourceTree = SOURCE_ROOT; };
		DE03EA0A2D0D3C6B00AA4BB0 /* godkls.xcframework */ = {isa = PBXFileReference; expectedSignature = "AppleDeveloperProgram:G8Q5XUAJD9:Cortina Ventures PTY LTD"; lastKnownFileType = wrapper.xcframework; path = godkls.xcframework; sourceTree = "<group>"; };
		DE03EA0C2D0D3C7700AA4BB0 /* goschnorr.xcframework */ = {isa = PBXFileReference; expectedSignature = "AppleDeveloperProgram:G8Q5XUAJD9:Cortina Ventures PTY LTD"; lastKnownFileType = wrapper.xcframework; path = goschnorr.xcframework; sourceTree = "<group>"; };
		DE0893552C47C8FA007632F7 /* Chain+extensions.swift */ = {isa = PBXFileReference; lastKnownFileType = sourcecode.swift; path = "Chain+extensions.swift"; sourceTree = "<group>"; };
		DE13BB9E2C239FC90014B754 /* CoinMeta.swift */ = {isa = PBXFileReference; lastKnownFileType = sourcecode.swift; path = CoinMeta.swift; sourceTree = "<group>"; };
		DE1509C12DCD8FA70030C9A0 /* ChainDetailActionButtons+iOS.swift */ = {isa = PBXFileReference; lastKnownFileType = sourcecode.swift; path = "ChainDetailActionButtons+iOS.swift"; sourceTree = "<group>"; };
		DE1509C32DCD93150030C9A0 /* MoonPay.swift */ = {isa = PBXFileReference; lastKnownFileType = sourcecode.swift; path = MoonPay.swift; sourceTree = "<group>"; };
		DE1572942B70F254009BC7C5 /* TssMessenger.swift */ = {isa = PBXFileReference; fileEncoding = 4; lastKnownFileType = sourcecode.swift; path = TssMessenger.swift; sourceTree = "<group>"; };
		DE1572952B70F254009BC7C5 /* LocalStateAccessorImp.swift */ = {isa = PBXFileReference; fileEncoding = 4; lastKnownFileType = sourcecode.swift; path = LocalStateAccessorImp.swift; sourceTree = "<group>"; };
		DE1572982B70F26A009BC7C5 /* KeyType.swift */ = {isa = PBXFileReference; fileEncoding = 4; lastKnownFileType = sourcecode.swift; path = KeyType.swift; sourceTree = "<group>"; };
		DE15729B2B70F284009BC7C5 /* JoinKeysignView.swift */ = {isa = PBXFileReference; fileEncoding = 4; lastKnownFileType = sourcecode.swift; path = JoinKeysignView.swift; sourceTree = "<group>"; };
		DE15729C2B70F284009BC7C5 /* KeysignDiscoveryView.swift */ = {isa = PBXFileReference; fileEncoding = 4; lastKnownFileType = sourcecode.swift; path = KeysignDiscoveryView.swift; sourceTree = "<group>"; };
		DE15729D2B70F284009BC7C5 /* KeysignView.swift */ = {isa = PBXFileReference; fileEncoding = 4; lastKnownFileType = sourcecode.swift; path = KeysignView.swift; sourceTree = "<group>"; };
		DE1572A12B70F873009BC7C5 /* Tss.xcframework */ = {isa = PBXFileReference; expectedSignature = "AppleDeveloperProgram:G8Q5XUAJD9:Cortina Ventures PTY LTD"; lastKnownFileType = wrapper.xcframework; path = Tss.xcframework; sourceTree = "<group>"; };
		DE1572AB2B7174D3009BC7C5 /* Utils.swift */ = {isa = PBXFileReference; lastKnownFileType = sourcecode.swift; path = Utils.swift; sourceTree = "<group>"; };
		DE1905262BD8CC4D0043577E /* KeysignVerify.swift */ = {isa = PBXFileReference; fileEncoding = 4; lastKnownFileType = sourcecode.swift; path = KeysignVerify.swift; sourceTree = "<group>"; };
		DE2B4E4A2C97DA9200FF4C49 /* VultisigApp.xctestplan */ = {isa = PBXFileReference; lastKnownFileType = text; path = VultisigApp.xctestplan; sourceTree = "<group>"; };
		DE320E6D2C846C610068D0E1 /* ReshareRequest.swift */ = {isa = PBXFileReference; lastKnownFileType = sourcecode.swift; path = ReshareRequest.swift; sourceTree = "<group>"; };
		DE3D44AE2BD2487900BD64CD /* CosmosSignature.swift */ = {isa = PBXFileReference; lastKnownFileType = sourcecode.swift; path = CosmosSignature.swift; sourceTree = "<group>"; };
		DE491CEE2B708260007C88D5 /* KeygenView.swift */ = {isa = PBXFileReference; fileEncoding = 4; lastKnownFileType = sourcecode.swift; path = KeygenView.swift; sourceTree = "<group>"; };
		DE49A1632B65F6D9000F3AFB /* VultisigApp.app */ = {isa = PBXFileReference; explicitFileType = wrapper.application; includeInIndex = 0; path = VultisigApp.app; sourceTree = BUILT_PRODUCTS_DIR; };
		DE49A1662B65F6D9000F3AFB /* VultisigApp.swift */ = {isa = PBXFileReference; lastKnownFileType = sourcecode.swift; path = VultisigApp.swift; sourceTree = "<group>"; };
		DE49A16C2B65F6DB000F3AFB /* Assets.xcassets */ = {isa = PBXFileReference; lastKnownFileType = folder.assetcatalog; path = Assets.xcassets; sourceTree = "<group>"; };
		DE49A16E2B65F6DB000F3AFB /* VultisigApp.entitlements */ = {isa = PBXFileReference; lastKnownFileType = text.plist.entitlements; path = VultisigApp.entitlements; sourceTree = "<group>"; };
		DE49A1702B65F6DB000F3AFB /* Preview Assets.xcassets */ = {isa = PBXFileReference; lastKnownFileType = folder.assetcatalog; path = "Preview Assets.xcassets"; sourceTree = "<group>"; };
		DE49A1762B65F6DB000F3AFB /* VultisigAppTests.xctest */ = {isa = PBXFileReference; explicitFileType = wrapper.cfbundle; includeInIndex = 0; path = VultisigAppTests.xctest; sourceTree = BUILT_PRODUCTS_DIR; };
		DE49A17A2B65F6DB000F3AFB /* VultisigAppTests.swift */ = {isa = PBXFileReference; lastKnownFileType = sourcecode.swift; path = VultisigAppTests.swift; sourceTree = "<group>"; };
		DE49A1802B65F6DB000F3AFB /* VultisigAppUITests.xctest */ = {isa = PBXFileReference; explicitFileType = wrapper.cfbundle; includeInIndex = 0; path = VultisigAppUITests.xctest; sourceTree = BUILT_PRODUCTS_DIR; };
		DE49A1842B65F6DB000F3AFB /* VultisigAppUITests.swift */ = {isa = PBXFileReference; lastKnownFileType = sourcecode.swift; path = VultisigAppUITests.swift; sourceTree = "<group>"; };
		DE49A1862B65F6DB000F3AFB /* VultisigAppUITestsLaunchTests.swift */ = {isa = PBXFileReference; lastKnownFileType = sourcecode.swift; path = VultisigAppUITestsLaunchTests.swift; sourceTree = "<group>"; };
		DE49A1932B65F7B6000F3AFB /* Mediator */ = {isa = PBXFileReference; lastKnownFileType = wrapper; name = Mediator; path = ../Mediator; sourceTree = "<group>"; };
		DE49A19B2B67133D000F3AFB /* Vault.swift */ = {isa = PBXFileReference; lastKnownFileType = sourcecode.swift; path = Vault.swift; sourceTree = "<group>"; };
		DE49A19D2B671416000F3AFB /* Coin.swift */ = {isa = PBXFileReference; lastKnownFileType = sourcecode.swift; path = Coin.swift; sourceTree = "<group>"; };
		DE49A19F2B67143B000F3AFB /* Chain.swift */ = {isa = PBXFileReference; lastKnownFileType = sourcecode.swift; path = Chain.swift; sourceTree = "<group>"; };
		DE49A1A22B67158A000F3AFB /* UIKit.framework */ = {isa = PBXFileReference; lastKnownFileType = wrapper.framework; name = UIKit.framework; path = Platforms/iPhoneOS.platform/Developer/SDKs/iPhoneOS17.2.sdk/System/Library/Frameworks/UIKit.framework; sourceTree = DEVELOPER_DIR; };
		DE49A1B12B6A0F77000F3AFB /* JoinKeygenView.swift */ = {isa = PBXFileReference; lastKnownFileType = sourcecode.swift; path = JoinKeygenView.swift; sourceTree = "<group>"; };
		DE49A1B62B6A1222000F3AFB /* Info.plist */ = {isa = PBXFileReference; lastKnownFileType = text.plist; path = Info.plist; sourceTree = "<group>"; };
		DE4DFA7A2B7B1692004F8E73 /* ModelContainerPreview.swift */ = {isa = PBXFileReference; fileEncoding = 4; lastKnownFileType = sourcecode.swift; path = ModelContainerPreview.swift; sourceTree = "<group>"; };
		DE5F7E1E2C8155C50022030F /* VaultCreateRequest.swift */ = {isa = PBXFileReference; lastKnownFileType = sourcecode.swift; path = VaultCreateRequest.swift; sourceTree = "<group>"; };
		DE5F7E202C816AC70022030F /* KeysignRequest.swift */ = {isa = PBXFileReference; lastKnownFileType = sourcecode.swift; path = KeysignRequest.swift; sourceTree = "<group>"; };
		DE5FA5892BAD1EF2008FD910 /* CosmosBalanceCacheEntry.swift */ = {isa = PBXFileReference; lastKnownFileType = sourcecode.swift; path = CosmosBalanceCacheEntry.swift; sourceTree = "<group>"; };
		DE63AE0D2BAD2408001BBE5C /* THORBalanceExtension.swift */ = {isa = PBXFileReference; lastKnownFileType = sourcecode.swift; path = THORBalanceExtension.swift; sourceTree = "<group>"; };
		DE63AE4A2BB4D87F001BBE5C /* BscService.swift */ = {isa = PBXFileReference; lastKnownFileType = sourcecode.swift; path = BscService.swift; sourceTree = "<group>"; };
		DE63AE4C2BB4E94E001BBE5C /* JSONRPCResponse.swift */ = {isa = PBXFileReference; lastKnownFileType = sourcecode.swift; path = JSONRPCResponse.swift; sourceTree = "<group>"; };
		DE63AE4E2BB4E96E001BBE5C /* JSONRPCError.swift */ = {isa = PBXFileReference; lastKnownFileType = sourcecode.swift; path = JSONRPCError.swift; sourceTree = "<group>"; };
		DE63AE522BBA627B001BBE5C /* atom.swift */ = {isa = PBXFileReference; lastKnownFileType = sourcecode.swift; path = atom.swift; sourceTree = "<group>"; };
		DE63AE552BBA788D001BBE5C /* GaiaService.swift */ = {isa = PBXFileReference; lastKnownFileType = sourcecode.swift; path = GaiaService.swift; sourceTree = "<group>"; };
		DE64A4C52BA7E0E400C342E3 /* KeygenPeerDiscoveryViewModel.swift */ = {isa = PBXFileReference; lastKnownFileType = sourcecode.swift; path = KeygenPeerDiscoveryViewModel.swift; sourceTree = "<group>"; };
		DE64A4C72BA7EBEC00C342E3 /* JoinKeygenViewModel.swift */ = {isa = PBXFileReference; lastKnownFileType = sourcecode.swift; path = JoinKeygenViewModel.swift; sourceTree = "<group>"; };
		DE64A4C92BA7F90E00C342E3 /* ServiceDelegate.swift */ = {isa = PBXFileReference; lastKnownFileType = sourcecode.swift; path = ServiceDelegate.swift; sourceTree = "<group>"; };
		DE64A4CB2BA7F97500C342E3 /* KeysignDiscoveryViewModel.swift */ = {isa = PBXFileReference; lastKnownFileType = sourcecode.swift; path = KeysignDiscoveryViewModel.swift; sourceTree = "<group>"; };
		DE64A4CD2BA7FEE100C342E3 /* JoinKeysignViewModel.swift */ = {isa = PBXFileReference; lastKnownFileType = sourcecode.swift; path = JoinKeysignViewModel.swift; sourceTree = "<group>"; };
		DE6DCB922B97D81C009A39D5 /* THORChainSwaps.swift */ = {isa = PBXFileReference; lastKnownFileType = sourcecode.swift; path = THORChainSwaps.swift; sourceTree = "<group>"; };
		DE6DCB942B97D88A009A39D5 /* THORChainSwapPayload.swift */ = {isa = PBXFileReference; lastKnownFileType = sourcecode.swift; path = THORChainSwapPayload.swift; sourceTree = "<group>"; };
		DE6EF04E2D06610800A36D6A /* DKLSHelper.swift */ = {isa = PBXFileReference; lastKnownFileType = sourcecode.swift; path = DKLSHelper.swift; sourceTree = "<group>"; };
		DE6EF0502D06708C00A36D6A /* DKLSMessenger.swift */ = {isa = PBXFileReference; lastKnownFileType = sourcecode.swift; path = DKLSMessenger.swift; sourceTree = "<group>"; };
		DE6EF0522D068BE200A36D6A /* DKLSKeygen.swift */ = {isa = PBXFileReference; lastKnownFileType = sourcecode.swift; path = DKLSKeygen.swift; sourceTree = "<group>"; };
		DE727C0B2D000FC3007E9273 /* LibType.swift */ = {isa = PBXFileReference; lastKnownFileType = sourcecode.swift; path = LibType.swift; sourceTree = "<group>"; };
		DE8291932D891AA20037E5FD /* MigrationRequest.swift */ = {isa = PBXFileReference; lastKnownFileType = sourcecode.swift; path = MigrationRequest.swift; sourceTree = "<group>"; };
		DE8AD73F2BC1600800339775 /* PrivacyInfo.xcprivacy */ = {isa = PBXFileReference; lastKnownFileType = text.xml; path = PrivacyInfo.xcprivacy; sourceTree = "<group>"; };
		DE8AD7462BC78FA400339775 /* Encryption.swift */ = {isa = PBXFileReference; lastKnownFileType = sourcecode.swift; path = Encryption.swift; sourceTree = "<group>"; };
		DE8AD7492BC7A86200339775 /* EncryptionTest.swift */ = {isa = PBXFileReference; lastKnownFileType = sourcecode.swift; path = EncryptionTest.swift; sourceTree = "<group>"; };
		DE8AD74B2BC8E3FE00339775 /* KeygenVerify.swift */ = {isa = PBXFileReference; lastKnownFileType = sourcecode.swift; path = KeygenVerify.swift; sourceTree = "<group>"; };
		DE8B69982CD4602500F53E14 /* PayloadService.swift */ = {isa = PBXFileReference; lastKnownFileType = sourcecode.swift; path = PayloadService.swift; sourceTree = "<group>"; };
		DE8BDCCA2C47E34300A1EDA6 /* Vault+ProtoMappable.swift */ = {isa = PBXFileReference; lastKnownFileType = sourcecode.swift; path = "Vault+ProtoMappable.swift"; sourceTree = "<group>"; };
		DE8BDCCC2C4A314D00A1EDA6 /* VaultPublicKeyExport.swift */ = {isa = PBXFileReference; lastKnownFileType = sourcecode.swift; path = VaultPublicKeyExport.swift; sourceTree = "<group>"; };
		DE9773A52CAF97A80071C08C /* FeatureFlagService.swift */ = {isa = PBXFileReference; lastKnownFileType = sourcecode.swift; path = FeatureFlagService.swift; sourceTree = "<group>"; };
		DE9EB0EB2BA2CC3C001747D9 /* TssType.swift */ = {isa = PBXFileReference; lastKnownFileType = sourcecode.swift; path = TssType.swift; sourceTree = "<group>"; };
		DE9EB0ED2BA2CF49001747D9 /* KeygenMessage.swift */ = {isa = PBXFileReference; lastKnownFileType = sourcecode.swift; path = KeygenMessage.swift; sourceTree = "<group>"; };
		DE9EB0EF2BA2CFB7001747D9 /* ReshareMessage.swift */ = {isa = PBXFileReference; lastKnownFileType = sourcecode.swift; path = ReshareMessage.swift; sourceTree = "<group>"; };
		DE9EB0F32BA309AB001747D9 /* MessagePuller.swift */ = {isa = PBXFileReference; lastKnownFileType = sourcecode.swift; path = MessagePuller.swift; sourceTree = "<group>"; };
		DE9EB0F52BA3F9C2001747D9 /* ParticipantDiscovery.swift */ = {isa = PBXFileReference; lastKnownFileType = sourcecode.swift; path = ParticipantDiscovery.swift; sourceTree = "<group>"; };
		DE9EB0F72BA43388001747D9 /* KeysignViewModel.swift */ = {isa = PBXFileReference; lastKnownFileType = sourcecode.swift; path = KeysignViewModel.swift; sourceTree = "<group>"; };
		DE9EB0F92BA4491B001747D9 /* CoinExtension.swift */ = {isa = PBXFileReference; lastKnownFileType = sourcecode.swift; path = CoinExtension.swift; sourceTree = "<group>"; };
		DE9EB0FB2BA463F7001747D9 /* KeygenViewModel.swift */ = {isa = PBXFileReference; lastKnownFileType = sourcecode.swift; path = KeygenViewModel.swift; sourceTree = "<group>"; };
		DEA1C6FF2DB0CC8900424466 /* InboundAddress.swift */ = {isa = PBXFileReference; lastKnownFileType = sourcecode.swift; path = InboundAddress.swift; sourceTree = "<group>"; };
		DEA1C7012DB0CD9300424466 /* TokenMetadata.swift */ = {isa = PBXFileReference; lastKnownFileType = sourcecode.swift; path = TokenMetadata.swift; sourceTree = "<group>"; };
		DEA1C7032DB0CDFE00424466 /* NetworkInfo.swift */ = {isa = PBXFileReference; lastKnownFileType = sourcecode.swift; path = NetworkInfo.swift; sourceTree = "<group>"; };
		DEA630872DD6AC9900F8C062 /* MoonPaySignature.swift */ = {isa = PBXFileReference; lastKnownFileType = sourcecode.swift; path = MoonPaySignature.swift; sourceTree = "<group>"; };
		DEBE4AB62DCDDC85002C5B92 /* ChainDetailActionButtons+macOS.swift */ = {isa = PBXFileReference; lastKnownFileType = sourcecode.swift; path = "ChainDetailActionButtons+macOS.swift"; sourceTree = "<group>"; };
		DEBF93962B8D5FEF002868CD /* KeysignPayload.swift */ = {isa = PBXFileReference; lastKnownFileType = sourcecode.swift; path = KeysignPayload.swift; sourceTree = "<group>"; };
		DED05FE32BBB824D00E0496C /* ThorchainAccountValue.swift */ = {isa = PBXFileReference; lastKnownFileType = sourcecode.swift; path = ThorchainAccountValue.swift; sourceTree = "<group>"; };
		DED05FE52BBB82F300E0496C /* CosmosAccountsResponse.swift */ = {isa = PBXFileReference; lastKnownFileType = sourcecode.swift; path = CosmosAccountsResponse.swift; sourceTree = "<group>"; };
		DEE2D8712C0D37A900D2F4C3 /* VaultDefaultCoinService.swift */ = {isa = PBXFileReference; lastKnownFileType = sourcecode.swift; path = VaultDefaultCoinService.swift; sourceTree = "<group>"; };
		DEE4AD0D2DC1A860003A2FC0 /* KeysignWrongVaultTypeErrorView.swift */ = {isa = PBXFileReference; lastKnownFileType = sourcecode.swift; path = KeysignWrongVaultTypeErrorView.swift; sourceTree = "<group>"; };
		DEEADCF62B916676007978DE /* Solana.swift */ = {isa = PBXFileReference; fileEncoding = 4; lastKnownFileType = sourcecode.swift; path = Solana.swift; sourceTree = "<group>"; };
		DEEAE0D62D0A7EC9007FDA14 /* SchnorrKeysign.swift */ = {isa = PBXFileReference; lastKnownFileType = sourcecode.swift; path = SchnorrKeysign.swift; sourceTree = "<group>"; };
		DEEB571C2D08F80500B120D1 /* SchnorrKeygen.swift */ = {isa = PBXFileReference; lastKnownFileType = sourcecode.swift; path = SchnorrKeygen.swift; sourceTree = "<group>"; };
		DEEB57252D096BC100B120D1 /* DERSignature.swift */ = {isa = PBXFileReference; lastKnownFileType = sourcecode.swift; path = DERSignature.swift; sourceTree = "<group>"; };
		DEEB57262D096BC100B120D1 /* DKLSKeysign.swift */ = {isa = PBXFileReference; lastKnownFileType = sourcecode.swift; path = DKLSKeysign.swift; sourceTree = "<group>"; };
		DEEDAEE02B8AF7EF005170E8 /* evm.swift */ = {isa = PBXFileReference; lastKnownFileType = sourcecode.swift; path = evm.swift; sourceTree = "<group>"; };
		DEEDAEE22B8AF8B1005170E8 /* publickey.swift */ = {isa = PBXFileReference; lastKnownFileType = sourcecode.swift; path = publickey.swift; sourceTree = "<group>"; };
		DEEDAEE42B8AFB5D005170E8 /* common.swift */ = {isa = PBXFileReference; lastKnownFileType = sourcecode.swift; path = common.swift; sourceTree = "<group>"; };
		DEF2E2CA2B9AD5EA000737B8 /* UTXOChainsHelper.swift */ = {isa = PBXFileReference; lastKnownFileType = sourcecode.swift; path = UTXOChainsHelper.swift; sourceTree = "<group>"; };
		DEF2E2CF2B9DA459000737B8 /* PublicKeyTest.swift */ = {isa = PBXFileReference; lastKnownFileType = sourcecode.swift; path = PublicKeyTest.swift; sourceTree = "<group>"; };
		DEF2E2D22B9DC685000737B8 /* UTXOChainsHelperTest.swift */ = {isa = PBXFileReference; lastKnownFileType = sourcecode.swift; path = UTXOChainsHelperTest.swift; sourceTree = "<group>"; };
		DEF429582CA65AEF004B6D0B /* EvmTest.swift */ = {isa = PBXFileReference; lastKnownFileType = sourcecode.swift; path = EvmTest.swift; sourceTree = "<group>"; };
		DEF4295A2CA66D51004B6D0B /* ERC20Test.swift */ = {isa = PBXFileReference; lastKnownFileType = sourcecode.swift; path = ERC20Test.swift; sourceTree = "<group>"; };
		DEF7225F2C520377002FFE8A /* THORChainNetworkStatus.swift */ = {isa = PBXFileReference; lastKnownFileType = sourcecode.swift; path = THORChainNetworkStatus.swift; sourceTree = "<group>"; };
		DEFC7BFA2B8D87370090B07A /* erc20.swift */ = {isa = PBXFileReference; lastKnownFileType = sourcecode.swift; path = erc20.swift; sourceTree = "<group>"; };
		DEFC7BFE2B8EC95E0090B07A /* thorchain.swift */ = {isa = PBXFileReference; fileEncoding = 4; lastKnownFileType = sourcecode.swift; path = thorchain.swift; sourceTree = "<group>"; };
		DEFF58F12BCBACDA005DFDF9 /* VultisigRelay.swift */ = {isa = PBXFileReference; lastKnownFileType = sourcecode.swift; path = VultisigRelay.swift; sourceTree = "<group>"; };
		DEFF58F32BCBF65D005DFDF9 /* TssHelper.swift */ = {isa = PBXFileReference; lastKnownFileType = sourcecode.swift; path = TssHelper.swift; sourceTree = "<group>"; };
		DEFF58F72BCF4E11005DFDF9 /* BackupVault.swift */ = {isa = PBXFileReference; lastKnownFileType = sourcecode.swift; path = BackupVault.swift; sourceTree = "<group>"; };
		DEFF58F92BCF85FA005DFDF9 /* maya.swift */ = {isa = PBXFileReference; lastKnownFileType = sourcecode.swift; path = maya.swift; sourceTree = "<group>"; };
		DEFF58FB2BCFB384005DFDF9 /* MayaChainService.swift */ = {isa = PBXFileReference; lastKnownFileType = sourcecode.swift; path = MayaChainService.swift; sourceTree = "<group>"; };
		DEFF58FD2BD13E5D005DFDF9 /* ThreadSafeDictionary.swift */ = {isa = PBXFileReference; lastKnownFileType = sourcecode.swift; path = ThreadSafeDictionary.swift; sourceTree = "<group>"; };
		DEFF59002BD238CF005DFDF9 /* SignedTransactionResult.swift */ = {isa = PBXFileReference; lastKnownFileType = sourcecode.swift; path = SignedTransactionResult.swift; sourceTree = "<group>"; };
/* End PBXFileReference section */

/* Begin PBXFrameworksBuildPhase section */
		DE49A1602B65F6D9000F3AFB /* Frameworks */ = {
			isa = PBXFrameworksBuildPhase;
			buildActionMask = 2147483647;
			files = (
				DE03EA112D0D3D0900AA4BB0 /* goschnorr.xcframework in Frameworks */,
				DE1509C02DCD7B520030C9A0 /* MoonPaySdk in Frameworks */,
				DE3D44AD2BD2445100BD64CD /* CryptoSwift in Frameworks */,
				DE49A19A2B660D8D000F3AFB /* Mediator in Frameworks */,
				DEEDAEE82B8B50A4005170E8 /* BigInt in Frameworks */,
				DEE4AD0C2DBCFC08003A2FC0 /* walletcore in Frameworks */,
				DE8AD7402BC649A600339775 /* Tss.xcframework in Frameworks */,
				A6D44A5B2D51950600C66726 /* RiveRuntime in Frameworks */,
				D9A22EB72B667C41007281BF /* Mediator in Frameworks */,
				DE49A1B52B6A1088000F3AFB /* CodeScanner in Frameworks */,
				DE03EA0E2D0D3D0700AA4BB0 /* godkls.xcframework in Frameworks */,
				A58CC3432C32C4EE0086D16B /* VultisigCommonData in Frameworks */,
				DE6325B72C2C12FB000D05B9 /* SwiftProtobuf in Frameworks */,
			);
			runOnlyForDeploymentPostprocessing = 0;
		};
		DE49A1732B65F6DB000F3AFB /* Frameworks */ = {
			isa = PBXFrameworksBuildPhase;
			buildActionMask = 2147483647;
			files = (
			);
			runOnlyForDeploymentPostprocessing = 0;
		};
		DE49A17D2B65F6DB000F3AFB /* Frameworks */ = {
			isa = PBXFrameworksBuildPhase;
			buildActionMask = 2147483647;
			files = (
			);
			runOnlyForDeploymentPostprocessing = 0;
		};
/* End PBXFrameworksBuildPhase section */

/* Begin PBXGroup section */
		049BBB4E2B71E37B004C231F /* Components */ = {
			isa = PBXGroup;
			children = (
				A6725D3F2C40C36700D47716 /* AddressBook */,
				A5BA150D2C085ED300AA6C07 /* ImageView */,
				A6F9F7D92B9BA2CF00790258 /* Cells */,
				A633B1232B993FCC003D1738 /* Buttons */,
				A6966D272BA4009B00903CA4 /* TextFields */,
				A633B1342B997D35003D1738 /* Navigation Items */,
				A67AA1C22C64713A00D06C7E /* Navigation Header */,
				A6F9E7A32BED6BA200BA36E1 /* New Wallet */,
				A608E3752C01BD6800E40B85 /* Swap */,
				A617B67A2CEC63F6006E5122 /* Send */,
				049BBB5D2B71E83D004C231F /* VultisigLogo.swift */,
				DE1509C12DCD8FA70030C9A0 /* ChainDetailActionButtons+iOS.swift */,
				DEA630872DD6AC9900F8C062 /* MoonPaySignature.swift */,
				DEBE4AB62DCDDC85002C5B92 /* ChainDetailActionButtons+macOS.swift */,
				A6AF960F2C2E2DC900992578 /* FileQRCodeImporterMac.swift */,
				049BBB672B71E9C5004C231F /* WifiInstruction.swift */,
				A6F9F7DE2B9BAA9F00790258 /* Separator.swift */,
				A61BC8152BA256C600484689 /* ProgressBar.swift */,
				A6CBA8EF2BA2A629008B110C /* ImportWalletUploadSection.swift */,
				A6966D2C2BA402A900903CA4 /* TokenSelectorDropdown.swift */,
				A6C0D5682BB3C6D400156689 /* ErrorMessage.swift */,
				A63953AF2BA7BEDA000802EC /* Checkbox.swift */,
				A65BA9832BAA07B500B2D8AA /* Background.swift */,
				A65BA98D2BAD311200B2D8AA /* Loader.swift */,
				A69069A02BCDEFD400F28A8B /* ProgressRing.swift */,
				A69069A22BCE2FD300F28A8B /* KeygenStatusText.swift */,
				A5CBA32B2BCD747C00088CC3 /* TappableTextFieldStyle.swift */,
				A69069B42BCF538000F28A8B /* NetworkPrompts.swift */,
				A683EDEA2BCF635E00BB706E /* InstructionPrompt.swift */,
				B5A97CF42BF4287A007574D7 /* FunctionCallSelectorDropdown.swift */,
				B54E317A2BF57D9300D4FC0A /* FunctionCallContractSelectorDropDown.swift */,
				A62D6B042BFE7C5E00F24E51 /* ChainDetailActionButtons.swift */,
				A66BFCD42C136FB3004DCD4F /* VaultDetailBalanceContent.swift */,
				A66BFCD02C134B3B004DCD4F /* QRShareSheetImage.swift */,
				A63253C32C17BE9000D2F1B8 /* VaultDeletionDetails.swift */,
				A68696592C1F72FF004EDE0B /* HiddenTextField.swift */,
				A6CBF2DB2C251D4100FD8080 /* LookingForDevicesLoader.swift */,
				B590DF872C2E815A00ED934E /* GenericSelectorDropDown.swift */,
				A63875602C386647000CF242 /* BackupNowDisclaimer.swift */,
				A5E66B502CCA472000B6DA47 /* WarningView.swift */,
				A6B7F48B2C47A077006D83D1 /* InformationNote.swift */,
				A6B7F4992C49418A006D83D1 /* VaultDetailQRCode.swift */,
				A6B7F49D2C496EA8006D83D1 /* VaultDetailMacQRCode.swift */,
				A6951E872C52DB9D007292E7 /* Search.swift */,
				A686C0B12C58C3AE00BBCE9C /* VaultSetupCard.swift */,
				A625D9BF2C59F2FC0078FBF4 /* GradientSeparator.swift */,
				A625D9C12C5AD15A0078FBF4 /* KeygenViewInstructions.swift */,
				A625D9C52C5B5FE30078FBF4 /* KeygenViewInstructionsMac.swift */,
				A649AB9D2C6C54AA004710A9 /* PopupCapsule.swift */,
				A611CCC12C765F3000D64C9D /* OutlinedDisclaimer.swift */,
				A6AF960B2C2E2D6400992578 /* GeneralQRImportMacView.swift */,
				A6F7B6782D481D5F00AC8104 /* SetupVaultSecureText.swift */,
				A6F7B6BB2D4880FF00AC8104 /* SetupVaultSwithControl.swift */,
				A6DFC0582D5FE4F2001C9598 /* SecureBackupGuideAnimation.swift */,
				A6A6EFBE2D7036F70062F6EA /* PeerDiscoveryScanDeviceDisclaimer.swift */,
				A6A6EFC02D703AF60062F6EA /* SwitchToLocalLink.swift */,
				A6A6EFC22D703E700062F6EA /* LocalModeDisclaimer.swift */,
				A66E90A02D778B1A00BF7BCB /* IconCapsule.swift */,
				A66729CA2D810CD5002308D8 /* KeysignDiscoveryDisclaimer.swift */,
				A6BB9BBB2DA9780E0085E117 /* UpgradeFromGG20HomeBanner.swift */,
				A6E0C9102DE4F89100A01543 /* ReferralTextFieldWithCopy.swift */,
				A6E0C9182DE6BAD600A01543 /* ReferralOnboardingGuideAnimation.swift */,
				A6E0C91A2DE6BC8500A01543 /* ReferralOnboardingBanner.swift */,
			);
			path = Components;
			sourceTree = "<group>";
		};
		460347822BA148A2007ED3AC /* Ethereum */ = {
			isa = PBXGroup;
			children = (
				46AC40A72B920061001704E6 /* EtherscanService.swift */,
			);
			path = Ethereum;
			sourceTree = "<group>";
		};
		461BD0962B7EFA8000BFF703 /* Services */ = {
			isa = PBXGroup;
			children = (
				DE1509C32DCD93150030C9A0 /* MoonPay.swift */,
				B5E654E92D277CD5003A037C /* Tron */,
				B5A80F192D0645BC00DC9069 /* Ripple */,
				DE8B69982CD4602500F53E14 /* PayloadService.swift */,
				B571384E2CC57135000E925B /* Ton */,
				A58760522CBD3CD90070956A /* Keychain */,
				A587604F2CBD2D580070956A /* Biometry */,
				A51AE8BB2C931C2000EF9A7A /* FastVault */,
				A5A6969C2C74D0DB0075AA45 /* Fee */,
				A5E841C92C639550009325CB /* Rates */,
				A52287462C42BAEB00E1CC5A /* LiFi */,
				A563867E2C3A2121008B848E /* Protobuf */,
				A58CC3442C32EDDB0086D16B /* Keysign */,
				A50E79382BFE30170031DB47 /* Storage */,
				A543B39E2BEA72BA003FB989 /* SwapService */,
				A543B3992BEA6E3E003FB989 /* 1inch */,
				A5D49F542BE26BA7001766C8 /* Actions */,
				B5A51B532BD8C68B00791D78 /* Sui */,
				B54B01982BDE0A0F00FDA472 /* Polkadot */,
				46DE08912BD0DA1F00AE8BDE /* EvmL2 */,
				46B60BBC2BBA810C0043EBBA /* Avalanche */,
				DE63AE542BBA7878001BBE5C /* Cosmos */,
				DE63AE492BB4D86A001BBE5C /* BSC */,
				46C8CBBA2BA76CC100E68E08 /* UTXO */,
				460347822BA148A2007ED3AC /* Ethereum */,
				465A8D512B9E6887006E7457 /* Solana */,
				469ED3952B98E782008D4951 /* Thorchain */,
				465B09B42B7D8E7B00952DD9 /* CryptoPriceService.swift */,
				46B60BBF2BBB20130043EBBA /* RpcEvmService.swift */,
				A5F97C8D2BBF0BCF000C30DF /* BalanceService.swift */,
				A598FD792CE2098800F26516 /* EtherfaceService.swift */,
				A57A03CA2BC47D4F00F6F3DF /* BlockChainService.swift */,
				DE9773A52CAF97A80071C08C /* FeatureFlagService.swift */,
				46AAA4962BBF7EBA00E5BAB4 /* EvmServiceFactory.swift */,
				DEE2D8712C0D37A900D2F4C3 /* VaultDefaultCoinService.swift */,
				B54B019B2BDE135C00FDA472 /* RpcService.swift */,
				B53DCB7C2C0D7327008388D4 /* EvmTokenServiceProtocol.swift */,
				B5C4A42B2C62EC6500AF9B8B /* AddressService.swift */,
				B59173302C641F3D007100E3 /* CoinService.swift */,
			);
			path = Services;
			sourceTree = "<group>";
		};
		465A8D512B9E6887006E7457 /* Solana */ = {
			isa = PBXGroup;
			children = (
				465A8D522B9E689B006E7457 /* SolanaService.swift */,
			);
			path = Solana;
			sourceTree = "<group>";
		};
		465A8D552B9E6E0A006E7457 /* Solana */ = {
			isa = PBXGroup;
			children = (
				B596B2AF2CC6F22C0068FCC8 /* SolanaJupiterTokenInfo.swift */,
				465A8D542B9E6E0A006E7457 /* SolanaRpc.swift */,
				B57DD5992C3DA5EA00934CBB /* SolanaFmTokenInfo.swift */,
				B57DD59D2C3E69F500934CBB /* TokenAccountsByOwner.swift */,
			);
			path = Solana;
			sourceTree = "<group>";
		};
		465B189C2BA3D786001D7407 /* UTXO */ = {
			isa = PBXGroup;
			children = (
				46C8CBBB2BA7752C00E68E08 /* Blockchair */,
				A65649F12B966A2300E4B329 /* UTXOTransactionStatus.swift */,
				46F47CBA2B870EE900D964EA /* UTXOTransactionMempool.swift */,
				A65649ED2B9669DD00E4B329 /* UTXOTransactionMempoolInput.swift */,
				A65649EF2B966A1200E4B329 /* UTXOTransactionMempoolOutput.swift */,
			);
			path = UTXO;
			sourceTree = "<group>";
		};
		468029352BC8E4CE005A9EEF /* Localizables */ = {
			isa = PBXGroup;
			children = (
				468029302BC8E4CE005A9EEF /* Localizable.strings */,
			);
			path = Localizables;
			sourceTree = "<group>";
		};
		469ED3952B98E782008D4951 /* Thorchain */ = {
			isa = PBXGroup;
			children = (
				DEA1C7032DB0CDFE00424466 /* NetworkInfo.swift */,
				DEA1C7012DB0CD9300424466 /* TokenMetadata.swift */,
				DEA1C6FF2DB0CC8900424466 /* InboundAddress.swift */,
				469ED3932B98E776008D4951 /* ThorchainService.swift */,
				B576BE5C2DCC2CA1005D33D4 /* ThorchainService+TCYStake.swift */,
				A500603E2C10E3EA008237D9 /* ThorchainSwapProvider.swift */,
				A5DA62082BF79C1D00CBEAEE /* ThorchainSwapError.swift */,
				46F8F7272B9A011B0099454E /* ThorchainBroadcastTransactionService.swift */,
				DEFF58FB2BCFB384005DFDF9 /* MayaChainService.swift */,
				DEF7225F2C520377002FFE8A /* THORChainNetworkStatus.swift */,
			);
			path = Thorchain;
			sourceTree = "<group>";
		};
		469ED3962B98E7B7008D4951 /* Cosmos */ = {
			isa = PBXGroup;
			children = (
				46F8F71F2B99FDAC0099454E /* TransactionManager */,
				469ED39E2B98F5A9008D4951 /* AccountManager */,
				469ED3972B98E885008D4951 /* BalanceManager */,
				DE3D44AE2BD2487900BD64CD /* CosmosSignature.swift */,
			);
			path = Cosmos;
			sourceTree = "<group>";
		};
		469ED3972B98E885008D4951 /* BalanceManager */ = {
			isa = PBXGroup;
			children = (
				B537CE082CE7068A002085CB /* CosmosIbcDenomTrace.swift */,
				469ED3982B98E896008D4951 /* CosmosBalanceResponse.swift */,
				469ED39A2B98E8B5008D4951 /* CosmosBalance.swift */,
				469ED39C2B98E8C0008D4951 /* CosmosBalancePagination.swift */,
				DE5FA5892BAD1EF2008FD910 /* CosmosBalanceCacheEntry.swift */,
			);
			path = BalanceManager;
			sourceTree = "<group>";
		};
		469ED39E2B98F5A9008D4951 /* AccountManager */ = {
			isa = PBXGroup;
			children = (
				469ED39F2B98F5B4008D4951 /* THORChainAccountNumberResponse.swift */,
				A5199AEF2BBD8C0400AA0A39 /* ThorchainSwapQuote.swift */,
				469ED3A12B98F5CB008D4951 /* ThorchainAccountResult.swift */,
				469ED3A32B98F5DE008D4951 /* CosmosAccountValue.swift */,
				DED05FE32BBB824D00E0496C /* ThorchainAccountValue.swift */,
				DED05FE52BBB82F300E0496C /* CosmosAccountsResponse.swift */,
			);
			path = AccountManager;
			sourceTree = "<group>";
		};
		46B60BBC2BBA810C0043EBBA /* Avalanche */ = {
			isa = PBXGroup;
			children = (
				46B60BBD2BBA811D0043EBBA /* AvalancheService.swift */,
			);
			path = Avalanche;
			sourceTree = "<group>";
		};
		46C8CBBA2BA76CC100E68E08 /* UTXO */ = {
			isa = PBXGroup;
			children = (
				4606B3AF2B80465E0045094D /* UTXOTransactionsService.swift */,
				46C8CBBE2BA777BF00E68E08 /* BlockchairService.swift */,
			);
			path = UTXO;
			sourceTree = "<group>";
		};
		46C8CBBB2BA7752C00E68E08 /* Blockchair */ = {
			isa = PBXGroup;
			children = (
				46C8CBBC2BA7753900E68E08 /* Blockchair.swift */,
			);
			path = Blockchair;
			sourceTree = "<group>";
		};
		46D067E42B8852B70052F535 /* Keygen */ = {
			isa = PBXGroup;
			children = (
				A51AE8BE2C931C6000EF9A7A /* FastVaultEmailView.swift */,
				A51AE8BF2C931C6000EF9A7A /* FastVaultEnterPasswordView.swift */,
				A51AE8BD2C931C6000EF9A7A /* FastVaultSetPasswordView.swift */,
				A575F2C92D50CF94000C4F14 /* FastVaultSetHintView.swift */,
				DE49A1B12B6A0F77000F3AFB /* JoinKeygenView.swift */,
				DE491CEE2B708260007C88D5 /* KeygenView.swift */,
				D9AD8EE52B6730A40009F8D5 /* PeerDiscoveryView.swift */,
				A5F2C2342CD3FEE00086253E /* FastSignConfig.swift */,
				DE9EB0F32BA309AB001747D9 /* MessagePuller.swift */,
				A6A96C932DB0B12D00864353 /* UpgradingVaultView.swift */,
				A670CEC22DD7E09000E33B09 /* BackspaceDetectingTextField.swift */,
			);
			path = Keygen;
			sourceTree = "<group>";
		};
		46DE08912BD0DA1F00AE8BDE /* EvmL2 */ = {
			isa = PBXGroup;
			children = (
				46DE08942BD0DCA200AE8BDE /* EvmL2Service.swift */,
			);
			path = EvmL2;
			sourceTree = "<group>";
		};
		46F8F71F2B99FDAC0099454E /* TransactionManager */ = {
			isa = PBXGroup;
			children = (
				46F8F7202B99FDB70099454E /* TransactionBroadcastResponse.swift */,
				46F8F7252B99FEEC0099454E /* CosmosErrorResponse.swift */,
			);
			path = TransactionManager;
			sourceTree = "<group>";
		};
		A50E79382BFE30170031DB47 /* Storage */ = {
			isa = PBXGroup;
			children = (
				A50E79392BFE30210031DB47 /* Storage.swift */,
			);
			path = Storage;
			sourceTree = "<group>";
		};
		A51AE8BB2C931C2000EF9A7A /* FastVault */ = {
			isa = PBXGroup;
			children = (
				A51AE8BA2C931C2000EF9A7A /* FastVaultService.swift */,
			);
			path = FastVault;
			sourceTree = "<group>";
		};
		A52287462C42BAEB00E1CC5A /* LiFi */ = {
			isa = PBXGroup;
			children = (
				A52287472C42BB0000E1CC5A /* LiFiService.swift */,
				A524F5702D4AD63500F294B2 /* LiFiSwapError.swift */,
				A506B59C2D3AB77A00490BEB /* LifiQuoteResponse.swift */,
			);
			path = LiFi;
			sourceTree = "<group>";
		};
		A52B0D012CA53DBE00507966 /* Reshare */ = {
			isa = PBXGroup;
			children = (
				A52B0D062CA6216400507966 /* ReshareView+iOS.swift */,
				A52B0D082CA621B500507966 /* ReshareView+macOS.swift */,
				A52B0D022CA53DCE00507966 /* ReshareView.swift */,
				A52B0D042CA59E8200507966 /* ReshareViewModel.swift */,
			);
			path = Reshare;
			sourceTree = "<group>";
		};
		A53287B32C4DB835009FD3D3 /* CoinPicker */ = {
			isa = PBXGroup;
			children = (
				A53287B42C4DB874009FD3D3 /* CoinPickerView.swift */,
			);
			path = CoinPicker;
			sourceTree = "<group>";
		};
		A543B3992BEA6E3E003FB989 /* 1inch */ = {
			isa = PBXGroup;
			children = (
				A5125F052BEBBFAB008A79AA /* OneInchQuote.swift */,
				A5125F062BEBBFAB008A79AA /* OneInchService.swift */,
				A5BA15072C077A0B00AA6C07 /* OneInchToken.swift */,
			);
			path = 1inch;
			sourceTree = "<group>";
		};
		A543B39E2BEA72BA003FB989 /* SwapService */ = {
			isa = PBXGroup;
			children = (
				A5125F032BEBBE43008A79AA /* SwapService.swift */,
				A522C3492C46948A00BC4311 /* SwapError.swift */,
				A558D74D2C29808D007222EB /* SwapProvider.swift */,
				A558D74B2C298060007222EB /* SwapCoinsResolver.swift */,
			);
			path = SwapService;
			sourceTree = "<group>";
		};
		A563867E2C3A2121008B848E /* Protobuf */ = {
			isa = PBXGroup;
			children = (
				A58CC34A2C32FA760086D16B /* ProtoMappable.swift */,
				A563867F2C3A213B008B848E /* ProtoMappableError.swift */,
				A56386832C3A2167008B848E /* ProtoSerializer.swift */,
				A56386812C3A2148008B848E /* ProtoCoinResolver.swift */,
			);
			path = Protobuf;
			sourceTree = "<group>";
		};
		A587604F2CBD2D580070956A /* Biometry */ = {
			isa = PBXGroup;
			children = (
				A6C671142CA396D600F59B6A /* AuthenticationType.swift */,
				A58760502CBD2D670070956A /* BiometryService.swift */,
			);
			path = Biometry;
			sourceTree = "<group>";
		};
		A58760522CBD3CD90070956A /* Keychain */ = {
			isa = PBXGroup;
			children = (
				A58760532CBD3CE00070956A /* Keychain.swift */,
				A58760572CBD3F1A0070956A /* KeychainService.swift */,
				A58760552CBD3D1E0070956A /* KeychainIdentifier.swift */,
			);
			path = Keychain;
			sourceTree = "<group>";
		};
		A58CC3442C32EDDB0086D16B /* Keysign */ = {
			isa = PBXGroup;
			children = (
				A55BCEBA2BC59E8100D35917 /* KeysignPayloadFactory.swift */,
				DEBF93962B8D5FEF002868CD /* KeysignPayload.swift */,
				A5D0C9342BEE77190022D421 /* SwapPayload.swift */,
				A58CC3452C32EE120086D16B /* KeysignMessageFactory.swift */,
				A58CC34E2C32FC530086D16B /* BlockChainSpecific.swift */,
				A58CC34C2C32FB800086D16B /* KeysignMessage.swift */,
				A5D8A3432CF8D5B0005A20A8 /* CustomMessagePayload.swift */,
				A56386852C3A21B8008B848E /* KeysignMessage+ProtoMappable.swift */,
				DE6DCB942B97D88A009A39D5 /* THORChainSwapPayload.swift */,
				A588F2DA2BEE8090002EEC60 /* OneInchSwapPayload.swift */,
				A5D00E402BD65CE7009E025F /* ERC20ApprovePayload.swift */,
			);
			path = Keysign;
			sourceTree = "<group>";
		};
		A5A6969C2C74D0DB0075AA45 /* Fee */ = {
			isa = PBXGroup;
			children = (
				A571F4672C7E48A1000F46D3 /* FeeMode.swift */,
			);
			path = Fee;
			sourceTree = "<group>";
		};
		A5BA150D2C085ED300AA6C07 /* ImageView */ = {
			isa = PBXGroup;
			children = (
				A5BA150E2C085EEB00AA6C07 /* CachedAsyncImage.swift */,
				B5CA1A052C16C39700789B11 /* AsyncImageView.swift */,
			);
			path = ImageView;
			sourceTree = "<group>";
		};
		A5D49F542BE26BA7001766C8 /* Actions */ = {
			isa = PBXGroup;
			children = (
				A5D49F552BE26BB9001766C8 /* ChainAction.swift */,
				A5D49F592BE26C87001766C8 /* Coin+ChainAction.swift */,
				A54676512C179A93004DD782 /* Coin+Swaps.swift */,
				A5D49F572BE26C63001766C8 /* CoinActionResolver.swift */,
			);
			path = Actions;
			sourceTree = "<group>";
		};
		A5E841C92C639550009325CB /* Rates */ = {
			isa = PBXGroup;
			children = (
				A5E841CA2C639556009325CB /* DatabaseRate.swift */,
				A594A9EA2C64364600A3D09E /* Rate.swift */,
				A5E841CC2C63A987009325CB /* RateProvider.swift */,
				A594A9EC2C6436A800A3D09E /* DBMappable.swift */,
			);
			path = Rates;
			sourceTree = "<group>";
		};
		A608E3752C01BD6800E40B85 /* Swap */ = {
			isa = PBXGroup;
			children = (
				A608E3762C01BD7A00E40B85 /* SwapDetailsSummary.swift */,
				A6BFE1B02D93A55E000B73C0 /* SwapPercentageButtons.swift */,
				A6BFE1B62D93B1D8000B73C0 /* SwapRefreshQuoteCounter.swift */,
				A6BFE1BC2D945AA5000B73C0 /* SwapFromToField.swift */,
				A6BFE1C22D94902A000B73C0 /* SwapFromToCoin.swift */,
				A6BFE1C42D9490DF000B73C0 /* SwapFromToChain.swift */,
			);
			path = Swap;
			sourceTree = "<group>";
		};
		A617B67A2CEC63F6006E5122 /* Send */ = {
			isa = PBXGroup;
			children = (
				A617B67B2CEC641B006E5122 /* SendCryptoDoneSummary.swift */,
			);
			path = Send;
			sourceTree = "<group>";
		};
		A6182F232C9224D10059BFDD /* Update Check */ = {
			isa = PBXGroup;
			children = (
				A622C8632C9BED5100908332 /* PhoneCheckUpdateView.swift */,
				A6182F282C9225DA0059BFDD /* MacCheckUpdateView.swift */,
				A6182F242C9225B60059BFDD /* UpdateCheckUpToDateView.swift */,
				A6182F262C9225CB0059BFDD /* UpdateCheckUpdateNowView.swift */,
			);
			path = "Update Check";
			sourceTree = "<group>";
		};
		A61BC8172BA2685E00484689 /* Stores */ = {
			isa = PBXGroup;
			children = (
				A61BC8182BA2687D00484689 /* TokensStore.swift */,
				8F55CD3A2DC382E400B53E85 /* TokensStore+Token.swift */,
				A6980C292BC0870000F452AB /* SettingsOptionsStore.swift */,
				DEFF58F12BCBACDA005DFDF9 /* VultisigRelay.swift */,
			);
			path = Stores;
			sourceTree = "<group>";
		};
		A62758F32B97CE7E00ADE3A6 /* Styles */ = {
			isa = PBXGroup;
			children = (
				A62758F42B97CE9E00ADE3A6 /* FontStyle.swift */,
				A62758F62B97DF4A00ADE3A6 /* ColorStyle.swift */,
			);
			path = Styles;
			sourceTree = "<group>";
		};
		A627664E2C85273B002C666A /* iOS */ = {
			isa = PBXGroup;
			children = (
				A69FBB9F2C8AD7C700A4B78B /* ContentView+iOS.swift */,
				A69FBBA12C8AD9F500A4B78B /* View */,
				A6386D9F2C90234400DDD58E /* Components */,
				A69FBBCB2C8BB85600A4B78B /* Native */,
				A6ECA1A32C940FC900456110 /* View Model */,
				A6505AD32CA66BC50002FBF4 /* Utils */,
				A6505ADC2CA66E000002FBF4 /* Extension */,
			);
			path = iOS;
			sourceTree = "<group>";
		};
		A627664F2C852745002C666A /* macOS */ = {
			isa = PBXGroup;
			children = (
				A69FBB9D2C8AD7BD00A4B78B /* ContentView+macOS.swift */,
				A69FBBA22C8AD9FD00A4B78B /* View */,
				A6386DA22C90235600DDD58E /* Components */,
				A69FBBCC2C8BB86300A4B78B /* Native */,
				A6ECA1AA2C9410DA00456110 /* View Model */,
				A6505AD52CA66BE40002FBF4 /* Utils */,
				A6505AE12CA6707B0002FBF4 /* Extension */,
			);
			path = macOS;
			sourceTree = "<group>";
		};
		A633B11D2B993BCD003D1738 /* Resources */ = {
			isa = PBXGroup;
			children = (
				A6F7B6702D42BDB700AC8104 /* Animations */,
				A633B11E2B993BDC003D1738 /* Fonts */,
			);
			path = Resources;
			sourceTree = "<group>";
		};
		A633B11E2B993BDC003D1738 /* Fonts */ = {
			isa = PBXGroup;
			children = (
				A65F8A122D42224100CF4DDB /* Brockmann-Bold.otf */,
				A65F8A132D42224100CF4DDB /* Brockmann-Medium.otf */,
				A65F8A142D42224100CF4DDB /* Brockmann-Regular.otf */,
				A65F8A152D42224100CF4DDB /* Brockmann-SemiBold.otf */,
				A633B11F2B993BF5003D1738 /* Montserrat-Italic.ttf */,
				A633B1202B993BF5003D1738 /* Montserrat.ttf */,
			);
			path = Fonts;
			sourceTree = "<group>";
		};
		A633B1232B993FCC003D1738 /* Buttons */ = {
			isa = PBXGroup;
			children = (
				A633B1242B993FE7003D1738 /* FilledButton.swift */,
				A542AE5A2C5B5F220061FEAF /* FilledLabelButton.swift */,
				A633B12E2B9952D8003D1738 /* OutlineButton.swift */,
				A67F4C5E2BE313220086ED09 /* ActionButton.swift */,
				A6F42CC32C09598900D0431C /* VaultDetailScanButton.swift */,
				B52196472C12D1110021D27A /* CircularFilledButton.swift */,
				A6C639482C1FED0F0078B8E3 /* NavigationButton.swift */,
			);
			path = Buttons;
			sourceTree = "<group>";
		};
		A633B1342B997D35003D1738 /* Navigation Items */ = {
			isa = PBXGroup;
			children = (
				A633B1352B997D57003D1738 /* NavigationBackButton.swift */,
				A633B1372B997F39003D1738 /* NavigationHelpButton.swift */,
				A6F9F7E02B9BAFA700790258 /* NavigationRefreshButton.swift */,
				A6F9F7E42B9BB4D100790258 /* NavigationMenuButton.swift */,
				A6F2C5462B9FFC560095C8E3 /* NavigationBackSheetButton.swift */,
				A6FB96B22BD0CDA900D56F68 /* NavigationEditButton.swift */,
				A6FB96B42BD0CE6700D56F68 /* NavigationHomeEditButton.swift */,
				A6E5823C2BE98C4F006DA410 /* NavigationBlankBackButton.swift */,
				A66BFCCC2C1347D5004DCD4F /* NavigationQRShareButton.swift */,
				A6C3ABC92C3E5A8700F13ED0 /* NavigationAddButton.swift */,
				A6B7F4952C493DD9006D83D1 /* NavigationQRCodeButton.swift */,
			);
			path = "Navigation Items";
			sourceTree = "<group>";
		};
		A6386D9F2C90234400DDD58E /* Components */ = {
			isa = PBXGroup;
			children = (
				A6C556F32CE59A4D00E5E44E /* BackupNowDisclaimer+iOS.swift */,
				A6386DA92C9024F500DDD58E /* SettingFAQCell+iOS.swift */,
				A6182F422C9291900059BFDD /* VaultDetailScanButton+iOS.swift */,
				A6386DA02C90235200DDD58E /* CoinSelectionCell+iOS.swift */,
				A6386DA52C90243C00DDD58E /* TokenSelectionCell+iOS.swift */,
				A6182F2E2C922B6B0059BFDD /* AsyncImageView+iOS.swift */,
				A6182F322C922CCC0059BFDD /* ChainHeaderCell+iOS.swift */,
				A6182F362C92328E0059BFDD /* NetworkPromptCell+iOS.swift */,
				A6182F3A2C92331D0059BFDD /* FilledButton+iOS.swift */,
				A6386DAD2C9025B000DDD58E /* ChainNavigationCell+iOS.swift */,
				A6386DB12C90263400DDD58E /* ToggleSelectionCell+iOS.swift */,
				A6182F3E2C9290C80059BFDD /* OutlineButton+iOS.swift */,
				A6182F462C9292EC0059BFDD /* NavigationButton+iOS.swift */,
				A6182F4A2C9294390059BFDD /* SendCryptoAmountTextField+iOS.swift */,
				A6182F4E2C9296350059BFDD /* StyledIntegerField+iOS.swift */,
				A6182F522C9296CF0059BFDD /* StyledFloatingPointField+iOS.swift */,
				A6182F562C9299370059BFDD /* SwapCryptoAmountTextField+iOS.swift */,
				A6182F5A2C9299DC0059BFDD /* MemoTextField+iOS.swift */,
				A6ECA1832C93F36200456110 /* NavigationQRShareButton+iOS.swift */,
				A6ECA1872C93F4E800456110 /* SetupVaultImageManager+iOS.swift */,
				A6ECA18B2C93F65D00456110 /* VultisigLogo+iOS.swift */,
				A6ECA18F2C93F7EF00456110 /* ProgressBar+iOS.swift */,
				A6ECA1932C93F98D00456110 /* InstructionPrompt+iOS.swift */,
				A6ECA19B2C93FB7200456110 /* Search+iOS.swift */,
				A6ECA19F2C93FC0000456110 /* VaultSetupCard+iOS.swift */,
				A6C671162CA3B9A300F59B6A /* AddressBookTextField+iOS.swift */,
				A6C6711A2CA3BAD100F59B6A /* CachedAsyncImage+iOS.swift */,
				A6C671222CA3BF3E00F59B6A /* SendCryptoAddressTextField+iOS.swift */,
				A6C671262CA3C0FF00F59B6A /* TransactionMemoAddressTextField+iOS.swift */,
				A6C6712A2CA3C24600F59B6A /* AddressTextField+iOS.swift */,
				A6C6712E2CA3C40800F59B6A /* VaultDetailBalanceContent+iOS.swift */,
				A6C671322CA3C52E00F59B6A /* QRShareSheetImage+iOS.swift */,
				A6C671362CA3C7E500F59B6A /* VaultDeletionDetails+iOS.swift */,
				A6C6713A2CA3C86E00F59B6A /* KeygenViewInstructions+iOS.swift */,
				A6505ACB2CA6683A0002FBF4 /* OutlinedDisclaimer+iOS.swift */,
				A6505ACF2CA668AF0002FBF4 /* InformationNote+iOS.swift */,
				A6A8163B2CBCAF60009EE114 /* GeneralQRImportMacView+iOS.swift */,
				A6A8163D2CBCB00D009EE114 /* FileQRCodeImporterMac+iOS.swift */,
				A6BFE1B42D93AC29000B73C0 /* SwapPercentageButtons+iOS.swift */,
				A670CEBE2DD7CFC600E33B09 /* NavigationBlankBackButton+iOS.swift */,
			);
			path = Components;
			sourceTree = "<group>";
		};
		A6386DA22C90235600DDD58E /* Components */ = {
			isa = PBXGroup;
			children = (
				A6386DAB2C90250000DDD58E /* SettingFAQCell+macOS.swift */,
				A6386DA32C90236100DDD58E /* CoinSelectionCell+macOS.swift */,
				A6386DA72C90244800DDD58E /* TokenSelectionCell+macOS.swift */,
				A6182F302C922B750059BFDD /* AsyncImageView+macOS.swift */,
				A6182F342C922CD70059BFDD /* ChainHeaderCell+macOS.swift */,
				A6182F382C9232990059BFDD /* NetworkPromptCell+macOS.swift */,
				A6182F3C2C92332A0059BFDD /* FilledButton+macOS.swift */,
				A6182F402C9290DF0059BFDD /* OutlineButton+macOS.swift */,
				A6182F442C92919D0059BFDD /* VaultDetailScanButton+macOS.swift */,
				A6182F482C9292F70059BFDD /* NavigationButton+macOS.swift */,
				A6182F4C2C92944A0059BFDD /* SendCryptoAmountTextField+macOS.swift */,
				A6182F502C9296430059BFDD /* StyledIntegerField+macOS.swift */,
				A6182F542C9296DB0059BFDD /* StyledFloatingPointField+macOS.swift */,
				A6182F582C9299410059BFDD /* SwapCryptoAmountTextField+macOS.swift */,
				A6182F5C2C9299ED0059BFDD /* MemoTextField+imacOS.swift */,
				A6ECA1852C93F37200456110 /* NavigationQRShareButton+macOS.swift */,
				A6ECA1892C93F4F400456110 /* SetupVaultImageManager+macOS.swift */,
				A6ECA18D2C93F6CF00456110 /* VultisigLogo+macOS.swift */,
				A6ECA1912C93F83B00456110 /* ProgressBar+macOS.swift */,
				A6ECA1952C93F99700456110 /* InstructionPrompt+macOS.swift */,
				A6ECA19D2C93FB7B00456110 /* Search+macOS.swift */,
				A6ECA1A12C93FC0D00456110 /* VaultSetupCard+macOS.swift */,
				A6C671182CA3B9B400F59B6A /* AddressBookTextField+macOS.swift */,
				A6C6711C2CA3BADA00F59B6A /* CachedAsyncImage+macOS.swift */,
				A6C671242CA3BF4700F59B6A /* SendCryptoAddressTextField+macOS.swift */,
				A6C671282CA3C10900F59B6A /* TransactionMemoAddressTextField+macOS.swift */,
				A6C6712C2CA3C24F00F59B6A /* AddressTextField+macOS.swift */,
				A6C671302CA3C41000F59B6A /* VaultDetailBalanceContent+macOS.swift */,
				A6C671342CA3C53800F59B6A /* QRShareSheetImage+macOS.swift */,
				A6C671382CA3C7EE00F59B6A /* VaultDeletionDetails+macOS.swift */,
				A6C6713C2CA3C87600F59B6A /* KeygenViewInstructions+macOS.swift */,
				A6505ACD2CA668460002FBF4 /* OutlinedDisclaimer+macOS.swift */,
				A6505AD12CA668C20002FBF4 /* InformationNote+macOS.swift */,
				A6A816392CBCAF50009EE114 /* GeneralQRImportMacView+macOS.swift */,
				A6A8163F2CBCB018009EE114 /* FileQRCodeImporterMac+macOS.swift */,
				A6C556F12CE59A3F00E5E44E /* BackupNowDisclaimer+macOS.swift */,
				A6BFE1B22D93ABC0000B73C0 /* SwapPercentageButtons+macOS.swift */,
				A670CEC02DD7CFD400E33B09 /* NavigationBlankBackButton+macOS.swift */,
			);
			path = Components;
			sourceTree = "<group>";
		};
		A6505AD32CA66BC50002FBF4 /* Utils */ = {
			isa = PBXGroup;
			children = (
				B5E95E082BED84D9003778F0 /* ImagePicker.swift */,
				A6505AD82CA66CBA0002FBF4 /* Placement+iOS.swift */,
				A60CA7EA2BB1020900FDEB5C /* DetectOrientation.swift */,
				A6505AEC2CA674420002FBF4 /* Coin+ChainAction+iOS.swift */,
				A6505AF22CA677B50002FBF4 /* KeyboardObserver+iOS.swift */,
				A6505AF42CA678530002FBF4 /* ImageFileDocument+iOS.swift */,
			);
			path = Utils;
			sourceTree = "<group>";
		};
		A6505AD52CA66BE40002FBF4 /* Utils */ = {
			isa = PBXGroup;
			children = (
				A6505AD62CA66C4B0002FBF4 /* ImageFileDocument+macOS.swift */,
				A6505ADA2CA66CC20002FBF4 /* Placement+macOS.swift */,
				A6505AEE2CA6744F0002FBF4 /* Coin+ChainAction+macOS.swift */,
				A6505AF02CA675F70002FBF4 /* KeyboardObserver+macOS.swift */,
				A6505AF62CA678B30002FBF4 /* OnDropQRUtils.swift */,
			);
			path = Utils;
			sourceTree = "<group>";
		};
		A6505ADC2CA66E000002FBF4 /* Extension */ = {
			isa = PBXGroup;
			children = (
				A68125D52C8812B60049660E /* UIImageExtension.swift */,
				A611CCCE2C7816EC00D64C9D /* UINavigationControllerExtension.swift */,
				A6505ADD2CA66F750002FBF4 /* ViewExtension+iOS.swift */,
				A6505ADF2CA6706C0002FBF4 /* ColorStyle+iOS.swift */,
				A6505AE62CA670FE0002FBF4 /* StringExtension+iOS.swift */,
			);
			path = Extension;
			sourceTree = "<group>";
		};
		A6505AE12CA6707B0002FBF4 /* Extension */ = {
			isa = PBXGroup;
			children = (
				A6505AE22CA6708C0002FBF4 /* ColorStyle+macOS.swift */,
				A6505AE82CA6710A0002FBF4 /* StringExtension+macOS.swift */,
			);
			path = Extension;
			sourceTree = "<group>";
		};
		A6505AF82CA67A720002FBF4 /* Onboarding */ = {
			isa = PBXGroup;
			children = (
				A6C671002CA276EF00F59B6A /* OnboardingView+iOS.swift */,
				A6C671042CA2792800F59B6A /* OnboardingView1+iOS.swift */,
				A6C671082CA27D0500F59B6A /* OnboardingView2+iOS.swift */,
				A6C6710C2CA27EA000F59B6A /* OnboardingView3+iOS.swift */,
				A6C671102CA27F8C00F59B6A /* OnboardingView4+iOS.swift */,
			);
			path = Onboarding;
			sourceTree = "<group>";
		};
		A6505AF92CA67A7D0002FBF4 /* Settings */ = {
			isa = PBXGroup;
			children = (
				A6C670EC2CA26F5C00F59B6A /* SettingsView+iOS.swift */,
				A6C670F02CA2744000F59B6A /* SettingsLanguageSelectionView+iOS.swift */,
				A6C670F42CA2750C00F59B6A /* SettingsCurrencySelectionView+iOS.swift */,
				A6C670F82CA2759E00F59B6A /* SettingsFAQView+iOS.swift */,
				A6C670FC2CA2762400F59B6A /* SettingsDefaultChainView+iOS.swift */,
			);
			path = Settings;
			sourceTree = "<group>";
		};
		A6505AFA2CA67A880002FBF4 /* Send */ = {
			isa = PBXGroup;
			children = (
				A6C670D82C9E905B00F59B6A /* SendCryptoView+iOS.swift */,
				A6C670DC2C9E91A900F59B6A /* SendCryptoDetailsView+iOS.swift */,
				A6C670E02C9E93A600F59B6A /* SendGasSettingsView+iOS.swift */,
				A6C670E42C9E954200F59B6A /* SendCryptoDoneView+iOS.swift */,
				A6386D972C901D9F00DDD58E /* SendCryptoVerifyView+iOS.swift */,
				A6386D9D2C90225000DDD58E /* SendCryptoSigningErrorView+iOS.swift */,
			);
			path = Send;
			sourceTree = "<group>";
		};
		A6505AFB2CA67AAE0002FBF4 /* Swap */ = {
			isa = PBXGroup;
			children = (
				A6386D8F2C8C290F00DDD58E /* SwapVerifyView+iOS.swift */,
				A6386D932C8C2A9800DDD58E /* SwapCryptoDetailsView+iOS.swift */,
				A6C670D42C9E8EEF00F59B6A /* SwapCryptoView+iOS.swift */,
			);
			path = Swap;
			sourceTree = "<group>";
		};
		A6505AFC2CA67ACB0002FBF4 /* Vault */ = {
			isa = PBXGroup;
			children = (
				A575F2CB2D50D3DB000C4F14 /* FastVaultSetHintView+iOS.swift */,
				A6C670B82C9D14B800F59B6A /* VaultDeletionConfirmView+iOS.swift */,
				A622C84D2C9BC7C300908332 /* FastVaultEmailView+iOS.swift */,
				A622C8512C9BC9D200908332 /* FastVaultSetPasswordView+iOS.swift */,
				A51AE8C32C9589E000EF9A7A /* FastVaultEnterPasswordView+iOS.swift */,
				A69FBB9B2C8AD68E00A4B78B /* CreateVaultView+iOS.swift */,
				A6C670932C9D080600F59B6A /* VaultDetailView+iOS.swift */,
				A6C670B02C9D12C700F59B6A /* VaultPairDetailView+iOS.swift */,
				A6C670C42C9D173800F59B6A /* VaultDetailQRCodeView+iOS.swift */,
			);
			path = Vault;
			sourceTree = "<group>";
		};
		A6505AFD2CA67ADE0002FBF4 /* FunctionCall */ = {
			isa = PBXGroup;
			children = (
				A69FBBCF2C8BBA2100A4B78B /* FunctionCallVerifyView+iOS.swift */,
				A622C8452C9BBD2F00908332 /* FunctionCallView+iOS.swift */,
				A622C8492C9BBE2800908332 /* FunctionCallDetailsView+iOS.swift */,
				A6C670E82C9E95DC00F59B6A /* TransactionsView+iOS.swift */,
			);
			path = FunctionCall;
			sourceTree = "<group>";
		};
		A6505AFE2CA67B020002FBF4 /* Address */ = {
			isa = PBXGroup;
			children = (
				A6C670972C9D09EF00F59B6A /* AddressQRCodeView+iOS.swift */,
				A622C8392C9BB9B400908332 /* AddressBookView+iOS.swift */,
				A622C83D2C9BBB2500908332 /* AddAddressBookView+iOS.swift */,
				A622C8412C9BBC0100908332 /* EditAddressBookView+iOS.swift */,
			);
			path = Address;
			sourceTree = "<group>";
		};
		A6505AFF2CA67B4F0002FBF4 /* Keysign */ = {
			isa = PBXGroup;
			children = (
				A6386D872C8BBB7200DDD58E /* JoinKeysignDoneView+iOS.swift */,
				A6C670832C9CF66400F59B6A /* JoinKeysignView+iOS.swift */,
				A6C670872C9CFA9B00F59B6A /* KeysignDiscoveryView+iOS.swift */,
				A6C6708B2C9CFD0100F59B6A /* KeysignView+iOS.swift */,
			);
			path = Keysign;
			sourceTree = "<group>";
		};
		A6505B002CA67B560002FBF4 /* Keygen */ = {
			isa = PBXGroup;
			children = (
				A622C8552C9BCCB800908332 /* JoinKeygenView+iOS.swift */,
				A622C8592C9BCD6600908332 /* KeygenView+iOS.swift */,
			);
			path = Keygen;
			sourceTree = "<group>";
		};
		A6505B012CA67B910002FBF4 /* Keygen */ = {
			isa = PBXGroup;
			children = (
				A622C85B2C9BCD6E00908332 /* KeygenView+macOS.swift */,
			);
			path = Keygen;
			sourceTree = "<group>";
		};
		A6505B022CA67B970002FBF4 /* Keysign */ = {
			isa = PBXGroup;
			children = (
				A6C670892C9CFAA800F59B6A /* KeysignDiscoveryView+macOS.swift */,
				A6C6708D2C9CFD0A00F59B6A /* KeysignView+macOS.swift */,
			);
			path = Keysign;
			sourceTree = "<group>";
		};
		A6505B032CA67B9E0002FBF4 /* FunctionCall */ = {
			isa = PBXGroup;
			children = (
				A622C8472C9BBD3900908332 /* FunctionCallView+macOS.swift */,
				A622C84B2C9BBE3100908332 /* FunctionCallDetailsView+macOS.swift */,
				A69FBBCD2C8BBA1900A4B78B /* FunctionCallVerifyView+macOS.swift */,
				A6C670EA2C9E95E600F59B6A /* TransactionsView+macOS.swift */,
			);
			path = FunctionCall;
			sourceTree = "<group>";
		};
		A6505B042CA67BF20002FBF4 /* Vault */ = {
			isa = PBXGroup;
			children = (
				A6C670C62C9D174000F59B6A /* VaultDetailQRCodeView+macOS.swift */,
				A6C670952C9D081000F59B6A /* VaultDetailView+macOS.swift */,
				A6C670B22C9D12CF00F59B6A /* VaultPairDetailView+macOS.swift */,
				A6C670BA2C9D14BF00F59B6A /* VaultDeletionConfirmView+macOS.swift */,
			);
			path = Vault;
			sourceTree = "<group>";
		};
		A6505B052CA67BF90002FBF4 /* Address */ = {
			isa = PBXGroup;
			children = (
				A622C83B2C9BB9C100908332 /* AddressBookView+macOS.swift */,
				A622C83F2C9BBB2E00908332 /* AddAddressBookView+macOS.swift */,
				A622C8432C9BBC0C00908332 /* EditAddressBookView+macOS.swift */,
				A6C670992C9D09FB00F59B6A /* AddressQRCodeView+macOS.swift */,
			);
			path = Address;
			sourceTree = "<group>";
		};
		A6505B062CA67BFF0002FBF4 /* Swap */ = {
			isa = PBXGroup;
			children = (
				A6C670D62C9E8EFE00F59B6A /* SwapCryptoView+macOS.swift */,
				A6386D912C8C291B00DDD58E /* SwapVerifyView+macOS.swift */,
				A6386D952C8C2AA200DDD58E /* SwapCryptoDetailsView+macOS.swift */,
			);
			path = Swap;
			sourceTree = "<group>";
		};
		A6505B072CA67C030002FBF4 /* Send */ = {
			isa = PBXGroup;
			children = (
				A6C670DA2C9E906400F59B6A /* SendCryptoView+macOS.swift */,
				A6C670DE2C9E91B200F59B6A /* SendCryptoDetailsView+macOS.swift */,
				A6386D992C901DAA00DDD58E /* SendCryptoVerifyView+macOS.swift */,
				A6386D9B2C90224200DDD58E /* SendCryptoSigningErrorView+macOS.swift */,
				A6C670E22C9E93B500F59B6A /* SendGasSettingsView+macOS.swift */,
				A6C670E62C9E954B00F59B6A /* SendCryptoDoneView+macOS.swift */,
			);
			path = Send;
			sourceTree = "<group>";
		};
		A6505B082CA67C080002FBF4 /* Settings */ = {
			isa = PBXGroup;
			children = (
				A6C670EE2CA26F6400F59B6A /* SettingsView+macOS.swift */,
				A6C670F22CA2744B00F59B6A /* SettingsLanguageSelectionView+macOS.swift */,
				A6C670F62CA2751500F59B6A /* SettingsCurrencySelectionView+macOS.swift */,
				A6C670FA2CA275A900F59B6A /* SettingsFAQView+macOS.swift */,
				A6C670FE2CA2762D00F59B6A /* SettingsDefaultChainView+macOS.swift */,
			);
			path = Settings;
			sourceTree = "<group>";
		};
		A6505B092CA67C0D0002FBF4 /* Onboarding */ = {
			isa = PBXGroup;
			children = (
				A6C671022CA276F800F59B6A /* OnboardingView+macOS.swift */,
				A6C671062CA2793F00F59B6A /* OnboardingView1+macOS.swift */,
				A6C6710A2CA27D1400F59B6A /* OnboardingView2+macOS.swift */,
				A6C6710E2CA27EAC00F59B6A /* OnboardingView3+macOS.swift */,
				A6C671122CA27F9700F59B6A /* OnboardingView4+macOS.swift */,
			);
			path = Onboarding;
			sourceTree = "<group>";
		};
		A65649D52B965FC400E4B329 /* View Models */ = {
			isa = PBXGroup;
			children = (
				A66DFF3A2D141A1C00312F71 /* GlobalStateViewModel.swift */,
				A564ED432BC35D2B0056FDC0 /* SwapCryptoVerifyViewModel.swift */,
				A57495812BBC3FCA00D5F172 /* SwapCryptoViewModel.swift */,
				DE8AD74B2BC8E3FE00339775 /* KeygenVerify.swift */,
				D9AD8ED92B6722CC0009F8D5 /* ApplicationState.swift */,
				465B09A82B7C176700952DD9 /* SendTransaction.swift */,
				A6F9F7EA2B9D1B3700790258 /* VaultDetailViewModel.swift */,
				A6F2C54E2BA009420095C8E3 /* CoinSelectionViewModel.swift */,
				A5BA150B2C078FA000AA6C07 /* TokenSelectionViewModel.swift */,
				A65324292BA52A4700DDE6EB /* SendCryptoViewModel.swift */,
				A54BBCFE2BC6E11600645C06 /* TransferViewModel.swift */,
				DE9EB0F72BA43388001747D9 /* KeysignViewModel.swift */,
				DE9EB0FB2BA463F7001747D9 /* KeygenViewModel.swift */,
				DE64A4C52BA7E0E400C342E3 /* KeygenPeerDiscoveryViewModel.swift */,
				DE64A4C72BA7EBEC00C342E3 /* JoinKeygenViewModel.swift */,
				DE64A4CB2BA7F97500C342E3 /* KeysignDiscoveryViewModel.swift */,
				DE64A4CD2BA7FEE100C342E3 /* JoinKeysignViewModel.swift */,
				A65BA9852BAA0F0D00B2D8AA /* SendCryptoVerifyViewModel.swift */,
				A60CA7E62BB0EC6100FDEB5C /* AccountViewModel.swift */,
				A6980C272BC086BC00F452AB /* SettingsViewModel.swift */,
				A61173582BC8A10D00D616F9 /* ChainCellViewModel.swift */,
				A6FB96B02BD086AD00D56F68 /* HomeViewModel.swift */,
				A6BEF5BF2BE2B11C007A84A1 /* DeeplinkViewModel.swift */,
				B5A97CEE2BF41779007574D7 /* FunctionCallViewModel.swift */,
				B5A97CF02BF41903007574D7 /* FunctionCallVerifyViewModel.swift */,
				A66BFCD22C135699004DCD4F /* ShareSheetViewModel.swift */,
				A68696222C1B5DD2004EDE0B /* EncryptedBackupViewModel.swift */,
				A6B7F49B2C4963F6006D83D1 /* VaultDetailQRCodeViewModel.swift */,
				A6951E8B2C52DC6B007292E7 /* SettingsDefaultChainViewModel.swift */,
				A5F596BE2C7FB0C5008D5339 /* SendGasSettingsViewModel.swift */,
				A6C670812C9CDEE500F59B6A /* VaultCellViewModel.swift */,
				A6182F2A2C9225EA0059BFDD /* MacCheckUpdateViewModel.swift */,
				A622C8612C9BEC2100908332 /* PhoneCheckUpdateViewModel.swift */,
				A6C670CA2C9E8BAB00F59B6A /* VultExtensionViewModel.swift */,
				A65617F82CB4F53C00E9CF19 /* CreateFolderViewModel.swift */,
				A65617FA2CB4F6DF00E9CF19 /* FolderDetailViewModel.swift */,
				A65617FC2CB4FCEA00E9CF19 /* FolderDetailCellViewModel.swift */,
				A617B67D2CEC6540006E5122 /* SendSummaryViewModel.swift */,
				A672643E2D02B9200002E97E /* JoinKeysignSummaryViewModel.swift */,
				A594EC2A2D00BE6C00B74EBC /* SettingsCustomMessageViewModel.swift */,
				A6E0C9292DEF717500A01543 /* ReferralViewModel.swift */,
			);
			path = "View Models";
			sourceTree = "<group>";
		};
		A65649D62B96602700E4B329 /* Extensions */ = {
			isa = PBXGroup;
			children = (
				465036BA2BCF968E00856B34 /* BigInt.swift */,
				A65649D72B96602700E4B329 /* DecodableDefaultExtension.swift */,
				A65649D82B96602700E4B329 /* BigUIntExtension.swift */,
				A65649D92B96602700E4B329 /* Int64Extension.swift */,
				A65649DA2B96602700E4B329 /* DataExtension.swift */,
				A5340A662CEC9503002ADD35 /* DateExtension.swift */,
				A65649DB2B96602700E4B329 /* BitcoinTransactionExtension.swift */,
				A65649DC2B96602700E4B329 /* StringExtension.swift */,
				A65649DD2B96602700E4B329 /* VaultExtension.swift */,
				A65649DE2B96602700E4B329 /* TssExtension.swift */,
				A633B11B2B99273A003D1738 /* ColorExtensions.swift */,
				DE9EB0F92BA4491B001747D9 /* CoinExtension.swift */,
				463408652BA9C1D200246248 /* CoinTypeExtension.swift */,
				DE63AE0D2BAD2408001BBE5C /* THORBalanceExtension.swift */,
				A60CA7E82BB0F60100FDEB5C /* ViewExtension.swift */,
				46E98FFB2BAE407300C53D97 /* DecodingErrorExtension.swift */,
				46AAA49C2BC3B4CF00E5BAB4 /* DecimalExtension.swift */,
				B52196412C1296DF0021D27A /* IntExtension.swift */,
				B590DF892C2E88F900ED934E /* VoteOption.swift */,
				B520B2FD2C3250230097C590 /* TextField.swift */,
				B530F8732C5FFF0A00C2E523 /* RpcEvmServiceEnsServiceExtension.swift */,
				A6E0C9032DDD271600A01543 /* FileManagerExtension.swift */,
			);
			path = Extensions;
			sourceTree = "<group>";
		};
		A65649F32B966CCB00E4B329 /* States */ = {
			isa = PBXGroup;
			children = (
				DEEB57272D096BC100B120D1 /* Keysign */,
				DE727C0B2D000FC3007E9273 /* LibType.swift */,
				DE1572982B70F26A009BC7C5 /* KeyType.swift */,
				A65649F42B966F3E00E4B329 /* DecodableDefault.swift */,
				46B106502BA7CAFE00564023 /* ChainType.swift */,
				A6A793E22BB508C000CC5950 /* Keygen */,
				A69069B62BCF53B600F28A8B /* NetworkPromptType.swift */,
				A6F9E7AA2BED6CCC00BA36E1 /* SetupVaultState.swift */,
			);
			path = States;
			sourceTree = "<group>";
		};
		A6725D3F2C40C36700D47716 /* AddressBook */ = {
			isa = PBXGroup;
			children = (
				A6725D402C40C3C100D47716 /* AddressBookChainSelector.swift */,
				A6725D3B2C3F9D6400D47716 /* AddressBookTextField.swift */,
			);
			path = AddressBook;
			sourceTree = "<group>";
		};
		A67530582CAF9C3D00B1E344 /* Folder */ = {
			isa = PBXGroup;
			children = (
				A67530592CAF9C4D00B1E344 /* CreateFolderView.swift */,
				A67530632CB0716300B1E344 /* FolderDetailView.swift */,
			);
			path = Folder;
			sourceTree = "<group>";
		};
		A67AA1C22C64713A00D06C7E /* Navigation Header */ = {
			isa = PBXGroup;
			children = (
				A67AA1C32C64715000D06C7E /* ChainDetailHeader.swift */,
				A67AA1C52C64784F00D06C7E /* CoinDetailHeader.swift */,
				A6833D7D2C659283002029E1 /* TokenSelectionHeader.swift */,
				A6833D7F2C65980D002029E1 /* GeneralMacHeader.swift */,
				A6833D812C65B199002029E1 /* AddressBookHeader.swift */,
				A6833D832C65BC59002029E1 /* TransactionMemoHeader.swift */,
				A6833D852C65BF6D002029E1 /* JoinKeygenHeader.swift */,
				A6833D872C65C129002029E1 /* PeerDiscoveryHeader.swift */,
				A6833D892C65CF07002029E1 /* HomeHeader.swift */,
				A6833D8C2C65D2A1002029E1 /* AddressQRCodeHeader.swift */,
				A6833D902C66A0B5002029E1 /* CreateVaultHeader.swift */,
				A6833D922C66A4EA002029E1 /* SwapCryptoHeader.swift */,
				A6833D942C66A697002029E1 /* SendCryptoHeader.swift */,
				A6833D962C671F11002029E1 /* SettingsHeader.swift */,
				A65617FE2CB4FE1500E9CF19 /* FolderDetailHeader.swift */,
				A69C18482CF0629500B846E8 /* ServerBackupVerificationHeader.swift */,
			);
			path = "Navigation Header";
			sourceTree = "<group>";
		};
		A6966D1C2BA3DD9900903CA4 /* Onboarding */ = {
			isa = PBXGroup;
			children = (
				A6966D1D2BA3DDAD00903CA4 /* OnboardingView.swift */,
				A53065F52D57CAED000B82E6 /* OnboardingSummaryView.swift */,
				A52FE09C2D5D59E30016C9A0 /* OnboardingSummaryView+iOS.swift */,
				A52FE09E2D5D5A280016C9A0 /* OnboardingSummaryView+macOS.swift */,
				A6966D1F2BA3DF0C00903CA4 /* OnboardingView1.swift */,
				A6966D232BA3E2A500903CA4 /* OnboardingView2.swift */,
				A6966D252BA3E2CF00903CA4 /* OnboardingView3.swift */,
				A6D07E422C36756700594687 /* OnboardingView4.swift */,
				A6F7B6762D42F64D00AC8104 /* OnboardingTextCard.swift */,
			);
			path = Onboarding;
			sourceTree = "<group>";
		};
		A6966D272BA4009B00903CA4 /* TextFields */ = {
			isa = PBXGroup;
			children = (
				A6966D282BA400B700903CA4 /* SendCryptoAddressTextField.swift */,
				A6966D2A2BA4018600903CA4 /* SendCryptoAmountTextField.swift */,
				B5A97CF82BF42E72007574D7 /* FunctionCallAddressTextField.swift */,
				B54E317C2BF5A19200D4FC0A /* StyledTextField.swift */,
				B54E317E2BF5A1A700D4FC0A /* StyledNumberField.swift */,
				B54E31802BF5A22700D4FC0A /* StyledFloatingPointField.swift */,
				A608E3782C02472C00E40B85 /* SwapCryptoAmountTextField.swift */,
				B52196452C12CA2E0021D27A /* AddressTextField.swift */,
				A6D07E402C366F7300594687 /* MemoTextField.swift */,
			);
			path = TextFields;
			sourceTree = "<group>";
		};
		A6980C222BC0834E00F452AB /* Settings */ = {
			isa = PBXGroup;
			children = (
				A6980C232BC0836300F452AB /* SettingsView.swift */,
				A56644D12D0087C9000F4149 /* SettingsCustomMessageView.swift */,
				A594EC2C2D072DAA00B74EBC /* SettingsCustomMessageView+iOS.swift */,
				A594EC2E2D072DDD00B74EBC /* SettingsCustomMessageView+MacOS.swift */,
				A56C98CD2CC00C6700FC1B08 /* SettingsBiometryView.swift */,
				A58DFF0A2CD122DB00693DFD /* SettingsBiometryView+iOS.swift */,
				A58DFF0C2CD1235B00693DFD /* SettingsBiometryView+macOS.swift */,
				A56C98D32CC013C500FC1B08 /* SettingsBiometryViewModel.swift */,
				A6980C2B2BC0896C00F452AB /* SettingsLanguageSelectionView.swift */,
				A6980C2F2BC0A11100F452AB /* SettingsCurrencySelectionView.swift */,
				A6980C312BC0A2F700F452AB /* SettingsFAQView.swift */,
				A6951E852C52DAFD007292E7 /* SettingsDefaultChainView.swift */,
				A6ACAD5E2D1109EF00432CC4 /* SettingsAdvancedView.swift */,
			);
			path = Settings;
			sourceTree = "<group>";
		};
		A69FBBA12C8AD9F500A4B78B /* View */ = {
			isa = PBXGroup;
			children = (
				A5340A682CECF093002ADD35 /* MonthlyBackupView+iOS.swift */,
				A6F7B71E2D4ED2D800AC8104 /* SecureBackupVaultOverview+iOS.swift */,
				A622C8312C9BB26F00908332 /* VultisigApp+iOS.swift */,
				A62766502C85275F002C666A /* ImportWalletView+iOS.swift */,
				A69FBBA52C8ADC2E00A4B78B /* WelcomeView+iOS.swift */,
				A69FBBC32C8BB5AD00A4B78B /* NoCameraPermissionView+iOS.swift */,
				A69FBBC92C8BB77900A4B78B /* CoverView+iOS.swift */,
				A6386D8B2C8C274200DDD58E /* BackupVaultNowView+iOS.swift */,
				A622C8352C9BB76A00908332 /* CoinPickerView+iOS.swift */,
				A622C85D2C9BCE6800908332 /* PeerDiscoveryView+iOS.swift */,
				A6C6708F2C9CFE0B00F59B6A /* HomeView+iOS.swift */,
				A6C6709B2C9D0B3F00F59B6A /* ChainSelectionView+iOS.swift */,
				A6C6709F2C9D0C0700F59B6A /* EditVaultView+iOS.swift */,
				A6C670A32C9D0CA200F59B6A /* RenameVaultView+iOS.swift */,
				A6C670A72C9D0D5800F59B6A /* ChainDetailView+iOS.swift */,
				A6C670AB2C9D117800F59B6A /* TokenSelectionView+iOS.swift */,
				A6C670B42C9D139100F59B6A /* CoinDetailView+iOS.swift */,
				A6C670BC2C9D158500F59B6A /* BackupPasswordSetupView+iOS.swift */,
				A6C670C02C9D16BD00F59B6A /* CustomTokenView+iOS.swift */,
				A6C670CC2C9E8D3500F59B6A /* SetupQRCodeView+iOS.swift */,
				A6C670D02C9E8E1F00F59B6A /* NewWalletNameView+iOS.swift */,
				A698222D2CB3A8B500966D19 /* CreateFolderView+iOS.swift */,
				A6381D7F2CB71B4E003F628B /* RegisterVaultView+iOS.swift */,
				A6B84B0D2CE580C4006929A0 /* ServerBackupVerificationView+iOS.swift */,
				A6ACAD622D110A1E00432CC4 /* SettingsAdvancedView+iOS.swift */,
				A6F7B7162D4EC24700AC8104 /* BackupVaultSuccessView+iOS.swift */,
				A6F7B73C2D4EF8F700AC8104 /* FastBackupVaultOverview+iOS.swift */,
				A6CEFE772D8E43BD005AB80C /* PasswordBackupOptionsView+iOS.swift */,
				A60F29E22DA5A50B00C24765 /* SwapCryptoDoneView+iOS.swift */,
				A6BB9BCA2DA9E1C30085E117 /* AllDevicesUpgradeView+iOS.swift */,
				A6BB9BD02DA9E56A0085E117 /* VaultShareBackupsView+iOS.swift */,
				A6BB9BD62DA9EAB10085E117 /* UpgradeYourVaultView+iOS.swift */,
				A601D3A62DB9F078004B6A0A /* JoinSwapDoneSummary+iOS.swift */,
				A62268FD2DC0005800F378E0 /* SwapChainPickerView+iOS.swift */,
				A6505B002CA67B560002FBF4 /* Keygen */,
				A6505AFF2CA67B4F0002FBF4 /* Keysign */,
				A6505AFD2CA67ADE0002FBF4 /* FunctionCall */,
				A6505AFC2CA67ACB0002FBF4 /* Vault */,
				A6505AFE2CA67B020002FBF4 /* Address */,
				A6505AFB2CA67AAE0002FBF4 /* Swap */,
				A6505AFA2CA67A880002FBF4 /* Send */,
				A6505AF92CA67A7D0002FBF4 /* Settings */,
				A6505AF82CA67A720002FBF4 /* Onboarding */,
				A62269032DC000F200F378E0 /* SwapCoinPickerView+iOS.swift */,
			);
			path = View;
			sourceTree = "<group>";
		};
		A69FBBA22C8AD9FD00A4B78B /* View */ = {
			isa = PBXGroup;
			children = (
				A575F2CD2D50D421000C4F14 /* FastVaultSetHintView+macOS.swift */,
				A622C8332C9BB28000908332 /* VultisigApp+macOS.swift */,
				A62766522C852765002C666A /* ImportWalletView+macOS.swift */,
				A69FBB992C8AD63C00A4B78B /* CreateVaultView+macOS.swift */,
				A69FBBA72C8ADC4600A4B78B /* WelcomeView+macOS.swift */,
				A69FBBC52C8BB5B700A4B78B /* NoCameraPermissionView+macOS.swift */,
				A69FBBC72C8BB76000A4B78B /* CoverView+macOS.swift */,
				A6386D892C8BBB7C00DDD58E /* JoinKeysignDoneView+macOS.swift */,
				A6386D8D2C8C274C00DDD58E /* BackupVaultNowView+macOS.swift */,
				A6386DAF2C9025BC00DDD58E /* ChainNavigationCell+macOS.swift */,
				A6386DB32C90263E00DDD58E /* ToggleSelectionCell+macOS.swift */,
				A51AE8C52C958A0200EF9A7A /* FastVaultEnterPasswordView+macOS.swift */,
				A622C8372C9BB83800908332 /* CoinPickerView+macOS.swift */,
				A622C84F2C9BC7D600908332 /* FastVaultEmailView+macOS.swift */,
				A622C8532C9BC9E500908332 /* FastVaultSetPasswordView+macOS.swift */,
				A622C8572C9BCCC600908332 /* JoinKeygenView+macOS.swift */,
				A622C85F2C9BCE7100908332 /* PeerDiscoveryView+macOS.swift */,
				A6C670852C9CF67E00F59B6A /* JoinKeysignView+macOS.swift */,
				A6C670912C9CFE1600F59B6A /* HomeView+macOS.swift */,
				A6C6709D2C9D0B4900F59B6A /* ChainSelectionView+macOS.swift */,
				A6C670A12C9D0C1000F59B6A /* EditVaultView+macOS.swift */,
				A6C670A52C9D0CAC00F59B6A /* RenameVaultView+macOS.swift */,
				A6C670A92C9D0D6600F59B6A /* ChainDetailView+macOS.swift */,
				A6C670AE2C9D118900F59B6A /* TokenSelectionView+macOS.swift */,
				A6C670B62C9D139A00F59B6A /* CoinDetailView+macOS.swift */,
				A6C670BE2C9D158F00F59B6A /* BackupPasswordSetupView+macOS.swift */,
				A6C670C22C9D16C600F59B6A /* CustomTokenView+macOS.swift */,
				A6C670CE2C9E8D3F00F59B6A /* SetupQRCodeView+macOS.swift */,
				A6C670D22C9E8E2B00F59B6A /* NewWalletNameView+macOS.swift */,
				A6ACAD602D110A0A00432CC4 /* SettingsAdvancedView+macOS.swift */,
				A6BB9BD22DA9E5750085E117 /* VaultShareBackupsView+macOS.swift */,
				A6505B082CA67C080002FBF4 /* Settings */,
				A6505B072CA67C030002FBF4 /* Send */,
				A6505B062CA67BFF0002FBF4 /* Swap */,
				A6505B052CA67BF90002FBF4 /* Address */,
				A6505B042CA67BF20002FBF4 /* Vault */,
				A6505B032CA67B9E0002FBF4 /* FunctionCall */,
				A6505B022CA67B970002FBF4 /* Keysign */,
				A6505B012CA67B910002FBF4 /* Keygen */,
				A6505B092CA67C0D0002FBF4 /* Onboarding */,
				A698222F2CB3A8D700966D19 /* CreateFolderView+macOS.swift */,
				A6381D812CB71B5D003F628B /* RegisterVaultView+macOS.swift */,
				A6B84B0F2CE580DB006929A0 /* ServerBackupVerificationView+macOS.swift */,
				A6F7B7182D4EC25D00AC8104 /* BackupVaultSuccessView+macOS.swift */,
				A6F7B7202D4ED2F100AC8104 /* SecureBackupVaultOverview+macOS.swift */,
				A6F7B73E2D4EF93400AC8104 /* FastBackupVaultOverview+macOS.swift */,
				A6CEFE792D8E6A03005AB80C /* PasswordBackupOptionsView+macOS.swift */,
				A60F29E42DA5A51B00C24765 /* SwapCryptoDoneView+macOS.swift */,
				A6BB9BCC2DA9E1D60085E117 /* AllDevicesUpgradeView+macOS.swift */,
				A6BB9BD42DA9EAA20085E117 /* UpgradeYourVaultView+macOS.swift */,
				A601D3A82DB9F087004B6A0A /* JoinSwapDoneSummary+macOS.swift */,
				A62268FF2DC0007300F378E0 /* SwapChainPickerView+macOS.swift */,
				A62269012DC000E400F378E0 /* SwapCoinPickerView+macOS.swift */,
			);
			path = View;
			sourceTree = "<group>";
		};
		A69FBBCB2C8BB85600A4B78B /* Native */ = {
			isa = PBXGroup;
			children = (
				A66BFCCE2C1348E4004DCD4F /* QRCodeShareSheet.swift */,
				A680BAC42BF47AA9006E611D /* OpenGalleryButton.swift */,
				A65324272BA51E8700DDE6EB /* QRCodeScannerView.swift */,
				A6A41CAD2C63512D00C6858D /* ShareSheetViewController.swift */,
				A6F42CC12C09175B00D0431C /* GeneralCodeScannerView.swift */,
			);
			path = Native;
			sourceTree = "<group>";
		};
		A69FBBCC2C8BB86300A4B78B /* Native */ = {
			isa = PBXGroup;
			children = (
				A6B84B0B2CE56D79006929A0 /* ServerBackupVerificationView.swift */,
				A6521C552C6EC769002D5C5F /* MacScannerView.swift */,
				A6521C572C6ECA19002D5C5F /* MacCameraPreview.swift */,
				A6B662D22D38CD54001E8BC1 /* MacAddressScannerView+macOS.swift */,
			);
			path = Native;
			sourceTree = "<group>";
		};
		A6A793E22BB508C000CC5950 /* Keygen */ = {
			isa = PBXGroup;
			children = (
				DEEB571C2D08F80500B120D1 /* SchnorrKeygen.swift */,
				DE6EF0522D068BE200A36D6A /* DKLSKeygen.swift */,
				DE9EB0EB2BA2CC3C001747D9 /* TssType.swift */,
				DE9EB0ED2BA2CF49001747D9 /* KeygenMessage.swift */,
				A527DD2B2C3E1CE000204464 /* KeygenMessage+ProtoMappable.swift */,
				DE9EB0EF2BA2CFB7001747D9 /* ReshareMessage.swift */,
				A527DD2D2C3E1D8500204464 /* ReshareMessage+ProtoMappable.swift */,
			);
			path = Keygen;
			sourceTree = "<group>";
		};
		A6BB9BBD2DA9A9870085E117 /* UpgradeFromGG20 */ = {
			isa = PBXGroup;
			children = (
				A6BB9BBE2DA9A9B60085E117 /* UpgradeYourVaultView.swift */,
				A6BB9BC62DA9D5B90085E117 /* AllDevicesUpgradeView.swift */,
				A6BB9BC82DA9D7F70085E117 /* VaultShareBackupsView.swift */,
			);
			path = UpgradeFromGG20;
			sourceTree = "<group>";
		};
		A6C0D55D2BB3B71300156689 /* Transactions */ = {
			isa = PBXGroup;
			children = (
				A6C0D55B2BB3AE8600156689 /* TransactionsView.swift */,
				A6C0D55E2BB3B73900156689 /* UTXOTransactionsView.swift */,
			);
			path = Transactions;
			sourceTree = "<group>";
		};
		A6C3ABC62C3E594400F13ED0 /* Address Book */ = {
			isa = PBXGroup;
			children = (
				A6C3ABC72C3E595000F13ED0 /* AddressBookView.swift */,
				A6725D392C3F9B4400D47716 /* AddAddressBookView.swift */,
				A63001B02C54AC0100D18E25 /* EditAddressBookView.swift */,
			);
			path = "Address Book";
			sourceTree = "<group>";
		};
		A6E0C90D2DE4E86900A01543 /* Referral */ = {
			isa = PBXGroup;
			children = (
				A6E0C90E2DE4E8CE00A01543 /* UseReferralCodeView.swift */,
				A6E0C9162DE6B59D00A01543 /* ReferralOnboardingView.swift */,
				A6E0C91C2DE7B22F00A01543 /* ReferralSendOverviewView.swift */,
				A6E0C91E2DE7FD8600A01543 /* ReferralTransactionOverviewView.swift */,
				A6E0C9202DE9013A00A01543 /* ReferralLaunchView.swift */,
				A6E0C9222DE968AB00A01543 /* ReferralTransactionDetailsView.swift */,
				A6E0C9242DEA3C4900A01543 /* CreateReferralView.swift */,
			);
			path = Referral;
			sourceTree = "<group>";
		};
		A6ECA1A32C940FC900456110 /* View Model */ = {
			isa = PBXGroup;
			children = (
				A6ECA1A42C940FDA00456110 /* JoinKeygenViewModel+iOS.swift */,
				A6ECA1A62C94106700456110 /* JoinKeysignViewModel+iOS.swift */,
				A6ECA1A82C9410D100456110 /* ShareSheetViewModel+iOS.swift */,
				A6ECA1AD2C9411DA00456110 /* EncryptedBackupViewModel+iOS.swift */,
				A6ECA1B12C94129300456110 /* VaultDetailQRCodeViewModel+iOS.swift */,
				A6505AEA2CA673860002FBF4 /* MacCameraServiceViewModel+iOS.swift */,
			);
			path = "View Model";
			sourceTree = "<group>";
		};
		A6ECA1AA2C9410DA00456110 /* View Model */ = {
			isa = PBXGroup;
			children = (
				A6B662D42D38CDD3001E8BC1 /* MacAddressScannerViewModel+macOS.swift */,
				A6521C592C6ECA62002D5C5F /* MacCameraServiceViewModel+macOS.swift */,
				A6ECA1AB2C9410EA00456110 /* ShareSheetViewModel+macOS.swift */,
				A6ECA1AF2C9411E200456110 /* EncryptedBackupViewModel+macOS.swift */,
				A6ECA1B32C94129D00456110 /* VaultDetailQRCodeViewModel+macOS.swift */,
			);
			path = "View Model";
			sourceTree = "<group>";
		};
		A6F7B6702D42BDB700AC8104 /* Animations */ = {
			isa = PBXGroup;
			children = (
				A6C58D832D7B6F3C000D2833 /* backup_vault.riv */,
				A6EF93512D690BC8004D7EBF /* Onboarding.riv */,
				A5AB69C62D63E26500E54DEB /* backupvault_splash.riv */,
				A6C58D7D2D7AD7F6000D2833 /* fastvault_summary.riv */,
				A53065FB2D5AA5D3000B82E6 /* securevault_overview.riv */,
				A6621B842D67D98900757B43 /* vaultCreatedAnimation.riv */,
				A6F7B67A2D481FB000AC8104 /* ChooseVault.riv */,
				A6F7B6BD2D4975E900AC8104 /* QRCodeScanned.riv */,
				A6F7B6C12D4982E000AC8104 /* PeerDiscoveryInfoBanner.riv */,
				A6F7B6C72D4ABA5A00AC8104 /* WaitingForDevice.riv */,
				A65505142D66918200EDEB8C /* SecureVaultBackupSuccess.riv */,
				A6F7B6E82D4B0D6D00AC8104 /* CreatingVaultCircles.riv */,
				A6F7B6EA2D4B0D8500AC8104 /* CreatingVaultCheckmark.riv */,
				A6C58D662D7A3E4B000D2833 /* FastVaultBackupSucces.riv */,
				A6F7B6F72D4C94D700AC8104 /* ConnectingWithServer.riv */,
				A6C58D812D7AD81D000D2833 /* securevault_summary.riv */,
				A53065F92D5A9FEF000B82E6 /* fastvault_overview.riv */,
				A6C58D7F2D7AD800000D2833 /* quick_summary.riv */,
				A6BB9BC12DA9AA320085E117 /* upgrade_animation.riv */,
				A6BB9BC22DA9AA320085E117 /* upgrade_succes.riv */,
				A6BB9BCE2DA9E43B0085E117 /* all_devices_animation.riv */,
			);
			path = Animations;
			sourceTree = "<group>";
		};
		A6F9E7A32BED6BA200BA36E1 /* New Wallet */ = {
			isa = PBXGroup;
			children = (
				A6F9E7A82BED6BDB00BA36E1 /* SetupVaultAnimationManager.swift */,
				A6F7B6BF2D4977F500AC8104 /* PeerDiscoveryInfoBanner.swift */,
				A6F7B6E42D4B046800AC8104 /* KeygenProgressContainer.swift */,
				A6F7B6E62D4B07B500AC8104 /* KeygenProgressBar.swift */,
				A6F7B6F52D4C701D00AC8104 /* FastVaultPasswordDisclaimer.swift */,
			);
			path = "New Wallet";
			sourceTree = "<group>";
		};
		A6F9F7D92B9BA2CF00790258 /* Cells */ = {
			isa = PBXGroup;
			children = (
				A61BC81A2BA26D9900484689 /* ChainSelectionCell.swift */,
				A6F9F7DA2B9BA2DD00790258 /* ChainCell.swift */,
				A6F9F7DC2B9BA5F000790258 /* CoinCell.swift */,
				A6F9F7E62B9BB63700790258 /* VaultCell.swift */,
				A6F2C54A2BA003E10095C8E3 /* CoinSelectionCell.swift */,
				A66A0BD62BA125C50021A483 /* EditVaultCell.swift */,
				A5BA15092C078EED00AA6C07 /* TokenSelectionCell.swift */,
				A6C0D5592BB3AAA200156689 /* ChainHeaderCell.swift */,
				A6C0D5642BB3BD0F00156689 /* UTXOTransactionCell.swift */,
				A6E52F7F2BBE430600FD3785 /* TransactionCell.swift */,
				A65C754C2BBF5A250076F30A /* PeerCell.swift */,
				A6980C252BC0848F00F452AB /* SettingCell.swift */,
				A6980C2D2BC089F900F452AB /* SettingSelectionCell.swift */,
				A6980C332BC0A30900F452AB /* SettingFAQCell.swift */,
				461AD1B82BC6858000959278 /* VaultPairDetailCell.swift */,
				A611735A2BC8B7AB00D616F9 /* ChainNavigationCell.swift */,
				A683EDEC2BCF67D100BB706E /* NetworkPromptCell.swift */,
				A6AF96112C2E3D6100992578 /* ImportFileCell.swift */,
				A6725D422C40C45800D47716 /* AddressBookCell.swift */,
				A6951E892C52DBBD007292E7 /* ToggleSelectionCell.swift */,
				A675305D2CAFB2CE00B1E344 /* FolderVaultCell.swift */,
				A698222B2CB398E700966D19 /* FolderCell.swift */,
				A65617F42CB492A400E9CF19 /* FolderDetailSelectedVaultCell.swift */,
				A65617F62CB492B200E9CF19 /* FolderDetailRemainingVaultCell.swift */,
				A65618002CB64EB200E9CF19 /* SettingVaultRegistrationCell.swift */,
				A6ACAD5A2D0A613A00432CC4 /* CoinPickerCell.swift */,
				A6ACAD642D110B6000432CC4 /* SettingToggleCell.swift */,
				A6F7B6C52D4AB86900AC8104 /* EmptyPeerCell.swift */,
				A6C344972D642AD20072B528 /* ThisDevicePeerCell.swift */,
				A6BFE1C02D946A63000B73C0 /* SwapChainCell.swift */,
				A6BFE1C82D95F538000B73C0 /* SwapCoinCell.swift */,
			);
			path = Cells;
			sourceTree = "<group>";
		};
		B5293CD92DBC00AA00C6C66A /* Extensions */ = {
			isa = PBXGroup;
			children = (
				B5293CDA2DBC00B800C6C66A /* StringExtensionTests.swift */,
			);
			path = Extensions;
			sourceTree = "<group>";
		};
		B54B01982BDE0A0F00FDA472 /* Polkadot */ = {
			isa = PBXGroup;
			children = (
				B54B01992BDE0A1D00FDA472 /* PolkadotService.swift */,
			);
			path = Polkadot;
			sourceTree = "<group>";
		};
		B571384E2CC57135000E925B /* Ton */ = {
			isa = PBXGroup;
			children = (
				B571384F2CC5713A000E925B /* TonService.swift */,
			);
			path = Ton;
			sourceTree = "<group>";
		};
		B5A51B532BD8C68B00791D78 /* Sui */ = {
			isa = PBXGroup;
			children = (
				B5F758192BD8E7230097B5B9 /* SuiService.swift */,
			);
			path = Sui;
			sourceTree = "<group>";
		};
		B5A80F192D0645BC00DC9069 /* Ripple */ = {
			isa = PBXGroup;
			children = (
				B5A80F1A2D0645DD00DC9069 /* RippleService.swift */,
			);
			path = Ripple;
			sourceTree = "<group>";
		};
		B5A97CEB2BF41554007574D7 /* FunctionCall */ = {
			isa = PBXGroup;
			children = (
				B5A97CEC2BF41573007574D7 /* FunctionCallView.swift */,
				B5A97CF22BF426D4007574D7 /* FunctionCallDetailsView.swift */,
				B5A97CF62BF42BE1007574D7 /* FunctionCallVerifyView.swift */,
			);
			path = FunctionCall;
			sourceTree = "<group>";
		};
		B5A97CFA2BF43653007574D7 /* FunctionCall */ = {
			isa = PBXGroup;
			children = (
				B5A97CFB2BF4365E007574D7 /* FunctionCallInstance.swift */,
				B54E31822BF5A73500D4FC0A /* FunctionCallTypeEnum.swift */,
				B50E399A2BF5AB2100B9A269 /* FunctionCallAddressable.swift */,
				B50E399C2BF5AB4B00B9A269 /* FunctionCallContractTypeEnum.swift */,
				B53D8CC72BF7F21500B795D3 /* FunctionCallBond.swift */,
				B585A1FD2DA9779900ED0D5B /* FunctionCallCosmosIBC.swift */,
				B5C5B4AB2DACF597005D8E6F /* FunctionCallCosmosSwitch.swift */,
				B5A41F632DAB33E70075E921 /* FunctionCallCosmosMerge.swift */,
				B524F55A2CF049F600D5B19D /* FunctionCallBondMayaChain.swift */,
				B5A54DFF2D9C1ECD001AF096 /* FunctionCallAddLiquidityMaya.swift */,
				B5A54E012D9C5CCD001AF096 /* FunctionCallRemoveLiquidityMaya.swift */,
				B5B5E2772CCADD69001167C3 /* FunctionCallStake.swift */,
				B51819852DCC0A480013C435 /* FunctionCallStakeTCY.swift */,
				B51819872DCC1D920013C435 /* FunctionCallUnstakeTCY.swift */,
				B53D8CC92BF7F22500B795D3 /* FunctionCallUnbond.swift */,
				B541C9252CF04C4700335933 /* FunctionCallUnbondMayaChain.swift */,
				B5B5E2792CCADE85001167C3 /* FunctionCallUnstake.swift */,
				B53D8CCB2BF7F22F00B795D3 /* FunctionCallLeave.swift */,
				B51119322C0072620020B711 /* FunctionCallCustom.swift */,
				B590DF852C2E70B800ED934E /* FunctionCallVote.swift */,
			);
			path = FunctionCall;
			sourceTree = "<group>";
		};
		B5BC37572CECF21D005A1C76 /* cosmos */ = {
			isa = PBXGroup;
			children = (
				DE63AE522BBA627B001BBE5C /* atom.swift */,
				B55246CA2CF5643800E3532C /* noble.swift */,
				B58BE8E72CD1C36E00FFD98F /* osmosis.swift */,
				B52243422D239BC2003C734A /* akash.swift */,
				B5E476AA2C1A13D7005DB485 /* dydx.swift */,
				B5BC37552CECEFF8005A1C76 /* cosmos.swift */,
				B52FD1CF2CDDAFE50031FB71 /* terra.swift */,
				46DE088B2BD087D800AE8BDE /* kujira.swift */,
			);
			path = cosmos;
			sourceTree = "<group>";
		};
		B5E654E92D277CD5003A037C /* Tron */ = {
			isa = PBXGroup;
			children = (
				B5E654EA2D277CE0003A037C /* TronService.swift */,
			);
			path = Tron;
			sourceTree = "<group>";
		};
		B5F7581B2BD8FD970097B5B9 /* Sui */ = {
			isa = PBXGroup;
			children = (
				B5F7581C2BD8FDA20097B5B9 /* SuiCoin.swift */,
			);
			path = Sui;
			sourceTree = "<group>";
		};
		D7347C222B74717F00887E57 /* Recovered References */ = {
			isa = PBXGroup;
			children = (
				4600167D2B71A12D00CE17C7 /* Tss.xcframework */,
			);
			name = "Recovered References";
			sourceTree = "<group>";
		};
		D9AD8ED72B67225F0009F8D5 /* Views */ = {
			isa = PBXGroup;
			children = (
				D9AD8EDD2B6730430009F8D5 /* WelcomeView.swift */,
				A6D0BA692C08353700E24DC9 /* NoCameraPermissionView.swift */,
				A65518022BF849FC006BB924 /* CoverView.swift */,
				A67530582CAF9C3D00B1E344 /* Folder */,
				A52B0D012CA53DBE00507966 /* Reshare */,
				A53287B32C4DB835009FD3D3 /* CoinPicker */,
				A6C3ABC62C3E594400F13ED0 /* Address Book */,
				B5A97CEB2BF41554007574D7 /* FunctionCall */,
				46D067E42B8852B70052F535 /* Keygen */,
				DE15729A2B70F284009BC7C5 /* Keysign */,
				D9AD8F042B675E230009F8D5 /* Vault */,
				D9AD8EED2B6731290009F8D5 /* New Wallet */,
				D9AD8EEF2B6731570009F8D5 /* Swap */,
				D9AD8EEE2B6731480009F8D5 /* Send */,
				A6C0D55D2BB3B71300156689 /* Transactions */,
				A6980C222BC0834E00F452AB /* Settings */,
				A6966D1C2BA3DD9900903CA4 /* Onboarding */,
				A6182F232C9224D10059BFDD /* Update Check */,
				A6BB9BBD2DA9A9870085E117 /* UpgradeFromGG20 */,
				A6E0C90D2DE4E86900A01543 /* Referral */,
				049BBB4E2B71E37B004C231F /* Components */,
			);
			path = Views;
			sourceTree = "<group>";
		};
		D9AD8ED82B6722AC0009F8D5 /* Model */ = {
			isa = PBXGroup;
			children = (
				B5CDB87A2DDD86F9007DF355 /* MergeAccountResponse.swift */,
				DE8291932D891AA20037E5FD /* MigrationRequest.swift */,
				B5A97CFA2BF43653007574D7 /* FunctionCall */,
				B5F7581B2BD8FD970097B5B9 /* Sui */,
				465B189C2BA3D786001D7407 /* UTXO */,
				465A8D552B9E6E0A006E7457 /* Solana */,
				469ED3962B98E7B7008D4951 /* Cosmos */,
				A65649E92B96690400E4B329 /* KeyShare.swift */,
				DE49A19B2B67133D000F3AFB /* Vault.swift */,
				DE8BDCCA2C47E34300A1EDA6 /* Vault+ProtoMappable.swift */,
				A5BDC7BD2C32FF4A004DBBE7 /* CoinsGrouped.swift */,
				DE49A19F2B67143B000F3AFB /* Chain.swift */,
				DE0893552C47C8FA007632F7 /* Chain+extensions.swift */,
				B50F46742DA9A308007B16DE /* Chain+ibc.swift */,
				DE49A19D2B671416000F3AFB /* Coin.swift */,
				A65649F72B96701300E4B329 /* UTXOTransactionMempoolPreviousOutput.swift */,
				DE63AE4C2BB4E94E001BBE5C /* JSONRPCResponse.swift */,
				DE63AE4E2BB4E96E001BBE5C /* JSONRPCError.swift */,
				DEFF58F72BCF4E11005DFDF9 /* BackupVault.swift */,
				461AD1BA2BC7239C00959278 /* DeviceInfo.swift */,
				DE13BB9E2C239FC90014B754 /* CoinMeta.swift */,
				A6725D3D2C3FB61900D47716 /* AddressBookItem.swift */,
				DE8BDCCC2C4A314D00A1EDA6 /* VaultPublicKeyExport.swift */,
				A6182F2C2C9226310059BFDD /* UpdateVersion.swift */,
				DE5F7E1E2C8155C50022030F /* VaultCreateRequest.swift */,
				DE320E6D2C846C610068D0E1 /* ReshareRequest.swift */,
				DE5F7E202C816AC70022030F /* KeysignRequest.swift */,
				A67530612CAFBDC200B1E344 /* Folder.swift */,
			);
			path = Model;
			sourceTree = "<group>";
		};
		D9AD8EED2B6731290009F8D5 /* New Wallet */ = {
			isa = PBXGroup;
			children = (
				A633B12C2B994E92003D1738 /* CreateVaultView.swift */,
				A633B1392B9A5A22003D1738 /* ImportWalletView.swift */,
				A633B13B2B9A6564003D1738 /* SetupQRCodeView.swift */,
				A6F9E7A42BED6BC800BA36E1 /* SetupVaultTabView.swift */,
				A623A09E2BF09FEE00AA2F8D /* NewWalletNameView.swift */,
			);
			path = "New Wallet";
			sourceTree = "<group>";
		};
		D9AD8EEE2B6731480009F8D5 /* Send */ = {
			isa = PBXGroup;
			children = (
				A61BC8112BA2407A00484689 /* SendCryptoView.swift */,
				A61BC8132BA240FC00484689 /* SendCryptoDetailsView.swift */,
				A571F46B2C7E9218000F46D3 /* SendGasSettingsView.swift */,
				A653242D2BA53D0900DDE6EB /* SendCryptoPairView.swift */,
				A653242F2BA540ED00DDE6EB /* SendCryptoVerifyView.swift */,
				A63953B12BA7CB8E000802EC /* SendCryptoKeysignView.swift */,
				A63953B32BA7F120000802EC /* SendCryptoDoneView.swift */,
				A65BA9872BAAA0B700B2D8AA /* SendCryptoSigningErrorView.swift */,
				A65BA9892BAAA7A300B2D8AA /* SendCryptoVaultErrorView.swift */,
				A65BA98B2BABD1AA00B2D8AA /* SendCryptoStartErrorView.swift */,
			);
			path = Send;
			sourceTree = "<group>";
		};
		D9AD8EEF2B6731570009F8D5 /* Swap */ = {
			isa = PBXGroup;
			children = (
				A6966D2E2BA4045C00903CA4 /* SwapCryptoView.swift */,
				A564ED412BC350520056FDC0 /* SwapTransaction.swift */,
				A543B3A12BEA93D4003FB989 /* SwapQuote.swift */,
				A564ED3F2BC34B690056FDC0 /* SwapVerifyView.swift */,
				A6966D302BA4048800903CA4 /* SwapCryptoDetailsView.swift */,
				A6BFE1BE2D94663E000B73C0 /* SwapChainPickerView.swift */,
				A6BFE1C62D95F3C9000B73C0 /* SwapCoinPickerView.swift */,
				A60F29AC2DA08C5300C24765 /* SwapCryptoDoneView.swift */,
			);
			path = Swap;
			sourceTree = "<group>";
		};
		D9AD8F042B675E230009F8D5 /* Vault */ = {
			isa = PBXGroup;
			children = (
				A6F2C5442B9FE3A00095C8E3 /* HomeView.swift */,
				A633B13D2B9A9E30003D1738 /* VaultDetailView.swift */,
				A6F9F7E22B9BB48700790258 /* VaultsView.swift */,
				A6F9F7E82B9BBFD500790258 /* AddressQRCodeView.swift */,
				A6F2C5482BA001460095C8E3 /* ChainSelectionView.swift */,
				A66A0BD42BA124D00021A483 /* EditVaultView.swift */,
				A66A0BD82BA12DF50021A483 /* RenameVaultView.swift */,
				A6BACF192BC705DA00084810 /* ChainDetailView.swift */,
				A6BACF1B2BC79B3100084810 /* TokenSelectionView.swift */,
				461AD1B62BC6706500959278 /* VaultPairDetailView.swift */,
				A62D6B022BFE7BF400F24E51 /* CoinDetailView.swift */,
				A6FA40202C10241700D6C6B7 /* VaultDeletionConfirmView.swift */,
				A68696202C1B5575004EDE0B /* BackupPasswordSetupView.swift */,
				B52196432C12C3540021D27A /* CustomTokenView.swift */,
				A638752E2C38570F000CF242 /* BackupVaultNowView.swift */,
				A533E63F2CEC814F00FCBAEB /* MonthlyBackupView.swift */,
				A5340A6A2CECF099002ADD35 /* MonthlyBackupView+macOS.swift */,
				A5E66B522CCAB4E800B6DA47 /* BackupVaultWarningView.swift */,
				A6B7F4972C49402F006D83D1 /* VaultDetailQRCodeView.swift */,
				A65618022CB6500A00E9CF19 /* RegisterVaultView.swift */,
				A6F7B6F92D4D515100AC8104 /* SecureBackupVaultOverview.swift */,
				A6F7B6FB2D4D5BE600AC8104 /* BackupVaultSuccessView.swift */,
				A6F7B7382D4EF7BB00AC8104 /* FastBackupVaultOverview.swift */,
				A5AB69C02D63E07D00E54DEB /* BackupSetupView.swift */,
				A5AB69C12D63E07D00E54DEB /* BackupSetupView+iOS.swift */,
				A5AB69C22D63E07D00E54DEB /* BackupSetupView+macOS.swift */,
				A6CEFE752D8E32B9005AB80C /* PasswordBackupOptionsView.swift */,
				A601D3AA2DBB687E004B6A0A /* PasswordVerifyReminderView.swift */,
			);
			path = Vault;
			sourceTree = "<group>";
		};
		DE1572932B70F254009BC7C5 /* Tss */ = {
			isa = PBXGroup;
			children = (
				DE6EF0502D06708C00A36D6A /* DKLSMessenger.swift */,
				DE6EF04E2D06610800A36D6A /* DKLSHelper.swift */,
				DE1572942B70F254009BC7C5 /* TssMessenger.swift */,
				DE1572952B70F254009BC7C5 /* LocalStateAccessorImp.swift */,
				DE64A4C92BA7F90E00C342E3 /* ServiceDelegate.swift */,
				DEFF58F32BCBF65D005DFDF9 /* TssHelper.swift */,
			);
			path = Tss;
			sourceTree = "<group>";
		};
		DE15729A2B70F284009BC7C5 /* Keysign */ = {
			isa = PBXGroup;
			children = (
				DEE4AD0D2DC1A860003A2FC0 /* KeysignWrongVaultTypeErrorView.swift */,
				DE1905262BD8CC4D0043577E /* KeysignVerify.swift */,
				DE15729B2B70F284009BC7C5 /* JoinKeysignView.swift */,
				DE15729C2B70F284009BC7C5 /* KeysignDiscoveryView.swift */,
				DE15729D2B70F284009BC7C5 /* KeysignView.swift */,
				DE9EB0F52BA3F9C2001747D9 /* ParticipantDiscovery.swift */,
				A65BA98F2BAD402A00B2D8AA /* KeysignMessageConfirmView.swift */,
				A553217A2CFA27780057C791 /* KeysignCustomMessageConfirmView.swift */,
				A52313DD2BDF665E00D4D0D5 /* KeysignSwapConfirmView.swift */,
				A65BA9912BAD439900B2D8AA /* KeysignDiscoverServiceView.swift */,
				A65BA9952BAD460600B2D8AA /* KeysignStartView.swift */,
				A65BA9972BAD479C00B2D8AA /* JoinKeysignDoneView.swift */,
				A6C9D5C02BDB5E4E00A864FB /* KeysignVaultMismatchErrorView.swift */,
				A65518042BF867CF006BB924 /* KeysignSameDeviceShareErrorView.swift */,
				A672643A2D02993A0002E97E /* JoinKeysignDoneSummary.swift */,
				A601D3A42DB96995004B6A0A /* JoinSwapDoneSummary.swift */,
			);
			path = Keysign;
			sourceTree = "<group>";
		};
		DE1572AA2B7174C5009BC7C5 /* Utils */ = {
			isa = PBXGroup;
			children = (
				DE1572AB2B7174D3009BC7C5 /* Utils.swift */,
				A62758F12B97B10600ADE3A6 /* Endpoint.swift */,
				A65BA9812BA93A9F00B2D8AA /* DebounceHelper.swift */,
				A690E00D2BC0ED290006DC0D /* URL.swift */,
				DE8AD7462BC78FA400339775 /* Encryption.swift */,
				A62758F32B97CE7E00ADE3A6 /* Styles */,
				DEFF58FD2BD13E5D005DFDF9 /* ThreadSafeDictionary.swift */,
				A6B51BE82C098DAE007FDD3C /* OnFirstAppear.swift */,
				A68696242C1B777A004EDE0B /* EncryptedDataFile.swift */,
				A6AF96132C2E545800992578 /* UtilsQrCodeFromImageError.swift */,
				A6C670C82C9E773300F59B6A /* VULTFileDocument.swift */,
			);
			path = Utils;
			sourceTree = "<group>";
		};
		DE28F52C2B7B0E6200E33058 /* Chains */ = {
			isa = PBXGroup;
			children = (
				B5BC37572CECF21D005A1C76 /* cosmos */,
				B571384C2CC560F0000E925B /* Ton.swift */,
				B5E654EC2D2788CC003A037C /* Tron.swift */,
				B5A80F172D0600BA00DC9069 /* Ripple.swift */,
				B5F758172BD8E65D0097B5B9 /* Sui.swift */,
				DEEADCF62B916676007978DE /* Solana.swift */,
				DEFC7BFE2B8EC95E0090B07A /* thorchain.swift */,
				DEEDAEE02B8AF7EF005170E8 /* evm.swift */,
				A5C568942C246A0000E463B6 /* CoinFactory.swift */,
				DEEDAEE22B8AF8B1005170E8 /* publickey.swift */,
				DEEDAEE42B8AFB5D005170E8 /* common.swift */,
				DEFC7BFA2B8D87370090B07A /* erc20.swift */,
				DE6DCB922B97D81C009A39D5 /* THORChainSwaps.swift */,
				A506B59E2D3AD1DB00490BEB /* SolanaSwaps.swift */,
				A5D0C9362BEE778F0022D421 /* OneInchSwaps.swift */,
				DEF2E2CA2B9AD5EA000737B8 /* UTXOChainsHelper.swift */,
				DEFF58F92BCF85FA005DFDF9 /* maya.swift */,
				DEFF59002BD238CF005DFDF9 /* SignedTransactionResult.swift */,
				B54B01962BDCEB8E00FDA472 /* Polkadot.swift */,
			);
			path = Chains;
			sourceTree = "<group>";
		};
		DE49A15A2B65F6D9000F3AFB = {
			isa = PBXGroup;
			children = (
				DE03EA0C2D0D3C7700AA4BB0 /* goschnorr.xcframework */,
				DE03EA0A2D0D3C6B00AA4BB0 /* godkls.xcframework */,
				DE2B4E4A2C97DA9200FF4C49 /* VultisigApp.xctestplan */,
				DE8AD73F2BC1600800339775 /* PrivacyInfo.xcprivacy */,
				DE1572A12B70F873009BC7C5 /* Tss.xcframework */,
				DE49A1932B65F7B6000F3AFB /* Mediator */,
				DE49A1652B65F6D9000F3AFB /* VultisigApp */,
				DE49A1792B65F6DB000F3AFB /* VultisigAppTests */,
				DE49A1832B65F6DB000F3AFB /* VultisigAppUITests */,
				DE49A1642B65F6D9000F3AFB /* Products */,
				DE49A1A12B67158A000F3AFB /* Frameworks */,
				D7347C222B74717F00887E57 /* Recovered References */,
			);
			sourceTree = "<group>";
		};
		DE49A1642B65F6D9000F3AFB /* Products */ = {
			isa = PBXGroup;
			children = (
				DE49A1632B65F6D9000F3AFB /* VultisigApp.app */,
				DE49A1762B65F6DB000F3AFB /* VultisigAppTests.xctest */,
				DE49A1802B65F6DB000F3AFB /* VultisigAppUITests.xctest */,
			);
			name = Products;
			sourceTree = "<group>";
		};
		DE49A1652B65F6D9000F3AFB /* VultisigApp */ = {
			isa = PBXGroup;
			children = (
				DE49A1662B65F6D9000F3AFB /* VultisigApp.swift */,
				A60CA7E42BB0D37D00FDEB5C /* ContentView.swift */,
				D9AD8ED72B67225F0009F8D5 /* Views */,
				D9AD8ED82B6722AC0009F8D5 /* Model */,
				A65649D52B965FC400E4B329 /* View Models */,
				461BD0962B7EFA8000BFF703 /* Services */,
				A627664E2C85273B002C666A /* iOS */,
				A627664F2C852745002C666A /* macOS */,
				A65649F32B966CCB00E4B329 /* States */,
				DE28F52C2B7B0E6200E33058 /* Chains */,
				A65649D62B96602700E4B329 /* Extensions */,
				A61BC8172BA2685E00484689 /* Stores */,
				DE1572AA2B7174C5009BC7C5 /* Utils */,
				468029352BC8E4CE005A9EEF /* Localizables */,
				A633B11D2B993BCD003D1738 /* Resources */,
				DE1572932B70F254009BC7C5 /* Tss */,
				DE49A1A62B68C1EE000F3AFB /* PreviewHelper */,
				DE49A16F2B65F6DB000F3AFB /* Preview Content */,
				DE49A16C2B65F6DB000F3AFB /* Assets.xcassets */,
				DE49A16E2B65F6DB000F3AFB /* VultisigApp.entitlements */,
				DE49A1B62B6A1222000F3AFB /* Info.plist */,
			);
			path = VultisigApp;
			sourceTree = "<group>";
		};
		DE49A16F2B65F6DB000F3AFB /* Preview Content */ = {
			isa = PBXGroup;
			children = (
				DE49A1702B65F6DB000F3AFB /* Preview Assets.xcassets */,
			);
			path = "Preview Content";
			sourceTree = "<group>";
		};
		DE49A1792B65F6DB000F3AFB /* VultisigAppTests */ = {
			isa = PBXGroup;
			children = (
				B5293CD92DBC00AA00C6C66A /* Extensions */,
				DE8AD7482BC7A84100339775 /* Utils */,
				DEF2E2CE2B9DA41A000737B8 /* Chains */,
				DE49A17A2B65F6DB000F3AFB /* VultisigAppTests.swift */,
			);
			path = VultisigAppTests;
			sourceTree = "<group>";
		};
		DE49A1832B65F6DB000F3AFB /* VultisigAppUITests */ = {
			isa = PBXGroup;
			children = (
				DE49A1842B65F6DB000F3AFB /* VultisigAppUITests.swift */,
				DE49A1862B65F6DB000F3AFB /* VultisigAppUITestsLaunchTests.swift */,
			);
			path = VultisigAppUITests;
			sourceTree = "<group>";
		};
		DE49A1A12B67158A000F3AFB /* Frameworks */ = {
			isa = PBXGroup;
			children = (
				DE49A1A22B67158A000F3AFB /* UIKit.framework */,
			);
			name = Frameworks;
			sourceTree = "<group>";
		};
		DE49A1A62B68C1EE000F3AFB /* PreviewHelper */ = {
			isa = PBXGroup;
			children = (
				DE4DFA7A2B7B1692004F8E73 /* ModelContainerPreview.swift */,
			);
			path = PreviewHelper;
			sourceTree = "<group>";
		};
		DE63AE492BB4D86A001BBE5C /* BSC */ = {
			isa = PBXGroup;
			children = (
				DE63AE4A2BB4D87F001BBE5C /* BscService.swift */,
			);
			path = BSC;
			sourceTree = "<group>";
		};
		DE63AE542BBA7878001BBE5C /* Cosmos */ = {
			isa = PBXGroup;
			children = (
				DE63AE552BBA788D001BBE5C /* GaiaService.swift */,
				B52243402D2398D5003C734A /* AkashService.swift */,
				B58BE8E52CD1BD5D00FFD98F /* OsmosisService.swift */,
				B55246C82CF5639A00E3532C /* NobleService.swift */,
				46DE088D2BD08C9900AE8BDE /* KujiraService.swift */,
				46DE088F2BD0D03E00AE8BDE /* CosmosService.swift */,
				B52FD1CD2CDDA7740031FB71 /* TerraService.swift */,
				B5E476AC2C1A556D005DB485 /* DydxService.swift */,
			);
			path = Cosmos;
			sourceTree = "<group>";
		};
		DE8AD7482BC7A84100339775 /* Utils */ = {
			isa = PBXGroup;
			children = (
				DE8AD7492BC7A86200339775 /* EncryptionTest.swift */,
			);
			path = Utils;
			sourceTree = "<group>";
		};
		DEEB57272D096BC100B120D1 /* Keysign */ = {
			isa = PBXGroup;
			children = (
				DEEAE0D62D0A7EC9007FDA14 /* SchnorrKeysign.swift */,
				DEEB57252D096BC100B120D1 /* DERSignature.swift */,
				DEEB57262D096BC100B120D1 /* DKLSKeysign.swift */,
			);
			path = Keysign;
			sourceTree = "<group>";
		};
		DEF2E2CE2B9DA41A000737B8 /* Chains */ = {
			isa = PBXGroup;
			children = (
				DEF4295A2CA66D51004B6D0B /* ERC20Test.swift */,
				DEF429582CA65AEF004B6D0B /* EvmTest.swift */,
				DEF2E2CF2B9DA459000737B8 /* PublicKeyTest.swift */,
				DEF2E2D22B9DC685000737B8 /* UTXOChainsHelperTest.swift */,
			);
			path = Chains;
			sourceTree = "<group>";
		};
/* End PBXGroup section */

/* Begin PBXNativeTarget section */
		DE49A1622B65F6D9000F3AFB /* VultisigApp */ = {
			isa = PBXNativeTarget;
			buildConfigurationList = DE49A18A2B65F6DB000F3AFB /* Build configuration list for PBXNativeTarget "VultisigApp" */;
			buildPhases = (
				DE49A15F2B65F6D9000F3AFB /* Sources */,
				DE49A1602B65F6D9000F3AFB /* Frameworks */,
				DE49A1612B65F6D9000F3AFB /* Resources */,
			);
			buildRules = (
			);
			dependencies = (
			);
			name = VultisigApp;
			packageProductDependencies = (
				DE49A1992B660D8D000F3AFB /* Mediator */,
				D9A22EB62B667C41007281BF /* Mediator */,
				DE49A1B42B6A1088000F3AFB /* CodeScanner */,
				DEEDAEE72B8B50A4005170E8 /* BigInt */,
				DE3D44AC2BD2445100BD64CD /* CryptoSwift */,
				DE6325B62C2C12FB000D05B9 /* SwiftProtobuf */,
				A58CC3422C32C4EE0086D16B /* VultisigCommonData */,
				A6D44A5A2D51950600C66726 /* RiveRuntime */,
				DEE4AD0B2DBCFC08003A2FC0 /* walletcore */,
				DE1509BF2DCD7B520030C9A0 /* MoonPaySdk */,
			);
			productName = voltixApp;
			productReference = DE49A1632B65F6D9000F3AFB /* VultisigApp.app */;
			productType = "com.apple.product-type.application";
		};
		DE49A1752B65F6DB000F3AFB /* VultisigAppTests */ = {
			isa = PBXNativeTarget;
			buildConfigurationList = DE49A18D2B65F6DB000F3AFB /* Build configuration list for PBXNativeTarget "VultisigAppTests" */;
			buildPhases = (
				DE49A1722B65F6DB000F3AFB /* Sources */,
				DE49A1732B65F6DB000F3AFB /* Frameworks */,
				DE49A1742B65F6DB000F3AFB /* Resources */,
			);
			buildRules = (
			);
			dependencies = (
				DE49A1782B65F6DB000F3AFB /* PBXTargetDependency */,
			);
			name = VultisigAppTests;
			productName = voltixAppTests;
			productReference = DE49A1762B65F6DB000F3AFB /* VultisigAppTests.xctest */;
			productType = "com.apple.product-type.bundle.unit-test";
		};
		DE49A17F2B65F6DB000F3AFB /* VultisigAppUITests */ = {
			isa = PBXNativeTarget;
			buildConfigurationList = DE49A1902B65F6DB000F3AFB /* Build configuration list for PBXNativeTarget "VultisigAppUITests" */;
			buildPhases = (
				DE49A17C2B65F6DB000F3AFB /* Sources */,
				DE49A17D2B65F6DB000F3AFB /* Frameworks */,
				DE49A17E2B65F6DB000F3AFB /* Resources */,
			);
			buildRules = (
			);
			dependencies = (
				DE49A1822B65F6DB000F3AFB /* PBXTargetDependency */,
			);
			name = VultisigAppUITests;
			productName = voltixAppUITests;
			productReference = DE49A1802B65F6DB000F3AFB /* VultisigAppUITests.xctest */;
			productType = "com.apple.product-type.bundle.ui-testing";
		};
/* End PBXNativeTarget section */

/* Begin PBXProject section */
		DE49A15B2B65F6D9000F3AFB /* Project object */ = {
			isa = PBXProject;
			attributes = {
				BuildIndependentTargetsInParallel = 1;
				LastSwiftUpdateCheck = 1520;
				LastUpgradeCheck = 1600;
				TargetAttributes = {
					DE49A1622B65F6D9000F3AFB = {
						CreatedOnToolsVersion = 15.2;
					};
					DE49A1752B65F6DB000F3AFB = {
						CreatedOnToolsVersion = 15.2;
						TestTargetID = DE49A1622B65F6D9000F3AFB;
					};
					DE49A17F2B65F6DB000F3AFB = {
						CreatedOnToolsVersion = 15.2;
						TestTargetID = DE49A1622B65F6D9000F3AFB;
					};
				};
			};
			buildConfigurationList = DE49A15E2B65F6D9000F3AFB /* Build configuration list for PBXProject "VultisigApp" */;
			compatibilityVersion = "Xcode 14.0";
			developmentRegion = en;
			hasScannedForEncodings = 0;
			knownRegions = (
				en,
				Base,
				es,
				pt,
				de,
				it,
				hr,
			);
			mainGroup = DE49A15A2B65F6D9000F3AFB;
			packageReferences = (
				D9A22EB52B667C41007281BF /* XCLocalSwiftPackageReference "../Mediator" */,
				DE49A1B32B6A1088000F3AFB /* XCRemoteSwiftPackageReference "CodeScanner" */,
				DEEDAEE62B8B50A4005170E8 /* XCRemoteSwiftPackageReference "BigInt" */,
				DEFF59022BD23A12005DFDF9 /* XCRemoteSwiftPackageReference "CryptoSwift" */,
				DE6325B52C2C12FB000D05B9 /* XCRemoteSwiftPackageReference "swift-protobuf" */,
				A58CC3412C32C4EE0086D16B /* XCRemoteSwiftPackageReference "commondata" */,
				A6D44A592D51950600C66726 /* XCRemoteSwiftPackageReference "rive-ios" */,
				DEE4AD0A2DBCFC08003A2FC0 /* XCRemoteSwiftPackageReference "walletcore-spm" */,
				DE1509BE2DCD7B520030C9A0 /* XCRemoteSwiftPackageReference "mobile-sdk-ios" */,
			);
			productRefGroup = DE49A1642B65F6D9000F3AFB /* Products */;
			projectDirPath = "";
			projectRoot = "";
			targets = (
				DE49A1622B65F6D9000F3AFB /* VultisigApp */,
				DE49A1752B65F6DB000F3AFB /* VultisigAppTests */,
				DE49A17F2B65F6DB000F3AFB /* VultisigAppUITests */,
			);
		};
/* End PBXProject section */

/* Begin PBXResourcesBuildPhase section */
		DE49A1612B65F6D9000F3AFB /* Resources */ = {
			isa = PBXResourcesBuildPhase;
			buildActionMask = 2147483647;
			files = (
				A6EF93522D690BC8004D7EBF /* Onboarding.riv in Resources */,
				A65F8A162D42224100CF4DDB /* Brockmann-Bold.otf in Resources */,
				A6F7B6E92D4B0D6E00AC8104 /* CreatingVaultCircles.riv in Resources */,
				A6C58D842D7B6F3C000D2833 /* backup_vault.riv in Resources */,
				A5AB69C72D63E26500E54DEB /* backupvault_splash.riv in Resources */,
				A6F7B6BE2D4975E900AC8104 /* QRCodeScanned.riv in Resources */,
				A65505152D66918200EDEB8C /* SecureVaultBackupSuccess.riv in Resources */,
				A6F7B6C82D4ABA5A00AC8104 /* WaitingForDevice.riv in Resources */,
				A6621B852D67D98900757B43 /* vaultCreatedAnimation.riv in Resources */,
				A65F8A172D42224100CF4DDB /* Brockmann-SemiBold.otf in Resources */,
				A53065FA2D5A9FEF000B82E6 /* fastvault_overview.riv in Resources */,
				A65F8A182D42224100CF4DDB /* Brockmann-Regular.otf in Resources */,
				A6F7B67B2D481FB000AC8104 /* ChooseVault.riv in Resources */,
				A65F8A192D42224100CF4DDB /* Brockmann-Medium.otf in Resources */,
				A6F7B6F82D4C94D700AC8104 /* ConnectingWithServer.riv in Resources */,
				DE8AD7432BC64A4C00339775 /* PrivacyInfo.xcprivacy in Resources */,
				DE49A1712B65F6DB000F3AFB /* Preview Assets.xcassets in Resources */,
				A6CBF2E02C268D1400FD8080 /* Montserrat-Italic.ttf in Resources */,
				A6C58D672D7A3E4B000D2833 /* FastVaultBackupSucces.riv in Resources */,
				A6C58D802D7AD800000D2833 /* quick_summary.riv in Resources */,
				A6F7B6EB2D4B0D8500AC8104 /* CreatingVaultCheckmark.riv in Resources */,
				A6F7B6C22D4982E000AC8104 /* PeerDiscoveryInfoBanner.riv in Resources */,
				468029362BC8E4CE005A9EEF /* Localizable.strings in Resources */,
				A6CBF2DF2C268D1400FD8080 /* Montserrat.ttf in Resources */,
				DE49A1942B65F7B6000F3AFB /* Mediator in Resources */,
				A6BB9BCF2DA9E43B0085E117 /* all_devices_animation.riv in Resources */,
				DE49A16D2B65F6DB000F3AFB /* Assets.xcassets in Resources */,
				A53065FC2D5AA5D3000B82E6 /* securevault_overview.riv in Resources */,
				A6C58D822D7AD81D000D2833 /* securevault_summary.riv in Resources */,
				A6C58D7E2D7AD7F6000D2833 /* fastvault_summary.riv in Resources */,
				A6BB9BC42DA9AA320085E117 /* upgrade_succes.riv in Resources */,
				A6BB9BC52DA9AA320085E117 /* upgrade_animation.riv in Resources */,
			);
			runOnlyForDeploymentPostprocessing = 0;
		};
		DE49A1742B65F6DB000F3AFB /* Resources */ = {
			isa = PBXResourcesBuildPhase;
			buildActionMask = 2147483647;
			files = (
			);
			runOnlyForDeploymentPostprocessing = 0;
		};
		DE49A17E2B65F6DB000F3AFB /* Resources */ = {
			isa = PBXResourcesBuildPhase;
			buildActionMask = 2147483647;
			files = (
			);
			runOnlyForDeploymentPostprocessing = 0;
		};
/* End PBXResourcesBuildPhase section */

/* Begin PBXSourcesBuildPhase section */
		DE49A15F2B65F6D9000F3AFB /* Sources */ = {
			isa = PBXSourcesBuildPhase;
			buildActionMask = 2147483647;
			files = (
				A649AB9E2C6C54AA004710A9 /* PopupCapsule.swift in Sources */,
				DE6EF0512D06709200A36D6A /* DKLSMessenger.swift in Sources */,
				46AAA49D2BC3B4CF00E5BAB4 /* DecimalExtension.swift in Sources */,
				B51119332C0072620020B711 /* FunctionCallCustom.swift in Sources */,
				A564ED422BC350520056FDC0 /* SwapTransaction.swift in Sources */,
				A67530622CAFBDC200B1E344 /* Folder.swift in Sources */,
				A6ACAD5F2D1109EF00432CC4 /* SettingsAdvancedView.swift in Sources */,
				A675305A2CAF9C4D00B1E344 /* CreateFolderView.swift in Sources */,
				A594A9ED2C6436A800A3D09E /* DBMappable.swift in Sources */,
				A68696212C1B5575004EDE0B /* BackupPasswordSetupView.swift in Sources */,
				463408662BA9C1D200246248 /* CoinTypeExtension.swift in Sources */,
				A58760512CBD2D670070956A /* BiometryService.swift in Sources */,
				A6BB9BD52DA9EAA20085E117 /* UpgradeYourVaultView+macOS.swift in Sources */,
				DE8AD7472BC78FA400339775 /* Encryption.swift in Sources */,
				A6182F332C922CCC0059BFDD /* ChainHeaderCell+iOS.swift in Sources */,
				DE4DFA7B2B7B1692004F8E73 /* ModelContainerPreview.swift in Sources */,
				DEA1C7042DB0CE0100424466 /* NetworkInfo.swift in Sources */,
				A51AE8C42C9589E000EF9A7A /* FastVaultEnterPasswordView+iOS.swift in Sources */,
				A6F9F7E52B9BB4D100790258 /* NavigationMenuButton.swift in Sources */,
				A5DA62092BF79C1D00CBEAEE /* ThorchainSwapError.swift in Sources */,
				049BBB5E2B71E83D004C231F /* VultisigLogo.swift in Sources */,
				A6833D802C65980D002029E1 /* GeneralMacHeader.swift in Sources */,
				A6E0C90F2DE4E8CE00A01543 /* UseReferralCodeView.swift in Sources */,
				DE1572A02B70F284009BC7C5 /* KeysignView.swift in Sources */,
				A6FB96B52BD0CE6700D56F68 /* NavigationHomeEditButton.swift in Sources */,
				A6C670DF2C9E91B200F59B6A /* SendCryptoDetailsView+macOS.swift in Sources */,
				A66BFCD32C135699004DCD4F /* ShareSheetViewModel.swift in Sources */,
				A6F9F7E32B9BB48700790258 /* VaultsView.swift in Sources */,
				A6386D922C8C291B00DDD58E /* SwapVerifyView+macOS.swift in Sources */,
				A6A8163E2CBCB00D009EE114 /* FileQRCodeImporterMac+iOS.swift in Sources */,
				469ED3A02B98F5B4008D4951 /* THORChainAccountNumberResponse.swift in Sources */,
				A622C84E2C9BC7C300908332 /* FastVaultEmailView+iOS.swift in Sources */,
				A6E5823D2BE98C4F006DA410 /* NavigationBlankBackButton.swift in Sources */,
				A5E66B512CCA472000B6DA47 /* WarningView.swift in Sources */,
				A6BFE1C72D95F3C9000B73C0 /* SwapCoinPickerView.swift in Sources */,
				A6BFE1C12D946A63000B73C0 /* SwapChainCell.swift in Sources */,
				A594EC2F2D072DDD00B74EBC /* SettingsCustomMessageView+MacOS.swift in Sources */,
				A65324282BA51E8700DDE6EB /* QRCodeScannerView.swift in Sources */,
				DE1572992B70F26A009BC7C5 /* KeyType.swift in Sources */,
				A5F2C2352CD3FEE00086253E /* FastSignConfig.swift in Sources */,
				A6C670C72C9D174000F59B6A /* VaultDetailQRCodeView+macOS.swift in Sources */,
				A6521C582C6ECA1A002D5C5F /* MacCameraPreview.swift in Sources */,
				46E98FFC2BAE407300C53D97 /* DecodingErrorExtension.swift in Sources */,
				DEFF58FA2BCF85FA005DFDF9 /* maya.swift in Sources */,
				A6C671232CA3BF3E00F59B6A /* SendCryptoAddressTextField+iOS.swift in Sources */,
				A6386D882C8BBB7200DDD58E /* JoinKeysignDoneView+iOS.swift in Sources */,
				A633B13A2B9A5A22003D1738 /* ImportWalletView.swift in Sources */,
				A6386D942C8C2A9800DDD58E /* SwapCryptoDetailsView+iOS.swift in Sources */,
				DE63AE4B2BB4D87F001BBE5C /* BscService.swift in Sources */,
				A62269002DC0007300F378E0 /* SwapChainPickerView+macOS.swift in Sources */,
				A6F42CC22C09175B00D0431C /* GeneralCodeScannerView.swift in Sources */,
				A6386D9A2C901DAA00DDD58E /* SendCryptoVerifyView+macOS.swift in Sources */,
				A6182F4D2C92944A0059BFDD /* SendCryptoAmountTextField+macOS.swift in Sources */,
				B52196482C12D1110021D27A /* CircularFilledButton.swift in Sources */,
				DE9EB0FC2BA463F7001747D9 /* KeygenViewModel.swift in Sources */,
				DEFF58F42BCBF65D005DFDF9 /* TssHelper.swift in Sources */,
				A5D8A3442CF8D5B0005A20A8 /* CustomMessagePayload.swift in Sources */,
				B52FD1D02CDDAFE50031FB71 /* terra.swift in Sources */,
				A6951E8A2C52DBBD007292E7 /* ToggleSelectionCell.swift in Sources */,
				B5A54E022D9C5CCD001AF096 /* FunctionCallRemoveLiquidityMaya.swift in Sources */,
				A683EDED2BCF67D100BB706E /* NetworkPromptCell.swift in Sources */,
				A6F2C54B2BA003E10095C8E3 /* CoinSelectionCell.swift in Sources */,
				A6182F352C922CD70059BFDD /* ChainHeaderCell+macOS.swift in Sources */,
				A6E0C9112DE4F89100A01543 /* ReferralTextFieldWithCopy.swift in Sources */,
				A571F4682C7E48A1000F46D3 /* FeeMode.swift in Sources */,
				46AAA4972BBF7EBA00E5BAB4 /* EvmServiceFactory.swift in Sources */,
				A58DFF0B2CD122DB00693DFD /* SettingsBiometryView+iOS.swift in Sources */,
				A66729CB2D810CD5002308D8 /* KeysignDiscoveryDisclaimer.swift in Sources */,
				A6505AD02CA668AF0002FBF4 /* InformationNote+iOS.swift in Sources */,
				A571F46C2C7E9218000F46D3 /* SendGasSettingsView.swift in Sources */,
				DE9EB0F02BA2CFB7001747D9 /* ReshareMessage.swift in Sources */,
				A62268FE2DC0005800F378E0 /* SwapChainPickerView+iOS.swift in Sources */,
				A69069B52BCF538000F28A8B /* NetworkPrompts.swift in Sources */,
				A6BB9BCD2DA9E1D60085E117 /* AllDevicesUpgradeView+macOS.swift in Sources */,
				A6C556F22CE59A3F00E5E44E /* BackupNowDisclaimer+macOS.swift in Sources */,
				A633B12F2B9952D8003D1738 /* OutlineButton.swift in Sources */,
				A527DD2C2C3E1CE000204464 /* KeygenMessage+ProtoMappable.swift in Sources */,
				A6182F4B2C9294390059BFDD /* SendCryptoAmountTextField+iOS.swift in Sources */,
				A6505AD72CA66C4B0002FBF4 /* ImageFileDocument+macOS.swift in Sources */,
				A65BA9862BAA0F0D00B2D8AA /* SendCryptoVerifyViewModel.swift in Sources */,
				A63953B22BA7CB8E000802EC /* SendCryptoKeysignView.swift in Sources */,
				A65BA9982BAD479C00B2D8AA /* JoinKeysignDoneView.swift in Sources */,
				A6FA40212C10241700D6C6B7 /* VaultDeletionConfirmView.swift in Sources */,
				A6C6710D2CA27EA000F59B6A /* OnboardingView3+iOS.swift in Sources */,
				A6980C242BC0836300F452AB /* SettingsView.swift in Sources */,
				A6C670A62C9D0CAC00F59B6A /* RenameVaultView+macOS.swift in Sources */,
				A601D3A52DB96995004B6A0A /* JoinSwapDoneSummary.swift in Sources */,
				A6F9F7DF2B9BAA9F00790258 /* Separator.swift in Sources */,
				B5E654EB2D277CE2003A037C /* TronService.swift in Sources */,
				A6F9F7DB2B9BA2DE00790258 /* ChainCell.swift in Sources */,
				A6386D8E2C8C274C00DDD58E /* BackupVaultNowView+macOS.swift in Sources */,
				A686965A2C1F72FF004EDE0B /* HiddenTextField.swift in Sources */,
				B52FD1CE2CDDA7740031FB71 /* TerraService.swift in Sources */,
				A6386D9C2C90224300DDD58E /* SendCryptoSigningErrorView+macOS.swift in Sources */,
				049BBB682B71E9C5004C231F /* WifiInstruction.swift in Sources */,
				A6C670922C9CFE1600F59B6A /* HomeView+macOS.swift in Sources */,
				DE727C0C2D000FC9007E9273 /* LibType.swift in Sources */,
				A622C8362C9BB76A00908332 /* CoinPickerView+iOS.swift in Sources */,
				A622C8342C9BB28000908332 /* VultisigApp+macOS.swift in Sources */,
				A6980C262BC0848F00F452AB /* SettingCell.swift in Sources */,
				A622C8522C9BC9D200908332 /* FastVaultSetPasswordView+iOS.swift in Sources */,
				A60CA7E92BB0F60100FDEB5C /* ViewExtension.swift in Sources */,
				A65BA9882BAAA0B700B2D8AA /* SendCryptoSigningErrorView.swift in Sources */,
				DE64A4C62BA7E0E400C342E3 /* KeygenPeerDiscoveryViewModel.swift in Sources */,
				A698222E2CB3A8B500966D19 /* CreateFolderView+iOS.swift in Sources */,
				A575F2CE2D50D421000C4F14 /* FastVaultSetHintView+macOS.swift in Sources */,
				A527DD2E2C3E1D8500204464 /* ReshareMessage+ProtoMappable.swift in Sources */,
				DEEB571D2D08F80C00B120D1 /* SchnorrKeygen.swift in Sources */,
				465B09B52B7D8E7B00952DD9 /* CryptoPriceService.swift in Sources */,
				B571384D2CC560F2000E925B /* Ton.swift in Sources */,
				B54E31812BF5A22700D4FC0A /* StyledFloatingPointField.swift in Sources */,
				A65617F52CB492A400E9CF19 /* FolderDetailSelectedVaultCell.swift in Sources */,
				A6980C342BC0A30900F452AB /* SettingFAQCell.swift in Sources */,
				A6386D8C2C8C274200DDD58E /* BackupVaultNowView+iOS.swift in Sources */,
				A6E0C91D2DE7B22F00A01543 /* ReferralSendOverviewView.swift in Sources */,
				A65649E02B96602700E4B329 /* BigUIntExtension.swift in Sources */,
				B51819882DCC1D920013C435 /* FunctionCallUnstakeTCY.swift in Sources */,
				469ED3942B98E776008D4951 /* ThorchainService.swift in Sources */,
				A56644D22D0087C9000F4149 /* SettingsCustomMessageView.swift in Sources */,
				A6505AF12CA675F70002FBF4 /* KeyboardObserver+macOS.swift in Sources */,
				A6F7B6C02D4977F500AC8104 /* PeerDiscoveryInfoBanner.swift in Sources */,
				A5E841CD2C63A987009325CB /* RateProvider.swift in Sources */,
				A6B7F49A2C49418A006D83D1 /* VaultDetailQRCode.swift in Sources */,
				B51819862DCC0A480013C435 /* FunctionCallStakeTCY.swift in Sources */,
				A60F29E32DA5A50B00C24765 /* SwapCryptoDoneView+iOS.swift in Sources */,
				B5A97CF52BF4287A007574D7 /* FunctionCallSelectorDropdown.swift in Sources */,
				A6F7B6C62D4AB86900AC8104 /* EmptyPeerCell.swift in Sources */,
				A58CC34B2C32FA760086D16B /* ProtoMappable.swift in Sources */,
				A6966D262BA3E2CF00903CA4 /* OnboardingView3.swift in Sources */,
				A6505AE72CA670FE0002FBF4 /* StringExtension+iOS.swift in Sources */,
				A6505AEB2CA673860002FBF4 /* MacCameraServiceViewModel+iOS.swift in Sources */,
				A6E0C9232DE968AB00A01543 /* ReferralTransactionDetailsView.swift in Sources */,
				A5BA150F2C085EEB00AA6C07 /* CachedAsyncImage.swift in Sources */,
				A6C670FD2CA2762400F59B6A /* SettingsDefaultChainView+iOS.swift in Sources */,
				A6AF96142C2E545800992578 /* UtilsQrCodeFromImageError.swift in Sources */,
				DE63AE4D2BB4E94E001BBE5C /* JSONRPCResponse.swift in Sources */,
				A63253C42C17BE9000D2F1B8 /* VaultDeletionDetails.swift in Sources */,
				A6833D912C66A0B5002029E1 /* CreateVaultHeader.swift in Sources */,
				A69C18492CF0629500B846E8 /* ServerBackupVerificationHeader.swift in Sources */,
				A6C670822C9CDEE500F59B6A /* VaultCellViewModel.swift in Sources */,
				46DE08952BD0DCA200AE8BDE /* EvmL2Service.swift in Sources */,
				A6AF96122C2E3D6100992578 /* ImportFileCell.swift in Sources */,
				A65BA98A2BAAA7A300B2D8AA /* SendCryptoVaultErrorView.swift in Sources */,
				A6C670BF2C9D158F00F59B6A /* BackupPasswordSetupView+macOS.swift in Sources */,
				A65618012CB64EB200E9CF19 /* SettingVaultRegistrationCell.swift in Sources */,
				B5A41F642DAB33E70075E921 /* FunctionCallCosmosMerge.swift in Sources */,
				A6386DB22C90263400DDD58E /* ToggleSelectionCell+iOS.swift in Sources */,
				A6833D7E2C659283002029E1 /* TokenSelectionHeader.swift in Sources */,
				A6B7F48C2C47A077006D83D1 /* InformationNote.swift in Sources */,
				A5340A672CEC9503002ADD35 /* DateExtension.swift in Sources */,
				A6505AE92CA6710A0002FBF4 /* StringExtension+macOS.swift in Sources */,
				A6182F5B2C9299DC0059BFDD /* MemoTextField+iOS.swift in Sources */,
				A6505AD22CA668C20002FBF4 /* InformationNote+macOS.swift in Sources */,
				46C8CBBF2BA777BF00E68E08 /* BlockchairService.swift in Sources */,
				A6C670B72C9D139A00F59B6A /* CoinDetailView+macOS.swift in Sources */,
				A66BFCD52C136FB3004DCD4F /* VaultDetailBalanceContent.swift in Sources */,
				A6505ADB2CA66CC20002FBF4 /* Placement+macOS.swift in Sources */,
				A598FD7A2CE2098800F26516 /* EtherfaceService.swift in Sources */,
				A6505AF52CA678530002FBF4 /* ImageFileDocument+iOS.swift in Sources */,
				DEFF58FE2BD13E5D005DFDF9 /* ThreadSafeDictionary.swift in Sources */,
				DE64A4CC2BA7F97500C342E3 /* KeysignDiscoveryViewModel.swift in Sources */,
				A65618032CB6500A00E9CF19 /* RegisterVaultView.swift in Sources */,
				A62758F72B97DF4A00ADE3A6 /* ColorStyle.swift in Sources */,
				A594EC2D2D072DAA00B74EBC /* SettingsCustomMessageView+iOS.swift in Sources */,
				B5BC37562CECEFFA005A1C76 /* cosmos.swift in Sources */,
				A622C85A2C9BCD6600908332 /* KeygenView+iOS.swift in Sources */,
				A6F2C54F2BA009420095C8E3 /* CoinSelectionViewModel.swift in Sources */,
				46DE088C2BD087D800AE8BDE /* kujira.swift in Sources */,
				B5A97CF72BF42BE1007574D7 /* FunctionCallVerifyView.swift in Sources */,
				B537CE092CE7068D002085CB /* CosmosIbcDenomTrace.swift in Sources */,
				A65649E32B96602700E4B329 /* BitcoinTransactionExtension.swift in Sources */,
				B54B019A2BDE0A1D00FDA472 /* PolkadotService.swift in Sources */,
				A65BA9822BA93A9F00B2D8AA /* DebounceHelper.swift in Sources */,
				A6C670A82C9D0D5800F59B6A /* ChainDetailView+iOS.swift in Sources */,
				A690E00E2BC0ED290006DC0D /* URL.swift in Sources */,
				DE0893562C47C8FA007632F7 /* Chain+extensions.swift in Sources */,
				A686C0B22C58C3AE00BBCE9C /* VaultSetupCard.swift in Sources */,
				A6A6EFBF2D7036F70062F6EA /* PeerDiscoveryScanDeviceDisclaimer.swift in Sources */,
				A6C670F72CA2751500F59B6A /* SettingsCurrencySelectionView+macOS.swift in Sources */,
				A6D07E432C36756700594687 /* OnboardingView4.swift in Sources */,
				A67530642CB0716300B1E344 /* FolderDetailView.swift in Sources */,
				A622C8582C9BCCC600908332 /* JoinKeygenView+macOS.swift in Sources */,
				B52196442C12C3540021D27A /* CustomTokenView.swift in Sources */,
				B5A97CEF2BF41779007574D7 /* FunctionCallViewModel.swift in Sources */,
				A6ECA1A22C93FC0D00456110 /* VaultSetupCard+macOS.swift in Sources */,
				A6C670DB2C9E906400F59B6A /* SendCryptoView+macOS.swift in Sources */,
				A6ECA1962C93F99700456110 /* InstructionPrompt+macOS.swift in Sources */,
				DE1572972B70F254009BC7C5 /* LocalStateAccessorImp.swift in Sources */,
				A6386DAC2C90250000DDD58E /* SettingFAQCell+macOS.swift in Sources */,
				A6833D8D2C65D2A1002029E1 /* AddressQRCodeHeader.swift in Sources */,
				A617B67C2CEC641B006E5122 /* SendCryptoDoneSummary.swift in Sources */,
				A65BA9962BAD460600B2D8AA /* KeysignStartView.swift in Sources */,
				A6386D902C8C290F00DDD58E /* SwapVerifyView+iOS.swift in Sources */,
				A6C670B32C9D12CF00F59B6A /* VaultPairDetailView+macOS.swift in Sources */,
				A51AE8C22C931C6000EF9A7A /* FastVaultEnterPasswordView.swift in Sources */,
				A6F7B7392D4EF7BB00AC8104 /* FastBackupVaultOverview.swift in Sources */,
				A500603F2C10E3EA008237D9 /* ThorchainSwapProvider.swift in Sources */,
				A65617F92CB4F53C00E9CF19 /* CreateFolderViewModel.swift in Sources */,
				B54B019C2BDE135C00FDA472 /* RpcService.swift in Sources */,
				DE15729F2B70F284009BC7C5 /* KeysignDiscoveryView.swift in Sources */,
				A601D3AB2DBB687E004B6A0A /* PasswordVerifyReminderView.swift in Sources */,
				DE64A4C82BA7EBEC00C342E3 /* JoinKeygenViewModel.swift in Sources */,
				A6C670E72C9E954B00F59B6A /* SendCryptoDoneView+macOS.swift in Sources */,
				A6D07E412C366F7300594687 /* MemoTextField.swift in Sources */,
				A6C670C92C9E773300F59B6A /* VULTFileDocument.swift in Sources */,
				46DE088E2BD08C9900AE8BDE /* KujiraService.swift in Sources */,
				DEE4AD0E2DC1A86D003A2FC0 /* KeysignWrongVaultTypeErrorView.swift in Sources */,
				A6ECA18E2C93F6CF00456110 /* VultisigLogo+macOS.swift in Sources */,
				DE63AE4F2BB4E96E001BBE5C /* JSONRPCError.swift in Sources */,
				469ED3992B98E896008D4951 /* CosmosBalanceResponse.swift in Sources */,
				A56C98CE2CC00C6700FC1B08 /* SettingsBiometryView.swift in Sources */,
				A69FBBC82C8BB76000A4B78B /* CoverView+macOS.swift in Sources */,
				A6C6711D2CA3BADA00F59B6A /* CachedAsyncImage+macOS.swift in Sources */,
				DE1572AC2B7174D3009BC7C5 /* Utils.swift in Sources */,
				A62269042DC000F200F378E0 /* SwapCoinPickerView+iOS.swift in Sources */,
				A6C670EF2CA26F6400F59B6A /* SettingsView+macOS.swift in Sources */,
				46B60BC02BBB20130043EBBA /* RpcEvmService.swift in Sources */,
				A6F7B6E72D4B07B500AC8104 /* KeygenProgressBar.swift in Sources */,
				A622C84A2C9BBE2800908332 /* FunctionCallDetailsView+iOS.swift in Sources */,
				A6A96C942DB0B12D00864353 /* UpgradingVaultView.swift in Sources */,
				A672643F2D02B9200002E97E /* JoinKeysignSummaryViewModel.swift in Sources */,
				A6ECA19C2C93FB7200456110 /* Search+iOS.swift in Sources */,
				A6C670FF2CA2762D00F59B6A /* SettingsDefaultChainView+macOS.swift in Sources */,
				A6951E882C52DB9D007292E7 /* Search.swift in Sources */,
				B53D8CC82BF7F21500B795D3 /* FunctionCallBond.swift in Sources */,
				A625D9C02C59F2FC0078FBF4 /* GradientSeparator.swift in Sources */,
				A6386DB42C90263E00DDD58E /* ToggleSelectionCell+macOS.swift in Sources */,
				DEE2D8722C0D37A900D2F4C3 /* VaultDefaultCoinService.swift in Sources */,
				A601D3A72DB9F078004B6A0A /* JoinSwapDoneSummary+iOS.swift in Sources */,
				DE9EB0EE2BA2CF49001747D9 /* KeygenMessage.swift in Sources */,
				461AD1B72BC6706500959278 /* VaultPairDetailView.swift in Sources */,
				A6182F392C9232990059BFDD /* NetworkPromptCell+macOS.swift in Sources */,
				A6B84B0E2CE580C4006929A0 /* ServerBackupVerificationView+iOS.swift in Sources */,
				A6381D802CB71B4E003F628B /* RegisterVaultView+iOS.swift in Sources */,
				A6505AEF2CA6744F0002FBF4 /* Coin+ChainAction+macOS.swift in Sources */,
				A6FB96B32BD0CDA900D56F68 /* NavigationEditButton.swift in Sources */,
				A6C670D72C9E8EFE00F59B6A /* SwapCryptoView+macOS.swift in Sources */,
				DE3D44AF2BD2487900BD64CD /* CosmosSignature.swift in Sources */,
				A623A09F2BF09FEE00AA2F8D /* NewWalletNameView.swift in Sources */,
				A6C0D5652BB3BD0F00156689 /* UTXOTransactionCell.swift in Sources */,
				A65649F82B96701300E4B329 /* UTXOTransactionMempoolPreviousOutput.swift in Sources */,
				46F8F7212B99FDB70099454E /* TransactionBroadcastResponse.swift in Sources */,
				B57138502CC5713E000E925B /* TonService.swift in Sources */,
				DEFF58F22BCBACDA005DFDF9 /* VultisigRelay.swift in Sources */,
				A506B59F2D3AD1DB00490BEB /* SolanaSwaps.swift in Sources */,
				A65518052BF867CF006BB924 /* KeysignSameDeviceShareErrorView.swift in Sources */,
				A6980C2A2BC0870000F452AB /* SettingsOptionsStore.swift in Sources */,
				A6505AE02CA6706C0002FBF4 /* ColorStyle+iOS.swift in Sources */,
				DE13BB9F2C239FC90014B754 /* CoinMeta.swift in Sources */,
				A6182F492C9292F70059BFDD /* NavigationButton+macOS.swift in Sources */,
				A6966D242BA3E2A500903CA4 /* OnboardingView2.swift in Sources */,
				A65649E62B96602700E4B329 /* TssExtension.swift in Sources */,
				A6980C302BC0A11100F452AB /* SettingsCurrencySelectionView.swift in Sources */,
				469ED39D2B98E8C0008D4951 /* CosmosBalancePagination.swift in Sources */,
				A6C6711B2CA3BAD100F59B6A /* CachedAsyncImage+iOS.swift in Sources */,
				A65BA98E2BAD311200B2D8AA /* Loader.swift in Sources */,
				B5E654ED2D2788CC003A037C /* Tron.swift in Sources */,
				A61173592BC8A10D00D616F9 /* ChainCellViewModel.swift in Sources */,
				DE6DCB952B97D88A009A39D5 /* THORChainSwapPayload.swift in Sources */,
				A6966D2B2BA4018600903CA4 /* SendCryptoAmountTextField.swift in Sources */,
				DEFF59012BD238CF005DFDF9 /* SignedTransactionResult.swift in Sources */,
				A6C670982C9D09EF00F59B6A /* AddressQRCodeView+iOS.swift in Sources */,
				B5A97CFC2BF4365E007574D7 /* FunctionCallInstance.swift in Sources */,
				A6E0C9192DE6BAD600A01543 /* ReferralOnboardingGuideAnimation.swift in Sources */,
				B50E399D2BF5AB4B00B9A269 /* FunctionCallContractTypeEnum.swift in Sources */,
				46AC40A82B920061001704E6 /* EtherscanService.swift in Sources */,
				A6A6EFC32D703E700062F6EA /* LocalModeDisclaimer.swift in Sources */,
				A62758F22B97B10600ADE3A6 /* Endpoint.swift in Sources */,
				B58BE8E82CD1C36E00FFD98F /* osmosis.swift in Sources */,
				465A8D532B9E689B006E7457 /* SolanaService.swift in Sources */,
				A51AE8C62C958A0200EF9A7A /* FastVaultEnterPasswordView+macOS.swift in Sources */,
				A6BFE1C32D94902A000B73C0 /* SwapFromToCoin.swift in Sources */,
				A69FBBC42C8BB5AD00A4B78B /* NoCameraPermissionView+iOS.swift in Sources */,
				A66A0BD92BA12DF50021A483 /* RenameVaultView.swift in Sources */,
				B5B5E2782CCADD69001167C3 /* FunctionCallStake.swift in Sources */,
				A65617F72CB492B200E9CF19 /* FolderDetailRemainingVaultCell.swift in Sources */,
				DE6EF04F2D06610D00A36D6A /* DKLSHelper.swift in Sources */,
				A633B1252B993FE7003D1738 /* FilledButton.swift in Sources */,
				46F47CBB2B870EE900D964EA /* UTXOTransactionMempool.swift in Sources */,
				A6BFE1B32D93ABC0000B73C0 /* SwapPercentageButtons+macOS.swift in Sources */,
				A638752F2C38570F000CF242 /* BackupVaultNowView.swift in Sources */,
				A543B3A22BEA93D4003FB989 /* SwapQuote.swift in Sources */,
				A6ECA1AC2C9410EA00456110 /* ShareSheetViewModel+macOS.swift in Sources */,
				A6182F2D2C9226310059BFDD /* UpdateVersion.swift in Sources */,
				A6C671192CA3B9B400F59B6A /* AddressBookTextField+macOS.swift in Sources */,
				A5D49F5A2BE26C87001766C8 /* Coin+ChainAction.swift in Sources */,
				A51AE8C12C931C6000EF9A7A /* FastVaultEmailView.swift in Sources */,
				A54676522C179A93004DD782 /* Coin+Swaps.swift in Sources */,
				A6182F312C922B750059BFDD /* AsyncImageView+macOS.swift in Sources */,
				A6F7B6FA2D4D515100AC8104 /* SecureBackupVaultOverview.swift in Sources */,
				A6C3ABC82C3E595000F13ED0 /* AddressBookView.swift in Sources */,
				A6ECA19E2C93FB7B00456110 /* Search+macOS.swift in Sources */,
				A6F9E7A92BED6BDB00BA36E1 /* SetupVaultAnimationManager.swift in Sources */,
				D9AD8EDA2B6722CC0009F8D5 /* ApplicationState.swift in Sources */,
				DEA630882DD6AC9F00F8C062 /* MoonPaySignature.swift in Sources */,
				A672643B2D02993A0002E97E /* JoinKeysignDoneSummary.swift in Sources */,
				A6F7B6BC2D4880FF00AC8104 /* SetupVaultSwithControl.swift in Sources */,
				A6386DA82C90244800DDD58E /* TokenSelectionCell+macOS.swift in Sources */,
				A6182F252C9225B60059BFDD /* UpdateCheckUpToDateView.swift in Sources */,
				A6C6708E2C9CFD0A00F59B6A /* KeysignView+macOS.swift in Sources */,
				A6C670E52C9E954200F59B6A /* SendCryptoDoneView+iOS.swift in Sources */,
				A6C0D55A2BB3AAA200156689 /* ChainHeaderCell.swift in Sources */,
				A6ACAD632D110A1E00432CC4 /* SettingsAdvancedView+iOS.swift in Sources */,
				B5E95E092BED84D9003778F0 /* ImagePicker.swift in Sources */,
				B53DCB7D2C0D7327008388D4 /* EvmTokenServiceProtocol.swift in Sources */,
				A5BA15082C077A0B00AA6C07 /* OneInchToken.swift in Sources */,
				DEF722602C520377002FFE8A /* THORChainNetworkStatus.swift in Sources */,
				A601D3A92DB9F087004B6A0A /* JoinSwapDoneSummary+macOS.swift in Sources */,
				A53065F62D57CAED000B82E6 /* OnboardingSummaryView.swift in Sources */,
				DE1572962B70F254009BC7C5 /* TssMessenger.swift in Sources */,
				A68696232C1B5DD2004EDE0B /* EncryptedBackupViewModel.swift in Sources */,
				A6182F432C9291900059BFDD /* VaultDetailScanButton+iOS.swift in Sources */,
				46B60BBE2BBA811D0043EBBA /* AvalancheService.swift in Sources */,
				A683EDEB2BCF635E00BB706E /* InstructionPrompt.swift in Sources */,
				A6BB9BD12DA9E56A0085E117 /* VaultShareBackupsView+iOS.swift in Sources */,
				A6F7B71F2D4ED2D800AC8104 /* SecureBackupVaultOverview+iOS.swift in Sources */,
				A6833D8A2C65CF07002029E1 /* HomeHeader.swift in Sources */,
				A6BACF1A2BC705DA00084810 /* ChainDetailView.swift in Sources */,
				A6BFE1BD2D945AA5000B73C0 /* SwapFromToField.swift in Sources */,
				A6386DB02C9025BC00DDD58E /* ChainNavigationCell+macOS.swift in Sources */,
				A6B84B102CE580DB006929A0 /* ServerBackupVerificationView+macOS.swift in Sources */,
				A65649F52B966F3E00E4B329 /* DecodableDefault.swift in Sources */,
				DE491CEF2B708260007C88D5 /* KeygenView.swift in Sources */,
				A611735B2BC8B7AB00D616F9 /* ChainNavigationCell.swift in Sources */,
				A6C556F42CE59A5500E5E44E /* BackupNowDisclaimer+iOS.swift in Sources */,
				DE6EF0532D068BE700A36D6A /* DKLSKeygen.swift in Sources */,
				A6F42CC42C09598900D0431C /* VaultDetailScanButton.swift in Sources */,
				B54E317D2BF5A19200D4FC0A /* StyledTextField.swift in Sources */,
				DED05FE62BBB82F300E0496C /* CosmosAccountsResponse.swift in Sources */,
				A60F29AD2DA08C5300C24765 /* SwapCryptoDoneView.swift in Sources */,
				A6C6708A2C9CFAA800F59B6A /* KeysignDiscoveryView+macOS.swift in Sources */,
				A6F9F7E12B9BAFA700790258 /* NavigationRefreshButton.swift in Sources */,
				469ED3A22B98F5CB008D4951 /* ThorchainAccountResult.swift in Sources */,
				A6F9F7E72B9BB63700790258 /* VaultCell.swift in Sources */,
				A57495822BBC3FCA00D5F172 /* SwapCryptoViewModel.swift in Sources */,
				A58CC34D2C32FB800086D16B /* KeysignMessage.swift in Sources */,
				A6BFE1B72D93B1D8000B73C0 /* SwapRefreshQuoteCounter.swift in Sources */,
				46F8F7262B99FEEC0099454E /* CosmosErrorResponse.swift in Sources */,
				A6386DAA2C9024F500DDD58E /* SettingFAQCell+iOS.swift in Sources */,
				A6B7F4962C493DD9006D83D1 /* NavigationQRCodeButton.swift in Sources */,
				A51AE8BC2C931C2500EF9A7A /* FastVaultService.swift in Sources */,
				A65649EA2B96690400E4B329 /* KeyShare.swift in Sources */,
				A564ED402BC34B690056FDC0 /* SwapVerifyView.swift in Sources */,
				A56386842C3A2167008B848E /* ProtoSerializer.swift in Sources */,
				A611CCCF2C7816EC00D64C9D /* UINavigationControllerExtension.swift in Sources */,
				A633B13C2B9A6564003D1738 /* SetupQRCodeView.swift in Sources */,
				A6182F292C9225DA0059BFDD /* MacCheckUpdateView.swift in Sources */,
				A6C6712B2CA3C24600F59B6A /* AddressTextField+iOS.swift in Sources */,
				B541C9262CF04C4700335933 /* FunctionCallUnbondMayaChain.swift in Sources */,
				A6C0D55F2BB3B73900156689 /* UTXOTransactionsView.swift in Sources */,
				A6BB9BCB2DA9E1C30085E117 /* AllDevicesUpgradeView+iOS.swift in Sources */,
				A6182F3F2C9290C80059BFDD /* OutlineButton+iOS.swift in Sources */,
				B5A97CF92BF42E72007574D7 /* FunctionCallAddressTextField.swift in Sources */,
				A6B51BE92C098DAE007FDD3C /* OnFirstAppear.swift in Sources */,
				A6182F572C9299370059BFDD /* SwapCryptoAmountTextField+iOS.swift in Sources */,
				A6833D932C66A4EA002029E1 /* SwapCryptoHeader.swift in Sources */,
				A6C670D12C9E8E1F00F59B6A /* NewWalletNameView+iOS.swift in Sources */,
				DE5F7E1F2C8155C50022030F /* VaultCreateRequest.swift in Sources */,
				A6C671172CA3B9A300F59B6A /* AddressBookTextField+iOS.swift in Sources */,
				DE49A1B22B6A0F77000F3AFB /* JoinKeygenView.swift in Sources */,
				A69FBB9E2C8AD7BD00A4B78B /* ContentView+macOS.swift in Sources */,
				DE9EB0F62BA3F9C2001747D9 /* ParticipantDiscovery.swift in Sources */,
				A6C670AC2C9D117800F59B6A /* TokenSelectionView+iOS.swift in Sources */,
				B50F46752DA9A308007B16DE /* Chain+ibc.swift in Sources */,
				B5A80F1B2D0645E100DC9069 /* RippleService.swift in Sources */,
				A6833D952C66A697002029E1 /* SendCryptoHeader.swift in Sources */,
				A6980C322BC0A2F700F452AB /* SettingsFAQView.swift in Sources */,
				A622C8502C9BC7D600908332 /* FastVaultEmailView+macOS.swift in Sources */,
				A67F4C5F2BE313220086ED09 /* ActionButton.swift in Sources */,
				A6F9F7DD2B9BA5F000790258 /* CoinCell.swift in Sources */,
				DEFC7BFF2B8EC95E0090B07A /* thorchain.swift in Sources */,
				DE8BDCCD2C4A314D00A1EDA6 /* VaultPublicKeyExport.swift in Sources */,
				A5125F082BEBBFAB008A79AA /* OneInchService.swift in Sources */,
				A522C34A2C46948A00BC4311 /* SwapError.swift in Sources */,
				A69FBBD02C8BBA2100A4B78B /* FunctionCallVerifyView+iOS.swift in Sources */,
				A6DFC0592D5FE4F2001C9598 /* SecureBackupGuideAnimation.swift in Sources */,
				A61BC8192BA2687E00484689 /* TokensStore.swift in Sources */,
				A6386DA12C90235200DDD58E /* CoinSelectionCell+iOS.swift in Sources */,
				A6F7B7172D4EC24700AC8104 /* BackupVaultSuccessView+iOS.swift in Sources */,
				A575F2CA2D50CF94000C4F14 /* FastVaultSetHintView.swift in Sources */,
				DE15729E2B70F284009BC7C5 /* JoinKeysignView.swift in Sources */,
				A52287482C42BB0000E1CC5A /* LiFiService.swift in Sources */,
				A558D74E2C29808D007222EB /* SwapProvider.swift in Sources */,
				A6A8163A2CBCAF50009EE114 /* GeneralQRImportMacView+macOS.swift in Sources */,
				DEEADCF72B916676007978DE /* Solana.swift in Sources */,
				B57DD59A2C3DA5EA00934CBB /* SolanaFmTokenInfo.swift in Sources */,
				A6966D312BA4048800903CA4 /* SwapCryptoDetailsView.swift in Sources */,
				A5F97C8E2BBF0BCF000C30DF /* BalanceService.swift in Sources */,
				A6C671312CA3C41000F59B6A /* VaultDetailBalanceContent+macOS.swift in Sources */,
				DEEDAEE12B8AF7EF005170E8 /* evm.swift in Sources */,
				A622C83E2C9BBB2500908332 /* AddAddressBookView+iOS.swift in Sources */,
				465036BB2BCF968E00856B34 /* BigInt.swift in Sources */,
				A5E66B532CCAB4E800B6DA47 /* BackupVaultWarningView.swift in Sources */,
				A6966D2F2BA4045C00903CA4 /* SwapCryptoView.swift in Sources */,
				46F8F7282B9A011B0099454E /* ThorchainBroadcastTransactionService.swift in Sources */,
				A6C670D92C9E905B00F59B6A /* SendCryptoView+iOS.swift in Sources */,
				A63875612C386647000CF242 /* BackupNowDisclaimer.swift in Sources */,
				A62D6B032BFE7BF400F24E51 /* CoinDetailView.swift in Sources */,
				A65649E12B96602700E4B329 /* Int64Extension.swift in Sources */,
				A6505ACC2CA6683A0002FBF4 /* OutlinedDisclaimer+iOS.swift in Sources */,
				A6ECA1B02C9411E200456110 /* EncryptedBackupViewModel+macOS.swift in Sources */,
				A6C670AF2C9D118900F59B6A /* TokenSelectionView+macOS.swift in Sources */,
				A558D74C2C298060007222EB /* SwapCoinsResolver.swift in Sources */,
				A6ECA1A52C940FDA00456110 /* JoinKeygenViewModel+iOS.swift in Sources */,
				DEFF58FC2BCFB384005DFDF9 /* MayaChainService.swift in Sources */,
				A6C6712D2CA3C24F00F59B6A /* AddressTextField+macOS.swift in Sources */,
				DE63AE562BBA788D001BBE5C /* GaiaService.swift in Sources */,
				A6505AE32CA6708C0002FBF4 /* ColorStyle+macOS.swift in Sources */,
				A6966D202BA3DF0C00903CA4 /* OnboardingView1.swift in Sources */,
				A6C670F12CA2744000F59B6A /* SettingsLanguageSelectionView+iOS.swift in Sources */,
				A6725D432C40C45800D47716 /* AddressBookCell.swift in Sources */,
				A6A816402CBCB018009EE114 /* FileQRCodeImporterMac+macOS.swift in Sources */,
				A6ECA1862C93F37200456110 /* NavigationQRShareButton+macOS.swift in Sources */,
				B52243432D239BC2003C734A /* akash.swift in Sources */,
				DEBF93972B8D5FEF002868CD /* KeysignPayload.swift in Sources */,
				A6C670D32C9E8E2B00F59B6A /* NewWalletNameView+macOS.swift in Sources */,
				A69069B72BCF53B600F28A8B /* NetworkPromptType.swift in Sources */,
				A5340A6B2CECF099002ADD35 /* MonthlyBackupView+macOS.swift in Sources */,
				A6C670FB2CA275A900F59B6A /* SettingsFAQView+macOS.swift in Sources */,
				A617B67E2CEC6540006E5122 /* SendSummaryViewModel.swift in Sources */,
				DE6DCB932B97D81C009A39D5 /* THORChainSwaps.swift in Sources */,
				8F55CD3B2DC382E500B53E85 /* TokensStore+Token.swift in Sources */,
				DE8AD74C2BC8E3FE00339775 /* KeygenVerify.swift in Sources */,
				A6A41CAE2C63512D00C6858D /* ShareSheetViewController.swift in Sources */,
				A6BFE1B52D93AC29000B73C0 /* SwapPercentageButtons+iOS.swift in Sources */,
				A6386D962C8C2AA200DDD58E /* SwapCryptoDetailsView+macOS.swift in Sources */,
				A6C670B12C9D12C700F59B6A /* VaultPairDetailView+iOS.swift in Sources */,
				A6C670C32C9D16C600F59B6A /* CustomTokenView+macOS.swift in Sources */,
				A62766512C85275F002C666A /* ImportWalletView+iOS.swift in Sources */,
				A6182F472C9292EC0059BFDD /* NavigationButton+iOS.swift in Sources */,
				A58760562CBD3D1E0070956A /* KeychainIdentifier.swift in Sources */,
				A6182F592C9299410059BFDD /* SwapCryptoAmountTextField+macOS.swift in Sources */,
				A6ECA1902C93F7EF00456110 /* ProgressBar+iOS.swift in Sources */,
				A6386DAE2C9025B000DDD58E /* ChainNavigationCell+iOS.swift in Sources */,
				DEA1C7002DB0CC8F00424466 /* InboundAddress.swift in Sources */,
				A622C8622C9BEC2100908332 /* PhoneCheckUpdateViewModel.swift in Sources */,
				A698222C2CB398E700966D19 /* FolderCell.swift in Sources */,
				A53287B52C4DB874009FD3D3 /* CoinPickerView.swift in Sources */,
				A6C670CD2C9E8D3500F59B6A /* SetupQRCodeView+iOS.swift in Sources */,
				A60CA7EB2BB1020900FDEB5C /* DetectOrientation.swift in Sources */,
				B5C4A42C2C62EC6500AF9B8B /* AddressService.swift in Sources */,
				A6C670CB2C9E8BAB00F59B6A /* VultExtensionViewModel.swift in Sources */,
				D9AD8EDE2B6730430009F8D5 /* WelcomeView.swift in Sources */,
				A6C6709C2C9D0B3F00F59B6A /* ChainSelectionView+iOS.swift in Sources */,
				B53D8CCA2BF7F22500B795D3 /* FunctionCallUnbond.swift in Sources */,
				A6F7B6E52D4B046800AC8104 /* KeygenProgressContainer.swift in Sources */,
				A6BB9BC72DA9D5B90085E117 /* AllDevicesUpgradeView.swift in Sources */,
				A6980C282BC086BC00F452AB /* SettingsViewModel.swift in Sources */,
				A622C8322C9BB26F00908332 /* VultisigApp+iOS.swift in Sources */,
				A69FBBA62C8ADC2E00A4B78B /* WelcomeView+iOS.swift in Sources */,
				A6AF96102C2E2DC900992578 /* FileQRCodeImporterMac.swift in Sources */,
				DE9EB0FA2BA4491B001747D9 /* CoinExtension.swift in Sources */,
				A52FE09D2D5D59E30016C9A0 /* OnboardingSummaryView+iOS.swift in Sources */,
				A6C671012CA276EF00F59B6A /* OnboardingView+iOS.swift in Sources */,
				465A8D562B9E6E0B006E7457 /* SolanaRpc.swift in Sources */,
				A594A9EB2C64364600A3D09E /* Rate.swift in Sources */,
				A6505AD92CA66CBA0002FBF4 /* Placement+iOS.swift in Sources */,
				A65BA9922BAD439900B2D8AA /* KeysignDiscoverServiceView.swift in Sources */,
				A6980C2E2BC089F900F452AB /* SettingSelectionCell.swift in Sources */,
				A51AE8C02C931C6000EF9A7A /* FastVaultSetPasswordView.swift in Sources */,
				A65324302BA540ED00DDE6EB /* SendCryptoVerifyView.swift in Sources */,
				A622C8602C9BCE7100908332 /* PeerDiscoveryView+macOS.swift in Sources */,
				A6C671332CA3C52E00F59B6A /* QRShareSheetImage+iOS.swift in Sources */,
				B5E476AB2C1A13D7005DB485 /* dydx.swift in Sources */,
				B5CA1A062C16C39700789B11 /* AsyncImageView.swift in Sources */,
				A6C671112CA27F8C00F59B6A /* OnboardingView4+iOS.swift in Sources */,
				A6C671292CA3C10900F59B6A /* TransactionMemoAddressTextField+macOS.swift in Sources */,
				A6BB9BBC2DA9780E0085E117 /* UpgradeFromGG20HomeBanner.swift in Sources */,
				A6ECA1A02C93FC0000456110 /* VaultSetupCard+iOS.swift in Sources */,
				B58BE8E62CD1BD5D00FFD98F /* OsmosisService.swift in Sources */,
				A670CEBF2DD7CFC600E33B09 /* NavigationBlankBackButton+iOS.swift in Sources */,
				A6C6708C2C9CFD0100F59B6A /* KeysignView+iOS.swift in Sources */,
				A6BB9BBF2DA9A9B60085E117 /* UpgradeYourVaultView.swift in Sources */,
				A69FBBCA2C8BB77900A4B78B /* CoverView+iOS.swift in Sources */,
				A680BAC52BF47AA9006E611D /* OpenGalleryButton.swift in Sources */,
				B5A54E002D9C1ECD001AF096 /* FunctionCallAddLiquidityMaya.swift in Sources */,
				A65649E52B96602700E4B329 /* VaultExtension.swift in Sources */,
				A6C671072CA2793F00F59B6A /* OnboardingView1+macOS.swift in Sources */,
				A6182F412C9290DF0059BFDD /* OutlineButton+macOS.swift in Sources */,
				A6725D3C2C3F9D6400D47716 /* AddressBookTextField.swift in Sources */,
				DE9EB0F82BA43388001747D9 /* KeysignViewModel.swift in Sources */,
				DE9EB0F42BA309AB001747D9 /* MessagePuller.swift in Sources */,
				A608E3772C01BD7A00E40B85 /* SwapDetailsSummary.swift in Sources */,
				A61BC8162BA256C600484689 /* ProgressBar.swift in Sources */,
				DE63AE0E2BAD2408001BBE5C /* THORBalanceExtension.swift in Sources */,
				461AD1B92BC6858000959278 /* VaultPairDetailCell.swift in Sources */,
				A6BFE1B12D93A55E000B73C0 /* SwapPercentageButtons.swift in Sources */,
				A6521C5A2C6ECA62002D5C5F /* MacCameraServiceViewModel+macOS.swift in Sources */,
				A65BA98C2BABD1AA00B2D8AA /* SendCryptoStartErrorView.swift in Sources */,
				DEF2E2CB2B9AD5EA000737B8 /* UTXOChainsHelper.swift in Sources */,
				A6B7F4982C49402F006D83D1 /* VaultDetailQRCodeView.swift in Sources */,
				A6C670C12C9D16BD00F59B6A /* CustomTokenView+iOS.swift in Sources */,
				A6386DA62C90243C00DDD58E /* TokenSelectionCell+iOS.swift in Sources */,
				A6C6713B2CA3C86E00F59B6A /* KeygenViewInstructions+iOS.swift in Sources */,
				DEFC7BFB2B8D87370090B07A /* erc20.swift in Sources */,
				A65617FB2CB4F6DF00E9CF19 /* FolderDetailViewModel.swift in Sources */,
				B50E399B2BF5AB2100B9A269 /* FunctionCallAddressable.swift in Sources */,
				A6F7B6F62D4C701D00AC8104 /* FastVaultPasswordDisclaimer.swift in Sources */,
				A6521C562C6EC769002D5C5F /* MacScannerView.swift in Sources */,
				A56386862C3A21B8008B848E /* KeysignMessage+ProtoMappable.swift in Sources */,
				A6C671252CA3BF4700F59B6A /* SendCryptoAddressTextField+macOS.swift in Sources */,
				A675305E2CAFB2CE00B1E344 /* FolderVaultCell.swift in Sources */,
				A6505AF72CA678B30002FBF4 /* OnDropQRUtils.swift in Sources */,
				A61BC8122BA2407A00484689 /* SendCryptoView.swift in Sources */,
				A62269022DC000E400F378E0 /* SwapCoinPickerView+macOS.swift in Sources */,
				DED05FE42BBB824D00E0496C /* ThorchainAccountValue.swift in Sources */,
				A6386DA42C90236100DDD58E /* CoinSelectionCell+macOS.swift in Sources */,
				A60CA7E52BB0D37D00FDEB5C /* ContentView.swift in Sources */,
				B5F7581D2BD8FDA20097B5B9 /* SuiCoin.swift in Sources */,
				A6C0D55C2BB3AE8600156689 /* TransactionsView.swift in Sources */,
				A6833D822C65B199002029E1 /* AddressBookHeader.swift in Sources */,
				4606B3B02B80465E0045094D /* UTXOTransactionsService.swift in Sources */,
				A6C670A42C9D0CA200F59B6A /* RenameVaultView+iOS.swift in Sources */,
				A622C84C2C9BBE3100908332 /* FunctionCallDetailsView+macOS.swift in Sources */,
				A622C8382C9BB83800908332 /* CoinPickerView+macOS.swift in Sources */,
				A6ACAD612D110A0A00432CC4 /* SettingsAdvancedView+macOS.swift in Sources */,
				A61BC81B2BA26D9900484689 /* ChainSelectionCell.swift in Sources */,
				A6182F4F2C9296350059BFDD /* StyledIntegerField+iOS.swift in Sources */,
				A5E841CB2C639556009325CB /* DatabaseRate.swift in Sources */,
				A56C98D42CC013C500FC1B08 /* SettingsBiometryViewModel.swift in Sources */,
				A6725D412C40C3C100D47716 /* AddressBookChainSelector.swift in Sources */,
				A66BFCD12C134B3B004DCD4F /* QRShareSheetImage.swift in Sources */,
				A6A6EFC12D703AF60062F6EA /* SwitchToLocalLink.swift in Sources */,
				A66A1DF82C268D6400C3EAF7 /* FontStyle.swift in Sources */,
				A6BFE1C52D9490DF000B73C0 /* SwapFromToChain.swift in Sources */,
				A56386802C3A213B008B848E /* ProtoMappableError.swift in Sources */,
				A65649DF2B96602700E4B329 /* DecodableDefaultExtension.swift in Sources */,
				A6F7B73D2D4EF8F700AC8104 /* FastBackupVaultOverview+iOS.swift in Sources */,
				A611CCC22C765F3000D64C9D /* OutlinedDisclaimer.swift in Sources */,
				B5A80F182D0600BA00DC9069 /* Ripple.swift in Sources */,
				A6B7F49E2C496EA8006D83D1 /* VaultDetailMacQRCode.swift in Sources */,
				A633B13E2B9A9E30003D1738 /* VaultDetailView.swift in Sources */,
				A6D0BA6A2C08353700E24DC9 /* NoCameraPermissionView.swift in Sources */,
				A69FBBA02C8AD7C700A4B78B /* ContentView+iOS.swift in Sources */,
				A66E90A12D778B1A00BF7BCB /* IconCapsule.swift in Sources */,
				A6C6713D2CA3C87600F59B6A /* KeygenViewInstructions+macOS.swift in Sources */,
				A622C83A2C9BB9B400908332 /* AddressBookView+iOS.swift in Sources */,
				A6CEFE7A2D8E6A03005AB80C /* PasswordBackupOptionsView+macOS.swift in Sources */,
				A622C85C2C9BCD6E00908332 /* KeygenView+macOS.swift in Sources */,
				B57DD59E2C3E69F500934CBB /* TokenAccountsByOwner.swift in Sources */,
				A66BFCCD2C1347D5004DCD4F /* NavigationQRShareButton.swift in Sources */,
				A622C8482C9BBD3900908332 /* FunctionCallView+macOS.swift in Sources */,
				A5CBA32C2BCD747C00088CC3 /* TappableTextFieldStyle.swift in Sources */,
				DE1905272BD8CC4D0043577E /* KeysignVerify.swift in Sources */,
				469ED39B2B98E8B5008D4951 /* CosmosBalance.swift in Sources */,
				A57A03CB2BC47D4F00F6F3DF /* BlockChainService.swift in Sources */,
				DE5FA58A2BAD1EF2008FD910 /* CosmosBalanceCacheEntry.swift in Sources */,
				A69069A32BCE2FD300F28A8B /* KeygenStatusText.swift in Sources */,
				A58DFF0D2CD1235B00693DFD /* SettingsBiometryView+macOS.swift in Sources */,
				A6F7B7192D4EC25D00AC8104 /* BackupVaultSuccessView+macOS.swift in Sources */,
				A62766532C852765002C666A /* ImportWalletView+macOS.swift in Sources */,
				A52313DE2BDF665E00D4D0D5 /* KeysignSwapConfirmView.swift in Sources */,
				DEEDAEE32B8AF8B1005170E8 /* publickey.swift in Sources */,
				A6C671352CA3C53800F59B6A /* QRShareSheetImage+macOS.swift in Sources */,
				A65C754D2BBF5A250076F30A /* PeerCell.swift in Sources */,
				A52FE09F2D5D5A280016C9A0 /* OnboardingSummaryView+macOS.swift in Sources */,
				B52196422C1296DF0021D27A /* IntExtension.swift in Sources */,
				A633B11C2B99273A003D1738 /* ColorExtensions.swift in Sources */,
				A6E0C9252DEA3C4900A01543 /* CreateReferralView.swift in Sources */,
				A6B662D32D38CD54001E8BC1 /* MacAddressScannerView+macOS.swift in Sources */,
				46B106512BA7CAFE00564023 /* ChainType.swift in Sources */,
				A6C671152CA396D600F59B6A /* AuthenticationType.swift in Sources */,
				A6182F372C92328E0059BFDD /* NetworkPromptCell+iOS.swift in Sources */,
				DE9EB0EC2BA2CC3C001747D9 /* TssType.swift in Sources */,
				DEEDAEE52B8AFB5D005170E8 /* common.swift in Sources */,
				A6C671092CA27D0500F59B6A /* OnboardingView2+iOS.swift in Sources */,
				A653242E2BA53D0900DDE6EB /* SendCryptoPairView.swift in Sources */,
				A6F7B73F2D4EF93400AC8104 /* FastBackupVaultOverview+macOS.swift in Sources */,
				A533E6402CEC814F00FCBAEB /* MonthlyBackupView.swift in Sources */,
				DE63AE532BBA627B001BBE5C /* atom.swift in Sources */,
				A65617FD2CB4FCEA00E9CF19 /* FolderDetailCellViewModel.swift in Sources */,
				A52B0D072CA6216400507966 /* ReshareView+iOS.swift in Sources */,
				A6C670ED2CA26F5C00F59B6A /* SettingsView+iOS.swift in Sources */,
				A6BFE1C92D95F538000B73C0 /* SwapCoinCell.swift in Sources */,
				DEA1C7022DB0CD9900424466 /* TokenMetadata.swift in Sources */,
				A6C671052CA2792800F59B6A /* OnboardingView1+iOS.swift in Sources */,
				A6182F532C9296CF0059BFDD /* StyledFloatingPointField+iOS.swift in Sources */,
				A65649E22B96602700E4B329 /* DataExtension.swift in Sources */,
				B590DF862C2E70B800ED934E /* FunctionCallVote.swift in Sources */,
				A6966D292BA400B700903CA4 /* SendCryptoAddressTextField.swift in Sources */,
				A6ACAD652D110B6000432CC4 /* SettingToggleCell.swift in Sources */,
				A6F9F7EB2B9D1B3700790258 /* VaultDetailViewModel.swift in Sources */,
				A65BA9842BAA07B500B2D8AA /* Background.swift in Sources */,
				A65649F22B966A2300E4B329 /* UTXOTransactionStatus.swift in Sources */,
				A6BEF5C02BE2B11C007A84A1 /* DeeplinkViewModel.swift in Sources */,
				A5C568952C246A0000E463B6 /* CoinFactory.swift in Sources */,
				A5D0C9372BEE778F0022D421 /* OneInchSwaps.swift in Sources */,
				A524F5712D4AD63500F294B2 /* LiFiSwapError.swift in Sources */,
				DE64A4CE2BA7FEE100C342E3 /* JoinKeysignViewModel.swift in Sources */,
				A65518032BF849FC006BB924 /* CoverView.swift in Sources */,
				A6C9D5C12BDB5E4E00A864FB /* KeysignVaultMismatchErrorView.swift in Sources */,
				B5A97CED2BF41573007574D7 /* FunctionCallView.swift in Sources */,
				A6182F2F2C922B6B0059BFDD /* AsyncImageView+iOS.swift in Sources */,
				A56386822C3A2148008B848E /* ProtoCoinResolver.swift in Sources */,
				A69FBB9C2C8AD68E00A4B78B /* CreateVaultView+iOS.swift in Sources */,
				A575F2CC2D50D3DB000C4F14 /* FastVaultSetHintView+iOS.swift in Sources */,
				A6951E862C52DAFD007292E7 /* SettingsDefaultChainView.swift in Sources */,
				A67AA1C42C64715000D06C7E /* ChainDetailHeader.swift in Sources */,
				A6C670882C9CFA9B00F59B6A /* KeysignDiscoveryView+iOS.swift in Sources */,
				A6E0C92A2DEF717500A01543 /* ReferralViewModel.swift in Sources */,
				A6CBF2DC2C251D4100FD8080 /* LookingForDevicesLoader.swift in Sources */,
				A6F2C5472B9FFC560095C8E3 /* NavigationBackSheetButton.swift in Sources */,
				B530F8742C5FFF0A00C2E523 /* RpcEvmServiceEnsServiceExtension.swift in Sources */,
				A670CEC12DD7CFD400E33B09 /* NavigationBlankBackButton+macOS.swift in Sources */,
				A5BDC7BE2C32FF4A004DBBE7 /* CoinsGrouped.swift in Sources */,
				DE64A4CA2BA7F90E00C342E3 /* ServiceDelegate.swift in Sources */,
				A5D49F562BE26BB9001766C8 /* ChainAction.swift in Sources */,
				A6E52F802BBE430600FD3785 /* TransactionCell.swift in Sources */,
				A6C670A22C9D0C1000F59B6A /* EditVaultView+macOS.swift in Sources */,
				A6CBA8F02BA2A629008B110C /* ImportWalletUploadSection.swift in Sources */,
				A6E0C9212DE9013A00A01543 /* ReferralLaunchView.swift in Sources */,
				A65617FF2CB4FE1500E9CF19 /* FolderDetailHeader.swift in Sources */,
				A6ECA1922C93F83B00456110 /* ProgressBar+macOS.swift in Sources */,
				A6833D862C65BF6D002029E1 /* JoinKeygenHeader.swift in Sources */,
				A65BA9902BAD402A00B2D8AA /* KeysignMessageConfirmView.swift in Sources */,
				B590DF8A2C2E88F900ED934E /* VoteOption.swift in Sources */,
				A6C671132CA27F9700F59B6A /* OnboardingView4+macOS.swift in Sources */,
				A6B7F49C2C4963F6006D83D1 /* VaultDetailQRCodeViewModel.swift in Sources */,
				A5BA150C2C078FA000AA6C07 /* TokenSelectionViewModel.swift in Sources */,
				A66A0BD52BA124D00021A483 /* EditVaultView.swift in Sources */,
				DE49A19C2B67133D000F3AFB /* Vault.swift in Sources */,
				A60F29E52DA5A51B00C24765 /* SwapCryptoDoneView+macOS.swift in Sources */,
				A6386D8A2C8BBB7C00DDD58E /* JoinKeysignDoneView+macOS.swift in Sources */,
				A6F9E7AB2BED6CCC00BA36E1 /* SetupVaultState.swift in Sources */,
				A6ECA1A72C94106700456110 /* JoinKeysignViewModel+iOS.swift in Sources */,
				A55BCEBB2BC59E8100D35917 /* KeysignPayloadFactory.swift in Sources */,
				A6F7B6792D481D5F00AC8104 /* SetupVaultSecureText.swift in Sources */,
				A69FBBC62C8BB5B700A4B78B /* NoCameraPermissionView+macOS.swift in Sources */,
				A608E3792C02472C00E40B85 /* SwapCryptoAmountTextField.swift in Sources */,
				A6182F272C9225CB0059BFDD /* UpdateCheckUpdateNowView.swift in Sources */,
				A622C8642C9BED5100908332 /* PhoneCheckUpdateView.swift in Sources */,
				A564ED442BC35D2B0056FDC0 /* SwapCryptoVerifyViewModel.swift in Sources */,
				A5D0C9352BEE77190022D421 /* SwapPayload.swift in Sources */,
				A5F596BF2C7FB0C5008D5339 /* SendGasSettingsViewModel.swift in Sources */,
				A6BB9BD32DA9E5750085E117 /* VaultShareBackupsView+macOS.swift in Sources */,
				A5AB69C32D63E07D00E54DEB /* BackupSetupView+macOS.swift in Sources */,
				A5AB69C42D63E07D00E54DEB /* BackupSetupView.swift in Sources */,
				A5AB69C52D63E07D00E54DEB /* BackupSetupView+iOS.swift in Sources */,
				B520B2FE2C3250230097C590 /* TextField.swift in Sources */,
				A58760582CBD3F1A0070956A /* KeychainService.swift in Sources */,
				A6BACF1C2BC79B3100084810 /* TokenSelectionView.swift in Sources */,
				A6386D982C901D9F00DDD58E /* SendCryptoVerifyView+iOS.swift in Sources */,
				A69069A12BCDEFD400F28A8B /* ProgressRing.swift in Sources */,
				A6E0C9172DE6B59D00A01543 /* ReferralOnboardingView.swift in Sources */,
				A6505AED2CA674420002FBF4 /* Coin+ChainAction+iOS.swift in Sources */,
				A69FBBA82C8ADC4600A4B78B /* WelcomeView+macOS.swift in Sources */,
				A6C670D52C9E8EEF00F59B6A /* SwapCryptoView+iOS.swift in Sources */,
				A6FB96B12BD086AD00D56F68 /* HomeViewModel.swift in Sources */,
				A6980C2C2BC0896C00F452AB /* SettingsLanguageSelectionView.swift in Sources */,
				A5125F042BEBBE43008A79AA /* SwapService.swift in Sources */,
				A6C671032CA276F800F59B6A /* OnboardingView+macOS.swift in Sources */,
				A6C670A02C9D0C0700F59B6A /* EditVaultView+iOS.swift in Sources */,
				A6C670B52C9D139100F59B6A /* CoinDetailView+iOS.swift in Sources */,
				A50E793A2BFE30210031DB47 /* Storage.swift in Sources */,
				A6505AF32CA677B50002FBF4 /* KeyboardObserver+iOS.swift in Sources */,
				A6F7B7212D4ED2F100AC8104 /* SecureBackupVaultOverview+macOS.swift in Sources */,
				A6B662D52D38CDD5001E8BC1 /* MacAddressScannerViewModel+macOS.swift in Sources */,
				A625D9C22C5AD15A0078FBF4 /* KeygenViewInstructions.swift in Sources */,
				A6C670F32CA2744B00F59B6A /* SettingsLanguageSelectionView+macOS.swift in Sources */,
				A6ECA1A92C9410D100456110 /* ShareSheetViewModel+iOS.swift in Sources */,
				A63001B12C54AC0100D18E25 /* EditAddressBookView.swift in Sources */,
				DEFF58F82BCF4E11005DFDF9 /* BackupVault.swift in Sources */,
				A65649EE2B9669DD00E4B329 /* UTXOTransactionMempoolInput.swift in Sources */,
				A6C344982D642AD20072B528 /* ThisDevicePeerCell.swift in Sources */,
				A5D00E412BD65CE7009E025F /* ERC20ApprovePayload.swift in Sources */,
				A6966D2D2BA402A900903CA4 /* TokenSelectorDropdown.swift in Sources */,
				A6C6710B2CA27D1400F59B6A /* OnboardingView2+macOS.swift in Sources */,
				A6E0C9042DDD271600A01543 /* FileManagerExtension.swift in Sources */,
				A6951E8C2C52DC6B007292E7 /* SettingsDefaultChainViewModel.swift in Sources */,
				B5CDB87B2DDD8714007DF355 /* MergeAccountResponse.swift in Sources */,
				A6C670962C9D081000F59B6A /* VaultDetailView+macOS.swift in Sources */,
				A6182F552C9296DB0059BFDD /* StyledFloatingPointField+macOS.swift in Sources */,
				A68125D62C8812B60049660E /* UIImageExtension.swift in Sources */,
				A6C670F52CA2750C00F59B6A /* SettingsCurrencySelectionView+iOS.swift in Sources */,
				B55246CB2CF5643800E3532C /* noble.swift in Sources */,
				A6BFE1BF2D94663E000B73C0 /* SwapChainPickerView.swift in Sources */,
				A6F2C5452B9FE3A00095C8E3 /* HomeView.swift in Sources */,
				A6C670CF2C9E8D3F00F59B6A /* SetupQRCodeView+macOS.swift in Sources */,
				A66A0BD72BA125C50021A483 /* EditVaultCell.swift in Sources */,
				A6C3ABCA2C3E5A8700F13ED0 /* NavigationAddButton.swift in Sources */,
				A622C8562C9BCCB800908332 /* JoinKeygenView+iOS.swift in Sources */,
				B590DF882C2E815A00ED934E /* GenericSelectorDropDown.swift in Sources */,
				A63953B42BA7F120000802EC /* SendCryptoDoneView.swift in Sources */,
				A6182F512C9296430059BFDD /* StyledIntegerField+macOS.swift in Sources */,
				A6C6712F2CA3C40800F59B6A /* VaultDetailBalanceContent+iOS.swift in Sources */,
				DE49A1A02B67143B000F3AFB /* Chain.swift in Sources */,
				A69822302CB3A8D700966D19 /* CreateFolderView+macOS.swift in Sources */,
				B5F7581A2BD8E7230097B5B9 /* SuiService.swift in Sources */,
				A6505ACE2CA668460002FBF4 /* OutlinedDisclaimer+macOS.swift in Sources */,
				A6386D9E2C90225000DDD58E /* SendCryptoSigningErrorView+iOS.swift in Sources */,
				A5D49F582BE26C63001766C8 /* CoinActionResolver.swift in Sources */,
				A553217B2CFA27780057C791 /* KeysignCustomMessageConfirmView.swift in Sources */,
				B5B5E27A2CCADE85001167C3 /* FunctionCallUnstake.swift in Sources */,
				DE8BDCCB2C47E34300A1EDA6 /* Vault+ProtoMappable.swift in Sources */,
				B5A97CF12BF41903007574D7 /* FunctionCallVerifyViewModel.swift in Sources */,
				A6B84B0C2CE56D79006929A0 /* ServerBackupVerificationView.swift in Sources */,
				A69FBBCE2C8BBA1900A4B78B /* FunctionCallVerifyView+macOS.swift in Sources */,
				DE1509C22DCD8FB50030C9A0 /* ChainDetailActionButtons+iOS.swift in Sources */,
				A6C670C52C9D173800F59B6A /* VaultDetailQRCodeView+iOS.swift in Sources */,
				DEBE4AB72DCDDC8D002C5B92 /* ChainDetailActionButtons+macOS.swift in Sources */,
				A6505ADE2CA66F750002FBF4 /* ViewExtension+iOS.swift in Sources */,
				A625D9C62C5B5FE30078FBF4 /* KeygenViewInstructionsMac.swift in Sources */,
				A65649F02B966A1200E4B329 /* UTXOTransactionMempoolOutput.swift in Sources */,
				A6E0C91B2DE6BC8500A01543 /* ReferralOnboardingBanner.swift in Sources */,
				A653242A2BA52A4700DDE6EB /* SendCryptoViewModel.swift in Sources */,
				A54BBCFF2BC6E11600645C06 /* TransferViewModel.swift in Sources */,
				A6C671372CA3C7E500F59B6A /* VaultDeletionDetails+iOS.swift in Sources */,
				A66DFF3B2D141A2300312F71 /* GlobalStateViewModel.swift in Sources */,
				B585A1FE2DA9779900ED0D5B /* FunctionCallCosmosIBC.swift in Sources */,
				A6C670B92C9D14B800F59B6A /* VaultDeletionConfirmView+iOS.swift in Sources */,
				A6C670E12C9E93A600F59B6A /* SendGasSettingsView+iOS.swift in Sources */,
				B52243412D2398D5003C734A /* AkashService.swift in Sources */,
				A6E0C91F2DE7FD8600A01543 /* ReferralTransactionOverviewView.swift in Sources */,
				A6C6709E2C9D0B4900F59B6A /* ChainSelectionView+macOS.swift in Sources */,
				46DE08902BD0D03E00AE8BDE /* CosmosService.swift in Sources */,
				A52B0D052CA59E8200507966 /* ReshareViewModel.swift in Sources */,
				A506B59D2D3AB77A00490BEB /* LifiQuoteResponse.swift in Sources */,
				A622C8462C9BBD2F00908332 /* FunctionCallView+iOS.swift in Sources */,
				465B09A92B7C176700952DD9 /* SendTransaction.swift in Sources */,
				A622C8542C9BC9E500908332 /* FastVaultSetPasswordView+macOS.swift in Sources */,
				A622C83C2C9BB9C100908332 /* AddressBookView+macOS.swift in Sources */,
				A6C670F92CA2759E00F59B6A /* SettingsFAQView+iOS.swift in Sources */,
				A6C670862C9CF67E00F59B6A /* JoinKeysignView+macOS.swift in Sources */,
				A6C670902C9CFE0B00F59B6A /* HomeView+iOS.swift in Sources */,
				A69FBB9A2C8AD63C00A4B78B /* CreateVaultView+macOS.swift in Sources */,
				B576BE5D2DCC2CA1005D33D4 /* ThorchainService+TCYStake.swift in Sources */,
				B59173312C641F3D007100E3 /* CoinService.swift in Sources */,
				B5C5B4AC2DACF597005D8E6F /* FunctionCallCosmosSwitch.swift in Sources */,
				A6833D842C65BC59002029E1 /* TransactionMemoHeader.swift in Sources */,
				A633B12D2B994E92003D1738 /* CreateVaultView.swift in Sources */,
				A6ECA1B22C94129300456110 /* VaultDetailQRCodeViewModel+iOS.swift in Sources */,
				DE8291942D891AAB0037E5FD /* MigrationRequest.swift in Sources */,
				DE1509C42DCD93180030C9A0 /* MoonPay.swift in Sources */,
				A6C670DD2C9E91A900F59B6A /* SendCryptoDetailsView+iOS.swift in Sources */,
				A6F7B6FC2D4D5BE600AC8104 /* BackupVaultSuccessView.swift in Sources */,
				A68696252C1B777A004EDE0B /* EncryptedDataFile.swift in Sources */,
				A6182F2B2C9225EA0059BFDD /* MacCheckUpdateViewModel.swift in Sources */,
				A63953B02BA7BEDA000802EC /* Checkbox.swift in Sources */,
				A6966D1E2BA3DDAD00903CA4 /* OnboardingView.swift in Sources */,
				A6C670942C9D080600F59B6A /* VaultDetailView+iOS.swift in Sources */,
				A6ECA1B42C94129D00456110 /* VaultDetailQRCodeViewModel+macOS.swift in Sources */,
				A6C670E32C9E93B500F59B6A /* SendGasSettingsView+macOS.swift in Sources */,
				DE320E6E2C846C610068D0E1 /* ReshareRequest.swift in Sources */,
				A633B1382B997F39003D1738 /* NavigationHelpButton.swift in Sources */,
				A6F2C5492BA001460095C8E3 /* ChainSelectionView.swift in Sources */,
				A6ECA1842C93F36200456110 /* NavigationQRShareButton+iOS.swift in Sources */,
				D9AD8EE62B6730A40009F8D5 /* PeerDiscoveryView.swift in Sources */,
				461AD1BB2BC7239C00959278 /* DeviceInfo.swift in Sources */,
				A61BC8142BA240FC00484689 /* SendCryptoDetailsView.swift in Sources */,
				B5A97CF32BF426D4007574D7 /* FunctionCallDetailsView.swift in Sources */,
				A6ECA1942C93F98D00456110 /* InstructionPrompt+iOS.swift in Sources */,
				A6BB9BD72DA9EAB10085E117 /* UpgradeYourVaultView+iOS.swift in Sources */,
				A6C670BB2C9D14BF00F59B6A /* VaultDeletionConfirmView+macOS.swift in Sources */,
				A6CEFE762D8E32B9005AB80C /* PasswordBackupOptionsView.swift in Sources */,
				A6ECA18C2C93F65D00456110 /* VultisigLogo+iOS.swift in Sources */,
				A622C8442C9BBC0C00908332 /* EditAddressBookView+macOS.swift in Sources */,
				B54E317B2BF57D9300D4FC0A /* FunctionCallContractSelectorDropDown.swift in Sources */,
				B5F758182BD8E65D0097B5B9 /* Sui.swift in Sources */,
				A633B1362B997D57003D1738 /* NavigationBackButton.swift in Sources */,
				A67AA1C62C64784F00D06C7E /* CoinDetailHeader.swift in Sources */,
				A6833D972C671F11002029E1 /* SettingsHeader.swift in Sources */,
				A6ECA1882C93F4E800456110 /* SetupVaultImageManager+iOS.swift in Sources */,
				A6182F452C92919D0059BFDD /* VaultDetailScanButton+macOS.swift in Sources */,
				A622C85E2C9BCE6800908332 /* PeerDiscoveryView+iOS.swift in Sources */,
				B52196462C12CA2E0021D27A /* AddressTextField.swift in Sources */,
				A6ECA1AE2C9411DA00456110 /* EncryptedBackupViewModel+iOS.swift in Sources */,
				A594EC2B2D00BE6C00B74EBC /* SettingsCustomMessageViewModel.swift in Sources */,
				A6F7B6772D42F64D00AC8104 /* OnboardingTextCard.swift in Sources */,
				B5E476AD2C1A556D005DB485 /* DydxService.swift in Sources */,
				B54B01972BDCEB8E00FDA472 /* Polkadot.swift in Sources */,
				A6AF960C2C2E2D6400992578 /* GeneralQRImportMacView.swift in Sources */,
				A622C8422C9BBC0100908332 /* EditAddressBookView+iOS.swift in Sources */,
				DE49A19E2B671416000F3AFB /* Coin.swift in Sources */,
				B54E31832BF5A73500D4FC0A /* FunctionCallTypeEnum.swift in Sources */,
				A6C670E92C9E95DC00F59B6A /* TransactionsView+iOS.swift in Sources */,
				A5BA150A2C078EED00AA6C07 /* TokenSelectionCell.swift in Sources */,
				A65649E42B96602700E4B329 /* StringExtension.swift in Sources */,
				A6C639492C1FED0F0078B8E3 /* NavigationButton.swift in Sources */,
				B596B2B02CC6F22E0068FCC8 /* SolanaJupiterTokenInfo.swift in Sources */,
				A6C670EB2C9E95E600F59B6A /* TransactionsView+macOS.swift in Sources */,
				A6F9F7E92B9BBFD500790258 /* AddressQRCodeView.swift in Sources */,
				A6833D882C65C129002029E1 /* PeerDiscoveryHeader.swift in Sources */,
				A6182F3B2C92331D0059BFDD /* FilledButton+iOS.swift in Sources */,
				A6182F5D2C9299ED0059BFDD /* MemoTextField+imacOS.swift in Sources */,
				DEEAE0D72D0A7ED1007FDA14 /* SchnorrKeysign.swift in Sources */,
				A542AE5B2C5B5F220061FEAF /* FilledLabelButton.swift in Sources */,
				A6C0D5692BB3C6D400156689 /* ErrorMessage.swift in Sources */,
				B53D8CCC2BF7F22F00B795D3 /* FunctionCallLeave.swift in Sources */,
				46C8CBBD2BA7753900E68E08 /* Blockchair.swift in Sources */,
				B524F55B2CF049F600D5B19D /* FunctionCallBondMayaChain.swift in Sources */,
				B54E317F2BF5A1A700D4FC0A /* StyledNumberField.swift in Sources */,
				A6381D822CB71B5D003F628B /* RegisterVaultView+macOS.swift in Sources */,
				A58CC34F2C32FC530086D16B /* BlockChainSpecific.swift in Sources */,
				A5340A692CECF093002ADD35 /* MonthlyBackupView+iOS.swift in Sources */,
				A6C670842C9CF66400F59B6A /* JoinKeysignView+iOS.swift in Sources */,
				A6A8163C2CBCAF60009EE114 /* GeneralQRImportMacView+iOS.swift in Sources */,
				469ED3A42B98F5DE008D4951 /* CosmosAccountValue.swift in Sources */,
				A6ACAD5B2D0A613A00432CC4 /* CoinPickerCell.swift in Sources */,
				DE5F7E212C816AC70022030F /* KeysignRequest.swift in Sources */,
				A5199AF02BBD8C0400AA0A39 /* ThorchainSwapQuote.swift in Sources */,
				A5125F072BEBBFAB008A79AA /* OneInchQuote.swift in Sources */,
				DE49A1672B65F6D9000F3AFB /* VultisigApp.swift in Sources */,
				B55246C92CF5639A00E3532C /* NobleService.swift in Sources */,
				A58CC3462C32EE120086D16B /* KeysignMessageFactory.swift in Sources */,
				A60CA7E72BB0EC6100FDEB5C /* AccountViewModel.swift in Sources */,
				A66BFCCF2C1348E4004DCD4F /* QRCodeShareSheet.swift in Sources */,
				A6C6709A2C9D09FB00F59B6A /* AddressQRCodeView+macOS.swift in Sources */,
				A52B0D092CA621B500507966 /* ReshareView+macOS.swift in Sources */,
				A6182F3D2C92332A0059BFDD /* FilledButton+macOS.swift in Sources */,
				DE9773A62CAF97B00071C08C /* FeatureFlagService.swift in Sources */,
				A6CEFE782D8E43BD005AB80C /* PasswordBackupOptionsView+iOS.swift in Sources */,
				A52B0D032CA53DCE00507966 /* ReshareView.swift in Sources */,
				A6725D3A2C3F9B4400D47716 /* AddAddressBookView.swift in Sources */,
				A6ECA18A2C93F4F400456110 /* SetupVaultImageManager+macOS.swift in Sources */,
				A58760542CBD3CE00070956A /* Keychain.swift in Sources */,
				A6C670AA2C9D0D6600F59B6A /* ChainDetailView+macOS.swift in Sources */,
				A588F2DB2BEE8090002EEC60 /* OneInchSwapPayload.swift in Sources */,
				A6725D3E2C3FB61900D47716 /* AddressBookItem.swift in Sources */,
				A62D6B052BFE7C5E00F24E51 /* ChainDetailActionButtons.swift in Sources */,
				A6C670BD2C9D158500F59B6A /* BackupPasswordSetupView+iOS.swift in Sources */,
				A6C6710F2CA27EAC00F59B6A /* OnboardingView3+macOS.swift in Sources */,
				A6C671272CA3C0FF00F59B6A /* TransactionMemoAddressTextField+iOS.swift in Sources */,
				A622C8402C9BBB2E00908332 /* AddAddressBookView+macOS.swift in Sources */,
				A6F9E7A52BED6BC800BA36E1 /* SetupVaultTabView.swift in Sources */,
				A6BB9BC92DA9D7F70085E117 /* VaultShareBackupsView.swift in Sources */,
				A670CEC32DD7E09000E33B09 /* BackspaceDetectingTextField.swift in Sources */,
				DE8B69992CD4603500F53E14 /* PayloadService.swift in Sources */,
				DEEB57282D096BC100B120D1 /* DERSignature.swift in Sources */,
				DEEB57292D096BC100B120D1 /* DKLSKeysign.swift in Sources */,
				A6C671392CA3C7EE00F59B6A /* VaultDeletionDetails+macOS.swift in Sources */,
			);
			runOnlyForDeploymentPostprocessing = 0;
		};
		DE49A1722B65F6DB000F3AFB /* Sources */ = {
			isa = PBXSourcesBuildPhase;
			buildActionMask = 2147483647;
			files = (
				DEF429592CA65AFD004B6D0B /* EvmTest.swift in Sources */,
				DEF2E2D32B9DC685000737B8 /* UTXOChainsHelperTest.swift in Sources */,
				B5293CDB2DBC00C300C6C66A /* StringExtensionTests.swift in Sources */,
				DEF2E2D02B9DA459000737B8 /* PublicKeyTest.swift in Sources */,
				DE8AD74A2BC7A86200339775 /* EncryptionTest.swift in Sources */,
				DEF4295B2CA66D57004B6D0B /* ERC20Test.swift in Sources */,
				DE49A17B2B65F6DB000F3AFB /* VultisigAppTests.swift in Sources */,
			);
			runOnlyForDeploymentPostprocessing = 0;
		};
		DE49A17C2B65F6DB000F3AFB /* Sources */ = {
			isa = PBXSourcesBuildPhase;
			buildActionMask = 2147483647;
			files = (
				DE49A1872B65F6DB000F3AFB /* VultisigAppUITestsLaunchTests.swift in Sources */,
				DE49A1852B65F6DB000F3AFB /* VultisigAppUITests.swift in Sources */,
			);
			runOnlyForDeploymentPostprocessing = 0;
		};
/* End PBXSourcesBuildPhase section */

/* Begin PBXTargetDependency section */
		DE49A1782B65F6DB000F3AFB /* PBXTargetDependency */ = {
			isa = PBXTargetDependency;
			target = DE49A1622B65F6D9000F3AFB /* VultisigApp */;
			targetProxy = DE49A1772B65F6DB000F3AFB /* PBXContainerItemProxy */;
		};
		DE49A1822B65F6DB000F3AFB /* PBXTargetDependency */ = {
			isa = PBXTargetDependency;
			target = DE49A1622B65F6D9000F3AFB /* VultisigApp */;
			targetProxy = DE49A1812B65F6DB000F3AFB /* PBXContainerItemProxy */;
		};
/* End PBXTargetDependency section */

/* Begin PBXVariantGroup section */
		468029302BC8E4CE005A9EEF /* Localizable.strings */ = {
			isa = PBXVariantGroup;
			children = (
				4680292F2BC8E4CE005A9EEF /* en */,
				468029512BC8E7DD005A9EEF /* de */,
				468029522BC8E7F9005A9EEF /* it */,
				468029532BC8E7FB005A9EEF /* pt */,
				468029542BC8E7FE005A9EEF /* es */,
				468029552BC8F688005A9EEF /* hr */,
			);
			name = Localizable.strings;
			sourceTree = "<group>";
		};
/* End PBXVariantGroup section */

/* Begin XCBuildConfiguration section */
		DE49A1882B65F6DB000F3AFB /* Debug */ = {
			isa = XCBuildConfiguration;
			buildSettings = {
				ALWAYS_SEARCH_USER_PATHS = NO;
				ASSETCATALOG_COMPILER_GENERATE_SWIFT_ASSET_SYMBOL_EXTENSIONS = YES;
				CLANG_ANALYZER_LOCALIZABILITY_NONLOCALIZED = YES;
				CLANG_ANALYZER_NONNULL = YES;
				CLANG_ANALYZER_NUMBER_OBJECT_CONVERSION = YES_AGGRESSIVE;
				CLANG_CXX_LANGUAGE_STANDARD = "gnu++20";
				CLANG_ENABLE_MODULES = YES;
				CLANG_ENABLE_OBJC_ARC = YES;
				CLANG_ENABLE_OBJC_WEAK = YES;
				CLANG_WARN_BLOCK_CAPTURE_AUTORELEASING = YES;
				CLANG_WARN_BOOL_CONVERSION = YES;
				CLANG_WARN_COMMA = YES;
				CLANG_WARN_CONSTANT_CONVERSION = YES;
				CLANG_WARN_DEPRECATED_OBJC_IMPLEMENTATIONS = YES;
				CLANG_WARN_DIRECT_OBJC_ISA_USAGE = YES_ERROR;
				CLANG_WARN_DOCUMENTATION_COMMENTS = YES;
				CLANG_WARN_EMPTY_BODY = YES;
				CLANG_WARN_ENUM_CONVERSION = YES;
				CLANG_WARN_INFINITE_RECURSION = YES;
				CLANG_WARN_INT_CONVERSION = YES;
				CLANG_WARN_NON_LITERAL_NULL_CONVERSION = YES;
				CLANG_WARN_OBJC_IMPLICIT_RETAIN_SELF = YES;
				CLANG_WARN_OBJC_LITERAL_CONVERSION = YES;
				CLANG_WARN_OBJC_ROOT_CLASS = YES_ERROR;
				CLANG_WARN_QUOTED_INCLUDE_IN_FRAMEWORK_HEADER = YES;
				CLANG_WARN_RANGE_LOOP_ANALYSIS = YES;
				CLANG_WARN_STRICT_PROTOTYPES = YES;
				CLANG_WARN_SUSPICIOUS_MOVE = YES;
				CLANG_WARN_UNGUARDED_AVAILABILITY = YES_AGGRESSIVE;
				CLANG_WARN_UNREACHABLE_CODE = YES;
				CLANG_WARN__DUPLICATE_METHOD_MATCH = YES;
				COPY_PHASE_STRIP = NO;
				DEAD_CODE_STRIPPING = YES;
				DEBUG_INFORMATION_FORMAT = dwarf;
				ENABLE_STRICT_OBJC_MSGSEND = YES;
				ENABLE_TESTABILITY = YES;
				ENABLE_USER_SCRIPT_SANDBOXING = YES;
				GCC_C_LANGUAGE_STANDARD = gnu17;
				GCC_DYNAMIC_NO_PIC = NO;
				GCC_NO_COMMON_BLOCKS = YES;
				GCC_OPTIMIZATION_LEVEL = 0;
				GCC_PREPROCESSOR_DEFINITIONS = (
					"DEBUG=1",
					"$(inherited)",
				);
				GCC_WARN_64_TO_32_BIT_CONVERSION = YES;
				GCC_WARN_ABOUT_RETURN_TYPE = YES_ERROR;
				GCC_WARN_UNDECLARED_SELECTOR = YES;
				GCC_WARN_UNINITIALIZED_AUTOS = YES_AGGRESSIVE;
				GCC_WARN_UNUSED_FUNCTION = YES;
				GCC_WARN_UNUSED_VARIABLE = YES;
				IPHONEOS_DEPLOYMENT_TARGET = 17.0;
				LOCALIZATION_PREFERS_STRING_CATALOGS = YES;
				MACOSX_DEPLOYMENT_TARGET = 14.5;
				MTL_ENABLE_DEBUG_INFO = INCLUDE_SOURCE;
				MTL_FAST_MATH = YES;
				ONLY_ACTIVE_ARCH = YES;
				SWIFT_ACTIVE_COMPILATION_CONDITIONS = "DEBUG $(inherited)";
				SWIFT_OPTIMIZATION_LEVEL = "-Onone";
			};
			name = Debug;
		};
		DE49A1892B65F6DB000F3AFB /* Release */ = {
			isa = XCBuildConfiguration;
			buildSettings = {
				ALWAYS_SEARCH_USER_PATHS = NO;
				ASSETCATALOG_COMPILER_GENERATE_SWIFT_ASSET_SYMBOL_EXTENSIONS = YES;
				CLANG_ANALYZER_LOCALIZABILITY_NONLOCALIZED = YES;
				CLANG_ANALYZER_NONNULL = YES;
				CLANG_ANALYZER_NUMBER_OBJECT_CONVERSION = YES_AGGRESSIVE;
				CLANG_CXX_LANGUAGE_STANDARD = "gnu++20";
				CLANG_ENABLE_MODULES = YES;
				CLANG_ENABLE_OBJC_ARC = YES;
				CLANG_ENABLE_OBJC_WEAK = YES;
				CLANG_WARN_BLOCK_CAPTURE_AUTORELEASING = YES;
				CLANG_WARN_BOOL_CONVERSION = YES;
				CLANG_WARN_COMMA = YES;
				CLANG_WARN_CONSTANT_CONVERSION = YES;
				CLANG_WARN_DEPRECATED_OBJC_IMPLEMENTATIONS = YES;
				CLANG_WARN_DIRECT_OBJC_ISA_USAGE = YES_ERROR;
				CLANG_WARN_DOCUMENTATION_COMMENTS = YES;
				CLANG_WARN_EMPTY_BODY = YES;
				CLANG_WARN_ENUM_CONVERSION = YES;
				CLANG_WARN_INFINITE_RECURSION = YES;
				CLANG_WARN_INT_CONVERSION = YES;
				CLANG_WARN_NON_LITERAL_NULL_CONVERSION = YES;
				CLANG_WARN_OBJC_IMPLICIT_RETAIN_SELF = YES;
				CLANG_WARN_OBJC_LITERAL_CONVERSION = YES;
				CLANG_WARN_OBJC_ROOT_CLASS = YES_ERROR;
				CLANG_WARN_QUOTED_INCLUDE_IN_FRAMEWORK_HEADER = YES;
				CLANG_WARN_RANGE_LOOP_ANALYSIS = YES;
				CLANG_WARN_STRICT_PROTOTYPES = YES;
				CLANG_WARN_SUSPICIOUS_MOVE = YES;
				CLANG_WARN_UNGUARDED_AVAILABILITY = YES_AGGRESSIVE;
				CLANG_WARN_UNREACHABLE_CODE = YES;
				CLANG_WARN__DUPLICATE_METHOD_MATCH = YES;
				COPY_PHASE_STRIP = NO;
				DEAD_CODE_STRIPPING = YES;
				DEBUG_INFORMATION_FORMAT = "dwarf-with-dsym";
				ENABLE_NS_ASSERTIONS = NO;
				ENABLE_STRICT_OBJC_MSGSEND = YES;
				ENABLE_USER_SCRIPT_SANDBOXING = YES;
				GCC_C_LANGUAGE_STANDARD = gnu17;
				GCC_NO_COMMON_BLOCKS = YES;
				GCC_WARN_64_TO_32_BIT_CONVERSION = YES;
				GCC_WARN_ABOUT_RETURN_TYPE = YES_ERROR;
				GCC_WARN_UNDECLARED_SELECTOR = YES;
				GCC_WARN_UNINITIALIZED_AUTOS = YES_AGGRESSIVE;
				GCC_WARN_UNUSED_FUNCTION = YES;
				GCC_WARN_UNUSED_VARIABLE = YES;
				IPHONEOS_DEPLOYMENT_TARGET = 17.0;
				LOCALIZATION_PREFERS_STRING_CATALOGS = YES;
				MACOSX_DEPLOYMENT_TARGET = 14.5;
				MTL_ENABLE_DEBUG_INFO = NO;
				MTL_FAST_MATH = YES;
				SWIFT_COMPILATION_MODE = wholemodule;
			};
			name = Release;
		};
		DE49A18B2B65F6DB000F3AFB /* Debug */ = {
			isa = XCBuildConfiguration;
			buildSettings = {
				ASSETCATALOG_COMPILER_APPICON_NAME = AppIcon;
				"ASSETCATALOG_COMPILER_APPICON_NAME[sdk=macosx*]" = AppIconMacOS;
				ASSETCATALOG_COMPILER_GLOBAL_ACCENT_COLOR_NAME = AccentColor;
				ASSETCATALOG_COMPILER_INCLUDE_ALL_APPICON_ASSETS = NO;
				CODE_SIGN_ENTITLEMENTS = VultisigApp/VultisigApp.entitlements;
				CODE_SIGN_IDENTITY = "Apple Development";
				"CODE_SIGN_IDENTITY[sdk=macosx*]" = "Apple Development";
				CODE_SIGN_STYLE = Automatic;
				CURRENT_PROJECT_VERSION = 0;
				DEAD_CODE_STRIPPING = YES;
				DEVELOPMENT_ASSET_PATHS = "\"VultisigApp/Preview Content\"";
				DEVELOPMENT_TEAM = G8Q5XUAJD9;
				ENABLE_HARDENED_RUNTIME = YES;
				"ENABLE_HARDENED_RUNTIME[sdk=macosx*]" = YES;
				ENABLE_PREVIEWS = YES;
				GENERATE_INFOPLIST_FILE = YES;
				INFOPLIST_FILE = VultisigApp/Info.plist;
				INFOPLIST_KEY_CFBundleDisplayName = Vultisig;
				INFOPLIST_KEY_LSApplicationCategoryType = "public.app-category.finance";
				INFOPLIST_KEY_NSCameraUsageDescription = "We need to scan QR Codes.";
				INFOPLIST_KEY_NSFaceIDUsageDescription = "Secure your Vault using Face ID";
				INFOPLIST_KEY_NSFileProviderDomainUsageDescription = "We need to access your files.";
				INFOPLIST_KEY_NSHumanReadableCopyright = "";
				INFOPLIST_KEY_NSLocalNetworkUsageDescription = "We need access to the local network to discover services.";
				INFOPLIST_KEY_NSPhotoLibraryUsageDescription = "We need access to your photo library to save photos.";
				"INFOPLIST_KEY_UIApplicationSceneManifest_Generation[sdk=iphoneos*]" = YES;
				"INFOPLIST_KEY_UIApplicationSceneManifest_Generation[sdk=iphonesimulator*]" = YES;
				"INFOPLIST_KEY_UIApplicationSupportsIndirectInputEvents[sdk=iphoneos*]" = YES;
				"INFOPLIST_KEY_UIApplicationSupportsIndirectInputEvents[sdk=iphonesimulator*]" = YES;
				"INFOPLIST_KEY_UILaunchScreen_Generation[sdk=iphoneos*]" = YES;
				"INFOPLIST_KEY_UILaunchScreen_Generation[sdk=iphonesimulator*]" = YES;
				"INFOPLIST_KEY_UIStatusBarStyle[sdk=iphoneos*]" = UIStatusBarStyleDefault;
				"INFOPLIST_KEY_UIStatusBarStyle[sdk=iphonesimulator*]" = UIStatusBarStyleDefault;
				INFOPLIST_KEY_UISupportedInterfaceOrientations = "UIInterfaceOrientationPortrait UIInterfaceOrientationPortraitUpsideDown";
				INFOPLIST_KEY_UISupportedInterfaceOrientations_iPad = "UIInterfaceOrientationLandscapeLeft UIInterfaceOrientationLandscapeRight UIInterfaceOrientationPortrait UIInterfaceOrientationPortraitUpsideDown";
				INFOPLIST_KEY_UISupportsDocumentBrowser = YES;
				IPHONEOS_DEPLOYMENT_TARGET = 17.0;
				LD_RUNPATH_SEARCH_PATHS = "@executable_path/Frameworks";
				"LD_RUNPATH_SEARCH_PATHS[sdk=macosx*]" = "@executable_path/../Frameworks";
				MACOSX_DEPLOYMENT_TARGET = 14.0;
				MARKETING_VERSION = 1.19;
				PRODUCT_BUNDLE_IDENTIFIER = com.vultisig.wallet;
				PRODUCT_NAME = "$(TARGET_NAME)";
				PROVISIONING_PROFILE_SPECIFIER = "";
				REGISTER_APP_GROUPS = YES;
				SDKROOT = auto;
				SUPPORTED_PLATFORMS = "iphoneos iphonesimulator macosx";
				SUPPORTS_MACCATALYST = NO;
				SUPPORTS_MAC_DESIGNED_FOR_IPHONE_IPAD = YES;
				SWIFT_EMIT_LOC_STRINGS = YES;
				SWIFT_VERSION = 5.0;
				TARGETED_DEVICE_FAMILY = "1,2";
			};
			name = Debug;
		};
		DE49A18C2B65F6DB000F3AFB /* Release */ = {
			isa = XCBuildConfiguration;
			buildSettings = {
				ASSETCATALOG_COMPILER_APPICON_NAME = AppIcon;
				"ASSETCATALOG_COMPILER_APPICON_NAME[sdk=macosx*]" = AppIconMacOS;
				ASSETCATALOG_COMPILER_GLOBAL_ACCENT_COLOR_NAME = AccentColor;
				ASSETCATALOG_COMPILER_INCLUDE_ALL_APPICON_ASSETS = NO;
				CODE_SIGN_ENTITLEMENTS = VultisigApp/VultisigApp.entitlements;
				CODE_SIGN_IDENTITY = "Apple Development";
				"CODE_SIGN_IDENTITY[sdk=macosx*]" = "Apple Development";
				CODE_SIGN_STYLE = Automatic;
				CURRENT_PROJECT_VERSION = 0;
				DEAD_CODE_STRIPPING = YES;
				DEVELOPMENT_ASSET_PATHS = "\"VultisigApp/Preview Content\"";
				DEVELOPMENT_TEAM = G8Q5XUAJD9;
				ENABLE_HARDENED_RUNTIME = YES;
				"ENABLE_HARDENED_RUNTIME[sdk=macosx*]" = YES;
				ENABLE_PREVIEWS = YES;
				ENABLE_TESTABILITY = YES;
				GENERATE_INFOPLIST_FILE = YES;
				INFOPLIST_FILE = VultisigApp/Info.plist;
				INFOPLIST_KEY_CFBundleDisplayName = Vultisig;
				INFOPLIST_KEY_LSApplicationCategoryType = "public.app-category.finance";
				INFOPLIST_KEY_NSCameraUsageDescription = "We need to scan QR Codes.";
				INFOPLIST_KEY_NSFaceIDUsageDescription = "Secure your Vault using Face ID";
				INFOPLIST_KEY_NSFileProviderDomainUsageDescription = "We need to access your files.";
				INFOPLIST_KEY_NSHumanReadableCopyright = "";
				INFOPLIST_KEY_NSLocalNetworkUsageDescription = "We need access to the local network to discover services.";
				INFOPLIST_KEY_NSPhotoLibraryUsageDescription = "We need access to your photo library to save photos.";
				"INFOPLIST_KEY_UIApplicationSceneManifest_Generation[sdk=iphoneos*]" = YES;
				"INFOPLIST_KEY_UIApplicationSceneManifest_Generation[sdk=iphonesimulator*]" = YES;
				"INFOPLIST_KEY_UIApplicationSupportsIndirectInputEvents[sdk=iphoneos*]" = YES;
				"INFOPLIST_KEY_UIApplicationSupportsIndirectInputEvents[sdk=iphonesimulator*]" = YES;
				"INFOPLIST_KEY_UILaunchScreen_Generation[sdk=iphoneos*]" = YES;
				"INFOPLIST_KEY_UILaunchScreen_Generation[sdk=iphonesimulator*]" = YES;
				"INFOPLIST_KEY_UIStatusBarStyle[sdk=iphoneos*]" = UIStatusBarStyleDefault;
				"INFOPLIST_KEY_UIStatusBarStyle[sdk=iphonesimulator*]" = UIStatusBarStyleDefault;
				INFOPLIST_KEY_UISupportedInterfaceOrientations = "UIInterfaceOrientationPortrait UIInterfaceOrientationPortraitUpsideDown";
				INFOPLIST_KEY_UISupportedInterfaceOrientations_iPad = "UIInterfaceOrientationLandscapeLeft UIInterfaceOrientationLandscapeRight UIInterfaceOrientationPortrait UIInterfaceOrientationPortraitUpsideDown";
				INFOPLIST_KEY_UISupportsDocumentBrowser = YES;
				IPHONEOS_DEPLOYMENT_TARGET = 17.0;
				LD_RUNPATH_SEARCH_PATHS = "@executable_path/Frameworks";
				"LD_RUNPATH_SEARCH_PATHS[sdk=macosx*]" = "@executable_path/../Frameworks";
				MACOSX_DEPLOYMENT_TARGET = 14.0;
				MARKETING_VERSION = 1.19;
				PRODUCT_BUNDLE_IDENTIFIER = com.vultisig.wallet;
				PRODUCT_NAME = "$(TARGET_NAME)";
				PROVISIONING_PROFILE_SPECIFIER = "";
				REGISTER_APP_GROUPS = YES;
				SDKROOT = auto;
				SUPPORTED_PLATFORMS = "iphoneos iphonesimulator macosx";
				SUPPORTS_MACCATALYST = NO;
				SUPPORTS_MAC_DESIGNED_FOR_IPHONE_IPAD = YES;
				SWIFT_EMIT_LOC_STRINGS = YES;
				SWIFT_OPTIMIZATION_LEVEL = "-Onone";
				SWIFT_VERSION = 5.0;
				TARGETED_DEVICE_FAMILY = "1,2";
			};
			name = Release;
		};
		DE49A18E2B65F6DB000F3AFB /* Debug */ = {
			isa = XCBuildConfiguration;
			buildSettings = {
				BUNDLE_LOADER = "$(TEST_HOST)";
				CODE_SIGN_STYLE = Automatic;
				CURRENT_PROJECT_VERSION = 0;
				DEAD_CODE_STRIPPING = YES;
				DEVELOPMENT_TEAM = G8Q5XUAJD9;
				GENERATE_INFOPLIST_FILE = YES;
				IPHONEOS_DEPLOYMENT_TARGET = 17.2;
				MACOSX_DEPLOYMENT_TARGET = 14.2;
				MARKETING_VERSION = 1.0;
				PRODUCT_BUNDLE_IDENTIFIER = com.voltix.voltixAppTests;
				PRODUCT_NAME = "$(TARGET_NAME)";
				REGISTER_APP_GROUPS = NO;
				SDKROOT = auto;
				SUPPORTED_PLATFORMS = "iphoneos iphonesimulator";
				SUPPORTS_MACCATALYST = NO;
				SUPPORTS_MAC_DESIGNED_FOR_IPHONE_IPAD = YES;
				SWIFT_EMIT_LOC_STRINGS = NO;
				SWIFT_VERSION = 5.0;
				TARGETED_DEVICE_FAMILY = "1,2";
				TEST_HOST = "$(BUILT_PRODUCTS_DIR)/VultisigApp.app/$(BUNDLE_EXECUTABLE_FOLDER_PATH)/VultisigApp";
			};
			name = Debug;
		};
		DE49A18F2B65F6DB000F3AFB /* Release */ = {
			isa = XCBuildConfiguration;
			buildSettings = {
				BUNDLE_LOADER = "$(TEST_HOST)";
				CODE_SIGN_STYLE = Automatic;
				CURRENT_PROJECT_VERSION = 0;
				DEAD_CODE_STRIPPING = YES;
				DEVELOPMENT_TEAM = G8Q5XUAJD9;
				ENABLE_TESTABILITY = NO;
				GENERATE_INFOPLIST_FILE = YES;
				IPHONEOS_DEPLOYMENT_TARGET = 17.2;
				MACOSX_DEPLOYMENT_TARGET = 14.2;
				MARKETING_VERSION = 1.0;
				PRODUCT_BUNDLE_IDENTIFIER = com.voltix.voltixAppTests;
				PRODUCT_NAME = "$(TARGET_NAME)";
				REGISTER_APP_GROUPS = NO;
				SDKROOT = auto;
				SUPPORTED_PLATFORMS = "iphoneos iphonesimulator";
				SUPPORTS_MACCATALYST = NO;
				SUPPORTS_MAC_DESIGNED_FOR_IPHONE_IPAD = YES;
				SWIFT_EMIT_LOC_STRINGS = NO;
				SWIFT_VERSION = 5.0;
				TARGETED_DEVICE_FAMILY = "1,2";
				TEST_HOST = "$(BUILT_PRODUCTS_DIR)/VultisigApp.app/$(BUNDLE_EXECUTABLE_FOLDER_PATH)/VultisigApp";
			};
			name = Release;
		};
		DE49A1912B65F6DB000F3AFB /* Debug */ = {
			isa = XCBuildConfiguration;
			buildSettings = {
				CODE_SIGN_STYLE = Automatic;
				CURRENT_PROJECT_VERSION = 0;
				DEAD_CODE_STRIPPING = YES;
				GENERATE_INFOPLIST_FILE = YES;
				IPHONEOS_DEPLOYMENT_TARGET = 17.2;
				MACOSX_DEPLOYMENT_TARGET = 14.2;
				MARKETING_VERSION = 1.0;
				PRODUCT_BUNDLE_IDENTIFIER = com.voltix.voltixAppUITests;
				PRODUCT_NAME = "$(TARGET_NAME)";
				SDKROOT = auto;
				SUPPORTED_PLATFORMS = "iphoneos iphonesimulator macosx";
				SWIFT_EMIT_LOC_STRINGS = NO;
				SWIFT_VERSION = 5.0;
				TARGETED_DEVICE_FAMILY = "1,2";
				TEST_TARGET_NAME = voltixApp;
			};
			name = Debug;
		};
		DE49A1922B65F6DB000F3AFB /* Release */ = {
			isa = XCBuildConfiguration;
			buildSettings = {
				CODE_SIGN_STYLE = Automatic;
				CURRENT_PROJECT_VERSION = 0;
				DEAD_CODE_STRIPPING = YES;
				GENERATE_INFOPLIST_FILE = YES;
				IPHONEOS_DEPLOYMENT_TARGET = 17.2;
				MACOSX_DEPLOYMENT_TARGET = 14.2;
				MARKETING_VERSION = 1.0;
				PRODUCT_BUNDLE_IDENTIFIER = com.voltix.voltixAppUITests;
				PRODUCT_NAME = "$(TARGET_NAME)";
				SDKROOT = auto;
				SUPPORTED_PLATFORMS = "iphoneos iphonesimulator macosx";
				SWIFT_EMIT_LOC_STRINGS = NO;
				SWIFT_VERSION = 5.0;
				TARGETED_DEVICE_FAMILY = "1,2";
				TEST_TARGET_NAME = voltixApp;
			};
			name = Release;
		};
/* End XCBuildConfiguration section */

/* Begin XCConfigurationList section */
		DE49A15E2B65F6D9000F3AFB /* Build configuration list for PBXProject "VultisigApp" */ = {
			isa = XCConfigurationList;
			buildConfigurations = (
				DE49A1882B65F6DB000F3AFB /* Debug */,
				DE49A1892B65F6DB000F3AFB /* Release */,
			);
			defaultConfigurationIsVisible = 0;
			defaultConfigurationName = Release;
		};
		DE49A18A2B65F6DB000F3AFB /* Build configuration list for PBXNativeTarget "VultisigApp" */ = {
			isa = XCConfigurationList;
			buildConfigurations = (
				DE49A18B2B65F6DB000F3AFB /* Debug */,
				DE49A18C2B65F6DB000F3AFB /* Release */,
			);
			defaultConfigurationIsVisible = 0;
			defaultConfigurationName = Release;
		};
		DE49A18D2B65F6DB000F3AFB /* Build configuration list for PBXNativeTarget "VultisigAppTests" */ = {
			isa = XCConfigurationList;
			buildConfigurations = (
				DE49A18E2B65F6DB000F3AFB /* Debug */,
				DE49A18F2B65F6DB000F3AFB /* Release */,
			);
			defaultConfigurationIsVisible = 0;
			defaultConfigurationName = Release;
		};
		DE49A1902B65F6DB000F3AFB /* Build configuration list for PBXNativeTarget "VultisigAppUITests" */ = {
			isa = XCConfigurationList;
			buildConfigurations = (
				DE49A1912B65F6DB000F3AFB /* Debug */,
				DE49A1922B65F6DB000F3AFB /* Release */,
			);
			defaultConfigurationIsVisible = 0;
			defaultConfigurationName = Release;
		};
/* End XCConfigurationList section */

/* Begin XCLocalSwiftPackageReference section */
		D9A22EB52B667C41007281BF /* XCLocalSwiftPackageReference "../Mediator" */ = {
			isa = XCLocalSwiftPackageReference;
			relativePath = ../Mediator;
		};
/* End XCLocalSwiftPackageReference section */

/* Begin XCRemoteSwiftPackageReference section */
		A58CC3412C32C4EE0086D16B /* XCRemoteSwiftPackageReference "commondata" */ = {
			isa = XCRemoteSwiftPackageReference;
			repositoryURL = "https://github.com/vultisig/commondata";
			requirement = {
				branch = main;
				kind = branch;
			};
		};
		A6D44A592D51950600C66726 /* XCRemoteSwiftPackageReference "rive-ios" */ = {
			isa = XCRemoteSwiftPackageReference;
			repositoryURL = "https://github.com/rive-app/rive-ios";
			requirement = {
				kind = upToNextMajorVersion;
				minimumVersion = 6.5.11;
			};
		};
		DE1509BE2DCD7B520030C9A0 /* XCRemoteSwiftPackageReference "mobile-sdk-ios" */ = {
			isa = XCRemoteSwiftPackageReference;
			repositoryURL = "https://github.com/moonpay/mobile-sdk-ios";
			requirement = {
				branch = main;
				kind = branch;
			};
		};
		DE49A1B32B6A1088000F3AFB /* XCRemoteSwiftPackageReference "CodeScanner" */ = {
			isa = XCRemoteSwiftPackageReference;
			repositoryURL = "https://github.com/twostraws/CodeScanner";
			requirement = {
				kind = upToNextMajorVersion;
				minimumVersion = 2.3.3;
			};
		};
		DE6325B52C2C12FB000D05B9 /* XCRemoteSwiftPackageReference "swift-protobuf" */ = {
			isa = XCRemoteSwiftPackageReference;
			repositoryURL = "https://github.com/apple/swift-protobuf.git";
			requirement = {
				kind = upToNextMajorVersion;
				minimumVersion = 1.26.0;
			};
		};
		DEE4AD0A2DBCFC08003A2FC0 /* XCRemoteSwiftPackageReference "walletcore-spm" */ = {
			isa = XCRemoteSwiftPackageReference;
			repositoryURL = "https://github.com/vultisig/walletcore-spm.git";
			requirement = {
				branch = main;
				kind = branch;
			};
		};
		DEEDAEE62B8B50A4005170E8 /* XCRemoteSwiftPackageReference "BigInt" */ = {
			isa = XCRemoteSwiftPackageReference;
			repositoryURL = "https://github.com/attaswift/BigInt.git";
			requirement = {
				kind = upToNextMajorVersion;
				minimumVersion = 5.1.0;
			};
		};
		DEFF59022BD23A12005DFDF9 /* XCRemoteSwiftPackageReference "CryptoSwift" */ = {
			isa = XCRemoteSwiftPackageReference;
			repositoryURL = "https://github.com/krzyzanowskim/CryptoSwift.git";
			requirement = {
				kind = upToNextMajorVersion;
				minimumVersion = 1.8.2;
			};
		};
/* End XCRemoteSwiftPackageReference section */

/* Begin XCSwiftPackageProductDependency section */
		A58CC3422C32C4EE0086D16B /* VultisigCommonData */ = {
			isa = XCSwiftPackageProductDependency;
			package = A58CC3412C32C4EE0086D16B /* XCRemoteSwiftPackageReference "commondata" */;
			productName = VultisigCommonData;
		};
		A6D44A5A2D51950600C66726 /* RiveRuntime */ = {
			isa = XCSwiftPackageProductDependency;
			package = A6D44A592D51950600C66726 /* XCRemoteSwiftPackageReference "rive-ios" */;
			productName = RiveRuntime;
		};
		D9A22EB62B667C41007281BF /* Mediator */ = {
			isa = XCSwiftPackageProductDependency;
			productName = Mediator;
		};
		DE1509BF2DCD7B520030C9A0 /* MoonPaySdk */ = {
			isa = XCSwiftPackageProductDependency;
			package = DE1509BE2DCD7B520030C9A0 /* XCRemoteSwiftPackageReference "mobile-sdk-ios" */;
			productName = MoonPaySdk;
		};
		DE3D44AC2BD2445100BD64CD /* CryptoSwift */ = {
			isa = XCSwiftPackageProductDependency;
			package = DEFF59022BD23A12005DFDF9 /* XCRemoteSwiftPackageReference "CryptoSwift" */;
			productName = CryptoSwift;
		};
		DE49A1992B660D8D000F3AFB /* Mediator */ = {
			isa = XCSwiftPackageProductDependency;
			productName = Mediator;
		};
		DE49A1B42B6A1088000F3AFB /* CodeScanner */ = {
			isa = XCSwiftPackageProductDependency;
			package = DE49A1B32B6A1088000F3AFB /* XCRemoteSwiftPackageReference "CodeScanner" */;
			productName = CodeScanner;
		};
		DE6325B62C2C12FB000D05B9 /* SwiftProtobuf */ = {
			isa = XCSwiftPackageProductDependency;
			package = DE6325B52C2C12FB000D05B9 /* XCRemoteSwiftPackageReference "swift-protobuf" */;
			productName = SwiftProtobuf;
		};
		DEE4AD0B2DBCFC08003A2FC0 /* walletcore */ = {
			isa = XCSwiftPackageProductDependency;
			package = DEE4AD0A2DBCFC08003A2FC0 /* XCRemoteSwiftPackageReference "walletcore-spm" */;
			productName = walletcore;
		};
		DEEDAEE72B8B50A4005170E8 /* BigInt */ = {
			isa = XCSwiftPackageProductDependency;
			package = DEEDAEE62B8B50A4005170E8 /* XCRemoteSwiftPackageReference "BigInt" */;
			productName = BigInt;
		};
/* End XCSwiftPackageProductDependency section */
	};
	rootObject = DE49A15B2B65F6D9000F3AFB /* Project object */;
}<|MERGE_RESOLUTION|>--- conflicted
+++ resolved
@@ -627,15 +627,12 @@
 		A6E0C9172DE6B59D00A01543 /* ReferralOnboardingView.swift in Sources */ = {isa = PBXBuildFile; fileRef = A6E0C9162DE6B59D00A01543 /* ReferralOnboardingView.swift */; };
 		A6E0C9192DE6BAD600A01543 /* ReferralOnboardingGuideAnimation.swift in Sources */ = {isa = PBXBuildFile; fileRef = A6E0C9182DE6BAD600A01543 /* ReferralOnboardingGuideAnimation.swift */; };
 		A6E0C91B2DE6BC8500A01543 /* ReferralOnboardingBanner.swift in Sources */ = {isa = PBXBuildFile; fileRef = A6E0C91A2DE6BC8500A01543 /* ReferralOnboardingBanner.swift */; };
-<<<<<<< HEAD
 		A6E0C92A2DEF717500A01543 /* ReferralViewModel.swift in Sources */ = {isa = PBXBuildFile; fileRef = A6E0C9292DEF717500A01543 /* ReferralViewModel.swift */; };
-=======
 		A6E0C91D2DE7B22F00A01543 /* ReferralSendOverviewView.swift in Sources */ = {isa = PBXBuildFile; fileRef = A6E0C91C2DE7B22F00A01543 /* ReferralSendOverviewView.swift */; };
 		A6E0C91F2DE7FD8600A01543 /* ReferralTransactionOverviewView.swift in Sources */ = {isa = PBXBuildFile; fileRef = A6E0C91E2DE7FD8600A01543 /* ReferralTransactionOverviewView.swift */; };
 		A6E0C9212DE9013A00A01543 /* ReferralLaunchView.swift in Sources */ = {isa = PBXBuildFile; fileRef = A6E0C9202DE9013A00A01543 /* ReferralLaunchView.swift */; };
 		A6E0C9232DE968AB00A01543 /* ReferralTransactionDetailsView.swift in Sources */ = {isa = PBXBuildFile; fileRef = A6E0C9222DE968AB00A01543 /* ReferralTransactionDetailsView.swift */; };
 		A6E0C9252DEA3C4900A01543 /* CreateReferralView.swift in Sources */ = {isa = PBXBuildFile; fileRef = A6E0C9242DEA3C4900A01543 /* CreateReferralView.swift */; };
->>>>>>> 9f9fb529
 		A6E52F802BBE430600FD3785 /* TransactionCell.swift in Sources */ = {isa = PBXBuildFile; fileRef = A6E52F7F2BBE430600FD3785 /* TransactionCell.swift */; };
 		A6E5823D2BE98C4F006DA410 /* NavigationBlankBackButton.swift in Sources */ = {isa = PBXBuildFile; fileRef = A6E5823C2BE98C4F006DA410 /* NavigationBlankBackButton.swift */; };
 		A6ECA1842C93F36200456110 /* NavigationQRShareButton+iOS.swift in Sources */ = {isa = PBXBuildFile; fileRef = A6ECA1832C93F36200456110 /* NavigationQRShareButton+iOS.swift */; };
@@ -1538,15 +1535,12 @@
 		A6E0C9162DE6B59D00A01543 /* ReferralOnboardingView.swift */ = {isa = PBXFileReference; lastKnownFileType = sourcecode.swift; path = ReferralOnboardingView.swift; sourceTree = "<group>"; };
 		A6E0C9182DE6BAD600A01543 /* ReferralOnboardingGuideAnimation.swift */ = {isa = PBXFileReference; lastKnownFileType = sourcecode.swift; path = ReferralOnboardingGuideAnimation.swift; sourceTree = "<group>"; };
 		A6E0C91A2DE6BC8500A01543 /* ReferralOnboardingBanner.swift */ = {isa = PBXFileReference; lastKnownFileType = sourcecode.swift; path = ReferralOnboardingBanner.swift; sourceTree = "<group>"; };
-<<<<<<< HEAD
 		A6E0C9292DEF717500A01543 /* ReferralViewModel.swift */ = {isa = PBXFileReference; lastKnownFileType = sourcecode.swift; path = ReferralViewModel.swift; sourceTree = "<group>"; };
-=======
 		A6E0C91C2DE7B22F00A01543 /* ReferralSendOverviewView.swift */ = {isa = PBXFileReference; lastKnownFileType = sourcecode.swift; path = ReferralSendOverviewView.swift; sourceTree = "<group>"; };
 		A6E0C91E2DE7FD8600A01543 /* ReferralTransactionOverviewView.swift */ = {isa = PBXFileReference; lastKnownFileType = sourcecode.swift; path = ReferralTransactionOverviewView.swift; sourceTree = "<group>"; };
 		A6E0C9202DE9013A00A01543 /* ReferralLaunchView.swift */ = {isa = PBXFileReference; lastKnownFileType = sourcecode.swift; path = ReferralLaunchView.swift; sourceTree = "<group>"; };
 		A6E0C9222DE968AB00A01543 /* ReferralTransactionDetailsView.swift */ = {isa = PBXFileReference; lastKnownFileType = sourcecode.swift; path = ReferralTransactionDetailsView.swift; sourceTree = "<group>"; };
 		A6E0C9242DEA3C4900A01543 /* CreateReferralView.swift */ = {isa = PBXFileReference; lastKnownFileType = sourcecode.swift; path = CreateReferralView.swift; sourceTree = "<group>"; };
->>>>>>> 9f9fb529
 		A6E52F7F2BBE430600FD3785 /* TransactionCell.swift */ = {isa = PBXFileReference; lastKnownFileType = sourcecode.swift; path = TransactionCell.swift; sourceTree = "<group>"; };
 		A6E5823C2BE98C4F006DA410 /* NavigationBlankBackButton.swift */ = {isa = PBXFileReference; lastKnownFileType = sourcecode.swift; path = NavigationBlankBackButton.swift; sourceTree = "<group>"; };
 		A6ECA1832C93F36200456110 /* NavigationQRShareButton+iOS.swift */ = {isa = PBXFileReference; lastKnownFileType = sourcecode.swift; path = "NavigationQRShareButton+iOS.swift"; sourceTree = "<group>"; };
