--- conflicted
+++ resolved
@@ -114,7 +114,6 @@
 		A611735D2BC8D94400D616F9 /* KeyGenSummaryView.swift in Sources */ = {isa = PBXBuildFile; fileRef = A611735C2BC8D94400D616F9 /* KeyGenSummaryView.swift */; };
 		A611CCC22C765F3000D64C9D /* OutlinedDisclaimer.swift in Sources */ = {isa = PBXBuildFile; fileRef = A611CCC12C765F3000D64C9D /* OutlinedDisclaimer.swift */; };
 		A611CCCF2C7816EC00D64C9D /* UINavigationControllerExtension.swift in Sources */ = {isa = PBXBuildFile; fileRef = A611CCCE2C7816EC00D64C9D /* UINavigationControllerExtension.swift */; };
-<<<<<<< HEAD
 		A6182F2F2C922B6B0059BFDD /* AsyncImageView+iOS.swift in Sources */ = {isa = PBXBuildFile; fileRef = A6182F2E2C922B6B0059BFDD /* AsyncImageView+iOS.swift */; };
 		A6182F312C922B750059BFDD /* AsyncImageView+macOS.swift in Sources */ = {isa = PBXBuildFile; fileRef = A6182F302C922B750059BFDD /* AsyncImageView+macOS.swift */; };
 		A6182F332C922CCC0059BFDD /* ChainHeaderCell+iOS.swift in Sources */ = {isa = PBXBuildFile; fileRef = A6182F322C922CCC0059BFDD /* ChainHeaderCell+iOS.swift */; };
@@ -139,13 +138,11 @@
 		A6182F592C9299410059BFDD /* SwapCryptoAmountTextField+macOS.swift in Sources */ = {isa = PBXBuildFile; fileRef = A6182F582C9299410059BFDD /* SwapCryptoAmountTextField+macOS.swift */; };
 		A6182F5B2C9299DC0059BFDD /* MemoTextField+iOS.swift in Sources */ = {isa = PBXBuildFile; fileRef = A6182F5A2C9299DC0059BFDD /* MemoTextField+iOS.swift */; };
 		A6182F5D2C9299ED0059BFDD /* MemoTextField+imacOS.swift in Sources */ = {isa = PBXBuildFile; fileRef = A6182F5C2C9299ED0059BFDD /* MemoTextField+imacOS.swift */; };
-=======
 		A6182F252C9225B60059BFDD /* MacCheckUpToDateView.swift in Sources */ = {isa = PBXBuildFile; fileRef = A6182F242C9225B60059BFDD /* MacCheckUpToDateView.swift */; };
 		A6182F272C9225CB0059BFDD /* MacCheckUpdateNowView.swift in Sources */ = {isa = PBXBuildFile; fileRef = A6182F262C9225CB0059BFDD /* MacCheckUpdateNowView.swift */; };
 		A6182F292C9225DA0059BFDD /* MacCheckUpdateView.swift in Sources */ = {isa = PBXBuildFile; fileRef = A6182F282C9225DA0059BFDD /* MacCheckUpdateView.swift */; };
 		A6182F2B2C9225EA0059BFDD /* CheckUpdateViewModel.swift in Sources */ = {isa = PBXBuildFile; fileRef = A6182F2A2C9225EA0059BFDD /* CheckUpdateViewModel.swift */; };
 		A6182F2D2C9226310059BFDD /* UpdateVersion.swift in Sources */ = {isa = PBXBuildFile; fileRef = A6182F2C2C9226310059BFDD /* UpdateVersion.swift */; };
->>>>>>> fd38296d
 		A61BC8122BA2407A00484689 /* SendCryptoView.swift in Sources */ = {isa = PBXBuildFile; fileRef = A61BC8112BA2407A00484689 /* SendCryptoView.swift */; };
 		A61BC8142BA240FC00484689 /* SendCryptoDetailsView.swift in Sources */ = {isa = PBXBuildFile; fileRef = A61BC8132BA240FC00484689 /* SendCryptoDetailsView.swift */; };
 		A61BC8162BA256C600484689 /* ProgressBar.swift in Sources */ = {isa = PBXBuildFile; fileRef = A61BC8152BA256C600484689 /* ProgressBar.swift */; };
@@ -645,7 +642,6 @@
 		A611735C2BC8D94400D616F9 /* KeyGenSummaryView.swift */ = {isa = PBXFileReference; lastKnownFileType = sourcecode.swift; path = KeyGenSummaryView.swift; sourceTree = "<group>"; };
 		A611CCC12C765F3000D64C9D /* OutlinedDisclaimer.swift */ = {isa = PBXFileReference; lastKnownFileType = sourcecode.swift; path = OutlinedDisclaimer.swift; sourceTree = "<group>"; };
 		A611CCCE2C7816EC00D64C9D /* UINavigationControllerExtension.swift */ = {isa = PBXFileReference; lastKnownFileType = sourcecode.swift; path = UINavigationControllerExtension.swift; sourceTree = "<group>"; };
-<<<<<<< HEAD
 		A6182F2E2C922B6B0059BFDD /* AsyncImageView+iOS.swift */ = {isa = PBXFileReference; lastKnownFileType = sourcecode.swift; path = "AsyncImageView+iOS.swift"; sourceTree = "<group>"; };
 		A6182F302C922B750059BFDD /* AsyncImageView+macOS.swift */ = {isa = PBXFileReference; lastKnownFileType = sourcecode.swift; path = "AsyncImageView+macOS.swift"; sourceTree = "<group>"; };
 		A6182F322C922CCC0059BFDD /* ChainHeaderCell+iOS.swift */ = {isa = PBXFileReference; lastKnownFileType = sourcecode.swift; path = "ChainHeaderCell+iOS.swift"; sourceTree = "<group>"; };
@@ -670,13 +666,11 @@
 		A6182F582C9299410059BFDD /* SwapCryptoAmountTextField+macOS.swift */ = {isa = PBXFileReference; lastKnownFileType = sourcecode.swift; path = "SwapCryptoAmountTextField+macOS.swift"; sourceTree = "<group>"; };
 		A6182F5A2C9299DC0059BFDD /* MemoTextField+iOS.swift */ = {isa = PBXFileReference; lastKnownFileType = sourcecode.swift; path = "MemoTextField+iOS.swift"; sourceTree = "<group>"; };
 		A6182F5C2C9299ED0059BFDD /* MemoTextField+imacOS.swift */ = {isa = PBXFileReference; lastKnownFileType = sourcecode.swift; path = "MemoTextField+imacOS.swift"; sourceTree = "<group>"; };
-=======
 		A6182F242C9225B60059BFDD /* MacCheckUpToDateView.swift */ = {isa = PBXFileReference; lastKnownFileType = sourcecode.swift; path = MacCheckUpToDateView.swift; sourceTree = "<group>"; };
 		A6182F262C9225CB0059BFDD /* MacCheckUpdateNowView.swift */ = {isa = PBXFileReference; lastKnownFileType = sourcecode.swift; path = MacCheckUpdateNowView.swift; sourceTree = "<group>"; };
 		A6182F282C9225DA0059BFDD /* MacCheckUpdateView.swift */ = {isa = PBXFileReference; lastKnownFileType = sourcecode.swift; path = MacCheckUpdateView.swift; sourceTree = "<group>"; };
 		A6182F2A2C9225EA0059BFDD /* CheckUpdateViewModel.swift */ = {isa = PBXFileReference; lastKnownFileType = sourcecode.swift; path = CheckUpdateViewModel.swift; sourceTree = "<group>"; };
 		A6182F2C2C9226310059BFDD /* UpdateVersion.swift */ = {isa = PBXFileReference; lastKnownFileType = sourcecode.swift; path = UpdateVersion.swift; sourceTree = "<group>"; };
->>>>>>> fd38296d
 		A61BC8112BA2407A00484689 /* SendCryptoView.swift */ = {isa = PBXFileReference; lastKnownFileType = sourcecode.swift; path = SendCryptoView.swift; sourceTree = "<group>"; };
 		A61BC8132BA240FC00484689 /* SendCryptoDetailsView.swift */ = {isa = PBXFileReference; lastKnownFileType = sourcecode.swift; path = SendCryptoDetailsView.swift; sourceTree = "<group>"; };
 		A61BC8152BA256C600484689 /* ProgressBar.swift */ = {isa = PBXFileReference; lastKnownFileType = sourcecode.swift; path = ProgressBar.swift; sourceTree = "<group>"; };
