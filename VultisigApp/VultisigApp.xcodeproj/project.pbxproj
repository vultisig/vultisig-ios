// !$*UTF8*$!
{
	archiveVersion = 1;
	classes = {
	};
	objectVersion = 60;
	objects = {

/* Begin PBXBuildFile section */
		049BBB5E2B71E83D004C231F /* VultisigLogo.swift in Sources */ = {isa = PBXBuildFile; fileRef = 049BBB5D2B71E83D004C231F /* VultisigLogo.swift */; };
		049BBB682B71E9C5004C231F /* WifiInstruction.swift in Sources */ = {isa = PBXBuildFile; fileRef = 049BBB672B71E9C5004C231F /* WifiInstruction.swift */; };
		4606B3B02B80465E0045094D /* UTXOTransactionsService.swift in Sources */ = {isa = PBXBuildFile; fileRef = 4606B3AF2B80465E0045094D /* UTXOTransactionsService.swift */; };
		461AD1B72BC6706500959278 /* VaultPairDetailView.swift in Sources */ = {isa = PBXBuildFile; fileRef = 461AD1B62BC6706500959278 /* VaultPairDetailView.swift */; };
		461AD1B92BC6858000959278 /* VaultPairDetailCell.swift in Sources */ = {isa = PBXBuildFile; fileRef = 461AD1B82BC6858000959278 /* VaultPairDetailCell.swift */; };
		461AD1BB2BC7239C00959278 /* DeviceInfo.swift in Sources */ = {isa = PBXBuildFile; fileRef = 461AD1BA2BC7239C00959278 /* DeviceInfo.swift */; };
		462DCD702BCA14F3003D542F /* CoinPaprikaQuote.swift in Sources */ = {isa = PBXBuildFile; fileRef = 462DCD6F2BCA14F3003D542F /* CoinPaprikaQuote.swift */; };
		462DCD742BCA1F45003D542F /* CoinPaprikaCoin.swift in Sources */ = {isa = PBXBuildFile; fileRef = 462DCD732BCA1F45003D542F /* CoinPaprikaCoin.swift */; };
		463408662BA9C1D200246248 /* CoinTypeExtension.swift in Sources */ = {isa = PBXBuildFile; fileRef = 463408652BA9C1D200246248 /* CoinTypeExtension.swift */; };
		465036BB2BCF968E00856B34 /* BigInt.swift in Sources */ = {isa = PBXBuildFile; fileRef = 465036BA2BCF968E00856B34 /* BigInt.swift */; };
		465A8D532B9E689B006E7457 /* SolanaService.swift in Sources */ = {isa = PBXBuildFile; fileRef = 465A8D522B9E689B006E7457 /* SolanaService.swift */; };
		465A8D562B9E6E0B006E7457 /* SolanaRpc.swift in Sources */ = {isa = PBXBuildFile; fileRef = 465A8D542B9E6E0A006E7457 /* SolanaRpc.swift */; };
		465B09A92B7C176700952DD9 /* SendTransaction.swift in Sources */ = {isa = PBXBuildFile; fileRef = 465B09A82B7C176700952DD9 /* SendTransaction.swift */; };
		465B09B52B7D8E7B00952DD9 /* CryptoPriceService.swift in Sources */ = {isa = PBXBuildFile; fileRef = 465B09B42B7D8E7B00952DD9 /* CryptoPriceService.swift */; };
		465B09B72B7D909400952DD9 /* CryptoPrice.swift in Sources */ = {isa = PBXBuildFile; fileRef = 465B09B62B7D909400952DD9 /* CryptoPrice.swift */; };
		468029362BC8E4CE005A9EEF /* Localizable.strings in Resources */ = {isa = PBXBuildFile; fileRef = 468029302BC8E4CE005A9EEF /* Localizable.strings */; };
		469ED3942B98E776008D4951 /* ThorchainService.swift in Sources */ = {isa = PBXBuildFile; fileRef = 469ED3932B98E776008D4951 /* ThorchainService.swift */; };
		469ED3992B98E896008D4951 /* CosmosBalanceResponse.swift in Sources */ = {isa = PBXBuildFile; fileRef = 469ED3982B98E896008D4951 /* CosmosBalanceResponse.swift */; };
		469ED39B2B98E8B5008D4951 /* CosmosBalance.swift in Sources */ = {isa = PBXBuildFile; fileRef = 469ED39A2B98E8B5008D4951 /* CosmosBalance.swift */; };
		469ED39D2B98E8C0008D4951 /* CosmosBalancePagination.swift in Sources */ = {isa = PBXBuildFile; fileRef = 469ED39C2B98E8C0008D4951 /* CosmosBalancePagination.swift */; };
		469ED3A02B98F5B4008D4951 /* THORChainAccountNumberResponse.swift in Sources */ = {isa = PBXBuildFile; fileRef = 469ED39F2B98F5B4008D4951 /* THORChainAccountNumberResponse.swift */; };
		469ED3A22B98F5CB008D4951 /* ThorchainAccountResult.swift in Sources */ = {isa = PBXBuildFile; fileRef = 469ED3A12B98F5CB008D4951 /* ThorchainAccountResult.swift */; };
		469ED3A42B98F5DE008D4951 /* CosmosAccountValue.swift in Sources */ = {isa = PBXBuildFile; fileRef = 469ED3A32B98F5DE008D4951 /* CosmosAccountValue.swift */; };
		46AAA4972BBF7EBA00E5BAB4 /* EvmServiceFactory.swift in Sources */ = {isa = PBXBuildFile; fileRef = 46AAA4962BBF7EBA00E5BAB4 /* EvmServiceFactory.swift */; };
		46AAA49D2BC3B4CF00E5BAB4 /* DecimalExtension.swift in Sources */ = {isa = PBXBuildFile; fileRef = 46AAA49C2BC3B4CF00E5BAB4 /* DecimalExtension.swift */; };
		46AC40A82B920061001704E6 /* EtherscanService.swift in Sources */ = {isa = PBXBuildFile; fileRef = 46AC40A72B920061001704E6 /* EtherscanService.swift */; };
		46B106512BA7CAFE00564023 /* ChainType.swift in Sources */ = {isa = PBXBuildFile; fileRef = 46B106502BA7CAFE00564023 /* ChainType.swift */; };
		46B60BBE2BBA811D0043EBBA /* AvalancheService.swift in Sources */ = {isa = PBXBuildFile; fileRef = 46B60BBD2BBA811D0043EBBA /* AvalancheService.swift */; };
		46B60BC02BBB20130043EBBA /* RpcEvmService.swift in Sources */ = {isa = PBXBuildFile; fileRef = 46B60BBF2BBB20130043EBBA /* RpcEvmService.swift */; };
		46C8CBBD2BA7753900E68E08 /* Blockchair.swift in Sources */ = {isa = PBXBuildFile; fileRef = 46C8CBBC2BA7753900E68E08 /* Blockchair.swift */; };
		46C8CBBF2BA777BF00E68E08 /* BlockchairService.swift in Sources */ = {isa = PBXBuildFile; fileRef = 46C8CBBE2BA777BF00E68E08 /* BlockchairService.swift */; };
		46DE088C2BD087D800AE8BDE /* kujira.swift in Sources */ = {isa = PBXBuildFile; fileRef = 46DE088B2BD087D800AE8BDE /* kujira.swift */; };
		46DE088E2BD08C9900AE8BDE /* KujiraService.swift in Sources */ = {isa = PBXBuildFile; fileRef = 46DE088D2BD08C9900AE8BDE /* KujiraService.swift */; };
		46DE08902BD0D03E00AE8BDE /* CosmosService.swift in Sources */ = {isa = PBXBuildFile; fileRef = 46DE088F2BD0D03E00AE8BDE /* CosmosService.swift */; };
		46DE08952BD0DCA200AE8BDE /* EvmL2Service.swift in Sources */ = {isa = PBXBuildFile; fileRef = 46DE08942BD0DCA200AE8BDE /* EvmL2Service.swift */; };
		46E98FFC2BAE407300C53D97 /* DecodingErrorExtension.swift in Sources */ = {isa = PBXBuildFile; fileRef = 46E98FFB2BAE407300C53D97 /* DecodingErrorExtension.swift */; };
		46F47CBB2B870EE900D964EA /* UTXOTransactionMempool.swift in Sources */ = {isa = PBXBuildFile; fileRef = 46F47CBA2B870EE900D964EA /* UTXOTransactionMempool.swift */; };
		46F8F7212B99FDB70099454E /* TransactionBroadcastResponse.swift in Sources */ = {isa = PBXBuildFile; fileRef = 46F8F7202B99FDB70099454E /* TransactionBroadcastResponse.swift */; };
		46F8F7262B99FEEC0099454E /* CosmosErrorResponse.swift in Sources */ = {isa = PBXBuildFile; fileRef = 46F8F7252B99FEEC0099454E /* CosmosErrorResponse.swift */; };
		46F8F7282B9A011B0099454E /* ThorchainBroadcastTransactionService.swift in Sources */ = {isa = PBXBuildFile; fileRef = 46F8F7272B9A011B0099454E /* ThorchainBroadcastTransactionService.swift */; };
		A500603F2C10E3EA008237D9 /* ThorchainSwapProvider.swift in Sources */ = {isa = PBXBuildFile; fileRef = A500603E2C10E3EA008237D9 /* ThorchainSwapProvider.swift */; };
		A506B59D2D3AB77A00490BEB /* LifiQuoteResponse.swift in Sources */ = {isa = PBXBuildFile; fileRef = A506B59C2D3AB77A00490BEB /* LifiQuoteResponse.swift */; };
		A506B59F2D3AD1DB00490BEB /* SolanaSwaps.swift in Sources */ = {isa = PBXBuildFile; fileRef = A506B59E2D3AD1DB00490BEB /* SolanaSwaps.swift */; };
		A50E793A2BFE30210031DB47 /* Storage.swift in Sources */ = {isa = PBXBuildFile; fileRef = A50E79392BFE30210031DB47 /* Storage.swift */; };
		A5125F042BEBBE43008A79AA /* SwapService.swift in Sources */ = {isa = PBXBuildFile; fileRef = A5125F032BEBBE43008A79AA /* SwapService.swift */; };
		A5125F072BEBBFAB008A79AA /* OneInchQuote.swift in Sources */ = {isa = PBXBuildFile; fileRef = A5125F052BEBBFAB008A79AA /* OneInchQuote.swift */; };
		A5125F082BEBBFAB008A79AA /* OneInchService.swift in Sources */ = {isa = PBXBuildFile; fileRef = A5125F062BEBBFAB008A79AA /* OneInchService.swift */; };
		A5199AF02BBD8C0400AA0A39 /* ThorchainSwapQuote.swift in Sources */ = {isa = PBXBuildFile; fileRef = A5199AEF2BBD8C0400AA0A39 /* ThorchainSwapQuote.swift */; };
		A51AE8BC2C931C2500EF9A7A /* FastVaultService.swift in Sources */ = {isa = PBXBuildFile; fileRef = A51AE8BA2C931C2000EF9A7A /* FastVaultService.swift */; };
		A51AE8C02C931C6000EF9A7A /* FastVaultSetPasswordView.swift in Sources */ = {isa = PBXBuildFile; fileRef = A51AE8BD2C931C6000EF9A7A /* FastVaultSetPasswordView.swift */; };
		A51AE8C12C931C6000EF9A7A /* FastVaultEmailView.swift in Sources */ = {isa = PBXBuildFile; fileRef = A51AE8BE2C931C6000EF9A7A /* FastVaultEmailView.swift */; };
		A51AE8C22C931C6000EF9A7A /* FastVaultEnterPasswordView.swift in Sources */ = {isa = PBXBuildFile; fileRef = A51AE8BF2C931C6000EF9A7A /* FastVaultEnterPasswordView.swift */; };
		A51AE8C42C9589E000EF9A7A /* FastVaultEnterPasswordView+iOS.swift in Sources */ = {isa = PBXBuildFile; fileRef = A51AE8C32C9589E000EF9A7A /* FastVaultEnterPasswordView+iOS.swift */; };
		A51AE8C62C958A0200EF9A7A /* FastVaultEnterPasswordView+macOS.swift in Sources */ = {isa = PBXBuildFile; fileRef = A51AE8C52C958A0200EF9A7A /* FastVaultEnterPasswordView+macOS.swift */; };
		A52287482C42BB0000E1CC5A /* LiFiService.swift in Sources */ = {isa = PBXBuildFile; fileRef = A52287472C42BB0000E1CC5A /* LiFiService.swift */; };
		A522C34A2C46948A00BC4311 /* SwapError.swift in Sources */ = {isa = PBXBuildFile; fileRef = A522C3492C46948A00BC4311 /* SwapError.swift */; };
		A52313DE2BDF665E00D4D0D5 /* KeysignSwapConfirmView.swift in Sources */ = {isa = PBXBuildFile; fileRef = A52313DD2BDF665E00D4D0D5 /* KeysignSwapConfirmView.swift */; };
		A524F5712D4AD63500F294B2 /* LiFiSwapError.swift in Sources */ = {isa = PBXBuildFile; fileRef = A524F5702D4AD63500F294B2 /* LiFiSwapError.swift */; };
		A527DD2C2C3E1CE000204464 /* KeygenMessage+ProtoMappable.swift in Sources */ = {isa = PBXBuildFile; fileRef = A527DD2B2C3E1CE000204464 /* KeygenMessage+ProtoMappable.swift */; };
		A527DD2E2C3E1D8500204464 /* ReshareMessage+ProtoMappable.swift in Sources */ = {isa = PBXBuildFile; fileRef = A527DD2D2C3E1D8500204464 /* ReshareMessage+ProtoMappable.swift */; };
		A52B0D032CA53DCE00507966 /* ReshareView.swift in Sources */ = {isa = PBXBuildFile; fileRef = A52B0D022CA53DCE00507966 /* ReshareView.swift */; };
		A52B0D052CA59E8200507966 /* ReshareViewModel.swift in Sources */ = {isa = PBXBuildFile; fileRef = A52B0D042CA59E8200507966 /* ReshareViewModel.swift */; };
		A52B0D072CA6216400507966 /* ReshareView+iOS.swift in Sources */ = {isa = PBXBuildFile; fileRef = A52B0D062CA6216400507966 /* ReshareView+iOS.swift */; };
		A52B0D092CA621B500507966 /* ReshareView+macOS.swift in Sources */ = {isa = PBXBuildFile; fileRef = A52B0D082CA621B500507966 /* ReshareView+macOS.swift */; };
		A53287B52C4DB874009FD3D3 /* CoinPickerView.swift in Sources */ = {isa = PBXBuildFile; fileRef = A53287B42C4DB874009FD3D3 /* CoinPickerView.swift */; };
		A533E6402CEC814F00FCBAEB /* MonthlyBackupView.swift in Sources */ = {isa = PBXBuildFile; fileRef = A533E63F2CEC814F00FCBAEB /* MonthlyBackupView.swift */; };
		A5340A672CEC9503002ADD35 /* DateExtension.swift in Sources */ = {isa = PBXBuildFile; fileRef = A5340A662CEC9503002ADD35 /* DateExtension.swift */; };
		A5340A692CECF093002ADD35 /* MonthlyBackupView+iOS.swift in Sources */ = {isa = PBXBuildFile; fileRef = A5340A682CECF093002ADD35 /* MonthlyBackupView+iOS.swift */; };
		A5340A6B2CECF099002ADD35 /* MonthlyBackupView+macOS.swift in Sources */ = {isa = PBXBuildFile; fileRef = A5340A6A2CECF099002ADD35 /* MonthlyBackupView+macOS.swift */; };
		A542AE5B2C5B5F220061FEAF /* FilledLabelButton.swift in Sources */ = {isa = PBXBuildFile; fileRef = A542AE5A2C5B5F220061FEAF /* FilledLabelButton.swift */; };
		A543B3A22BEA93D4003FB989 /* SwapQuote.swift in Sources */ = {isa = PBXBuildFile; fileRef = A543B3A12BEA93D4003FB989 /* SwapQuote.swift */; };
		A54676522C179A93004DD782 /* Coin+Swaps.swift in Sources */ = {isa = PBXBuildFile; fileRef = A54676512C179A93004DD782 /* Coin+Swaps.swift */; };
		A54BBCFF2BC6E11600645C06 /* TransferViewModel.swift in Sources */ = {isa = PBXBuildFile; fileRef = A54BBCFE2BC6E11600645C06 /* TransferViewModel.swift */; };
		A553217B2CFA27780057C791 /* KeysignCustomMessageConfirmView.swift in Sources */ = {isa = PBXBuildFile; fileRef = A553217A2CFA27780057C791 /* KeysignCustomMessageConfirmView.swift */; };
		A558D74C2C298060007222EB /* SwapCoinsResolver.swift in Sources */ = {isa = PBXBuildFile; fileRef = A558D74B2C298060007222EB /* SwapCoinsResolver.swift */; };
		A558D74E2C29808D007222EB /* SwapProvider.swift in Sources */ = {isa = PBXBuildFile; fileRef = A558D74D2C29808D007222EB /* SwapProvider.swift */; };
		A55BCEBB2BC59E8100D35917 /* KeysignPayloadFactory.swift in Sources */ = {isa = PBXBuildFile; fileRef = A55BCEBA2BC59E8100D35917 /* KeysignPayloadFactory.swift */; };
		A56386802C3A213B008B848E /* ProtoMappableError.swift in Sources */ = {isa = PBXBuildFile; fileRef = A563867F2C3A213B008B848E /* ProtoMappableError.swift */; };
		A56386822C3A2148008B848E /* ProtoCoinResolver.swift in Sources */ = {isa = PBXBuildFile; fileRef = A56386812C3A2148008B848E /* ProtoCoinResolver.swift */; };
		A56386842C3A2167008B848E /* ProtoSerializer.swift in Sources */ = {isa = PBXBuildFile; fileRef = A56386832C3A2167008B848E /* ProtoSerializer.swift */; };
		A56386862C3A21B8008B848E /* KeysignMessage+ProtoMappable.swift in Sources */ = {isa = PBXBuildFile; fileRef = A56386852C3A21B8008B848E /* KeysignMessage+ProtoMappable.swift */; };
		A564ED402BC34B690056FDC0 /* SwapVerifyView.swift in Sources */ = {isa = PBXBuildFile; fileRef = A564ED3F2BC34B690056FDC0 /* SwapVerifyView.swift */; };
		A564ED422BC350520056FDC0 /* SwapTransaction.swift in Sources */ = {isa = PBXBuildFile; fileRef = A564ED412BC350520056FDC0 /* SwapTransaction.swift */; };
		A564ED442BC35D2B0056FDC0 /* SwapCryptoVerifyViewModel.swift in Sources */ = {isa = PBXBuildFile; fileRef = A564ED432BC35D2B0056FDC0 /* SwapCryptoVerifyViewModel.swift */; };
		A56644D22D0087C9000F4149 /* SettingsCustomMessageView.swift in Sources */ = {isa = PBXBuildFile; fileRef = A56644D12D0087C9000F4149 /* SettingsCustomMessageView.swift */; };
		A56C98CE2CC00C6700FC1B08 /* SettingsBiometryView.swift in Sources */ = {isa = PBXBuildFile; fileRef = A56C98CD2CC00C6700FC1B08 /* SettingsBiometryView.swift */; };
		A56C98D42CC013C500FC1B08 /* SettingsBiometryViewModel.swift in Sources */ = {isa = PBXBuildFile; fileRef = A56C98D32CC013C500FC1B08 /* SettingsBiometryViewModel.swift */; };
		A571F4682C7E48A1000F46D3 /* FeeMode.swift in Sources */ = {isa = PBXBuildFile; fileRef = A571F4672C7E48A1000F46D3 /* FeeMode.swift */; };
		A571F46C2C7E9218000F46D3 /* SendGasSettingsView.swift in Sources */ = {isa = PBXBuildFile; fileRef = A571F46B2C7E9218000F46D3 /* SendGasSettingsView.swift */; };
		A57495822BBC3FCA00D5F172 /* SwapCryptoViewModel.swift in Sources */ = {isa = PBXBuildFile; fileRef = A57495812BBC3FCA00D5F172 /* SwapCryptoViewModel.swift */; };
		A575F2CA2D50CF94000C4F14 /* FastVaultSetHintView.swift in Sources */ = {isa = PBXBuildFile; fileRef = A575F2C92D50CF94000C4F14 /* FastVaultSetHintView.swift */; };
		A575F2CC2D50D3DB000C4F14 /* FastVaultSetHintView+iOS.swift in Sources */ = {isa = PBXBuildFile; fileRef = A575F2CB2D50D3DB000C4F14 /* FastVaultSetHintView+iOS.swift */; };
		A575F2CE2D50D421000C4F14 /* FastVaultSetHintView+macOS.swift in Sources */ = {isa = PBXBuildFile; fileRef = A575F2CD2D50D421000C4F14 /* FastVaultSetHintView+macOS.swift */; };
		A57A03CB2BC47D4F00F6F3DF /* BlockChainService.swift in Sources */ = {isa = PBXBuildFile; fileRef = A57A03CA2BC47D4F00F6F3DF /* BlockChainService.swift */; };
		A58760512CBD2D670070956A /* BiometryService.swift in Sources */ = {isa = PBXBuildFile; fileRef = A58760502CBD2D670070956A /* BiometryService.swift */; };
		A58760542CBD3CE00070956A /* Keychain.swift in Sources */ = {isa = PBXBuildFile; fileRef = A58760532CBD3CE00070956A /* Keychain.swift */; };
		A58760562CBD3D1E0070956A /* KeychainIdentifier.swift in Sources */ = {isa = PBXBuildFile; fileRef = A58760552CBD3D1E0070956A /* KeychainIdentifier.swift */; };
		A58760582CBD3F1A0070956A /* KeychainService.swift in Sources */ = {isa = PBXBuildFile; fileRef = A58760572CBD3F1A0070956A /* KeychainService.swift */; };
		A588F2DB2BEE8090002EEC60 /* OneInchSwapPayload.swift in Sources */ = {isa = PBXBuildFile; fileRef = A588F2DA2BEE8090002EEC60 /* OneInchSwapPayload.swift */; };
		A58CC3432C32C4EE0086D16B /* VultisigCommonData in Frameworks */ = {isa = PBXBuildFile; productRef = A58CC3422C32C4EE0086D16B /* VultisigCommonData */; };
		A58CC3462C32EE120086D16B /* KeysignMessageFactory.swift in Sources */ = {isa = PBXBuildFile; fileRef = A58CC3452C32EE120086D16B /* KeysignMessageFactory.swift */; };
		A58CC34B2C32FA760086D16B /* ProtoMappable.swift in Sources */ = {isa = PBXBuildFile; fileRef = A58CC34A2C32FA760086D16B /* ProtoMappable.swift */; };
		A58CC34D2C32FB800086D16B /* KeysignMessage.swift in Sources */ = {isa = PBXBuildFile; fileRef = A58CC34C2C32FB800086D16B /* KeysignMessage.swift */; };
		A58CC34F2C32FC530086D16B /* BlockChainSpecific.swift in Sources */ = {isa = PBXBuildFile; fileRef = A58CC34E2C32FC530086D16B /* BlockChainSpecific.swift */; };
		A58DFF0B2CD122DB00693DFD /* SettingsBiometryView+iOS.swift in Sources */ = {isa = PBXBuildFile; fileRef = A58DFF0A2CD122DB00693DFD /* SettingsBiometryView+iOS.swift */; };
		A58DFF0D2CD1235B00693DFD /* SettingsBiometryView+macOS.swift in Sources */ = {isa = PBXBuildFile; fileRef = A58DFF0C2CD1235B00693DFD /* SettingsBiometryView+macOS.swift */; };
		A594A9EB2C64364600A3D09E /* Rate.swift in Sources */ = {isa = PBXBuildFile; fileRef = A594A9EA2C64364600A3D09E /* Rate.swift */; };
		A594A9ED2C6436A800A3D09E /* DBMappable.swift in Sources */ = {isa = PBXBuildFile; fileRef = A594A9EC2C6436A800A3D09E /* DBMappable.swift */; };
		A594EC2B2D00BE6C00B74EBC /* SettingsCustomMessageViewModel.swift in Sources */ = {isa = PBXBuildFile; fileRef = A594EC2A2D00BE6C00B74EBC /* SettingsCustomMessageViewModel.swift */; };
		A594EC2D2D072DAA00B74EBC /* SettingsCustomMessageView+iOS.swift in Sources */ = {isa = PBXBuildFile; fileRef = A594EC2C2D072DAA00B74EBC /* SettingsCustomMessageView+iOS.swift */; };
		A594EC2F2D072DDD00B74EBC /* SettingsCustomMessageView+MacOS.swift in Sources */ = {isa = PBXBuildFile; fileRef = A594EC2E2D072DDD00B74EBC /* SettingsCustomMessageView+MacOS.swift */; };
		A598FD7A2CE2098800F26516 /* EtherfaceService.swift in Sources */ = {isa = PBXBuildFile; fileRef = A598FD792CE2098800F26516 /* EtherfaceService.swift */; };
		A5BA15082C077A0B00AA6C07 /* OneInchToken.swift in Sources */ = {isa = PBXBuildFile; fileRef = A5BA15072C077A0B00AA6C07 /* OneInchToken.swift */; };
		A5BA150A2C078EED00AA6C07 /* TokenSelectionCell.swift in Sources */ = {isa = PBXBuildFile; fileRef = A5BA15092C078EED00AA6C07 /* TokenSelectionCell.swift */; };
		A5BA150C2C078FA000AA6C07 /* TokenSelectionViewModel.swift in Sources */ = {isa = PBXBuildFile; fileRef = A5BA150B2C078FA000AA6C07 /* TokenSelectionViewModel.swift */; };
		A5BA150F2C085EEB00AA6C07 /* CachedAsyncImage.swift in Sources */ = {isa = PBXBuildFile; fileRef = A5BA150E2C085EEB00AA6C07 /* CachedAsyncImage.swift */; };
		A5BDC7BE2C32FF4A004DBBE7 /* CoinsGrouped.swift in Sources */ = {isa = PBXBuildFile; fileRef = A5BDC7BD2C32FF4A004DBBE7 /* CoinsGrouped.swift */; };
		A5C568952C246A0000E463B6 /* CoinFactory.swift in Sources */ = {isa = PBXBuildFile; fileRef = A5C568942C246A0000E463B6 /* CoinFactory.swift */; };
		A5CBA32C2BCD747C00088CC3 /* TappableTextFieldStyle.swift in Sources */ = {isa = PBXBuildFile; fileRef = A5CBA32B2BCD747C00088CC3 /* TappableTextFieldStyle.swift */; };
		A5D00E412BD65CE7009E025F /* ERC20ApprovePayload.swift in Sources */ = {isa = PBXBuildFile; fileRef = A5D00E402BD65CE7009E025F /* ERC20ApprovePayload.swift */; };
		A5D0C9352BEE77190022D421 /* SwapPayload.swift in Sources */ = {isa = PBXBuildFile; fileRef = A5D0C9342BEE77190022D421 /* SwapPayload.swift */; };
		A5D0C9372BEE778F0022D421 /* OneInchSwaps.swift in Sources */ = {isa = PBXBuildFile; fileRef = A5D0C9362BEE778F0022D421 /* OneInchSwaps.swift */; };
		A5D49F562BE26BB9001766C8 /* ChainAction.swift in Sources */ = {isa = PBXBuildFile; fileRef = A5D49F552BE26BB9001766C8 /* ChainAction.swift */; };
		A5D49F582BE26C63001766C8 /* CoinActionResolver.swift in Sources */ = {isa = PBXBuildFile; fileRef = A5D49F572BE26C63001766C8 /* CoinActionResolver.swift */; };
		A5D49F5A2BE26C87001766C8 /* Coin+ChainAction.swift in Sources */ = {isa = PBXBuildFile; fileRef = A5D49F592BE26C87001766C8 /* Coin+ChainAction.swift */; };
		A5D8A3442CF8D5B0005A20A8 /* CustomMessagePayload.swift in Sources */ = {isa = PBXBuildFile; fileRef = A5D8A3432CF8D5B0005A20A8 /* CustomMessagePayload.swift */; };
		A5DA62092BF79C1D00CBEAEE /* ThorchainSwapError.swift in Sources */ = {isa = PBXBuildFile; fileRef = A5DA62082BF79C1D00CBEAEE /* ThorchainSwapError.swift */; };
		A5E66B512CCA472000B6DA47 /* WarningView.swift in Sources */ = {isa = PBXBuildFile; fileRef = A5E66B502CCA472000B6DA47 /* WarningView.swift */; };
		A5E66B532CCAB4E800B6DA47 /* BackupVaultWarningView.swift in Sources */ = {isa = PBXBuildFile; fileRef = A5E66B522CCAB4E800B6DA47 /* BackupVaultWarningView.swift */; };
		A5E841CB2C639556009325CB /* DatabaseRate.swift in Sources */ = {isa = PBXBuildFile; fileRef = A5E841CA2C639556009325CB /* DatabaseRate.swift */; };
		A5E841CD2C63A987009325CB /* RateProvider.swift in Sources */ = {isa = PBXBuildFile; fileRef = A5E841CC2C63A987009325CB /* RateProvider.swift */; };
		A5F2C2352CD3FEE00086253E /* FastSignConfig.swift in Sources */ = {isa = PBXBuildFile; fileRef = A5F2C2342CD3FEE00086253E /* FastSignConfig.swift */; };
		A5F596BF2C7FB0C5008D5339 /* SendGasSettingsViewModel.swift in Sources */ = {isa = PBXBuildFile; fileRef = A5F596BE2C7FB0C5008D5339 /* SendGasSettingsViewModel.swift */; };
		A5F97C8E2BBF0BCF000C30DF /* BalanceService.swift in Sources */ = {isa = PBXBuildFile; fileRef = A5F97C8D2BBF0BCF000C30DF /* BalanceService.swift */; };
		A608E3772C01BD7A00E40B85 /* SwapDetailsSummary.swift in Sources */ = {isa = PBXBuildFile; fileRef = A608E3762C01BD7A00E40B85 /* SwapDetailsSummary.swift */; };
		A608E3792C02472C00E40B85 /* SwapCryptoAmountTextField.swift in Sources */ = {isa = PBXBuildFile; fileRef = A608E3782C02472C00E40B85 /* SwapCryptoAmountTextField.swift */; };
		A60CA7E52BB0D37D00FDEB5C /* ContentView.swift in Sources */ = {isa = PBXBuildFile; fileRef = A60CA7E42BB0D37D00FDEB5C /* ContentView.swift */; };
		A60CA7E72BB0EC6100FDEB5C /* AccountViewModel.swift in Sources */ = {isa = PBXBuildFile; fileRef = A60CA7E62BB0EC6100FDEB5C /* AccountViewModel.swift */; };
		A60CA7E92BB0F60100FDEB5C /* ViewExtension.swift in Sources */ = {isa = PBXBuildFile; fileRef = A60CA7E82BB0F60100FDEB5C /* ViewExtension.swift */; };
		A60CA7EB2BB1020900FDEB5C /* DetectOrientation.swift in Sources */ = {isa = PBXBuildFile; fileRef = A60CA7EA2BB1020900FDEB5C /* DetectOrientation.swift */; };
		A61173592BC8A10D00D616F9 /* ChainCellViewModel.swift in Sources */ = {isa = PBXBuildFile; fileRef = A61173582BC8A10D00D616F9 /* ChainCellViewModel.swift */; };
		A611735B2BC8B7AB00D616F9 /* ChainNavigationCell.swift in Sources */ = {isa = PBXBuildFile; fileRef = A611735A2BC8B7AB00D616F9 /* ChainNavigationCell.swift */; };
		A611735D2BC8D94400D616F9 /* KeyGenSummaryView.swift in Sources */ = {isa = PBXBuildFile; fileRef = A611735C2BC8D94400D616F9 /* KeyGenSummaryView.swift */; };
		A611CCC22C765F3000D64C9D /* OutlinedDisclaimer.swift in Sources */ = {isa = PBXBuildFile; fileRef = A611CCC12C765F3000D64C9D /* OutlinedDisclaimer.swift */; };
		A611CCCF2C7816EC00D64C9D /* UINavigationControllerExtension.swift in Sources */ = {isa = PBXBuildFile; fileRef = A611CCCE2C7816EC00D64C9D /* UINavigationControllerExtension.swift */; };
		A617B67C2CEC641B006E5122 /* SendCryptoDoneSummary.swift in Sources */ = {isa = PBXBuildFile; fileRef = A617B67B2CEC641B006E5122 /* SendCryptoDoneSummary.swift */; };
		A617B67E2CEC6540006E5122 /* SendSummaryViewModel.swift in Sources */ = {isa = PBXBuildFile; fileRef = A617B67D2CEC6540006E5122 /* SendSummaryViewModel.swift */; };
		A6182F252C9225B60059BFDD /* UpdateCheckUpToDateView.swift in Sources */ = {isa = PBXBuildFile; fileRef = A6182F242C9225B60059BFDD /* UpdateCheckUpToDateView.swift */; };
		A6182F272C9225CB0059BFDD /* UpdateCheckUpdateNowView.swift in Sources */ = {isa = PBXBuildFile; fileRef = A6182F262C9225CB0059BFDD /* UpdateCheckUpdateNowView.swift */; };
		A6182F292C9225DA0059BFDD /* MacCheckUpdateView.swift in Sources */ = {isa = PBXBuildFile; fileRef = A6182F282C9225DA0059BFDD /* MacCheckUpdateView.swift */; };
		A6182F2B2C9225EA0059BFDD /* MacCheckUpdateViewModel.swift in Sources */ = {isa = PBXBuildFile; fileRef = A6182F2A2C9225EA0059BFDD /* MacCheckUpdateViewModel.swift */; };
		A6182F2D2C9226310059BFDD /* UpdateVersion.swift in Sources */ = {isa = PBXBuildFile; fileRef = A6182F2C2C9226310059BFDD /* UpdateVersion.swift */; };
		A6182F2F2C922B6B0059BFDD /* AsyncImageView+iOS.swift in Sources */ = {isa = PBXBuildFile; fileRef = A6182F2E2C922B6B0059BFDD /* AsyncImageView+iOS.swift */; };
		A6182F312C922B750059BFDD /* AsyncImageView+macOS.swift in Sources */ = {isa = PBXBuildFile; fileRef = A6182F302C922B750059BFDD /* AsyncImageView+macOS.swift */; };
		A6182F332C922CCC0059BFDD /* ChainHeaderCell+iOS.swift in Sources */ = {isa = PBXBuildFile; fileRef = A6182F322C922CCC0059BFDD /* ChainHeaderCell+iOS.swift */; };
		A6182F352C922CD70059BFDD /* ChainHeaderCell+macOS.swift in Sources */ = {isa = PBXBuildFile; fileRef = A6182F342C922CD70059BFDD /* ChainHeaderCell+macOS.swift */; };
		A6182F372C92328E0059BFDD /* NetworkPromptCell+iOS.swift in Sources */ = {isa = PBXBuildFile; fileRef = A6182F362C92328E0059BFDD /* NetworkPromptCell+iOS.swift */; };
		A6182F392C9232990059BFDD /* NetworkPromptCell+macOS.swift in Sources */ = {isa = PBXBuildFile; fileRef = A6182F382C9232990059BFDD /* NetworkPromptCell+macOS.swift */; };
		A6182F3B2C92331D0059BFDD /* FilledButton+iOS.swift in Sources */ = {isa = PBXBuildFile; fileRef = A6182F3A2C92331D0059BFDD /* FilledButton+iOS.swift */; };
		A6182F3D2C92332A0059BFDD /* FilledButton+macOS.swift in Sources */ = {isa = PBXBuildFile; fileRef = A6182F3C2C92332A0059BFDD /* FilledButton+macOS.swift */; };
		A6182F3F2C9290C80059BFDD /* OutlineButton+iOS.swift in Sources */ = {isa = PBXBuildFile; fileRef = A6182F3E2C9290C80059BFDD /* OutlineButton+iOS.swift */; };
		A6182F412C9290DF0059BFDD /* OutlineButton+macOS.swift in Sources */ = {isa = PBXBuildFile; fileRef = A6182F402C9290DF0059BFDD /* OutlineButton+macOS.swift */; };
		A6182F432C9291900059BFDD /* VaultDetailScanButton+iOS.swift in Sources */ = {isa = PBXBuildFile; fileRef = A6182F422C9291900059BFDD /* VaultDetailScanButton+iOS.swift */; };
		A6182F452C92919D0059BFDD /* VaultDetailScanButton+macOS.swift in Sources */ = {isa = PBXBuildFile; fileRef = A6182F442C92919D0059BFDD /* VaultDetailScanButton+macOS.swift */; };
		A6182F472C9292EC0059BFDD /* NavigationButton+iOS.swift in Sources */ = {isa = PBXBuildFile; fileRef = A6182F462C9292EC0059BFDD /* NavigationButton+iOS.swift */; };
		A6182F492C9292F70059BFDD /* NavigationButton+macOS.swift in Sources */ = {isa = PBXBuildFile; fileRef = A6182F482C9292F70059BFDD /* NavigationButton+macOS.swift */; };
		A6182F4B2C9294390059BFDD /* SendCryptoAmountTextField+iOS.swift in Sources */ = {isa = PBXBuildFile; fileRef = A6182F4A2C9294390059BFDD /* SendCryptoAmountTextField+iOS.swift */; };
		A6182F4D2C92944A0059BFDD /* SendCryptoAmountTextField+macOS.swift in Sources */ = {isa = PBXBuildFile; fileRef = A6182F4C2C92944A0059BFDD /* SendCryptoAmountTextField+macOS.swift */; };
		A6182F4F2C9296350059BFDD /* StyledIntegerField+iOS.swift in Sources */ = {isa = PBXBuildFile; fileRef = A6182F4E2C9296350059BFDD /* StyledIntegerField+iOS.swift */; };
		A6182F512C9296430059BFDD /* StyledIntegerField+macOS.swift in Sources */ = {isa = PBXBuildFile; fileRef = A6182F502C9296430059BFDD /* StyledIntegerField+macOS.swift */; };
		A6182F532C9296CF0059BFDD /* StyledFloatingPointField+iOS.swift in Sources */ = {isa = PBXBuildFile; fileRef = A6182F522C9296CF0059BFDD /* StyledFloatingPointField+iOS.swift */; };
		A6182F552C9296DB0059BFDD /* StyledFloatingPointField+macOS.swift in Sources */ = {isa = PBXBuildFile; fileRef = A6182F542C9296DB0059BFDD /* StyledFloatingPointField+macOS.swift */; };
		A6182F572C9299370059BFDD /* SwapCryptoAmountTextField+iOS.swift in Sources */ = {isa = PBXBuildFile; fileRef = A6182F562C9299370059BFDD /* SwapCryptoAmountTextField+iOS.swift */; };
		A6182F592C9299410059BFDD /* SwapCryptoAmountTextField+macOS.swift in Sources */ = {isa = PBXBuildFile; fileRef = A6182F582C9299410059BFDD /* SwapCryptoAmountTextField+macOS.swift */; };
		A6182F5B2C9299DC0059BFDD /* MemoTextField+iOS.swift in Sources */ = {isa = PBXBuildFile; fileRef = A6182F5A2C9299DC0059BFDD /* MemoTextField+iOS.swift */; };
		A6182F5D2C9299ED0059BFDD /* MemoTextField+imacOS.swift in Sources */ = {isa = PBXBuildFile; fileRef = A6182F5C2C9299ED0059BFDD /* MemoTextField+imacOS.swift */; };
		A61BC8122BA2407A00484689 /* SendCryptoView.swift in Sources */ = {isa = PBXBuildFile; fileRef = A61BC8112BA2407A00484689 /* SendCryptoView.swift */; };
		A61BC8142BA240FC00484689 /* SendCryptoDetailsView.swift in Sources */ = {isa = PBXBuildFile; fileRef = A61BC8132BA240FC00484689 /* SendCryptoDetailsView.swift */; };
		A61BC8162BA256C600484689 /* ProgressBar.swift in Sources */ = {isa = PBXBuildFile; fileRef = A61BC8152BA256C600484689 /* ProgressBar.swift */; };
		A61BC8192BA2687E00484689 /* TokensStore.swift in Sources */ = {isa = PBXBuildFile; fileRef = A61BC8182BA2687D00484689 /* TokensStore.swift */; };
		A61BC81B2BA26D9900484689 /* ChainSelectionCell.swift in Sources */ = {isa = PBXBuildFile; fileRef = A61BC81A2BA26D9900484689 /* ChainSelectionCell.swift */; };
		A622C8322C9BB26F00908332 /* VultisigApp+iOS.swift in Sources */ = {isa = PBXBuildFile; fileRef = A622C8312C9BB26F00908332 /* VultisigApp+iOS.swift */; };
		A622C8342C9BB28000908332 /* VultisigApp+macOS.swift in Sources */ = {isa = PBXBuildFile; fileRef = A622C8332C9BB28000908332 /* VultisigApp+macOS.swift */; };
		A622C8362C9BB76A00908332 /* CoinPickerView+iOS.swift in Sources */ = {isa = PBXBuildFile; fileRef = A622C8352C9BB76A00908332 /* CoinPickerView+iOS.swift */; };
		A622C8382C9BB83800908332 /* CoinPickerView+macOS.swift in Sources */ = {isa = PBXBuildFile; fileRef = A622C8372C9BB83800908332 /* CoinPickerView+macOS.swift */; };
		A622C83A2C9BB9B400908332 /* AddressBookView+iOS.swift in Sources */ = {isa = PBXBuildFile; fileRef = A622C8392C9BB9B400908332 /* AddressBookView+iOS.swift */; };
		A622C83C2C9BB9C100908332 /* AddressBookView+macOS.swift in Sources */ = {isa = PBXBuildFile; fileRef = A622C83B2C9BB9C100908332 /* AddressBookView+macOS.swift */; };
		A622C83E2C9BBB2500908332 /* AddAddressBookView+iOS.swift in Sources */ = {isa = PBXBuildFile; fileRef = A622C83D2C9BBB2500908332 /* AddAddressBookView+iOS.swift */; };
		A622C8402C9BBB2E00908332 /* AddAddressBookView+macOS.swift in Sources */ = {isa = PBXBuildFile; fileRef = A622C83F2C9BBB2E00908332 /* AddAddressBookView+macOS.swift */; };
		A622C8422C9BBC0100908332 /* EditAddressBookView+iOS.swift in Sources */ = {isa = PBXBuildFile; fileRef = A622C8412C9BBC0100908332 /* EditAddressBookView+iOS.swift */; };
		A622C8442C9BBC0C00908332 /* EditAddressBookView+macOS.swift in Sources */ = {isa = PBXBuildFile; fileRef = A622C8432C9BBC0C00908332 /* EditAddressBookView+macOS.swift */; };
		A622C8462C9BBD2F00908332 /* TransactionMemoView+iOS.swift in Sources */ = {isa = PBXBuildFile; fileRef = A622C8452C9BBD2F00908332 /* TransactionMemoView+iOS.swift */; };
		A622C8482C9BBD3900908332 /* TransactionMemoView+macOS.swift in Sources */ = {isa = PBXBuildFile; fileRef = A622C8472C9BBD3900908332 /* TransactionMemoView+macOS.swift */; };
		A622C84A2C9BBE2800908332 /* TransactionMemoDetailsView+iOS.swift in Sources */ = {isa = PBXBuildFile; fileRef = A622C8492C9BBE2800908332 /* TransactionMemoDetailsView+iOS.swift */; };
		A622C84C2C9BBE3100908332 /* TransactionMemoDetailsView+macOS.swift in Sources */ = {isa = PBXBuildFile; fileRef = A622C84B2C9BBE3100908332 /* TransactionMemoDetailsView+macOS.swift */; };
		A622C84E2C9BC7C300908332 /* FastVaultEmailView+iOS.swift in Sources */ = {isa = PBXBuildFile; fileRef = A622C84D2C9BC7C300908332 /* FastVaultEmailView+iOS.swift */; };
		A622C8502C9BC7D600908332 /* FastVaultEmailView+macOS.swift in Sources */ = {isa = PBXBuildFile; fileRef = A622C84F2C9BC7D600908332 /* FastVaultEmailView+macOS.swift */; };
		A622C8522C9BC9D200908332 /* FastVaultSetPasswordView+iOS.swift in Sources */ = {isa = PBXBuildFile; fileRef = A622C8512C9BC9D200908332 /* FastVaultSetPasswordView+iOS.swift */; };
		A622C8542C9BC9E500908332 /* FastVaultSetPasswordView+macOS.swift in Sources */ = {isa = PBXBuildFile; fileRef = A622C8532C9BC9E500908332 /* FastVaultSetPasswordView+macOS.swift */; };
		A622C8562C9BCCB800908332 /* JoinKeygenView+iOS.swift in Sources */ = {isa = PBXBuildFile; fileRef = A622C8552C9BCCB800908332 /* JoinKeygenView+iOS.swift */; };
		A622C8582C9BCCC600908332 /* JoinKeygenView+macOS.swift in Sources */ = {isa = PBXBuildFile; fileRef = A622C8572C9BCCC600908332 /* JoinKeygenView+macOS.swift */; };
		A622C85A2C9BCD6600908332 /* KeygenView+iOS.swift in Sources */ = {isa = PBXBuildFile; fileRef = A622C8592C9BCD6600908332 /* KeygenView+iOS.swift */; };
		A622C85C2C9BCD6E00908332 /* KeygenView+macOS.swift in Sources */ = {isa = PBXBuildFile; fileRef = A622C85B2C9BCD6E00908332 /* KeygenView+macOS.swift */; };
		A622C85E2C9BCE6800908332 /* PeerDiscoveryView+iOS.swift in Sources */ = {isa = PBXBuildFile; fileRef = A622C85D2C9BCE6800908332 /* PeerDiscoveryView+iOS.swift */; };
		A622C8602C9BCE7100908332 /* PeerDiscoveryView+macOS.swift in Sources */ = {isa = PBXBuildFile; fileRef = A622C85F2C9BCE7100908332 /* PeerDiscoveryView+macOS.swift */; };
		A622C8622C9BEC2100908332 /* PhoneCheckUpdateViewModel.swift in Sources */ = {isa = PBXBuildFile; fileRef = A622C8612C9BEC2100908332 /* PhoneCheckUpdateViewModel.swift */; };
		A622C8642C9BED5100908332 /* PhoneCheckUpdateView.swift in Sources */ = {isa = PBXBuildFile; fileRef = A622C8632C9BED5100908332 /* PhoneCheckUpdateView.swift */; };
		A623A09F2BF09FEE00AA2F8D /* NewWalletNameView.swift in Sources */ = {isa = PBXBuildFile; fileRef = A623A09E2BF09FEE00AA2F8D /* NewWalletNameView.swift */; };
		A625D9C02C59F2FC0078FBF4 /* GradientSeparator.swift in Sources */ = {isa = PBXBuildFile; fileRef = A625D9BF2C59F2FC0078FBF4 /* GradientSeparator.swift */; };
		A625D9C22C5AD15A0078FBF4 /* KeygenViewInstructions.swift in Sources */ = {isa = PBXBuildFile; fileRef = A625D9C12C5AD15A0078FBF4 /* KeygenViewInstructions.swift */; };
		A625D9C62C5B5FE30078FBF4 /* KeygenViewInstructionsMac.swift in Sources */ = {isa = PBXBuildFile; fileRef = A625D9C52C5B5FE30078FBF4 /* KeygenViewInstructionsMac.swift */; };
		A62758F22B97B10600ADE3A6 /* Endpoint.swift in Sources */ = {isa = PBXBuildFile; fileRef = A62758F12B97B10600ADE3A6 /* Endpoint.swift */; };
		A62758F72B97DF4A00ADE3A6 /* ColorStyle.swift in Sources */ = {isa = PBXBuildFile; fileRef = A62758F62B97DF4A00ADE3A6 /* ColorStyle.swift */; };
		A62766512C85275F002C666A /* ImportWalletView+iOS.swift in Sources */ = {isa = PBXBuildFile; fileRef = A62766502C85275F002C666A /* ImportWalletView+iOS.swift */; };
		A62766532C852765002C666A /* ImportWalletView+macOS.swift in Sources */ = {isa = PBXBuildFile; fileRef = A62766522C852765002C666A /* ImportWalletView+macOS.swift */; };
		A62D6B032BFE7BF400F24E51 /* CoinDetailView.swift in Sources */ = {isa = PBXBuildFile; fileRef = A62D6B022BFE7BF400F24E51 /* CoinDetailView.swift */; };
		A62D6B052BFE7C5E00F24E51 /* ChainDetailActionButtons.swift in Sources */ = {isa = PBXBuildFile; fileRef = A62D6B042BFE7C5E00F24E51 /* ChainDetailActionButtons.swift */; };
		A63001B12C54AC0100D18E25 /* EditAddressBookView.swift in Sources */ = {isa = PBXBuildFile; fileRef = A63001B02C54AC0100D18E25 /* EditAddressBookView.swift */; };
		A63253C42C17BE9000D2F1B8 /* VaultDeletionDetails.swift in Sources */ = {isa = PBXBuildFile; fileRef = A63253C32C17BE9000D2F1B8 /* VaultDeletionDetails.swift */; };
		A633B11C2B99273A003D1738 /* ColorExtensions.swift in Sources */ = {isa = PBXBuildFile; fileRef = A633B11B2B99273A003D1738 /* ColorExtensions.swift */; };
		A633B1252B993FE7003D1738 /* FilledButton.swift in Sources */ = {isa = PBXBuildFile; fileRef = A633B1242B993FE7003D1738 /* FilledButton.swift */; };
		A633B12D2B994E92003D1738 /* CreateVaultView.swift in Sources */ = {isa = PBXBuildFile; fileRef = A633B12C2B994E92003D1738 /* CreateVaultView.swift */; };
		A633B12F2B9952D8003D1738 /* OutlineButton.swift in Sources */ = {isa = PBXBuildFile; fileRef = A633B12E2B9952D8003D1738 /* OutlineButton.swift */; };
		A633B1362B997D57003D1738 /* NavigationBackButton.swift in Sources */ = {isa = PBXBuildFile; fileRef = A633B1352B997D57003D1738 /* NavigationBackButton.swift */; };
		A633B1382B997F39003D1738 /* NavigationHelpButton.swift in Sources */ = {isa = PBXBuildFile; fileRef = A633B1372B997F39003D1738 /* NavigationHelpButton.swift */; };
		A633B13A2B9A5A22003D1738 /* ImportWalletView.swift in Sources */ = {isa = PBXBuildFile; fileRef = A633B1392B9A5A22003D1738 /* ImportWalletView.swift */; };
		A633B13C2B9A6564003D1738 /* SetupQRCodeView.swift in Sources */ = {isa = PBXBuildFile; fileRef = A633B13B2B9A6564003D1738 /* SetupQRCodeView.swift */; };
		A633B13E2B9A9E30003D1738 /* VaultDetailView.swift in Sources */ = {isa = PBXBuildFile; fileRef = A633B13D2B9A9E30003D1738 /* VaultDetailView.swift */; };
		A6381D802CB71B4E003F628B /* RegisterVaultView+iOS.swift in Sources */ = {isa = PBXBuildFile; fileRef = A6381D7F2CB71B4E003F628B /* RegisterVaultView+iOS.swift */; };
		A6381D822CB71B5D003F628B /* RegisterVaultView+macOS.swift in Sources */ = {isa = PBXBuildFile; fileRef = A6381D812CB71B5D003F628B /* RegisterVaultView+macOS.swift */; };
		A6386D882C8BBB7200DDD58E /* JoinKeysignDoneView+iOS.swift in Sources */ = {isa = PBXBuildFile; fileRef = A6386D872C8BBB7200DDD58E /* JoinKeysignDoneView+iOS.swift */; };
		A6386D8A2C8BBB7C00DDD58E /* JoinKeysignDoneView+macOS.swift in Sources */ = {isa = PBXBuildFile; fileRef = A6386D892C8BBB7C00DDD58E /* JoinKeysignDoneView+macOS.swift */; };
		A6386D8C2C8C274200DDD58E /* BackupVaultNowView+iOS.swift in Sources */ = {isa = PBXBuildFile; fileRef = A6386D8B2C8C274200DDD58E /* BackupVaultNowView+iOS.swift */; };
		A6386D8E2C8C274C00DDD58E /* BackupVaultNowView+macOS.swift in Sources */ = {isa = PBXBuildFile; fileRef = A6386D8D2C8C274C00DDD58E /* BackupVaultNowView+macOS.swift */; };
		A6386D902C8C290F00DDD58E /* SwapVerifyView+iOS.swift in Sources */ = {isa = PBXBuildFile; fileRef = A6386D8F2C8C290F00DDD58E /* SwapVerifyView+iOS.swift */; };
		A6386D922C8C291B00DDD58E /* SwapVerifyView+macOS.swift in Sources */ = {isa = PBXBuildFile; fileRef = A6386D912C8C291B00DDD58E /* SwapVerifyView+macOS.swift */; };
		A6386D942C8C2A9800DDD58E /* SwapCryptoDetailsView+iOS.swift in Sources */ = {isa = PBXBuildFile; fileRef = A6386D932C8C2A9800DDD58E /* SwapCryptoDetailsView+iOS.swift */; };
		A6386D962C8C2AA200DDD58E /* SwapCryptoDetailsView+macOS.swift in Sources */ = {isa = PBXBuildFile; fileRef = A6386D952C8C2AA200DDD58E /* SwapCryptoDetailsView+macOS.swift */; };
		A6386D982C901D9F00DDD58E /* SendCryptoVerifyView+iOS.swift in Sources */ = {isa = PBXBuildFile; fileRef = A6386D972C901D9F00DDD58E /* SendCryptoVerifyView+iOS.swift */; };
		A6386D9A2C901DAA00DDD58E /* SendCryptoVerifyView+macOS.swift in Sources */ = {isa = PBXBuildFile; fileRef = A6386D992C901DAA00DDD58E /* SendCryptoVerifyView+macOS.swift */; };
		A6386D9C2C90224300DDD58E /* SendCryptoSigningErrorView+macOS.swift in Sources */ = {isa = PBXBuildFile; fileRef = A6386D9B2C90224200DDD58E /* SendCryptoSigningErrorView+macOS.swift */; };
		A6386D9E2C90225000DDD58E /* SendCryptoSigningErrorView+iOS.swift in Sources */ = {isa = PBXBuildFile; fileRef = A6386D9D2C90225000DDD58E /* SendCryptoSigningErrorView+iOS.swift */; };
		A6386DA12C90235200DDD58E /* CoinSelectionCell+iOS.swift in Sources */ = {isa = PBXBuildFile; fileRef = A6386DA02C90235200DDD58E /* CoinSelectionCell+iOS.swift */; };
		A6386DA42C90236100DDD58E /* CoinSelectionCell+macOS.swift in Sources */ = {isa = PBXBuildFile; fileRef = A6386DA32C90236100DDD58E /* CoinSelectionCell+macOS.swift */; };
		A6386DA62C90243C00DDD58E /* TokenSelectionCell+iOS.swift in Sources */ = {isa = PBXBuildFile; fileRef = A6386DA52C90243C00DDD58E /* TokenSelectionCell+iOS.swift */; };
		A6386DA82C90244800DDD58E /* TokenSelectionCell+macOS.swift in Sources */ = {isa = PBXBuildFile; fileRef = A6386DA72C90244800DDD58E /* TokenSelectionCell+macOS.swift */; };
		A6386DAA2C9024F500DDD58E /* SettingFAQCell+iOS.swift in Sources */ = {isa = PBXBuildFile; fileRef = A6386DA92C9024F500DDD58E /* SettingFAQCell+iOS.swift */; };
		A6386DAC2C90250000DDD58E /* SettingFAQCell+macOS.swift in Sources */ = {isa = PBXBuildFile; fileRef = A6386DAB2C90250000DDD58E /* SettingFAQCell+macOS.swift */; };
		A6386DAE2C9025B000DDD58E /* ChainNavigationCell+iOS.swift in Sources */ = {isa = PBXBuildFile; fileRef = A6386DAD2C9025B000DDD58E /* ChainNavigationCell+iOS.swift */; };
		A6386DB02C9025BC00DDD58E /* ChainNavigationCell+macOS.swift in Sources */ = {isa = PBXBuildFile; fileRef = A6386DAF2C9025BC00DDD58E /* ChainNavigationCell+macOS.swift */; };
		A6386DB22C90263400DDD58E /* ToggleSelectionCell+iOS.swift in Sources */ = {isa = PBXBuildFile; fileRef = A6386DB12C90263400DDD58E /* ToggleSelectionCell+iOS.swift */; };
		A6386DB42C90263E00DDD58E /* ToggleSelectionCell+macOS.swift in Sources */ = {isa = PBXBuildFile; fileRef = A6386DB32C90263E00DDD58E /* ToggleSelectionCell+macOS.swift */; };
		A638752F2C38570F000CF242 /* BackupVaultNowView.swift in Sources */ = {isa = PBXBuildFile; fileRef = A638752E2C38570F000CF242 /* BackupVaultNowView.swift */; };
		A63875612C386647000CF242 /* BackupNowDisclaimer.swift in Sources */ = {isa = PBXBuildFile; fileRef = A63875602C386647000CF242 /* BackupNowDisclaimer.swift */; };
		A63953B02BA7BEDA000802EC /* Checkbox.swift in Sources */ = {isa = PBXBuildFile; fileRef = A63953AF2BA7BEDA000802EC /* Checkbox.swift */; };
		A63953B22BA7CB8E000802EC /* SendCryptoKeysignView.swift in Sources */ = {isa = PBXBuildFile; fileRef = A63953B12BA7CB8E000802EC /* SendCryptoKeysignView.swift */; };
		A63953B42BA7F120000802EC /* SendCryptoDoneView.swift in Sources */ = {isa = PBXBuildFile; fileRef = A63953B32BA7F120000802EC /* SendCryptoDoneView.swift */; };
		A649AB9E2C6C54AA004710A9 /* PopupCapsule.swift in Sources */ = {isa = PBXBuildFile; fileRef = A649AB9D2C6C54AA004710A9 /* PopupCapsule.swift */; };
		A6505ACC2CA6683A0002FBF4 /* OutlinedDisclaimer+iOS.swift in Sources */ = {isa = PBXBuildFile; fileRef = A6505ACB2CA6683A0002FBF4 /* OutlinedDisclaimer+iOS.swift */; };
		A6505ACE2CA668460002FBF4 /* OutlinedDisclaimer+macOS.swift in Sources */ = {isa = PBXBuildFile; fileRef = A6505ACD2CA668460002FBF4 /* OutlinedDisclaimer+macOS.swift */; };
		A6505AD02CA668AF0002FBF4 /* InformationNote+iOS.swift in Sources */ = {isa = PBXBuildFile; fileRef = A6505ACF2CA668AF0002FBF4 /* InformationNote+iOS.swift */; };
		A6505AD22CA668C20002FBF4 /* InformationNote+macOS.swift in Sources */ = {isa = PBXBuildFile; fileRef = A6505AD12CA668C20002FBF4 /* InformationNote+macOS.swift */; };
		A6505AD72CA66C4B0002FBF4 /* ImageFileDocument+macOS.swift in Sources */ = {isa = PBXBuildFile; fileRef = A6505AD62CA66C4B0002FBF4 /* ImageFileDocument+macOS.swift */; };
		A6505AD92CA66CBA0002FBF4 /* Placement+iOS.swift in Sources */ = {isa = PBXBuildFile; fileRef = A6505AD82CA66CBA0002FBF4 /* Placement+iOS.swift */; };
		A6505ADB2CA66CC20002FBF4 /* Placement+macOS.swift in Sources */ = {isa = PBXBuildFile; fileRef = A6505ADA2CA66CC20002FBF4 /* Placement+macOS.swift */; };
		A6505ADE2CA66F750002FBF4 /* ViewExtension+iOS.swift in Sources */ = {isa = PBXBuildFile; fileRef = A6505ADD2CA66F750002FBF4 /* ViewExtension+iOS.swift */; };
		A6505AE02CA6706C0002FBF4 /* ColorStyle+iOS.swift in Sources */ = {isa = PBXBuildFile; fileRef = A6505ADF2CA6706C0002FBF4 /* ColorStyle+iOS.swift */; };
		A6505AE32CA6708C0002FBF4 /* ColorStyle+macOS.swift in Sources */ = {isa = PBXBuildFile; fileRef = A6505AE22CA6708C0002FBF4 /* ColorStyle+macOS.swift */; };
		A6505AE72CA670FE0002FBF4 /* StringExtension+iOS.swift in Sources */ = {isa = PBXBuildFile; fileRef = A6505AE62CA670FE0002FBF4 /* StringExtension+iOS.swift */; };
		A6505AE92CA6710A0002FBF4 /* StringExtension+macOS.swift in Sources */ = {isa = PBXBuildFile; fileRef = A6505AE82CA6710A0002FBF4 /* StringExtension+macOS.swift */; };
		A6505AEB2CA673860002FBF4 /* MacCameraServiceViewModel+iOS.swift in Sources */ = {isa = PBXBuildFile; fileRef = A6505AEA2CA673860002FBF4 /* MacCameraServiceViewModel+iOS.swift */; };
		A6505AED2CA674420002FBF4 /* Coin+ChainAction+iOS.swift in Sources */ = {isa = PBXBuildFile; fileRef = A6505AEC2CA674420002FBF4 /* Coin+ChainAction+iOS.swift */; };
		A6505AEF2CA6744F0002FBF4 /* Coin+ChainAction+macOS.swift in Sources */ = {isa = PBXBuildFile; fileRef = A6505AEE2CA6744F0002FBF4 /* Coin+ChainAction+macOS.swift */; };
		A6505AF12CA675F70002FBF4 /* KeyboardObserver+macOS.swift in Sources */ = {isa = PBXBuildFile; fileRef = A6505AF02CA675F70002FBF4 /* KeyboardObserver+macOS.swift */; };
		A6505AF32CA677B50002FBF4 /* KeyboardObserver+iOS.swift in Sources */ = {isa = PBXBuildFile; fileRef = A6505AF22CA677B50002FBF4 /* KeyboardObserver+iOS.swift */; };
		A6505AF52CA678530002FBF4 /* ImageFileDocument+iOS.swift in Sources */ = {isa = PBXBuildFile; fileRef = A6505AF42CA678530002FBF4 /* ImageFileDocument+iOS.swift */; };
		A6505AF72CA678B30002FBF4 /* OnDropQRUtils.swift in Sources */ = {isa = PBXBuildFile; fileRef = A6505AF62CA678B30002FBF4 /* OnDropQRUtils.swift */; };
		A6521C562C6EC769002D5C5F /* MacScannerView.swift in Sources */ = {isa = PBXBuildFile; fileRef = A6521C552C6EC769002D5C5F /* MacScannerView.swift */; };
		A6521C582C6ECA1A002D5C5F /* MacCameraPreview.swift in Sources */ = {isa = PBXBuildFile; fileRef = A6521C572C6ECA19002D5C5F /* MacCameraPreview.swift */; };
		A6521C5A2C6ECA62002D5C5F /* MacCameraServiceViewModel+macOS.swift in Sources */ = {isa = PBXBuildFile; fileRef = A6521C592C6ECA62002D5C5F /* MacCameraServiceViewModel+macOS.swift */; };
		A65324282BA51E8700DDE6EB /* QRCodeScannerView.swift in Sources */ = {isa = PBXBuildFile; fileRef = A65324272BA51E8700DDE6EB /* QRCodeScannerView.swift */; };
		A653242A2BA52A4700DDE6EB /* SendCryptoViewModel.swift in Sources */ = {isa = PBXBuildFile; fileRef = A65324292BA52A4700DDE6EB /* SendCryptoViewModel.swift */; };
		A653242E2BA53D0900DDE6EB /* SendCryptoPairView.swift in Sources */ = {isa = PBXBuildFile; fileRef = A653242D2BA53D0900DDE6EB /* SendCryptoPairView.swift */; };
		A65324302BA540ED00DDE6EB /* SendCryptoVerifyView.swift in Sources */ = {isa = PBXBuildFile; fileRef = A653242F2BA540ED00DDE6EB /* SendCryptoVerifyView.swift */; };
		A65518032BF849FC006BB924 /* CoverView.swift in Sources */ = {isa = PBXBuildFile; fileRef = A65518022BF849FC006BB924 /* CoverView.swift */; };
		A65518052BF867CF006BB924 /* KeysignSameDeviceShareErrorView.swift in Sources */ = {isa = PBXBuildFile; fileRef = A65518042BF867CF006BB924 /* KeysignSameDeviceShareErrorView.swift */; };
		A65617F52CB492A400E9CF19 /* FolderDetailSelectedVaultCell.swift in Sources */ = {isa = PBXBuildFile; fileRef = A65617F42CB492A400E9CF19 /* FolderDetailSelectedVaultCell.swift */; };
		A65617F72CB492B200E9CF19 /* FolderDetailRemainingVaultCell.swift in Sources */ = {isa = PBXBuildFile; fileRef = A65617F62CB492B200E9CF19 /* FolderDetailRemainingVaultCell.swift */; };
		A65617F92CB4F53C00E9CF19 /* CreateFolderViewModel.swift in Sources */ = {isa = PBXBuildFile; fileRef = A65617F82CB4F53C00E9CF19 /* CreateFolderViewModel.swift */; };
		A65617FB2CB4F6DF00E9CF19 /* FolderDetailViewModel.swift in Sources */ = {isa = PBXBuildFile; fileRef = A65617FA2CB4F6DF00E9CF19 /* FolderDetailViewModel.swift */; };
		A65617FD2CB4FCEA00E9CF19 /* FolderDetailCellViewModel.swift in Sources */ = {isa = PBXBuildFile; fileRef = A65617FC2CB4FCEA00E9CF19 /* FolderDetailCellViewModel.swift */; };
		A65617FF2CB4FE1500E9CF19 /* FolderDetailHeader.swift in Sources */ = {isa = PBXBuildFile; fileRef = A65617FE2CB4FE1500E9CF19 /* FolderDetailHeader.swift */; };
		A65618012CB64EB200E9CF19 /* SettingVaultRegistrationCell.swift in Sources */ = {isa = PBXBuildFile; fileRef = A65618002CB64EB200E9CF19 /* SettingVaultRegistrationCell.swift */; };
		A65618032CB6500A00E9CF19 /* RegisterVaultView.swift in Sources */ = {isa = PBXBuildFile; fileRef = A65618022CB6500A00E9CF19 /* RegisterVaultView.swift */; };
		A65649DF2B96602700E4B329 /* DecodableDefaultExtension.swift in Sources */ = {isa = PBXBuildFile; fileRef = A65649D72B96602700E4B329 /* DecodableDefaultExtension.swift */; };
		A65649E02B96602700E4B329 /* BigUIntExtension.swift in Sources */ = {isa = PBXBuildFile; fileRef = A65649D82B96602700E4B329 /* BigUIntExtension.swift */; };
		A65649E12B96602700E4B329 /* Int64Extension.swift in Sources */ = {isa = PBXBuildFile; fileRef = A65649D92B96602700E4B329 /* Int64Extension.swift */; };
		A65649E22B96602700E4B329 /* DataExtension.swift in Sources */ = {isa = PBXBuildFile; fileRef = A65649DA2B96602700E4B329 /* DataExtension.swift */; };
		A65649E32B96602700E4B329 /* BitcoinTransactionExtension.swift in Sources */ = {isa = PBXBuildFile; fileRef = A65649DB2B96602700E4B329 /* BitcoinTransactionExtension.swift */; };
		A65649E42B96602700E4B329 /* StringExtension.swift in Sources */ = {isa = PBXBuildFile; fileRef = A65649DC2B96602700E4B329 /* StringExtension.swift */; };
		A65649E52B96602700E4B329 /* VaultExtension.swift in Sources */ = {isa = PBXBuildFile; fileRef = A65649DD2B96602700E4B329 /* VaultExtension.swift */; };
		A65649E62B96602700E4B329 /* TssExtension.swift in Sources */ = {isa = PBXBuildFile; fileRef = A65649DE2B96602700E4B329 /* TssExtension.swift */; };
		A65649EA2B96690400E4B329 /* KeyShare.swift in Sources */ = {isa = PBXBuildFile; fileRef = A65649E92B96690400E4B329 /* KeyShare.swift */; };
		A65649EE2B9669DD00E4B329 /* UTXOTransactionMempoolInput.swift in Sources */ = {isa = PBXBuildFile; fileRef = A65649ED2B9669DD00E4B329 /* UTXOTransactionMempoolInput.swift */; };
		A65649F02B966A1200E4B329 /* UTXOTransactionMempoolOutput.swift in Sources */ = {isa = PBXBuildFile; fileRef = A65649EF2B966A1200E4B329 /* UTXOTransactionMempoolOutput.swift */; };
		A65649F22B966A2300E4B329 /* UTXOTransactionStatus.swift in Sources */ = {isa = PBXBuildFile; fileRef = A65649F12B966A2300E4B329 /* UTXOTransactionStatus.swift */; };
		A65649F52B966F3E00E4B329 /* DecodableDefault.swift in Sources */ = {isa = PBXBuildFile; fileRef = A65649F42B966F3E00E4B329 /* DecodableDefault.swift */; };
		A65649F82B96701300E4B329 /* UTXOTransactionMempoolPreviousOutput.swift in Sources */ = {isa = PBXBuildFile; fileRef = A65649F72B96701300E4B329 /* UTXOTransactionMempoolPreviousOutput.swift */; };
		A65BA9822BA93A9F00B2D8AA /* DebounceHelper.swift in Sources */ = {isa = PBXBuildFile; fileRef = A65BA9812BA93A9F00B2D8AA /* DebounceHelper.swift */; };
		A65BA9842BAA07B500B2D8AA /* Background.swift in Sources */ = {isa = PBXBuildFile; fileRef = A65BA9832BAA07B500B2D8AA /* Background.swift */; };
		A65BA9862BAA0F0D00B2D8AA /* SendCryptoVerifyViewModel.swift in Sources */ = {isa = PBXBuildFile; fileRef = A65BA9852BAA0F0D00B2D8AA /* SendCryptoVerifyViewModel.swift */; };
		A65BA9882BAAA0B700B2D8AA /* SendCryptoSigningErrorView.swift in Sources */ = {isa = PBXBuildFile; fileRef = A65BA9872BAAA0B700B2D8AA /* SendCryptoSigningErrorView.swift */; };
		A65BA98A2BAAA7A300B2D8AA /* SendCryptoVaultErrorView.swift in Sources */ = {isa = PBXBuildFile; fileRef = A65BA9892BAAA7A300B2D8AA /* SendCryptoVaultErrorView.swift */; };
		A65BA98C2BABD1AA00B2D8AA /* SendCryptoStartErrorView.swift in Sources */ = {isa = PBXBuildFile; fileRef = A65BA98B2BABD1AA00B2D8AA /* SendCryptoStartErrorView.swift */; };
		A65BA98E2BAD311200B2D8AA /* Loader.swift in Sources */ = {isa = PBXBuildFile; fileRef = A65BA98D2BAD311200B2D8AA /* Loader.swift */; };
		A65BA9902BAD402A00B2D8AA /* KeysignMessageConfirmView.swift in Sources */ = {isa = PBXBuildFile; fileRef = A65BA98F2BAD402A00B2D8AA /* KeysignMessageConfirmView.swift */; };
		A65BA9922BAD439900B2D8AA /* KeysignDiscoverServiceView.swift in Sources */ = {isa = PBXBuildFile; fileRef = A65BA9912BAD439900B2D8AA /* KeysignDiscoverServiceView.swift */; };
		A65BA9962BAD460600B2D8AA /* KeysignStartView.swift in Sources */ = {isa = PBXBuildFile; fileRef = A65BA9952BAD460600B2D8AA /* KeysignStartView.swift */; };
		A65BA9982BAD479C00B2D8AA /* JoinKeysignDoneView.swift in Sources */ = {isa = PBXBuildFile; fileRef = A65BA9972BAD479C00B2D8AA /* JoinKeysignDoneView.swift */; };
		A65C754D2BBF5A250076F30A /* PeerCell.swift in Sources */ = {isa = PBXBuildFile; fileRef = A65C754C2BBF5A250076F30A /* PeerCell.swift */; };
		A65F8A162D42224100CF4DDB /* Brockmann-Bold.otf in Resources */ = {isa = PBXBuildFile; fileRef = A65F8A122D42224100CF4DDB /* Brockmann-Bold.otf */; };
		A65F8A172D42224100CF4DDB /* Brockmann-SemiBold.otf in Resources */ = {isa = PBXBuildFile; fileRef = A65F8A152D42224100CF4DDB /* Brockmann-SemiBold.otf */; };
		A65F8A182D42224100CF4DDB /* Brockmann-Regular.otf in Resources */ = {isa = PBXBuildFile; fileRef = A65F8A142D42224100CF4DDB /* Brockmann-Regular.otf */; };
		A65F8A192D42224100CF4DDB /* Brockmann-Medium.otf in Resources */ = {isa = PBXBuildFile; fileRef = A65F8A132D42224100CF4DDB /* Brockmann-Medium.otf */; };
		A66A0BD52BA124D00021A483 /* EditVaultView.swift in Sources */ = {isa = PBXBuildFile; fileRef = A66A0BD42BA124D00021A483 /* EditVaultView.swift */; };
		A66A0BD72BA125C50021A483 /* EditVaultCell.swift in Sources */ = {isa = PBXBuildFile; fileRef = A66A0BD62BA125C50021A483 /* EditVaultCell.swift */; };
		A66A0BD92BA12DF50021A483 /* RenameVaultView.swift in Sources */ = {isa = PBXBuildFile; fileRef = A66A0BD82BA12DF50021A483 /* RenameVaultView.swift */; };
		A66A1DF82C268D6400C3EAF7 /* FontStyle.swift in Sources */ = {isa = PBXBuildFile; fileRef = A62758F42B97CE9E00ADE3A6 /* FontStyle.swift */; };
		A66BFCCD2C1347D5004DCD4F /* NavigationQRShareButton.swift in Sources */ = {isa = PBXBuildFile; fileRef = A66BFCCC2C1347D5004DCD4F /* NavigationQRShareButton.swift */; };
		A66BFCCF2C1348E4004DCD4F /* QRCodeShareSheet.swift in Sources */ = {isa = PBXBuildFile; fileRef = A66BFCCE2C1348E4004DCD4F /* QRCodeShareSheet.swift */; };
		A66BFCD12C134B3B004DCD4F /* QRShareSheetImage.swift in Sources */ = {isa = PBXBuildFile; fileRef = A66BFCD02C134B3B004DCD4F /* QRShareSheetImage.swift */; };
		A66BFCD32C135699004DCD4F /* ShareSheetViewModel.swift in Sources */ = {isa = PBXBuildFile; fileRef = A66BFCD22C135699004DCD4F /* ShareSheetViewModel.swift */; };
		A66BFCD52C136FB3004DCD4F /* VaultDetailBalanceContent.swift in Sources */ = {isa = PBXBuildFile; fileRef = A66BFCD42C136FB3004DCD4F /* VaultDetailBalanceContent.swift */; };
		A66DFF3B2D141A2300312F71 /* GlobalStateViewModel.swift in Sources */ = {isa = PBXBuildFile; fileRef = A66DFF3A2D141A1C00312F71 /* GlobalStateViewModel.swift */; };
		A6725D3A2C3F9B4400D47716 /* AddAddressBookView.swift in Sources */ = {isa = PBXBuildFile; fileRef = A6725D392C3F9B4400D47716 /* AddAddressBookView.swift */; };
		A6725D3C2C3F9D6400D47716 /* AddressBookTextField.swift in Sources */ = {isa = PBXBuildFile; fileRef = A6725D3B2C3F9D6400D47716 /* AddressBookTextField.swift */; };
		A6725D3E2C3FB61900D47716 /* AddressBookItem.swift in Sources */ = {isa = PBXBuildFile; fileRef = A6725D3D2C3FB61900D47716 /* AddressBookItem.swift */; };
		A6725D412C40C3C100D47716 /* AddressBookChainSelector.swift in Sources */ = {isa = PBXBuildFile; fileRef = A6725D402C40C3C100D47716 /* AddressBookChainSelector.swift */; };
		A6725D432C40C45800D47716 /* AddressBookCell.swift in Sources */ = {isa = PBXBuildFile; fileRef = A6725D422C40C45800D47716 /* AddressBookCell.swift */; };
		A672643B2D02993A0002E97E /* JoinKeysignDoneSummary.swift in Sources */ = {isa = PBXBuildFile; fileRef = A672643A2D02993A0002E97E /* JoinKeysignDoneSummary.swift */; };
		A672643F2D02B9200002E97E /* JoinKeysignSummaryViewModel.swift in Sources */ = {isa = PBXBuildFile; fileRef = A672643E2D02B9200002E97E /* JoinKeysignSummaryViewModel.swift */; };
		A675305A2CAF9C4D00B1E344 /* CreateFolderView.swift in Sources */ = {isa = PBXBuildFile; fileRef = A67530592CAF9C4D00B1E344 /* CreateFolderView.swift */; };
		A675305E2CAFB2CE00B1E344 /* FolderVaultCell.swift in Sources */ = {isa = PBXBuildFile; fileRef = A675305D2CAFB2CE00B1E344 /* FolderVaultCell.swift */; };
		A67530622CAFBDC200B1E344 /* Folder.swift in Sources */ = {isa = PBXBuildFile; fileRef = A67530612CAFBDC200B1E344 /* Folder.swift */; };
		A67530642CB0716300B1E344 /* FolderDetailView.swift in Sources */ = {isa = PBXBuildFile; fileRef = A67530632CB0716300B1E344 /* FolderDetailView.swift */; };
		A67AA1C42C64715000D06C7E /* ChainDetailHeader.swift in Sources */ = {isa = PBXBuildFile; fileRef = A67AA1C32C64715000D06C7E /* ChainDetailHeader.swift */; };
		A67AA1C62C64784F00D06C7E /* CoinDetailHeader.swift in Sources */ = {isa = PBXBuildFile; fileRef = A67AA1C52C64784F00D06C7E /* CoinDetailHeader.swift */; };
		A67F4C5F2BE313220086ED09 /* ActionButton.swift in Sources */ = {isa = PBXBuildFile; fileRef = A67F4C5E2BE313220086ED09 /* ActionButton.swift */; };
		A680BAC52BF47AA9006E611D /* OpenGalleryButton.swift in Sources */ = {isa = PBXBuildFile; fileRef = A680BAC42BF47AA9006E611D /* OpenGalleryButton.swift */; };
		A68125D62C8812B60049660E /* UIImageExtension.swift in Sources */ = {isa = PBXBuildFile; fileRef = A68125D52C8812B60049660E /* UIImageExtension.swift */; };
		A6833D7E2C659283002029E1 /* TokenSelectionHeader.swift in Sources */ = {isa = PBXBuildFile; fileRef = A6833D7D2C659283002029E1 /* TokenSelectionHeader.swift */; };
		A6833D802C65980D002029E1 /* GeneralMacHeader.swift in Sources */ = {isa = PBXBuildFile; fileRef = A6833D7F2C65980D002029E1 /* GeneralMacHeader.swift */; };
		A6833D822C65B199002029E1 /* AddressBookHeader.swift in Sources */ = {isa = PBXBuildFile; fileRef = A6833D812C65B199002029E1 /* AddressBookHeader.swift */; };
		A6833D842C65BC59002029E1 /* TransactionMemoHeader.swift in Sources */ = {isa = PBXBuildFile; fileRef = A6833D832C65BC59002029E1 /* TransactionMemoHeader.swift */; };
		A6833D862C65BF6D002029E1 /* JoinKeygenHeader.swift in Sources */ = {isa = PBXBuildFile; fileRef = A6833D852C65BF6D002029E1 /* JoinKeygenHeader.swift */; };
		A6833D882C65C129002029E1 /* PeerDiscoveryHeader.swift in Sources */ = {isa = PBXBuildFile; fileRef = A6833D872C65C129002029E1 /* PeerDiscoveryHeader.swift */; };
		A6833D8A2C65CF07002029E1 /* HomeHeader.swift in Sources */ = {isa = PBXBuildFile; fileRef = A6833D892C65CF07002029E1 /* HomeHeader.swift */; };
		A6833D8D2C65D2A1002029E1 /* AddressQRCodeHeader.swift in Sources */ = {isa = PBXBuildFile; fileRef = A6833D8C2C65D2A1002029E1 /* AddressQRCodeHeader.swift */; };
		A6833D912C66A0B5002029E1 /* CreateVaultHeader.swift in Sources */ = {isa = PBXBuildFile; fileRef = A6833D902C66A0B5002029E1 /* CreateVaultHeader.swift */; };
		A6833D932C66A4EA002029E1 /* SwapCryptoHeader.swift in Sources */ = {isa = PBXBuildFile; fileRef = A6833D922C66A4EA002029E1 /* SwapCryptoHeader.swift */; };
		A6833D952C66A697002029E1 /* SendCryptoHeader.swift in Sources */ = {isa = PBXBuildFile; fileRef = A6833D942C66A697002029E1 /* SendCryptoHeader.swift */; };
		A6833D972C671F11002029E1 /* SettingsHeader.swift in Sources */ = {isa = PBXBuildFile; fileRef = A6833D962C671F11002029E1 /* SettingsHeader.swift */; };
		A683EDEB2BCF635E00BB706E /* InstructionPrompt.swift in Sources */ = {isa = PBXBuildFile; fileRef = A683EDEA2BCF635E00BB706E /* InstructionPrompt.swift */; };
		A683EDED2BCF67D100BB706E /* NetworkPromptCell.swift in Sources */ = {isa = PBXBuildFile; fileRef = A683EDEC2BCF67D100BB706E /* NetworkPromptCell.swift */; };
		A68696212C1B5575004EDE0B /* BackupPasswordSetupView.swift in Sources */ = {isa = PBXBuildFile; fileRef = A68696202C1B5575004EDE0B /* BackupPasswordSetupView.swift */; };
		A68696232C1B5DD2004EDE0B /* EncryptedBackupViewModel.swift in Sources */ = {isa = PBXBuildFile; fileRef = A68696222C1B5DD2004EDE0B /* EncryptedBackupViewModel.swift */; };
		A68696252C1B777A004EDE0B /* EncryptedDataFile.swift in Sources */ = {isa = PBXBuildFile; fileRef = A68696242C1B777A004EDE0B /* EncryptedDataFile.swift */; };
		A686965A2C1F72FF004EDE0B /* HiddenTextField.swift in Sources */ = {isa = PBXBuildFile; fileRef = A68696592C1F72FF004EDE0B /* HiddenTextField.swift */; };
		A686C0B22C58C3AE00BBCE9C /* VaultSetupCard.swift in Sources */ = {isa = PBXBuildFile; fileRef = A686C0B12C58C3AE00BBCE9C /* VaultSetupCard.swift */; };
		A69069A12BCDEFD400F28A8B /* ProgressRing.swift in Sources */ = {isa = PBXBuildFile; fileRef = A69069A02BCDEFD400F28A8B /* ProgressRing.swift */; };
		A69069A32BCE2FD300F28A8B /* KeygenStatusText.swift in Sources */ = {isa = PBXBuildFile; fileRef = A69069A22BCE2FD300F28A8B /* KeygenStatusText.swift */; };
		A69069B52BCF538000F28A8B /* NetworkPrompts.swift in Sources */ = {isa = PBXBuildFile; fileRef = A69069B42BCF538000F28A8B /* NetworkPrompts.swift */; };
		A69069B72BCF53B600F28A8B /* NetworkPromptType.swift in Sources */ = {isa = PBXBuildFile; fileRef = A69069B62BCF53B600F28A8B /* NetworkPromptType.swift */; };
		A690E00E2BC0ED290006DC0D /* URL.swift in Sources */ = {isa = PBXBuildFile; fileRef = A690E00D2BC0ED290006DC0D /* URL.swift */; };
		A6951E862C52DAFD007292E7 /* SettingsDefaultChainView.swift in Sources */ = {isa = PBXBuildFile; fileRef = A6951E852C52DAFD007292E7 /* SettingsDefaultChainView.swift */; };
		A6951E882C52DB9D007292E7 /* Search.swift in Sources */ = {isa = PBXBuildFile; fileRef = A6951E872C52DB9D007292E7 /* Search.swift */; };
		A6951E8A2C52DBBD007292E7 /* ToggleSelectionCell.swift in Sources */ = {isa = PBXBuildFile; fileRef = A6951E892C52DBBD007292E7 /* ToggleSelectionCell.swift */; };
		A6951E8C2C52DC6B007292E7 /* SettingsDefaultChainViewModel.swift in Sources */ = {isa = PBXBuildFile; fileRef = A6951E8B2C52DC6B007292E7 /* SettingsDefaultChainViewModel.swift */; };
		A6966D1E2BA3DDAD00903CA4 /* OnboardingView.swift in Sources */ = {isa = PBXBuildFile; fileRef = A6966D1D2BA3DDAD00903CA4 /* OnboardingView.swift */; };
		A6966D202BA3DF0C00903CA4 /* OnboardingView1.swift in Sources */ = {isa = PBXBuildFile; fileRef = A6966D1F2BA3DF0C00903CA4 /* OnboardingView1.swift */; };
		A6966D242BA3E2A500903CA4 /* OnboardingView2.swift in Sources */ = {isa = PBXBuildFile; fileRef = A6966D232BA3E2A500903CA4 /* OnboardingView2.swift */; };
		A6966D262BA3E2CF00903CA4 /* OnboardingView3.swift in Sources */ = {isa = PBXBuildFile; fileRef = A6966D252BA3E2CF00903CA4 /* OnboardingView3.swift */; };
		A6966D292BA400B700903CA4 /* SendCryptoAddressTextField.swift in Sources */ = {isa = PBXBuildFile; fileRef = A6966D282BA400B700903CA4 /* SendCryptoAddressTextField.swift */; };
		A6966D2B2BA4018600903CA4 /* SendCryptoAmountTextField.swift in Sources */ = {isa = PBXBuildFile; fileRef = A6966D2A2BA4018600903CA4 /* SendCryptoAmountTextField.swift */; };
		A6966D2D2BA402A900903CA4 /* TokenSelectorDropdown.swift in Sources */ = {isa = PBXBuildFile; fileRef = A6966D2C2BA402A900903CA4 /* TokenSelectorDropdown.swift */; };
		A6966D2F2BA4045C00903CA4 /* SwapCryptoView.swift in Sources */ = {isa = PBXBuildFile; fileRef = A6966D2E2BA4045C00903CA4 /* SwapCryptoView.swift */; };
		A6966D312BA4048800903CA4 /* SwapCryptoDetailsView.swift in Sources */ = {isa = PBXBuildFile; fileRef = A6966D302BA4048800903CA4 /* SwapCryptoDetailsView.swift */; };
		A6980C242BC0836300F452AB /* SettingsView.swift in Sources */ = {isa = PBXBuildFile; fileRef = A6980C232BC0836300F452AB /* SettingsView.swift */; };
		A6980C262BC0848F00F452AB /* SettingCell.swift in Sources */ = {isa = PBXBuildFile; fileRef = A6980C252BC0848F00F452AB /* SettingCell.swift */; };
		A6980C282BC086BC00F452AB /* SettingsViewModel.swift in Sources */ = {isa = PBXBuildFile; fileRef = A6980C272BC086BC00F452AB /* SettingsViewModel.swift */; };
		A6980C2A2BC0870000F452AB /* SettingsOptionsStore.swift in Sources */ = {isa = PBXBuildFile; fileRef = A6980C292BC0870000F452AB /* SettingsOptionsStore.swift */; };
		A6980C2C2BC0896C00F452AB /* SettingsLanguageSelectionView.swift in Sources */ = {isa = PBXBuildFile; fileRef = A6980C2B2BC0896C00F452AB /* SettingsLanguageSelectionView.swift */; };
		A6980C2E2BC089F900F452AB /* SettingSelectionCell.swift in Sources */ = {isa = PBXBuildFile; fileRef = A6980C2D2BC089F900F452AB /* SettingSelectionCell.swift */; };
		A6980C302BC0A11100F452AB /* SettingsCurrencySelectionView.swift in Sources */ = {isa = PBXBuildFile; fileRef = A6980C2F2BC0A11100F452AB /* SettingsCurrencySelectionView.swift */; };
		A6980C322BC0A2F700F452AB /* SettingsFAQView.swift in Sources */ = {isa = PBXBuildFile; fileRef = A6980C312BC0A2F700F452AB /* SettingsFAQView.swift */; };
		A6980C342BC0A30900F452AB /* SettingFAQCell.swift in Sources */ = {isa = PBXBuildFile; fileRef = A6980C332BC0A30900F452AB /* SettingFAQCell.swift */; };
		A698222C2CB398E700966D19 /* FolderCell.swift in Sources */ = {isa = PBXBuildFile; fileRef = A698222B2CB398E700966D19 /* FolderCell.swift */; };
		A698222E2CB3A8B500966D19 /* CreateFolderView+iOS.swift in Sources */ = {isa = PBXBuildFile; fileRef = A698222D2CB3A8B500966D19 /* CreateFolderView+iOS.swift */; };
		A69822302CB3A8D700966D19 /* CreateFolderView+macOS.swift in Sources */ = {isa = PBXBuildFile; fileRef = A698222F2CB3A8D700966D19 /* CreateFolderView+macOS.swift */; };
		A69C18492CF0629500B846E8 /* ServerBackupVerificationHeader.swift in Sources */ = {isa = PBXBuildFile; fileRef = A69C18482CF0629500B846E8 /* ServerBackupVerificationHeader.swift */; };
		A69FBB9A2C8AD63C00A4B78B /* CreateVaultView+macOS.swift in Sources */ = {isa = PBXBuildFile; fileRef = A69FBB992C8AD63C00A4B78B /* CreateVaultView+macOS.swift */; };
		A69FBB9C2C8AD68E00A4B78B /* CreateVaultView+iOS.swift in Sources */ = {isa = PBXBuildFile; fileRef = A69FBB9B2C8AD68E00A4B78B /* CreateVaultView+iOS.swift */; };
		A69FBB9E2C8AD7BD00A4B78B /* ContentView+macOS.swift in Sources */ = {isa = PBXBuildFile; fileRef = A69FBB9D2C8AD7BD00A4B78B /* ContentView+macOS.swift */; };
		A69FBBA02C8AD7C700A4B78B /* ContentView+iOS.swift in Sources */ = {isa = PBXBuildFile; fileRef = A69FBB9F2C8AD7C700A4B78B /* ContentView+iOS.swift */; };
		A69FBBA62C8ADC2E00A4B78B /* WelcomeView+iOS.swift in Sources */ = {isa = PBXBuildFile; fileRef = A69FBBA52C8ADC2E00A4B78B /* WelcomeView+iOS.swift */; };
		A69FBBA82C8ADC4600A4B78B /* WelcomeView+macOS.swift in Sources */ = {isa = PBXBuildFile; fileRef = A69FBBA72C8ADC4600A4B78B /* WelcomeView+macOS.swift */; };
		A69FBBC42C8BB5AD00A4B78B /* NoCameraPermissionView+iOS.swift in Sources */ = {isa = PBXBuildFile; fileRef = A69FBBC32C8BB5AD00A4B78B /* NoCameraPermissionView+iOS.swift */; };
		A69FBBC62C8BB5B700A4B78B /* NoCameraPermissionView+macOS.swift in Sources */ = {isa = PBXBuildFile; fileRef = A69FBBC52C8BB5B700A4B78B /* NoCameraPermissionView+macOS.swift */; };
		A69FBBC82C8BB76000A4B78B /* CoverView+macOS.swift in Sources */ = {isa = PBXBuildFile; fileRef = A69FBBC72C8BB76000A4B78B /* CoverView+macOS.swift */; };
		A69FBBCA2C8BB77900A4B78B /* CoverView+iOS.swift in Sources */ = {isa = PBXBuildFile; fileRef = A69FBBC92C8BB77900A4B78B /* CoverView+iOS.swift */; };
		A69FBBCE2C8BBA1900A4B78B /* TransactionMemoVerifyView+macOS.swift in Sources */ = {isa = PBXBuildFile; fileRef = A69FBBCD2C8BBA1900A4B78B /* TransactionMemoVerifyView+macOS.swift */; };
		A69FBBD02C8BBA2100A4B78B /* TransactionMemoVerifyView+iOS.swift in Sources */ = {isa = PBXBuildFile; fileRef = A69FBBCF2C8BBA2100A4B78B /* TransactionMemoVerifyView+iOS.swift */; };
		A6A41CAE2C63512D00C6858D /* ShareSheetViewController.swift in Sources */ = {isa = PBXBuildFile; fileRef = A6A41CAD2C63512D00C6858D /* ShareSheetViewController.swift */; };
		A6A8163A2CBCAF50009EE114 /* GeneralQRImportMacView+macOS.swift in Sources */ = {isa = PBXBuildFile; fileRef = A6A816392CBCAF50009EE114 /* GeneralQRImportMacView+macOS.swift */; };
		A6A8163C2CBCAF60009EE114 /* GeneralQRImportMacView+iOS.swift in Sources */ = {isa = PBXBuildFile; fileRef = A6A8163B2CBCAF60009EE114 /* GeneralQRImportMacView+iOS.swift */; };
		A6A8163E2CBCB00D009EE114 /* FileQRCodeImporterMac+iOS.swift in Sources */ = {isa = PBXBuildFile; fileRef = A6A8163D2CBCB00D009EE114 /* FileQRCodeImporterMac+iOS.swift */; };
		A6A816402CBCB018009EE114 /* FileQRCodeImporterMac+macOS.swift in Sources */ = {isa = PBXBuildFile; fileRef = A6A8163F2CBCB018009EE114 /* FileQRCodeImporterMac+macOS.swift */; };
		A6ACAD5B2D0A613A00432CC4 /* CoinPickerCell.swift in Sources */ = {isa = PBXBuildFile; fileRef = A6ACAD5A2D0A613A00432CC4 /* CoinPickerCell.swift */; };
		A6ACAD5F2D1109EF00432CC4 /* SettingsAdvancedView.swift in Sources */ = {isa = PBXBuildFile; fileRef = A6ACAD5E2D1109EF00432CC4 /* SettingsAdvancedView.swift */; };
		A6ACAD612D110A0A00432CC4 /* SettingsAdvancedView+macOS.swift in Sources */ = {isa = PBXBuildFile; fileRef = A6ACAD602D110A0A00432CC4 /* SettingsAdvancedView+macOS.swift */; };
		A6ACAD632D110A1E00432CC4 /* SettingsAdvancedView+iOS.swift in Sources */ = {isa = PBXBuildFile; fileRef = A6ACAD622D110A1E00432CC4 /* SettingsAdvancedView+iOS.swift */; };
		A6ACAD652D110B6000432CC4 /* SettingToggleCell.swift in Sources */ = {isa = PBXBuildFile; fileRef = A6ACAD642D110B6000432CC4 /* SettingToggleCell.swift */; };
		A6AF960C2C2E2D6400992578 /* GeneralQRImportMacView.swift in Sources */ = {isa = PBXBuildFile; fileRef = A6AF960B2C2E2D6400992578 /* GeneralQRImportMacView.swift */; };
		A6AF96102C2E2DC900992578 /* FileQRCodeImporterMac.swift in Sources */ = {isa = PBXBuildFile; fileRef = A6AF960F2C2E2DC900992578 /* FileQRCodeImporterMac.swift */; };
		A6AF96122C2E3D6100992578 /* ImportFileCell.swift in Sources */ = {isa = PBXBuildFile; fileRef = A6AF96112C2E3D6100992578 /* ImportFileCell.swift */; };
		A6AF96142C2E545800992578 /* UtilsQrCodeFromImageError.swift in Sources */ = {isa = PBXBuildFile; fileRef = A6AF96132C2E545800992578 /* UtilsQrCodeFromImageError.swift */; };
		A6B51BE92C098DAE007FDD3C /* OnFirstAppear.swift in Sources */ = {isa = PBXBuildFile; fileRef = A6B51BE82C098DAE007FDD3C /* OnFirstAppear.swift */; };
		A6B662D32D38CD54001E8BC1 /* MacAddressScannerView+macOS.swift in Sources */ = {isa = PBXBuildFile; fileRef = A6B662D22D38CD54001E8BC1 /* MacAddressScannerView+macOS.swift */; };
		A6B662D52D38CDD5001E8BC1 /* MacAddressScannerViewModel+macOS.swift in Sources */ = {isa = PBXBuildFile; fileRef = A6B662D42D38CDD3001E8BC1 /* MacAddressScannerViewModel+macOS.swift */; };
		A6B7F48C2C47A077006D83D1 /* InformationNote.swift in Sources */ = {isa = PBXBuildFile; fileRef = A6B7F48B2C47A077006D83D1 /* InformationNote.swift */; };
		A6B7F4962C493DD9006D83D1 /* NavigationQRCodeButton.swift in Sources */ = {isa = PBXBuildFile; fileRef = A6B7F4952C493DD9006D83D1 /* NavigationQRCodeButton.swift */; };
		A6B7F4982C49402F006D83D1 /* VaultDetailQRCodeView.swift in Sources */ = {isa = PBXBuildFile; fileRef = A6B7F4972C49402F006D83D1 /* VaultDetailQRCodeView.swift */; };
		A6B7F49A2C49418A006D83D1 /* VaultDetailQRCode.swift in Sources */ = {isa = PBXBuildFile; fileRef = A6B7F4992C49418A006D83D1 /* VaultDetailQRCode.swift */; };
		A6B7F49C2C4963F6006D83D1 /* VaultDetailQRCodeViewModel.swift in Sources */ = {isa = PBXBuildFile; fileRef = A6B7F49B2C4963F6006D83D1 /* VaultDetailQRCodeViewModel.swift */; };
		A6B7F49E2C496EA8006D83D1 /* VaultDetailMacQRCode.swift in Sources */ = {isa = PBXBuildFile; fileRef = A6B7F49D2C496EA8006D83D1 /* VaultDetailMacQRCode.swift */; };
		A6B84B0C2CE56D79006929A0 /* ServerBackupVerificationView.swift in Sources */ = {isa = PBXBuildFile; fileRef = A6B84B0B2CE56D79006929A0 /* ServerBackupVerificationView.swift */; };
		A6B84B0E2CE580C4006929A0 /* ServerBackupVerificationView+iOS.swift in Sources */ = {isa = PBXBuildFile; fileRef = A6B84B0D2CE580C4006929A0 /* ServerBackupVerificationView+iOS.swift */; };
		A6B84B102CE580DB006929A0 /* ServerBackupVerificationView+macOS.swift in Sources */ = {isa = PBXBuildFile; fileRef = A6B84B0F2CE580DB006929A0 /* ServerBackupVerificationView+macOS.swift */; };
		A6BACF1A2BC705DA00084810 /* ChainDetailView.swift in Sources */ = {isa = PBXBuildFile; fileRef = A6BACF192BC705DA00084810 /* ChainDetailView.swift */; };
		A6BACF1C2BC79B3100084810 /* TokenSelectionView.swift in Sources */ = {isa = PBXBuildFile; fileRef = A6BACF1B2BC79B3100084810 /* TokenSelectionView.swift */; };
		A6BEF5C02BE2B11C007A84A1 /* DeeplinkViewModel.swift in Sources */ = {isa = PBXBuildFile; fileRef = A6BEF5BF2BE2B11C007A84A1 /* DeeplinkViewModel.swift */; };
		A6C0D55A2BB3AAA200156689 /* ChainHeaderCell.swift in Sources */ = {isa = PBXBuildFile; fileRef = A6C0D5592BB3AAA200156689 /* ChainHeaderCell.swift */; };
		A6C0D55C2BB3AE8600156689 /* TransactionsView.swift in Sources */ = {isa = PBXBuildFile; fileRef = A6C0D55B2BB3AE8600156689 /* TransactionsView.swift */; };
		A6C0D55F2BB3B73900156689 /* UTXOTransactionsView.swift in Sources */ = {isa = PBXBuildFile; fileRef = A6C0D55E2BB3B73900156689 /* UTXOTransactionsView.swift */; };
		A6C0D5652BB3BD0F00156689 /* UTXOTransactionCell.swift in Sources */ = {isa = PBXBuildFile; fileRef = A6C0D5642BB3BD0F00156689 /* UTXOTransactionCell.swift */; };
		A6C0D5692BB3C6D400156689 /* ErrorMessage.swift in Sources */ = {isa = PBXBuildFile; fileRef = A6C0D5682BB3C6D400156689 /* ErrorMessage.swift */; };
		A6C3ABC82C3E595000F13ED0 /* AddressBookView.swift in Sources */ = {isa = PBXBuildFile; fileRef = A6C3ABC72C3E595000F13ED0 /* AddressBookView.swift */; };
		A6C3ABCA2C3E5A8700F13ED0 /* NavigationAddButton.swift in Sources */ = {isa = PBXBuildFile; fileRef = A6C3ABC92C3E5A8700F13ED0 /* NavigationAddButton.swift */; };
		A6C556F22CE59A3F00E5E44E /* BackupNowDisclaimer+macOS.swift in Sources */ = {isa = PBXBuildFile; fileRef = A6C556F12CE59A3F00E5E44E /* BackupNowDisclaimer+macOS.swift */; };
		A6C556F42CE59A5500E5E44E /* BackupNowDisclaimer+iOS.swift in Sources */ = {isa = PBXBuildFile; fileRef = A6C556F32CE59A4D00E5E44E /* BackupNowDisclaimer+iOS.swift */; };
		A6C639492C1FED0F0078B8E3 /* NavigationButton.swift in Sources */ = {isa = PBXBuildFile; fileRef = A6C639482C1FED0F0078B8E3 /* NavigationButton.swift */; };
		A6C670822C9CDEE500F59B6A /* VaultCellViewModel.swift in Sources */ = {isa = PBXBuildFile; fileRef = A6C670812C9CDEE500F59B6A /* VaultCellViewModel.swift */; };
		A6C670842C9CF66400F59B6A /* JoinKeysignView+iOS.swift in Sources */ = {isa = PBXBuildFile; fileRef = A6C670832C9CF66400F59B6A /* JoinKeysignView+iOS.swift */; };
		A6C670862C9CF67E00F59B6A /* JoinKeysignView+macOS.swift in Sources */ = {isa = PBXBuildFile; fileRef = A6C670852C9CF67E00F59B6A /* JoinKeysignView+macOS.swift */; };
		A6C670882C9CFA9B00F59B6A /* KeysignDiscoveryView+iOS.swift in Sources */ = {isa = PBXBuildFile; fileRef = A6C670872C9CFA9B00F59B6A /* KeysignDiscoveryView+iOS.swift */; };
		A6C6708A2C9CFAA800F59B6A /* KeysignDiscoveryView+macOS.swift in Sources */ = {isa = PBXBuildFile; fileRef = A6C670892C9CFAA800F59B6A /* KeysignDiscoveryView+macOS.swift */; };
		A6C6708C2C9CFD0100F59B6A /* KeysignView+iOS.swift in Sources */ = {isa = PBXBuildFile; fileRef = A6C6708B2C9CFD0100F59B6A /* KeysignView+iOS.swift */; };
		A6C6708E2C9CFD0A00F59B6A /* KeysignView+macOS.swift in Sources */ = {isa = PBXBuildFile; fileRef = A6C6708D2C9CFD0A00F59B6A /* KeysignView+macOS.swift */; };
		A6C670902C9CFE0B00F59B6A /* HomeView+iOS.swift in Sources */ = {isa = PBXBuildFile; fileRef = A6C6708F2C9CFE0B00F59B6A /* HomeView+iOS.swift */; };
		A6C670922C9CFE1600F59B6A /* HomeView+macOS.swift in Sources */ = {isa = PBXBuildFile; fileRef = A6C670912C9CFE1600F59B6A /* HomeView+macOS.swift */; };
		A6C670942C9D080600F59B6A /* VaultDetailView+iOS.swift in Sources */ = {isa = PBXBuildFile; fileRef = A6C670932C9D080600F59B6A /* VaultDetailView+iOS.swift */; };
		A6C670962C9D081000F59B6A /* VaultDetailView+macOS.swift in Sources */ = {isa = PBXBuildFile; fileRef = A6C670952C9D081000F59B6A /* VaultDetailView+macOS.swift */; };
		A6C670982C9D09EF00F59B6A /* AddressQRCodeView+iOS.swift in Sources */ = {isa = PBXBuildFile; fileRef = A6C670972C9D09EF00F59B6A /* AddressQRCodeView+iOS.swift */; };
		A6C6709A2C9D09FB00F59B6A /* AddressQRCodeView+macOS.swift in Sources */ = {isa = PBXBuildFile; fileRef = A6C670992C9D09FB00F59B6A /* AddressQRCodeView+macOS.swift */; };
		A6C6709C2C9D0B3F00F59B6A /* ChainSelectionView+iOS.swift in Sources */ = {isa = PBXBuildFile; fileRef = A6C6709B2C9D0B3F00F59B6A /* ChainSelectionView+iOS.swift */; };
		A6C6709E2C9D0B4900F59B6A /* ChainSelectionView+macOS.swift in Sources */ = {isa = PBXBuildFile; fileRef = A6C6709D2C9D0B4900F59B6A /* ChainSelectionView+macOS.swift */; };
		A6C670A02C9D0C0700F59B6A /* EditVaultView+iOS.swift in Sources */ = {isa = PBXBuildFile; fileRef = A6C6709F2C9D0C0700F59B6A /* EditVaultView+iOS.swift */; };
		A6C670A22C9D0C1000F59B6A /* EditVaultView+macOS.swift in Sources */ = {isa = PBXBuildFile; fileRef = A6C670A12C9D0C1000F59B6A /* EditVaultView+macOS.swift */; };
		A6C670A42C9D0CA200F59B6A /* RenameVaultView+iOS.swift in Sources */ = {isa = PBXBuildFile; fileRef = A6C670A32C9D0CA200F59B6A /* RenameVaultView+iOS.swift */; };
		A6C670A62C9D0CAC00F59B6A /* RenameVaultView+macOS.swift in Sources */ = {isa = PBXBuildFile; fileRef = A6C670A52C9D0CAC00F59B6A /* RenameVaultView+macOS.swift */; };
		A6C670A82C9D0D5800F59B6A /* ChainDetailView+iOS.swift in Sources */ = {isa = PBXBuildFile; fileRef = A6C670A72C9D0D5800F59B6A /* ChainDetailView+iOS.swift */; };
		A6C670AA2C9D0D6600F59B6A /* ChainDetailView+macOS.swift in Sources */ = {isa = PBXBuildFile; fileRef = A6C670A92C9D0D6600F59B6A /* ChainDetailView+macOS.swift */; };
		A6C670AC2C9D117800F59B6A /* TokenSelectionView+iOS.swift in Sources */ = {isa = PBXBuildFile; fileRef = A6C670AB2C9D117800F59B6A /* TokenSelectionView+iOS.swift */; };
		A6C670AF2C9D118900F59B6A /* TokenSelectionView+macOS.swift in Sources */ = {isa = PBXBuildFile; fileRef = A6C670AE2C9D118900F59B6A /* TokenSelectionView+macOS.swift */; };
		A6C670B12C9D12C700F59B6A /* VaultPairDetailView+iOS.swift in Sources */ = {isa = PBXBuildFile; fileRef = A6C670B02C9D12C700F59B6A /* VaultPairDetailView+iOS.swift */; };
		A6C670B32C9D12CF00F59B6A /* VaultPairDetailView+macOS.swift in Sources */ = {isa = PBXBuildFile; fileRef = A6C670B22C9D12CF00F59B6A /* VaultPairDetailView+macOS.swift */; };
		A6C670B52C9D139100F59B6A /* CoinDetailView+iOS.swift in Sources */ = {isa = PBXBuildFile; fileRef = A6C670B42C9D139100F59B6A /* CoinDetailView+iOS.swift */; };
		A6C670B72C9D139A00F59B6A /* CoinDetailView+macOS.swift in Sources */ = {isa = PBXBuildFile; fileRef = A6C670B62C9D139A00F59B6A /* CoinDetailView+macOS.swift */; };
		A6C670B92C9D14B800F59B6A /* VaultDeletionConfirmView+iOS.swift in Sources */ = {isa = PBXBuildFile; fileRef = A6C670B82C9D14B800F59B6A /* VaultDeletionConfirmView+iOS.swift */; };
		A6C670BB2C9D14BF00F59B6A /* VaultDeletionConfirmView+macOS.swift in Sources */ = {isa = PBXBuildFile; fileRef = A6C670BA2C9D14BF00F59B6A /* VaultDeletionConfirmView+macOS.swift */; };
		A6C670BD2C9D158500F59B6A /* BackupPasswordSetupView+iOS.swift in Sources */ = {isa = PBXBuildFile; fileRef = A6C670BC2C9D158500F59B6A /* BackupPasswordSetupView+iOS.swift */; };
		A6C670BF2C9D158F00F59B6A /* BackupPasswordSetupView+macOS.swift in Sources */ = {isa = PBXBuildFile; fileRef = A6C670BE2C9D158F00F59B6A /* BackupPasswordSetupView+macOS.swift */; };
		A6C670C12C9D16BD00F59B6A /* CustomTokenView+iOS.swift in Sources */ = {isa = PBXBuildFile; fileRef = A6C670C02C9D16BD00F59B6A /* CustomTokenView+iOS.swift */; };
		A6C670C32C9D16C600F59B6A /* CustomTokenView+macOS.swift in Sources */ = {isa = PBXBuildFile; fileRef = A6C670C22C9D16C600F59B6A /* CustomTokenView+macOS.swift */; };
		A6C670C52C9D173800F59B6A /* VaultDetailQRCodeView+iOS.swift in Sources */ = {isa = PBXBuildFile; fileRef = A6C670C42C9D173800F59B6A /* VaultDetailQRCodeView+iOS.swift */; };
		A6C670C72C9D174000F59B6A /* VaultDetailQRCodeView+macOS.swift in Sources */ = {isa = PBXBuildFile; fileRef = A6C670C62C9D174000F59B6A /* VaultDetailQRCodeView+macOS.swift */; };
		A6C670C92C9E773300F59B6A /* VULTFileDocument.swift in Sources */ = {isa = PBXBuildFile; fileRef = A6C670C82C9E773300F59B6A /* VULTFileDocument.swift */; };
		A6C670CB2C9E8BAB00F59B6A /* VultExtensionViewModel.swift in Sources */ = {isa = PBXBuildFile; fileRef = A6C670CA2C9E8BAB00F59B6A /* VultExtensionViewModel.swift */; };
		A6C670CD2C9E8D3500F59B6A /* SetupQRCodeView+iOS.swift in Sources */ = {isa = PBXBuildFile; fileRef = A6C670CC2C9E8D3500F59B6A /* SetupQRCodeView+iOS.swift */; };
		A6C670CF2C9E8D3F00F59B6A /* SetupQRCodeView+macOS.swift in Sources */ = {isa = PBXBuildFile; fileRef = A6C670CE2C9E8D3F00F59B6A /* SetupQRCodeView+macOS.swift */; };
		A6C670D12C9E8E1F00F59B6A /* NewWalletNameView+iOS.swift in Sources */ = {isa = PBXBuildFile; fileRef = A6C670D02C9E8E1F00F59B6A /* NewWalletNameView+iOS.swift */; };
		A6C670D32C9E8E2B00F59B6A /* NewWalletNameView+macOS.swift in Sources */ = {isa = PBXBuildFile; fileRef = A6C670D22C9E8E2B00F59B6A /* NewWalletNameView+macOS.swift */; };
		A6C670D52C9E8EEF00F59B6A /* SwapCryptoView+iOS.swift in Sources */ = {isa = PBXBuildFile; fileRef = A6C670D42C9E8EEF00F59B6A /* SwapCryptoView+iOS.swift */; };
		A6C670D72C9E8EFE00F59B6A /* SwapCryptoView+macOS.swift in Sources */ = {isa = PBXBuildFile; fileRef = A6C670D62C9E8EFE00F59B6A /* SwapCryptoView+macOS.swift */; };
		A6C670D92C9E905B00F59B6A /* SendCryptoView+iOS.swift in Sources */ = {isa = PBXBuildFile; fileRef = A6C670D82C9E905B00F59B6A /* SendCryptoView+iOS.swift */; };
		A6C670DB2C9E906400F59B6A /* SendCryptoView+macOS.swift in Sources */ = {isa = PBXBuildFile; fileRef = A6C670DA2C9E906400F59B6A /* SendCryptoView+macOS.swift */; };
		A6C670DD2C9E91A900F59B6A /* SendCryptoDetailsView+iOS.swift in Sources */ = {isa = PBXBuildFile; fileRef = A6C670DC2C9E91A900F59B6A /* SendCryptoDetailsView+iOS.swift */; };
		A6C670DF2C9E91B200F59B6A /* SendCryptoDetailsView+macOS.swift in Sources */ = {isa = PBXBuildFile; fileRef = A6C670DE2C9E91B200F59B6A /* SendCryptoDetailsView+macOS.swift */; };
		A6C670E12C9E93A600F59B6A /* SendGasSettingsView+iOS.swift in Sources */ = {isa = PBXBuildFile; fileRef = A6C670E02C9E93A600F59B6A /* SendGasSettingsView+iOS.swift */; };
		A6C670E32C9E93B500F59B6A /* SendGasSettingsView+macOS.swift in Sources */ = {isa = PBXBuildFile; fileRef = A6C670E22C9E93B500F59B6A /* SendGasSettingsView+macOS.swift */; };
		A6C670E52C9E954200F59B6A /* SendCryptoDoneView+iOS.swift in Sources */ = {isa = PBXBuildFile; fileRef = A6C670E42C9E954200F59B6A /* SendCryptoDoneView+iOS.swift */; };
		A6C670E72C9E954B00F59B6A /* SendCryptoDoneView+macOS.swift in Sources */ = {isa = PBXBuildFile; fileRef = A6C670E62C9E954B00F59B6A /* SendCryptoDoneView+macOS.swift */; };
		A6C670E92C9E95DC00F59B6A /* TransactionsView+iOS.swift in Sources */ = {isa = PBXBuildFile; fileRef = A6C670E82C9E95DC00F59B6A /* TransactionsView+iOS.swift */; };
		A6C670EB2C9E95E600F59B6A /* TransactionsView+macOS.swift in Sources */ = {isa = PBXBuildFile; fileRef = A6C670EA2C9E95E600F59B6A /* TransactionsView+macOS.swift */; };
		A6C670ED2CA26F5C00F59B6A /* SettingsView+iOS.swift in Sources */ = {isa = PBXBuildFile; fileRef = A6C670EC2CA26F5C00F59B6A /* SettingsView+iOS.swift */; };
		A6C670EF2CA26F6400F59B6A /* SettingsView+macOS.swift in Sources */ = {isa = PBXBuildFile; fileRef = A6C670EE2CA26F6400F59B6A /* SettingsView+macOS.swift */; };
		A6C670F12CA2744000F59B6A /* SettingsLanguageSelectionView+iOS.swift in Sources */ = {isa = PBXBuildFile; fileRef = A6C670F02CA2744000F59B6A /* SettingsLanguageSelectionView+iOS.swift */; };
		A6C670F32CA2744B00F59B6A /* SettingsLanguageSelectionView+macOS.swift in Sources */ = {isa = PBXBuildFile; fileRef = A6C670F22CA2744B00F59B6A /* SettingsLanguageSelectionView+macOS.swift */; };
		A6C670F52CA2750C00F59B6A /* SettingsCurrencySelectionView+iOS.swift in Sources */ = {isa = PBXBuildFile; fileRef = A6C670F42CA2750C00F59B6A /* SettingsCurrencySelectionView+iOS.swift */; };
		A6C670F72CA2751500F59B6A /* SettingsCurrencySelectionView+macOS.swift in Sources */ = {isa = PBXBuildFile; fileRef = A6C670F62CA2751500F59B6A /* SettingsCurrencySelectionView+macOS.swift */; };
		A6C670F92CA2759E00F59B6A /* SettingsFAQView+iOS.swift in Sources */ = {isa = PBXBuildFile; fileRef = A6C670F82CA2759E00F59B6A /* SettingsFAQView+iOS.swift */; };
		A6C670FB2CA275A900F59B6A /* SettingsFAQView+macOS.swift in Sources */ = {isa = PBXBuildFile; fileRef = A6C670FA2CA275A900F59B6A /* SettingsFAQView+macOS.swift */; };
		A6C670FD2CA2762400F59B6A /* SettingsDefaultChainView+iOS.swift in Sources */ = {isa = PBXBuildFile; fileRef = A6C670FC2CA2762400F59B6A /* SettingsDefaultChainView+iOS.swift */; };
		A6C670FF2CA2762D00F59B6A /* SettingsDefaultChainView+macOS.swift in Sources */ = {isa = PBXBuildFile; fileRef = A6C670FE2CA2762D00F59B6A /* SettingsDefaultChainView+macOS.swift */; };
		A6C671012CA276EF00F59B6A /* OnboardingView+iOS.swift in Sources */ = {isa = PBXBuildFile; fileRef = A6C671002CA276EF00F59B6A /* OnboardingView+iOS.swift */; };
		A6C671032CA276F800F59B6A /* OnboardingView+macOS.swift in Sources */ = {isa = PBXBuildFile; fileRef = A6C671022CA276F800F59B6A /* OnboardingView+macOS.swift */; };
		A6C671052CA2792800F59B6A /* OnboardingView1+iOS.swift in Sources */ = {isa = PBXBuildFile; fileRef = A6C671042CA2792800F59B6A /* OnboardingView1+iOS.swift */; };
		A6C671072CA2793F00F59B6A /* OnboardingView1+macOS.swift in Sources */ = {isa = PBXBuildFile; fileRef = A6C671062CA2793F00F59B6A /* OnboardingView1+macOS.swift */; };
		A6C671092CA27D0500F59B6A /* OnboardingView2+iOS.swift in Sources */ = {isa = PBXBuildFile; fileRef = A6C671082CA27D0500F59B6A /* OnboardingView2+iOS.swift */; };
		A6C6710B2CA27D1400F59B6A /* OnboardingView2+macOS.swift in Sources */ = {isa = PBXBuildFile; fileRef = A6C6710A2CA27D1400F59B6A /* OnboardingView2+macOS.swift */; };
		A6C6710D2CA27EA000F59B6A /* OnboardingView3+iOS.swift in Sources */ = {isa = PBXBuildFile; fileRef = A6C6710C2CA27EA000F59B6A /* OnboardingView3+iOS.swift */; };
		A6C6710F2CA27EAC00F59B6A /* OnboardingView3+macOS.swift in Sources */ = {isa = PBXBuildFile; fileRef = A6C6710E2CA27EAC00F59B6A /* OnboardingView3+macOS.swift */; };
		A6C671112CA27F8C00F59B6A /* OnboardingView4+iOS.swift in Sources */ = {isa = PBXBuildFile; fileRef = A6C671102CA27F8C00F59B6A /* OnboardingView4+iOS.swift */; };
		A6C671132CA27F9700F59B6A /* OnboardingView4+macOS.swift in Sources */ = {isa = PBXBuildFile; fileRef = A6C671122CA27F9700F59B6A /* OnboardingView4+macOS.swift */; };
		A6C671152CA396D600F59B6A /* AuthenticationType.swift in Sources */ = {isa = PBXBuildFile; fileRef = A6C671142CA396D600F59B6A /* AuthenticationType.swift */; };
		A6C671172CA3B9A300F59B6A /* AddressBookTextField+iOS.swift in Sources */ = {isa = PBXBuildFile; fileRef = A6C671162CA3B9A300F59B6A /* AddressBookTextField+iOS.swift */; };
		A6C671192CA3B9B400F59B6A /* AddressBookTextField+macOS.swift in Sources */ = {isa = PBXBuildFile; fileRef = A6C671182CA3B9B400F59B6A /* AddressBookTextField+macOS.swift */; };
		A6C6711B2CA3BAD100F59B6A /* CachedAsyncImage+iOS.swift in Sources */ = {isa = PBXBuildFile; fileRef = A6C6711A2CA3BAD100F59B6A /* CachedAsyncImage+iOS.swift */; };
		A6C6711D2CA3BADA00F59B6A /* CachedAsyncImage+macOS.swift in Sources */ = {isa = PBXBuildFile; fileRef = A6C6711C2CA3BADA00F59B6A /* CachedAsyncImage+macOS.swift */; };
		A6C671232CA3BF3E00F59B6A /* SendCryptoAddressTextField+iOS.swift in Sources */ = {isa = PBXBuildFile; fileRef = A6C671222CA3BF3E00F59B6A /* SendCryptoAddressTextField+iOS.swift */; };
		A6C671252CA3BF4700F59B6A /* SendCryptoAddressTextField+macOS.swift in Sources */ = {isa = PBXBuildFile; fileRef = A6C671242CA3BF4700F59B6A /* SendCryptoAddressTextField+macOS.swift */; };
		A6C671272CA3C0FF00F59B6A /* TransactionMemoAddressTextField+iOS.swift in Sources */ = {isa = PBXBuildFile; fileRef = A6C671262CA3C0FF00F59B6A /* TransactionMemoAddressTextField+iOS.swift */; };
		A6C671292CA3C10900F59B6A /* TransactionMemoAddressTextField+macOS.swift in Sources */ = {isa = PBXBuildFile; fileRef = A6C671282CA3C10900F59B6A /* TransactionMemoAddressTextField+macOS.swift */; };
		A6C6712B2CA3C24600F59B6A /* AddressTextField+iOS.swift in Sources */ = {isa = PBXBuildFile; fileRef = A6C6712A2CA3C24600F59B6A /* AddressTextField+iOS.swift */; };
		A6C6712D2CA3C24F00F59B6A /* AddressTextField+macOS.swift in Sources */ = {isa = PBXBuildFile; fileRef = A6C6712C2CA3C24F00F59B6A /* AddressTextField+macOS.swift */; };
		A6C6712F2CA3C40800F59B6A /* VaultDetailBalanceContent+iOS.swift in Sources */ = {isa = PBXBuildFile; fileRef = A6C6712E2CA3C40800F59B6A /* VaultDetailBalanceContent+iOS.swift */; };
		A6C671312CA3C41000F59B6A /* VaultDetailBalanceContent+macOS.swift in Sources */ = {isa = PBXBuildFile; fileRef = A6C671302CA3C41000F59B6A /* VaultDetailBalanceContent+macOS.swift */; };
		A6C671332CA3C52E00F59B6A /* QRShareSheetImage+iOS.swift in Sources */ = {isa = PBXBuildFile; fileRef = A6C671322CA3C52E00F59B6A /* QRShareSheetImage+iOS.swift */; };
		A6C671352CA3C53800F59B6A /* QRShareSheetImage+macOS.swift in Sources */ = {isa = PBXBuildFile; fileRef = A6C671342CA3C53800F59B6A /* QRShareSheetImage+macOS.swift */; };
		A6C671372CA3C7E500F59B6A /* VaultDeletionDetails+iOS.swift in Sources */ = {isa = PBXBuildFile; fileRef = A6C671362CA3C7E500F59B6A /* VaultDeletionDetails+iOS.swift */; };
		A6C671392CA3C7EE00F59B6A /* VaultDeletionDetails+macOS.swift in Sources */ = {isa = PBXBuildFile; fileRef = A6C671382CA3C7EE00F59B6A /* VaultDeletionDetails+macOS.swift */; };
		A6C6713B2CA3C86E00F59B6A /* KeygenViewInstructions+iOS.swift in Sources */ = {isa = PBXBuildFile; fileRef = A6C6713A2CA3C86E00F59B6A /* KeygenViewInstructions+iOS.swift */; };
		A6C6713D2CA3C87600F59B6A /* KeygenViewInstructions+macOS.swift in Sources */ = {isa = PBXBuildFile; fileRef = A6C6713C2CA3C87600F59B6A /* KeygenViewInstructions+macOS.swift */; };
		A6C9D5C12BDB5E4E00A864FB /* KeysignVaultMismatchErrorView.swift in Sources */ = {isa = PBXBuildFile; fileRef = A6C9D5C02BDB5E4E00A864FB /* KeysignVaultMismatchErrorView.swift */; };
		A6CBA8F02BA2A629008B110C /* ImportWalletUploadSection.swift in Sources */ = {isa = PBXBuildFile; fileRef = A6CBA8EF2BA2A629008B110C /* ImportWalletUploadSection.swift */; };
		A6CBF2DC2C251D4100FD8080 /* LookingForDevicesLoader.swift in Sources */ = {isa = PBXBuildFile; fileRef = A6CBF2DB2C251D4100FD8080 /* LookingForDevicesLoader.swift */; };
		A6CBF2DF2C268D1400FD8080 /* Montserrat.ttf in Resources */ = {isa = PBXBuildFile; fileRef = A633B1202B993BF5003D1738 /* Montserrat.ttf */; };
		A6CBF2E02C268D1400FD8080 /* Montserrat-Italic.ttf in Resources */ = {isa = PBXBuildFile; fileRef = A633B11F2B993BF5003D1738 /* Montserrat-Italic.ttf */; };
		A6D07E412C366F7300594687 /* MemoTextField.swift in Sources */ = {isa = PBXBuildFile; fileRef = A6D07E402C366F7300594687 /* MemoTextField.swift */; };
		A6D07E432C36756700594687 /* OnboardingView4.swift in Sources */ = {isa = PBXBuildFile; fileRef = A6D07E422C36756700594687 /* OnboardingView4.swift */; };
		A6D0BA6A2C08353700E24DC9 /* NoCameraPermissionView.swift in Sources */ = {isa = PBXBuildFile; fileRef = A6D0BA692C08353700E24DC9 /* NoCameraPermissionView.swift */; };
		A6D44A5B2D51950600C66726 /* RiveRuntime in Frameworks */ = {isa = PBXBuildFile; productRef = A6D44A5A2D51950600C66726 /* RiveRuntime */; };
		A6E52F802BBE430600FD3785 /* TransactionCell.swift in Sources */ = {isa = PBXBuildFile; fileRef = A6E52F7F2BBE430600FD3785 /* TransactionCell.swift */; };
		A6E5823D2BE98C4F006DA410 /* NavigationBlankBackButton.swift in Sources */ = {isa = PBXBuildFile; fileRef = A6E5823C2BE98C4F006DA410 /* NavigationBlankBackButton.swift */; };
		A6ECA1842C93F36200456110 /* NavigationQRShareButton+iOS.swift in Sources */ = {isa = PBXBuildFile; fileRef = A6ECA1832C93F36200456110 /* NavigationQRShareButton+iOS.swift */; };
		A6ECA1862C93F37200456110 /* NavigationQRShareButton+macOS.swift in Sources */ = {isa = PBXBuildFile; fileRef = A6ECA1852C93F37200456110 /* NavigationQRShareButton+macOS.swift */; };
		A6ECA1882C93F4E800456110 /* SetupVaultImageManager+iOS.swift in Sources */ = {isa = PBXBuildFile; fileRef = A6ECA1872C93F4E800456110 /* SetupVaultImageManager+iOS.swift */; };
		A6ECA18A2C93F4F400456110 /* SetupVaultImageManager+macOS.swift in Sources */ = {isa = PBXBuildFile; fileRef = A6ECA1892C93F4F400456110 /* SetupVaultImageManager+macOS.swift */; };
		A6ECA18C2C93F65D00456110 /* VultisigLogo+iOS.swift in Sources */ = {isa = PBXBuildFile; fileRef = A6ECA18B2C93F65D00456110 /* VultisigLogo+iOS.swift */; };
		A6ECA18E2C93F6CF00456110 /* VultisigLogo+macOS.swift in Sources */ = {isa = PBXBuildFile; fileRef = A6ECA18D2C93F6CF00456110 /* VultisigLogo+macOS.swift */; };
		A6ECA1902C93F7EF00456110 /* ProgressBar+iOS.swift in Sources */ = {isa = PBXBuildFile; fileRef = A6ECA18F2C93F7EF00456110 /* ProgressBar+iOS.swift */; };
		A6ECA1922C93F83B00456110 /* ProgressBar+macOS.swift in Sources */ = {isa = PBXBuildFile; fileRef = A6ECA1912C93F83B00456110 /* ProgressBar+macOS.swift */; };
		A6ECA1942C93F98D00456110 /* InstructionPrompt+iOS.swift in Sources */ = {isa = PBXBuildFile; fileRef = A6ECA1932C93F98D00456110 /* InstructionPrompt+iOS.swift */; };
		A6ECA1962C93F99700456110 /* InstructionPrompt+macOS.swift in Sources */ = {isa = PBXBuildFile; fileRef = A6ECA1952C93F99700456110 /* InstructionPrompt+macOS.swift */; };
		A6ECA1982C93FB0400456110 /* BlowfishWarningInformationNote+iOS.swift in Sources */ = {isa = PBXBuildFile; fileRef = A6ECA1972C93FB0400456110 /* BlowfishWarningInformationNote+iOS.swift */; };
		A6ECA19A2C93FB0E00456110 /* BlowfishWarningInformationNote+macOS.swift in Sources */ = {isa = PBXBuildFile; fileRef = A6ECA1992C93FB0E00456110 /* BlowfishWarningInformationNote+macOS.swift */; };
		A6ECA19C2C93FB7200456110 /* Search+iOS.swift in Sources */ = {isa = PBXBuildFile; fileRef = A6ECA19B2C93FB7200456110 /* Search+iOS.swift */; };
		A6ECA19E2C93FB7B00456110 /* Search+macOS.swift in Sources */ = {isa = PBXBuildFile; fileRef = A6ECA19D2C93FB7B00456110 /* Search+macOS.swift */; };
		A6ECA1A02C93FC0000456110 /* VaultSetupCard+iOS.swift in Sources */ = {isa = PBXBuildFile; fileRef = A6ECA19F2C93FC0000456110 /* VaultSetupCard+iOS.swift */; };
		A6ECA1A22C93FC0D00456110 /* VaultSetupCard+macOS.swift in Sources */ = {isa = PBXBuildFile; fileRef = A6ECA1A12C93FC0D00456110 /* VaultSetupCard+macOS.swift */; };
		A6ECA1A52C940FDA00456110 /* JoinKeygenViewModel+iOS.swift in Sources */ = {isa = PBXBuildFile; fileRef = A6ECA1A42C940FDA00456110 /* JoinKeygenViewModel+iOS.swift */; };
		A6ECA1A72C94106700456110 /* JoinKeysignViewModel+iOS.swift in Sources */ = {isa = PBXBuildFile; fileRef = A6ECA1A62C94106700456110 /* JoinKeysignViewModel+iOS.swift */; };
		A6ECA1A92C9410D100456110 /* ShareSheetViewModel+iOS.swift in Sources */ = {isa = PBXBuildFile; fileRef = A6ECA1A82C9410D100456110 /* ShareSheetViewModel+iOS.swift */; };
		A6ECA1AC2C9410EA00456110 /* ShareSheetViewModel+macOS.swift in Sources */ = {isa = PBXBuildFile; fileRef = A6ECA1AB2C9410EA00456110 /* ShareSheetViewModel+macOS.swift */; };
		A6ECA1AE2C9411DA00456110 /* EncryptedBackupViewModel+iOS.swift in Sources */ = {isa = PBXBuildFile; fileRef = A6ECA1AD2C9411DA00456110 /* EncryptedBackupViewModel+iOS.swift */; };
		A6ECA1B02C9411E200456110 /* EncryptedBackupViewModel+macOS.swift in Sources */ = {isa = PBXBuildFile; fileRef = A6ECA1AF2C9411E200456110 /* EncryptedBackupViewModel+macOS.swift */; };
		A6ECA1B22C94129300456110 /* VaultDetailQRCodeViewModel+iOS.swift in Sources */ = {isa = PBXBuildFile; fileRef = A6ECA1B12C94129300456110 /* VaultDetailQRCodeViewModel+iOS.swift */; };
		A6ECA1B42C94129D00456110 /* VaultDetailQRCodeViewModel+macOS.swift in Sources */ = {isa = PBXBuildFile; fileRef = A6ECA1B32C94129D00456110 /* VaultDetailQRCodeViewModel+macOS.swift */; };
		A6F2C5452B9FE3A00095C8E3 /* HomeView.swift in Sources */ = {isa = PBXBuildFile; fileRef = A6F2C5442B9FE3A00095C8E3 /* HomeView.swift */; };
		A6F2C5472B9FFC560095C8E3 /* NavigationBackSheetButton.swift in Sources */ = {isa = PBXBuildFile; fileRef = A6F2C5462B9FFC560095C8E3 /* NavigationBackSheetButton.swift */; };
		A6F2C5492BA001460095C8E3 /* ChainSelectionView.swift in Sources */ = {isa = PBXBuildFile; fileRef = A6F2C5482BA001460095C8E3 /* ChainSelectionView.swift */; };
		A6F2C54B2BA003E10095C8E3 /* CoinSelectionCell.swift in Sources */ = {isa = PBXBuildFile; fileRef = A6F2C54A2BA003E10095C8E3 /* CoinSelectionCell.swift */; };
		A6F2C54F2BA009420095C8E3 /* CoinSelectionViewModel.swift in Sources */ = {isa = PBXBuildFile; fileRef = A6F2C54E2BA009420095C8E3 /* CoinSelectionViewModel.swift */; };
		A6F42CC22C09175B00D0431C /* GeneralCodeScannerView.swift in Sources */ = {isa = PBXBuildFile; fileRef = A6F42CC12C09175B00D0431C /* GeneralCodeScannerView.swift */; };
		A6F42CC42C09598900D0431C /* VaultDetailScanButton.swift in Sources */ = {isa = PBXBuildFile; fileRef = A6F42CC32C09598900D0431C /* VaultDetailScanButton.swift */; };
		A6F7B6772D42F64D00AC8104 /* OnboardingTextCard.swift in Sources */ = {isa = PBXBuildFile; fileRef = A6F7B6762D42F64D00AC8104 /* OnboardingTextCard.swift */; };
		A6F7B6792D481D5F00AC8104 /* SetupVaultSecureText.swift in Sources */ = {isa = PBXBuildFile; fileRef = A6F7B6782D481D5F00AC8104 /* SetupVaultSecureText.swift */; };
		A6F7B67B2D481FB000AC8104 /* ChooseVault.riv in Resources */ = {isa = PBXBuildFile; fileRef = A6F7B67A2D481FB000AC8104 /* ChooseVault.riv */; };
		A6F7B6BC2D4880FF00AC8104 /* SetupVaultSwithControl.swift in Sources */ = {isa = PBXBuildFile; fileRef = A6F7B6BB2D4880FF00AC8104 /* SetupVaultSwithControl.swift */; };
		A6F7B6BE2D4975E900AC8104 /* QRCodeScanned.riv in Resources */ = {isa = PBXBuildFile; fileRef = A6F7B6BD2D4975E900AC8104 /* QRCodeScanned.riv */; };
		A6F7B6C02D4977F500AC8104 /* PeerDiscoveryInfoBanner.swift in Sources */ = {isa = PBXBuildFile; fileRef = A6F7B6BF2D4977F500AC8104 /* PeerDiscoveryInfoBanner.swift */; };
		A6F7B6C22D4982E000AC8104 /* PeerDiscoveryInfoBanner.riv in Resources */ = {isa = PBXBuildFile; fileRef = A6F7B6C12D4982E000AC8104 /* PeerDiscoveryInfoBanner.riv */; };
		A6F7B6C42D499FDF00AC8104 /* Onboarding.riv in Resources */ = {isa = PBXBuildFile; fileRef = A6F7B6C32D499FDF00AC8104 /* Onboarding.riv */; };
		A6F7B6C62D4AB86900AC8104 /* EmptyPeerCell.swift in Sources */ = {isa = PBXBuildFile; fileRef = A6F7B6C52D4AB86900AC8104 /* EmptyPeerCell.swift */; };
		A6F7B6C82D4ABA5A00AC8104 /* WaitingForDevice.riv in Resources */ = {isa = PBXBuildFile; fileRef = A6F7B6C72D4ABA5A00AC8104 /* WaitingForDevice.riv */; };
		A6F7B6E52D4B046800AC8104 /* KeygenProgressContainer.swift in Sources */ = {isa = PBXBuildFile; fileRef = A6F7B6E42D4B046800AC8104 /* KeygenProgressContainer.swift */; };
		A6F7B6E72D4B07B500AC8104 /* KeygenProgressBar.swift in Sources */ = {isa = PBXBuildFile; fileRef = A6F7B6E62D4B07B500AC8104 /* KeygenProgressBar.swift */; };
		A6F7B6E92D4B0D6E00AC8104 /* CreatingVaultCircles.riv in Resources */ = {isa = PBXBuildFile; fileRef = A6F7B6E82D4B0D6D00AC8104 /* CreatingVaultCircles.riv */; };
		A6F7B6EB2D4B0D8500AC8104 /* CreatingVaultCheckmark.riv in Resources */ = {isa = PBXBuildFile; fileRef = A6F7B6EA2D4B0D8500AC8104 /* CreatingVaultCheckmark.riv */; };
		A6F7B6F62D4C701D00AC8104 /* FastVaultPasswordDisclaimer.swift in Sources */ = {isa = PBXBuildFile; fileRef = A6F7B6F52D4C701D00AC8104 /* FastVaultPasswordDisclaimer.swift */; };
		A6F7B6F82D4C94D700AC8104 /* ConnectingWithServer.riv in Resources */ = {isa = PBXBuildFile; fileRef = A6F7B6F72D4C94D700AC8104 /* ConnectingWithServer.riv */; };
		A6F7B6FA2D4D515100AC8104 /* SecureBackupVaultOverview.swift in Sources */ = {isa = PBXBuildFile; fileRef = A6F7B6F92D4D515100AC8104 /* SecureBackupVaultOverview.swift */; };
		A6F7B6FC2D4D5BE600AC8104 /* BackupVaultSuccessView.swift in Sources */ = {isa = PBXBuildFile; fileRef = A6F7B6FB2D4D5BE600AC8104 /* BackupVaultSuccessView.swift */; };
		A6F7B7172D4EC24700AC8104 /* BackupVaultSuccessView+iOS.swift in Sources */ = {isa = PBXBuildFile; fileRef = A6F7B7162D4EC24700AC8104 /* BackupVaultSuccessView+iOS.swift */; };
		A6F7B7192D4EC25D00AC8104 /* BackupVaultSuccessView+macOS.swift in Sources */ = {isa = PBXBuildFile; fileRef = A6F7B7182D4EC25D00AC8104 /* BackupVaultSuccessView+macOS.swift */; };
		A6F7B71B2D4ECDE800AC8104 /* SecureVaultOverview.riv in Resources */ = {isa = PBXBuildFile; fileRef = A6F7B71A2D4ECDE800AC8104 /* SecureVaultOverview.riv */; };
		A6F7B71F2D4ED2D800AC8104 /* SecureBackupVaultOverview+iOS.swift in Sources */ = {isa = PBXBuildFile; fileRef = A6F7B71E2D4ED2D800AC8104 /* SecureBackupVaultOverview+iOS.swift */; };
		A6F7B7212D4ED2F100AC8104 /* SecureBackupVaultOverview+macOS.swift in Sources */ = {isa = PBXBuildFile; fileRef = A6F7B7202D4ED2F100AC8104 /* SecureBackupVaultOverview+macOS.swift */; };
		A6F7B7392D4EF7BB00AC8104 /* FastBackupVaultOverview.swift in Sources */ = {isa = PBXBuildFile; fileRef = A6F7B7382D4EF7BB00AC8104 /* FastBackupVaultOverview.swift */; };
		A6F7B73B2D4EF84C00AC8104 /* FastVaultOverview.riv in Resources */ = {isa = PBXBuildFile; fileRef = A6F7B73A2D4EF84C00AC8104 /* FastVaultOverview.riv */; };
		A6F7B73D2D4EF8F700AC8104 /* FastBackupVaultOverview+iOS.swift in Sources */ = {isa = PBXBuildFile; fileRef = A6F7B73C2D4EF8F700AC8104 /* FastBackupVaultOverview+iOS.swift */; };
		A6F7B73F2D4EF93400AC8104 /* FastBackupVaultOverview+macOS.swift in Sources */ = {isa = PBXBuildFile; fileRef = A6F7B73E2D4EF93400AC8104 /* FastBackupVaultOverview+macOS.swift */; };
		A6F7B7592D4F1B4B00AC8104 /* FastVaultBackupSucces.riv in Resources */ = {isa = PBXBuildFile; fileRef = A6F7B7582D4F1B4B00AC8104 /* FastVaultBackupSucces.riv */; };
		A6F7B75B2D4F1B6500AC8104 /* SecureVaultBackupSuccess.riv in Resources */ = {isa = PBXBuildFile; fileRef = A6F7B75A2D4F1B6500AC8104 /* SecureVaultBackupSuccess.riv */; };
		A6F9E7A52BED6BC800BA36E1 /* SetupVaultTabView.swift in Sources */ = {isa = PBXBuildFile; fileRef = A6F9E7A42BED6BC800BA36E1 /* SetupVaultTabView.swift */; };
		A6F9E7A72BED6BD100BA36E1 /* SetupVaultTab.swift in Sources */ = {isa = PBXBuildFile; fileRef = A6F9E7A62BED6BD100BA36E1 /* SetupVaultTab.swift */; };
		A6F9E7A92BED6BDB00BA36E1 /* SetupVaultAnimationManager.swift in Sources */ = {isa = PBXBuildFile; fileRef = A6F9E7A82BED6BDB00BA36E1 /* SetupVaultAnimationManager.swift */; };
		A6F9E7AB2BED6CCC00BA36E1 /* SetupVaultState.swift in Sources */ = {isa = PBXBuildFile; fileRef = A6F9E7AA2BED6CCC00BA36E1 /* SetupVaultState.swift */; };
		A6F9F7DB2B9BA2DE00790258 /* ChainCell.swift in Sources */ = {isa = PBXBuildFile; fileRef = A6F9F7DA2B9BA2DD00790258 /* ChainCell.swift */; };
		A6F9F7DD2B9BA5F000790258 /* CoinCell.swift in Sources */ = {isa = PBXBuildFile; fileRef = A6F9F7DC2B9BA5F000790258 /* CoinCell.swift */; };
		A6F9F7DF2B9BAA9F00790258 /* Separator.swift in Sources */ = {isa = PBXBuildFile; fileRef = A6F9F7DE2B9BAA9F00790258 /* Separator.swift */; };
		A6F9F7E12B9BAFA700790258 /* NavigationRefreshButton.swift in Sources */ = {isa = PBXBuildFile; fileRef = A6F9F7E02B9BAFA700790258 /* NavigationRefreshButton.swift */; };
		A6F9F7E32B9BB48700790258 /* VaultsView.swift in Sources */ = {isa = PBXBuildFile; fileRef = A6F9F7E22B9BB48700790258 /* VaultsView.swift */; };
		A6F9F7E52B9BB4D100790258 /* NavigationMenuButton.swift in Sources */ = {isa = PBXBuildFile; fileRef = A6F9F7E42B9BB4D100790258 /* NavigationMenuButton.swift */; };
		A6F9F7E72B9BB63700790258 /* VaultCell.swift in Sources */ = {isa = PBXBuildFile; fileRef = A6F9F7E62B9BB63700790258 /* VaultCell.swift */; };
		A6F9F7E92B9BBFD500790258 /* AddressQRCodeView.swift in Sources */ = {isa = PBXBuildFile; fileRef = A6F9F7E82B9BBFD500790258 /* AddressQRCodeView.swift */; };
		A6F9F7EB2B9D1B3700790258 /* VaultDetailViewModel.swift in Sources */ = {isa = PBXBuildFile; fileRef = A6F9F7EA2B9D1B3700790258 /* VaultDetailViewModel.swift */; };
		A6FA40212C10241700D6C6B7 /* VaultDeletionConfirmView.swift in Sources */ = {isa = PBXBuildFile; fileRef = A6FA40202C10241700D6C6B7 /* VaultDeletionConfirmView.swift */; };
		A6FB96B12BD086AD00D56F68 /* HomeViewModel.swift in Sources */ = {isa = PBXBuildFile; fileRef = A6FB96B02BD086AD00D56F68 /* HomeViewModel.swift */; };
		A6FB96B32BD0CDA900D56F68 /* NavigationEditButton.swift in Sources */ = {isa = PBXBuildFile; fileRef = A6FB96B22BD0CDA900D56F68 /* NavigationEditButton.swift */; };
		A6FB96B52BD0CE6700D56F68 /* NavigationHomeEditButton.swift in Sources */ = {isa = PBXBuildFile; fileRef = A6FB96B42BD0CE6700D56F68 /* NavigationHomeEditButton.swift */; };
		B50E399B2BF5AB2100B9A269 /* TransactionMemoAddressable.swift in Sources */ = {isa = PBXBuildFile; fileRef = B50E399A2BF5AB2100B9A269 /* TransactionMemoAddressable.swift */; };
		B50E399D2BF5AB4B00B9A269 /* TransactionMemoContractTypeEnum.swift in Sources */ = {isa = PBXBuildFile; fileRef = B50E399C2BF5AB4B00B9A269 /* TransactionMemoContractTypeEnum.swift */; };
		B51097EE2C4E43830066D560 /* BlowfishService.swift in Sources */ = {isa = PBXBuildFile; fileRef = B51097ED2C4E43830066D560 /* BlowfishService.swift */; };
		B51097F12C4E48CD0066D560 /* BlowfishRequest.swift in Sources */ = {isa = PBXBuildFile; fileRef = B51097F02C4E48CD0066D560 /* BlowfishRequest.swift */; };
		B51097F32C4E48EE0066D560 /* BlowfishResponse.swift in Sources */ = {isa = PBXBuildFile; fileRef = B51097F22C4E48EE0066D560 /* BlowfishResponse.swift */; };
		B51097F52C4EB7200066D560 /* BlowfishEvmWarningInformationNote.swift in Sources */ = {isa = PBXBuildFile; fileRef = B51097F42C4EB7200066D560 /* BlowfishEvmWarningInformationNote.swift */; };
		B51119332C0072620020B711 /* TransactionMemoCustom.swift in Sources */ = {isa = PBXBuildFile; fileRef = B51119322C0072620020B711 /* TransactionMemoCustom.swift */; };
		B520B2FE2C3250230097C590 /* TextField.swift in Sources */ = {isa = PBXBuildFile; fileRef = B520B2FD2C3250230097C590 /* TextField.swift */; };
		B52196422C1296DF0021D27A /* IntExtension.swift in Sources */ = {isa = PBXBuildFile; fileRef = B52196412C1296DF0021D27A /* IntExtension.swift */; };
		B52196442C12C3540021D27A /* CustomTokenView.swift in Sources */ = {isa = PBXBuildFile; fileRef = B52196432C12C3540021D27A /* CustomTokenView.swift */; };
		B52196462C12CA2E0021D27A /* AddressTextField.swift in Sources */ = {isa = PBXBuildFile; fileRef = B52196452C12CA2E0021D27A /* AddressTextField.swift */; };
		B52196482C12D1110021D27A /* CircularFilledButton.swift in Sources */ = {isa = PBXBuildFile; fileRef = B52196472C12D1110021D27A /* CircularFilledButton.swift */; };
		B52243412D2398D5003C734A /* AkashService.swift in Sources */ = {isa = PBXBuildFile; fileRef = B52243402D2398D5003C734A /* AkashService.swift */; };
		B52243432D239BC2003C734A /* akash.swift in Sources */ = {isa = PBXBuildFile; fileRef = B52243422D239BC2003C734A /* akash.swift */; };
		B524F55B2CF049F600D5B19D /* TransactionMemoBondMayaChain.swift in Sources */ = {isa = PBXBuildFile; fileRef = B524F55A2CF049F600D5B19D /* TransactionMemoBondMayaChain.swift */; };
		B52FD1CE2CDDA7740031FB71 /* TerraService.swift in Sources */ = {isa = PBXBuildFile; fileRef = B52FD1CD2CDDA7740031FB71 /* TerraService.swift */; };
		B52FD1D02CDDAFE50031FB71 /* terra.swift in Sources */ = {isa = PBXBuildFile; fileRef = B52FD1CF2CDDAFE50031FB71 /* terra.swift */; };
		B530F8742C5FFF0A00C2E523 /* RpcEvmServiceEnsServiceExtension.swift in Sources */ = {isa = PBXBuildFile; fileRef = B530F8732C5FFF0A00C2E523 /* RpcEvmServiceEnsServiceExtension.swift */; };
		B537CE092CE7068D002085CB /* CosmosIbcDenomTrace.swift in Sources */ = {isa = PBXBuildFile; fileRef = B537CE082CE7068A002085CB /* CosmosIbcDenomTrace.swift */; };
		B53D8CC82BF7F21500B795D3 /* TransactionMemoBond.swift in Sources */ = {isa = PBXBuildFile; fileRef = B53D8CC72BF7F21500B795D3 /* TransactionMemoBond.swift */; };
		B53D8CCA2BF7F22500B795D3 /* TransactionMemoUnbond.swift in Sources */ = {isa = PBXBuildFile; fileRef = B53D8CC92BF7F22500B795D3 /* TransactionMemoUnbond.swift */; };
		B53D8CCC2BF7F22F00B795D3 /* TransactionMemoLeave.swift in Sources */ = {isa = PBXBuildFile; fileRef = B53D8CCB2BF7F22F00B795D3 /* TransactionMemoLeave.swift */; };
		B53DCB7D2C0D7327008388D4 /* EvmTokenServiceProtocol.swift in Sources */ = {isa = PBXBuildFile; fileRef = B53DCB7C2C0D7327008388D4 /* EvmTokenServiceProtocol.swift */; };
		B541C9262CF04C4700335933 /* TransactionMemoUnbondMayaChain.swift in Sources */ = {isa = PBXBuildFile; fileRef = B541C9252CF04C4700335933 /* TransactionMemoUnbondMayaChain.swift */; };
		B54B01972BDCEB8E00FDA472 /* Polkadot.swift in Sources */ = {isa = PBXBuildFile; fileRef = B54B01962BDCEB8E00FDA472 /* Polkadot.swift */; };
		B54B019A2BDE0A1D00FDA472 /* PolkadotService.swift in Sources */ = {isa = PBXBuildFile; fileRef = B54B01992BDE0A1D00FDA472 /* PolkadotService.swift */; };
		B54B019C2BDE135C00FDA472 /* RpcService.swift in Sources */ = {isa = PBXBuildFile; fileRef = B54B019B2BDE135C00FDA472 /* RpcService.swift */; };
		B54E317B2BF57D9300D4FC0A /* TransactionMemoContractSelectorDropDown.swift in Sources */ = {isa = PBXBuildFile; fileRef = B54E317A2BF57D9300D4FC0A /* TransactionMemoContractSelectorDropDown.swift */; };
		B54E317D2BF5A19200D4FC0A /* StyledTextField.swift in Sources */ = {isa = PBXBuildFile; fileRef = B54E317C2BF5A19200D4FC0A /* StyledTextField.swift */; };
		B54E317F2BF5A1A700D4FC0A /* StyledNumberField.swift in Sources */ = {isa = PBXBuildFile; fileRef = B54E317E2BF5A1A700D4FC0A /* StyledNumberField.swift */; };
		B54E31812BF5A22700D4FC0A /* StyledFloatingPointField.swift in Sources */ = {isa = PBXBuildFile; fileRef = B54E31802BF5A22700D4FC0A /* StyledFloatingPointField.swift */; };
		B54E31832BF5A73500D4FC0A /* TransactionMemoTypeEnum.swift in Sources */ = {isa = PBXBuildFile; fileRef = B54E31822BF5A73500D4FC0A /* TransactionMemoTypeEnum.swift */; };
		B55246C92CF5639A00E3532C /* NobleService.swift in Sources */ = {isa = PBXBuildFile; fileRef = B55246C82CF5639A00E3532C /* NobleService.swift */; };
		B55246CB2CF5643800E3532C /* noble.swift in Sources */ = {isa = PBXBuildFile; fileRef = B55246CA2CF5643800E3532C /* noble.swift */; };
		B55C10762C6A724E0095D274 /* TransactionMemoAddPool.swift in Sources */ = {isa = PBXBuildFile; fileRef = B55C10752C6A724E0095D274 /* TransactionMemoAddPool.swift */; };
		B55C10782C6AC0820095D274 /* TransactionMemoWithdrawPool.swift in Sources */ = {isa = PBXBuildFile; fileRef = B55C10772C6AC0820095D274 /* TransactionMemoWithdrawPool.swift */; };
		B571384D2CC560F2000E925B /* Ton.swift in Sources */ = {isa = PBXBuildFile; fileRef = B571384C2CC560F0000E925B /* Ton.swift */; };
		B57138502CC5713E000E925B /* TonService.swift in Sources */ = {isa = PBXBuildFile; fileRef = B571384F2CC5713A000E925B /* TonService.swift */; };
		B57A1E012C51173B009C4B25 /* BlowfishSolanaRequest.swift in Sources */ = {isa = PBXBuildFile; fileRef = B57A1E002C51173B009C4B25 /* BlowfishSolanaRequest.swift */; };
		B57DD59A2C3DA5EA00934CBB /* SolanaFmTokenInfo.swift in Sources */ = {isa = PBXBuildFile; fileRef = B57DD5992C3DA5EA00934CBB /* SolanaFmTokenInfo.swift */; };
		B57DD59E2C3E69F500934CBB /* TokenAccountsByOwner.swift in Sources */ = {isa = PBXBuildFile; fileRef = B57DD59D2C3E69F500934CBB /* TokenAccountsByOwner.swift */; };
		B58156352C5D4DC9006164BF /* BlowfishViewModel.swift in Sources */ = {isa = PBXBuildFile; fileRef = B58156342C5D4DC9006164BF /* BlowfishViewModel.swift */; };
		B58768702BFB0C43001AAEA5 /* DepositStore.swift in Sources */ = {isa = PBXBuildFile; fileRef = B587686F2BFB0C43001AAEA5 /* DepositStore.swift */; };
		B58BE8E62CD1BD5D00FFD98F /* OsmosisService.swift in Sources */ = {isa = PBXBuildFile; fileRef = B58BE8E52CD1BD5D00FFD98F /* OsmosisService.swift */; };
		B58BE8E82CD1C36E00FFD98F /* osmosis.swift in Sources */ = {isa = PBXBuildFile; fileRef = B58BE8E72CD1C36E00FFD98F /* osmosis.swift */; };
		B590DF862C2E70B800ED934E /* TransactionMemoVote.swift in Sources */ = {isa = PBXBuildFile; fileRef = B590DF852C2E70B800ED934E /* TransactionMemoVote.swift */; };
		B590DF882C2E815A00ED934E /* GenericSelectorDropDown.swift in Sources */ = {isa = PBXBuildFile; fileRef = B590DF872C2E815A00ED934E /* GenericSelectorDropDown.swift */; };
		B590DF8A2C2E88F900ED934E /* VoteOption.swift in Sources */ = {isa = PBXBuildFile; fileRef = B590DF892C2E88F900ED934E /* VoteOption.swift */; };
		B59173312C641F3D007100E3 /* CoinService.swift in Sources */ = {isa = PBXBuildFile; fileRef = B59173302C641F3D007100E3 /* CoinService.swift */; };
		B596B2B02CC6F22E0068FCC8 /* SolanaJupiterTokenInfo.swift in Sources */ = {isa = PBXBuildFile; fileRef = B596B2AF2CC6F22C0068FCC8 /* SolanaJupiterTokenInfo.swift */; };
		B5A80F182D0600BA00DC9069 /* Ripple.swift in Sources */ = {isa = PBXBuildFile; fileRef = B5A80F172D0600BA00DC9069 /* Ripple.swift */; };
		B5A80F1B2D0645E100DC9069 /* RippleService.swift in Sources */ = {isa = PBXBuildFile; fileRef = B5A80F1A2D0645DD00DC9069 /* RippleService.swift */; };
		B5A97CED2BF41573007574D7 /* TransactionMemoView.swift in Sources */ = {isa = PBXBuildFile; fileRef = B5A97CEC2BF41573007574D7 /* TransactionMemoView.swift */; };
		B5A97CEF2BF41779007574D7 /* TransactionMemoViewModel.swift in Sources */ = {isa = PBXBuildFile; fileRef = B5A97CEE2BF41779007574D7 /* TransactionMemoViewModel.swift */; };
		B5A97CF12BF41903007574D7 /* TransactionMemoVerifyViewModel.swift in Sources */ = {isa = PBXBuildFile; fileRef = B5A97CF02BF41903007574D7 /* TransactionMemoVerifyViewModel.swift */; };
		B5A97CF32BF426D4007574D7 /* TransactionMemoDetailsView.swift in Sources */ = {isa = PBXBuildFile; fileRef = B5A97CF22BF426D4007574D7 /* TransactionMemoDetailsView.swift */; };
		B5A97CF52BF4287A007574D7 /* TransactionMemoSelectorDropdown.swift in Sources */ = {isa = PBXBuildFile; fileRef = B5A97CF42BF4287A007574D7 /* TransactionMemoSelectorDropdown.swift */; };
		B5A97CF72BF42BE1007574D7 /* TransactionMemoVerifyView.swift in Sources */ = {isa = PBXBuildFile; fileRef = B5A97CF62BF42BE1007574D7 /* TransactionMemoVerifyView.swift */; };
		B5A97CF92BF42E72007574D7 /* TransactionMemoAddressTextField.swift in Sources */ = {isa = PBXBuildFile; fileRef = B5A97CF82BF42E72007574D7 /* TransactionMemoAddressTextField.swift */; };
		B5A97CFC2BF4365E007574D7 /* TransactionMemoInstance.swift in Sources */ = {isa = PBXBuildFile; fileRef = B5A97CFB2BF4365E007574D7 /* TransactionMemoInstance.swift */; };
		B5B5E2782CCADD69001167C3 /* TransactionMemoStake.swift in Sources */ = {isa = PBXBuildFile; fileRef = B5B5E2772CCADD69001167C3 /* TransactionMemoStake.swift */; };
		B5B5E27A2CCADE85001167C3 /* TransactionMemoUnstake.swift in Sources */ = {isa = PBXBuildFile; fileRef = B5B5E2792CCADE85001167C3 /* TransactionMemoUnstake.swift */; };
		B5BC37562CECEFFA005A1C76 /* cosmos.swift in Sources */ = {isa = PBXBuildFile; fileRef = B5BC37552CECEFF8005A1C76 /* cosmos.swift */; };
		B5C4A42C2C62EC6500AF9B8B /* AddressService.swift in Sources */ = {isa = PBXBuildFile; fileRef = B5C4A42B2C62EC6500AF9B8B /* AddressService.swift */; };
		B5CA1A062C16C39700789B11 /* AsyncImageView.swift in Sources */ = {isa = PBXBuildFile; fileRef = B5CA1A052C16C39700789B11 /* AsyncImageView.swift */; };
		B5E476AB2C1A13D7005DB485 /* dydx.swift in Sources */ = {isa = PBXBuildFile; fileRef = B5E476AA2C1A13D7005DB485 /* dydx.swift */; };
		B5E476AD2C1A556D005DB485 /* DydxService.swift in Sources */ = {isa = PBXBuildFile; fileRef = B5E476AC2C1A556D005DB485 /* DydxService.swift */; };
		B5E654EB2D277CE2003A037C /* TronService.swift in Sources */ = {isa = PBXBuildFile; fileRef = B5E654EA2D277CE0003A037C /* TronService.swift */; };
		B5E654ED2D2788CC003A037C /* Tron.swift in Sources */ = {isa = PBXBuildFile; fileRef = B5E654EC2D2788CC003A037C /* Tron.swift */; };
		B5E95E092BED84D9003778F0 /* ImagePicker.swift in Sources */ = {isa = PBXBuildFile; fileRef = B5E95E082BED84D9003778F0 /* ImagePicker.swift */; };
		B5F758182BD8E65D0097B5B9 /* Sui.swift in Sources */ = {isa = PBXBuildFile; fileRef = B5F758172BD8E65D0097B5B9 /* Sui.swift */; };
		B5F7581A2BD8E7230097B5B9 /* SuiService.swift in Sources */ = {isa = PBXBuildFile; fileRef = B5F758192BD8E7230097B5B9 /* SuiService.swift */; };
		B5F7581D2BD8FDA20097B5B9 /* SuiCoin.swift in Sources */ = {isa = PBXBuildFile; fileRef = B5F7581C2BD8FDA20097B5B9 /* SuiCoin.swift */; };
		D9A22EB72B667C41007281BF /* Mediator in Frameworks */ = {isa = PBXBuildFile; productRef = D9A22EB62B667C41007281BF /* Mediator */; };
		D9AD8EDA2B6722CC0009F8D5 /* ApplicationState.swift in Sources */ = {isa = PBXBuildFile; fileRef = D9AD8ED92B6722CC0009F8D5 /* ApplicationState.swift */; };
		D9AD8EDE2B6730430009F8D5 /* WelcomeView.swift in Sources */ = {isa = PBXBuildFile; fileRef = D9AD8EDD2B6730430009F8D5 /* WelcomeView.swift */; };
		D9AD8EE62B6730A40009F8D5 /* PeerDiscoveryView.swift in Sources */ = {isa = PBXBuildFile; fileRef = D9AD8EE52B6730A40009F8D5 /* PeerDiscoveryView.swift */; };
		DE03EA0E2D0D3D0700AA4BB0 /* godkls.xcframework in Frameworks */ = {isa = PBXBuildFile; fileRef = DE03EA0A2D0D3C6B00AA4BB0 /* godkls.xcframework */; };
		DE03EA112D0D3D0900AA4BB0 /* goschnorr.xcframework in Frameworks */ = {isa = PBXBuildFile; fileRef = DE03EA0C2D0D3C7700AA4BB0 /* goschnorr.xcframework */; };
		DE0893562C47C8FA007632F7 /* Chain+extensions.swift in Sources */ = {isa = PBXBuildFile; fileRef = DE0893552C47C8FA007632F7 /* Chain+extensions.swift */; };
		DE13BB9F2C239FC90014B754 /* CoinMeta.swift in Sources */ = {isa = PBXBuildFile; fileRef = DE13BB9E2C239FC90014B754 /* CoinMeta.swift */; };
		DE1572962B70F254009BC7C5 /* TssMessenger.swift in Sources */ = {isa = PBXBuildFile; fileRef = DE1572942B70F254009BC7C5 /* TssMessenger.swift */; };
		DE1572972B70F254009BC7C5 /* LocalStateAccessorImp.swift in Sources */ = {isa = PBXBuildFile; fileRef = DE1572952B70F254009BC7C5 /* LocalStateAccessorImp.swift */; };
		DE1572992B70F26A009BC7C5 /* KeyType.swift in Sources */ = {isa = PBXBuildFile; fileRef = DE1572982B70F26A009BC7C5 /* KeyType.swift */; };
		DE15729E2B70F284009BC7C5 /* JoinKeysignView.swift in Sources */ = {isa = PBXBuildFile; fileRef = DE15729B2B70F284009BC7C5 /* JoinKeysignView.swift */; };
		DE15729F2B70F284009BC7C5 /* KeysignDiscoveryView.swift in Sources */ = {isa = PBXBuildFile; fileRef = DE15729C2B70F284009BC7C5 /* KeysignDiscoveryView.swift */; };
		DE1572A02B70F284009BC7C5 /* KeysignView.swift in Sources */ = {isa = PBXBuildFile; fileRef = DE15729D2B70F284009BC7C5 /* KeysignView.swift */; };
		DE1572AC2B7174D3009BC7C5 /* Utils.swift in Sources */ = {isa = PBXBuildFile; fileRef = DE1572AB2B7174D3009BC7C5 /* Utils.swift */; };
		DE1905272BD8CC4D0043577E /* KeysignVerify.swift in Sources */ = {isa = PBXBuildFile; fileRef = DE1905262BD8CC4D0043577E /* KeysignVerify.swift */; };
		DE320E6E2C846C610068D0E1 /* ReshareRequest.swift in Sources */ = {isa = PBXBuildFile; fileRef = DE320E6D2C846C610068D0E1 /* ReshareRequest.swift */; };
		DE3D44AD2BD2445100BD64CD /* CryptoSwift in Frameworks */ = {isa = PBXBuildFile; productRef = DE3D44AC2BD2445100BD64CD /* CryptoSwift */; };
		DE3D44AF2BD2487900BD64CD /* CosmosSignature.swift in Sources */ = {isa = PBXBuildFile; fileRef = DE3D44AE2BD2487900BD64CD /* CosmosSignature.swift */; };
		DE491CEF2B708260007C88D5 /* KeygenView.swift in Sources */ = {isa = PBXBuildFile; fileRef = DE491CEE2B708260007C88D5 /* KeygenView.swift */; };
		DE49A1672B65F6D9000F3AFB /* VultisigApp.swift in Sources */ = {isa = PBXBuildFile; fileRef = DE49A1662B65F6D9000F3AFB /* VultisigApp.swift */; };
		DE49A16D2B65F6DB000F3AFB /* Assets.xcassets in Resources */ = {isa = PBXBuildFile; fileRef = DE49A16C2B65F6DB000F3AFB /* Assets.xcassets */; };
		DE49A1712B65F6DB000F3AFB /* Preview Assets.xcassets in Resources */ = {isa = PBXBuildFile; fileRef = DE49A1702B65F6DB000F3AFB /* Preview Assets.xcassets */; };
		DE49A17B2B65F6DB000F3AFB /* VultisigAppTests.swift in Sources */ = {isa = PBXBuildFile; fileRef = DE49A17A2B65F6DB000F3AFB /* VultisigAppTests.swift */; };
		DE49A1852B65F6DB000F3AFB /* VultisigAppUITests.swift in Sources */ = {isa = PBXBuildFile; fileRef = DE49A1842B65F6DB000F3AFB /* VultisigAppUITests.swift */; };
		DE49A1872B65F6DB000F3AFB /* VultisigAppUITestsLaunchTests.swift in Sources */ = {isa = PBXBuildFile; fileRef = DE49A1862B65F6DB000F3AFB /* VultisigAppUITestsLaunchTests.swift */; };
		DE49A1942B65F7B6000F3AFB /* Mediator in Resources */ = {isa = PBXBuildFile; fileRef = DE49A1932B65F7B6000F3AFB /* Mediator */; };
		DE49A19A2B660D8D000F3AFB /* Mediator in Frameworks */ = {isa = PBXBuildFile; productRef = DE49A1992B660D8D000F3AFB /* Mediator */; };
		DE49A19C2B67133D000F3AFB /* Vault.swift in Sources */ = {isa = PBXBuildFile; fileRef = DE49A19B2B67133D000F3AFB /* Vault.swift */; };
		DE49A19E2B671416000F3AFB /* Coin.swift in Sources */ = {isa = PBXBuildFile; fileRef = DE49A19D2B671416000F3AFB /* Coin.swift */; };
		DE49A1A02B67143B000F3AFB /* Chain.swift in Sources */ = {isa = PBXBuildFile; fileRef = DE49A19F2B67143B000F3AFB /* Chain.swift */; };
		DE49A1B22B6A0F77000F3AFB /* JoinKeygenView.swift in Sources */ = {isa = PBXBuildFile; fileRef = DE49A1B12B6A0F77000F3AFB /* JoinKeygenView.swift */; };
		DE49A1B52B6A1088000F3AFB /* CodeScanner in Frameworks */ = {isa = PBXBuildFile; platformFilter = ios; productRef = DE49A1B42B6A1088000F3AFB /* CodeScanner */; };
		DE4DFA7B2B7B1692004F8E73 /* ModelContainerPreview.swift in Sources */ = {isa = PBXBuildFile; fileRef = DE4DFA7A2B7B1692004F8E73 /* ModelContainerPreview.swift */; };
		DE5F7E1F2C8155C50022030F /* VaultCreateRequest.swift in Sources */ = {isa = PBXBuildFile; fileRef = DE5F7E1E2C8155C50022030F /* VaultCreateRequest.swift */; };
		DE5F7E212C816AC70022030F /* KeysignRequest.swift in Sources */ = {isa = PBXBuildFile; fileRef = DE5F7E202C816AC70022030F /* KeysignRequest.swift */; };
		DE5FA58A2BAD1EF2008FD910 /* CosmosBalanceCacheEntry.swift in Sources */ = {isa = PBXBuildFile; fileRef = DE5FA5892BAD1EF2008FD910 /* CosmosBalanceCacheEntry.swift */; };
		DE6325B72C2C12FB000D05B9 /* SwiftProtobuf in Frameworks */ = {isa = PBXBuildFile; productRef = DE6325B62C2C12FB000D05B9 /* SwiftProtobuf */; };
		DE63AE0E2BAD2408001BBE5C /* THORBalanceExtension.swift in Sources */ = {isa = PBXBuildFile; fileRef = DE63AE0D2BAD2408001BBE5C /* THORBalanceExtension.swift */; };
		DE63AE4B2BB4D87F001BBE5C /* BscService.swift in Sources */ = {isa = PBXBuildFile; fileRef = DE63AE4A2BB4D87F001BBE5C /* BscService.swift */; };
		DE63AE4D2BB4E94E001BBE5C /* JSONRPCResponse.swift in Sources */ = {isa = PBXBuildFile; fileRef = DE63AE4C2BB4E94E001BBE5C /* JSONRPCResponse.swift */; };
		DE63AE4F2BB4E96E001BBE5C /* JSONRPCError.swift in Sources */ = {isa = PBXBuildFile; fileRef = DE63AE4E2BB4E96E001BBE5C /* JSONRPCError.swift */; };
		DE63AE532BBA627B001BBE5C /* atom.swift in Sources */ = {isa = PBXBuildFile; fileRef = DE63AE522BBA627B001BBE5C /* atom.swift */; };
		DE63AE562BBA788D001BBE5C /* GaiaService.swift in Sources */ = {isa = PBXBuildFile; fileRef = DE63AE552BBA788D001BBE5C /* GaiaService.swift */; };
		DE64A4C62BA7E0E400C342E3 /* KeygenPeerDiscoveryViewModel.swift in Sources */ = {isa = PBXBuildFile; fileRef = DE64A4C52BA7E0E400C342E3 /* KeygenPeerDiscoveryViewModel.swift */; };
		DE64A4C82BA7EBEC00C342E3 /* JoinKeygenViewModel.swift in Sources */ = {isa = PBXBuildFile; fileRef = DE64A4C72BA7EBEC00C342E3 /* JoinKeygenViewModel.swift */; };
		DE64A4CA2BA7F90E00C342E3 /* ServiceDelegate.swift in Sources */ = {isa = PBXBuildFile; fileRef = DE64A4C92BA7F90E00C342E3 /* ServiceDelegate.swift */; };
		DE64A4CC2BA7F97500C342E3 /* KeysignDiscoveryViewModel.swift in Sources */ = {isa = PBXBuildFile; fileRef = DE64A4CB2BA7F97500C342E3 /* KeysignDiscoveryViewModel.swift */; };
		DE64A4CE2BA7FEE100C342E3 /* JoinKeysignViewModel.swift in Sources */ = {isa = PBXBuildFile; fileRef = DE64A4CD2BA7FEE100C342E3 /* JoinKeysignViewModel.swift */; };
		DE6DCB932B97D81C009A39D5 /* THORChainSwaps.swift in Sources */ = {isa = PBXBuildFile; fileRef = DE6DCB922B97D81C009A39D5 /* THORChainSwaps.swift */; };
		DE6DCB952B97D88A009A39D5 /* THORChainSwapPayload.swift in Sources */ = {isa = PBXBuildFile; fileRef = DE6DCB942B97D88A009A39D5 /* THORChainSwapPayload.swift */; };
		DE6EF04F2D06610D00A36D6A /* DKLSHelper.swift in Sources */ = {isa = PBXBuildFile; fileRef = DE6EF04E2D06610800A36D6A /* DKLSHelper.swift */; };
		DE6EF0512D06709200A36D6A /* DKLSMessenger.swift in Sources */ = {isa = PBXBuildFile; fileRef = DE6EF0502D06708C00A36D6A /* DKLSMessenger.swift */; };
		DE6EF0532D068BE700A36D6A /* DKLSKeygen.swift in Sources */ = {isa = PBXBuildFile; fileRef = DE6EF0522D068BE200A36D6A /* DKLSKeygen.swift */; };
		DE727C0C2D000FC9007E9273 /* LibType.swift in Sources */ = {isa = PBXBuildFile; fileRef = DE727C0B2D000FC3007E9273 /* LibType.swift */; };
		DE8554682C2CFBC10002438C /* walletcore in Frameworks */ = {isa = PBXBuildFile; productRef = DE8554672C2CFBC10002438C /* walletcore */; };
		DE8AD7402BC649A600339775 /* Tss.xcframework in Frameworks */ = {isa = PBXBuildFile; fileRef = DE1572A12B70F873009BC7C5 /* Tss.xcframework */; };
		DE8AD7432BC64A4C00339775 /* PrivacyInfo.xcprivacy in Resources */ = {isa = PBXBuildFile; fileRef = DE8AD73F2BC1600800339775 /* PrivacyInfo.xcprivacy */; };
		DE8AD7472BC78FA400339775 /* Encryption.swift in Sources */ = {isa = PBXBuildFile; fileRef = DE8AD7462BC78FA400339775 /* Encryption.swift */; };
		DE8AD74A2BC7A86200339775 /* EncryptionTest.swift in Sources */ = {isa = PBXBuildFile; fileRef = DE8AD7492BC7A86200339775 /* EncryptionTest.swift */; };
		DE8AD74C2BC8E3FE00339775 /* KeygenVerify.swift in Sources */ = {isa = PBXBuildFile; fileRef = DE8AD74B2BC8E3FE00339775 /* KeygenVerify.swift */; };
		DE8B69992CD4603500F53E14 /* PayloadService.swift in Sources */ = {isa = PBXBuildFile; fileRef = DE8B69982CD4602500F53E14 /* PayloadService.swift */; };
		DE8BDCCB2C47E34300A1EDA6 /* Vault+ProtoMappable.swift in Sources */ = {isa = PBXBuildFile; fileRef = DE8BDCCA2C47E34300A1EDA6 /* Vault+ProtoMappable.swift */; };
		DE8BDCCD2C4A314D00A1EDA6 /* VaultPublicKeyExport.swift in Sources */ = {isa = PBXBuildFile; fileRef = DE8BDCCC2C4A314D00A1EDA6 /* VaultPublicKeyExport.swift */; };
		DE9773A62CAF97B00071C08C /* FeatureFlagService.swift in Sources */ = {isa = PBXBuildFile; fileRef = DE9773A52CAF97A80071C08C /* FeatureFlagService.swift */; };
		DE9EB0EC2BA2CC3C001747D9 /* TssType.swift in Sources */ = {isa = PBXBuildFile; fileRef = DE9EB0EB2BA2CC3C001747D9 /* TssType.swift */; };
		DE9EB0EE2BA2CF49001747D9 /* KeygenMessage.swift in Sources */ = {isa = PBXBuildFile; fileRef = DE9EB0ED2BA2CF49001747D9 /* KeygenMessage.swift */; };
		DE9EB0F02BA2CFB7001747D9 /* ReshareMessage.swift in Sources */ = {isa = PBXBuildFile; fileRef = DE9EB0EF2BA2CFB7001747D9 /* ReshareMessage.swift */; };
		DE9EB0F42BA309AB001747D9 /* MessagePuller.swift in Sources */ = {isa = PBXBuildFile; fileRef = DE9EB0F32BA309AB001747D9 /* MessagePuller.swift */; };
		DE9EB0F62BA3F9C2001747D9 /* ParticipantDiscovery.swift in Sources */ = {isa = PBXBuildFile; fileRef = DE9EB0F52BA3F9C2001747D9 /* ParticipantDiscovery.swift */; };
		DE9EB0F82BA43388001747D9 /* KeysignViewModel.swift in Sources */ = {isa = PBXBuildFile; fileRef = DE9EB0F72BA43388001747D9 /* KeysignViewModel.swift */; };
		DE9EB0FA2BA4491B001747D9 /* CoinExtension.swift in Sources */ = {isa = PBXBuildFile; fileRef = DE9EB0F92BA4491B001747D9 /* CoinExtension.swift */; };
		DE9EB0FC2BA463F7001747D9 /* KeygenViewModel.swift in Sources */ = {isa = PBXBuildFile; fileRef = DE9EB0FB2BA463F7001747D9 /* KeygenViewModel.swift */; };
		DEBF93972B8D5FEF002868CD /* KeysignPayload.swift in Sources */ = {isa = PBXBuildFile; fileRef = DEBF93962B8D5FEF002868CD /* KeysignPayload.swift */; };
		DED05FE42BBB824D00E0496C /* ThorchainAccountValue.swift in Sources */ = {isa = PBXBuildFile; fileRef = DED05FE32BBB824D00E0496C /* ThorchainAccountValue.swift */; };
		DED05FE62BBB82F300E0496C /* CosmosAccountsResponse.swift in Sources */ = {isa = PBXBuildFile; fileRef = DED05FE52BBB82F300E0496C /* CosmosAccountsResponse.swift */; };
		DEE2D8722C0D37A900D2F4C3 /* VaultDefaultCoinService.swift in Sources */ = {isa = PBXBuildFile; fileRef = DEE2D8712C0D37A900D2F4C3 /* VaultDefaultCoinService.swift */; };
		DEEADCF72B916676007978DE /* Solana.swift in Sources */ = {isa = PBXBuildFile; fileRef = DEEADCF62B916676007978DE /* Solana.swift */; };
		DEEAE0D72D0A7ED1007FDA14 /* SchnorrKeysign.swift in Sources */ = {isa = PBXBuildFile; fileRef = DEEAE0D62D0A7EC9007FDA14 /* SchnorrKeysign.swift */; };
		DEEB571D2D08F80C00B120D1 /* SchnorrKeygen.swift in Sources */ = {isa = PBXBuildFile; fileRef = DEEB571C2D08F80500B120D1 /* SchnorrKeygen.swift */; };
		DEEB57282D096BC100B120D1 /* DERSignature.swift in Sources */ = {isa = PBXBuildFile; fileRef = DEEB57252D096BC100B120D1 /* DERSignature.swift */; };
		DEEB57292D096BC100B120D1 /* DKLSKeysign.swift in Sources */ = {isa = PBXBuildFile; fileRef = DEEB57262D096BC100B120D1 /* DKLSKeysign.swift */; };
		DEEDAEE12B8AF7EF005170E8 /* evm.swift in Sources */ = {isa = PBXBuildFile; fileRef = DEEDAEE02B8AF7EF005170E8 /* evm.swift */; };
		DEEDAEE32B8AF8B1005170E8 /* publickey.swift in Sources */ = {isa = PBXBuildFile; fileRef = DEEDAEE22B8AF8B1005170E8 /* publickey.swift */; };
		DEEDAEE52B8AFB5D005170E8 /* common.swift in Sources */ = {isa = PBXBuildFile; fileRef = DEEDAEE42B8AFB5D005170E8 /* common.swift */; };
		DEEDAEE82B8B50A4005170E8 /* BigInt in Frameworks */ = {isa = PBXBuildFile; productRef = DEEDAEE72B8B50A4005170E8 /* BigInt */; };
		DEEFF4FD2B9835DE0015692E /* THORChainSwapChainExtension.swift in Sources */ = {isa = PBXBuildFile; fileRef = DEEFF4FC2B9835DE0015692E /* THORChainSwapChainExtension.swift */; };
		DEF2E2CB2B9AD5EA000737B8 /* UTXOChainsHelper.swift in Sources */ = {isa = PBXBuildFile; fileRef = DEF2E2CA2B9AD5EA000737B8 /* UTXOChainsHelper.swift */; };
		DEF2E2D02B9DA459000737B8 /* PublicKeyTest.swift in Sources */ = {isa = PBXBuildFile; fileRef = DEF2E2CF2B9DA459000737B8 /* PublicKeyTest.swift */; };
		DEF2E2D32B9DC685000737B8 /* UTXOChainsHelperTest.swift in Sources */ = {isa = PBXBuildFile; fileRef = DEF2E2D22B9DC685000737B8 /* UTXOChainsHelperTest.swift */; };
		DEF429592CA65AFD004B6D0B /* EvmTest.swift in Sources */ = {isa = PBXBuildFile; fileRef = DEF429582CA65AEF004B6D0B /* EvmTest.swift */; };
		DEF4295B2CA66D57004B6D0B /* ERC20Test.swift in Sources */ = {isa = PBXBuildFile; fileRef = DEF4295A2CA66D51004B6D0B /* ERC20Test.swift */; };
		DEF722602C520377002FFE8A /* THORChainNetworkStatus.swift in Sources */ = {isa = PBXBuildFile; fileRef = DEF7225F2C520377002FFE8A /* THORChainNetworkStatus.swift */; };
		DEFC7BFB2B8D87370090B07A /* erc20.swift in Sources */ = {isa = PBXBuildFile; fileRef = DEFC7BFA2B8D87370090B07A /* erc20.swift */; };
		DEFC7BFF2B8EC95E0090B07A /* thorchain.swift in Sources */ = {isa = PBXBuildFile; fileRef = DEFC7BFE2B8EC95E0090B07A /* thorchain.swift */; };
		DEFF58F22BCBACDA005DFDF9 /* VultisigRelay.swift in Sources */ = {isa = PBXBuildFile; fileRef = DEFF58F12BCBACDA005DFDF9 /* VultisigRelay.swift */; };
		DEFF58F42BCBF65D005DFDF9 /* TssHelper.swift in Sources */ = {isa = PBXBuildFile; fileRef = DEFF58F32BCBF65D005DFDF9 /* TssHelper.swift */; };
		DEFF58F82BCF4E11005DFDF9 /* BackupVault.swift in Sources */ = {isa = PBXBuildFile; fileRef = DEFF58F72BCF4E11005DFDF9 /* BackupVault.swift */; };
		DEFF58FA2BCF85FA005DFDF9 /* maya.swift in Sources */ = {isa = PBXBuildFile; fileRef = DEFF58F92BCF85FA005DFDF9 /* maya.swift */; };
		DEFF58FC2BCFB384005DFDF9 /* MayaChainService.swift in Sources */ = {isa = PBXBuildFile; fileRef = DEFF58FB2BCFB384005DFDF9 /* MayaChainService.swift */; };
		DEFF58FE2BD13E5D005DFDF9 /* ThreadSafeDictionary.swift in Sources */ = {isa = PBXBuildFile; fileRef = DEFF58FD2BD13E5D005DFDF9 /* ThreadSafeDictionary.swift */; };
		DEFF59012BD238CF005DFDF9 /* SignedTransactionResult.swift in Sources */ = {isa = PBXBuildFile; fileRef = DEFF59002BD238CF005DFDF9 /* SignedTransactionResult.swift */; };
/* End PBXBuildFile section */

/* Begin PBXContainerItemProxy section */
		DE49A1772B65F6DB000F3AFB /* PBXContainerItemProxy */ = {
			isa = PBXContainerItemProxy;
			containerPortal = DE49A15B2B65F6D9000F3AFB /* Project object */;
			proxyType = 1;
			remoteGlobalIDString = DE49A1622B65F6D9000F3AFB;
			remoteInfo = voltixApp;
		};
		DE49A1812B65F6DB000F3AFB /* PBXContainerItemProxy */ = {
			isa = PBXContainerItemProxy;
			containerPortal = DE49A15B2B65F6D9000F3AFB /* Project object */;
			proxyType = 1;
			remoteGlobalIDString = DE49A1622B65F6D9000F3AFB;
			remoteInfo = voltixApp;
		};
/* End PBXContainerItemProxy section */

/* Begin PBXFileReference section */
		049BBB5D2B71E83D004C231F /* VultisigLogo.swift */ = {isa = PBXFileReference; lastKnownFileType = sourcecode.swift; path = VultisigLogo.swift; sourceTree = "<group>"; };
		049BBB672B71E9C5004C231F /* WifiInstruction.swift */ = {isa = PBXFileReference; lastKnownFileType = sourcecode.swift; path = WifiInstruction.swift; sourceTree = "<group>"; };
		4600167D2B71A12D00CE17C7 /* Tss.xcframework */ = {isa = PBXFileReference; expectedSignature = "AppleDeveloperProgram:G8Q5XUAJD9:Cortina Ventures PTY LTD"; lastKnownFileType = wrapper.xcframework; path = Tss.xcframework; sourceTree = "<group>"; };
		4606B3AF2B80465E0045094D /* UTXOTransactionsService.swift */ = {isa = PBXFileReference; lastKnownFileType = sourcecode.swift; path = UTXOTransactionsService.swift; sourceTree = "<group>"; };
		461AD1B62BC6706500959278 /* VaultPairDetailView.swift */ = {isa = PBXFileReference; lastKnownFileType = sourcecode.swift; path = VaultPairDetailView.swift; sourceTree = "<group>"; };
		461AD1B82BC6858000959278 /* VaultPairDetailCell.swift */ = {isa = PBXFileReference; lastKnownFileType = sourcecode.swift; path = VaultPairDetailCell.swift; sourceTree = "<group>"; };
		461AD1BA2BC7239C00959278 /* DeviceInfo.swift */ = {isa = PBXFileReference; lastKnownFileType = sourcecode.swift; path = DeviceInfo.swift; sourceTree = "<group>"; };
		462DCD6F2BCA14F3003D542F /* CoinPaprikaQuote.swift */ = {isa = PBXFileReference; lastKnownFileType = sourcecode.swift; path = CoinPaprikaQuote.swift; sourceTree = "<group>"; };
		462DCD732BCA1F45003D542F /* CoinPaprikaCoin.swift */ = {isa = PBXFileReference; lastKnownFileType = sourcecode.swift; path = CoinPaprikaCoin.swift; sourceTree = "<group>"; };
		463408652BA9C1D200246248 /* CoinTypeExtension.swift */ = {isa = PBXFileReference; lastKnownFileType = sourcecode.swift; path = CoinTypeExtension.swift; sourceTree = "<group>"; };
		465036BA2BCF968E00856B34 /* BigInt.swift */ = {isa = PBXFileReference; fileEncoding = 4; lastKnownFileType = sourcecode.swift; path = BigInt.swift; sourceTree = "<group>"; };
		465A8D522B9E689B006E7457 /* SolanaService.swift */ = {isa = PBXFileReference; lastKnownFileType = sourcecode.swift; path = SolanaService.swift; sourceTree = "<group>"; };
		465A8D542B9E6E0A006E7457 /* SolanaRpc.swift */ = {isa = PBXFileReference; fileEncoding = 4; lastKnownFileType = sourcecode.swift; path = SolanaRpc.swift; sourceTree = "<group>"; };
		465B09A82B7C176700952DD9 /* SendTransaction.swift */ = {isa = PBXFileReference; lastKnownFileType = sourcecode.swift; path = SendTransaction.swift; sourceTree = "<group>"; };
		465B09B42B7D8E7B00952DD9 /* CryptoPriceService.swift */ = {isa = PBXFileReference; lastKnownFileType = sourcecode.swift; path = CryptoPriceService.swift; sourceTree = "<group>"; };
		465B09B62B7D909400952DD9 /* CryptoPrice.swift */ = {isa = PBXFileReference; lastKnownFileType = sourcecode.swift; path = CryptoPrice.swift; sourceTree = "<group>"; };
		4680292F2BC8E4CE005A9EEF /* en */ = {isa = PBXFileReference; lastKnownFileType = text.plist.strings; name = en; path = en.lproj/Localizable.strings; sourceTree = "<group>"; };
		468029512BC8E7DD005A9EEF /* de */ = {isa = PBXFileReference; lastKnownFileType = text.plist.strings; name = de; path = de.lproj/Localizable.strings; sourceTree = "<group>"; };
		468029522BC8E7F9005A9EEF /* it */ = {isa = PBXFileReference; lastKnownFileType = text.plist.strings; name = it; path = it.lproj/Localizable.strings; sourceTree = "<group>"; };
		468029532BC8E7FB005A9EEF /* pt */ = {isa = PBXFileReference; lastKnownFileType = text.plist.strings; name = pt; path = pt.lproj/Localizable.strings; sourceTree = "<group>"; };
		468029542BC8E7FE005A9EEF /* es */ = {isa = PBXFileReference; lastKnownFileType = text.plist.strings; name = es; path = es.lproj/Localizable.strings; sourceTree = "<group>"; };
		468029552BC8F688005A9EEF /* hr */ = {isa = PBXFileReference; lastKnownFileType = text.plist.strings; name = hr; path = hr.lproj/Localizable.strings; sourceTree = "<group>"; };
		469ED3932B98E776008D4951 /* ThorchainService.swift */ = {isa = PBXFileReference; lastKnownFileType = sourcecode.swift; path = ThorchainService.swift; sourceTree = "<group>"; };
		469ED3982B98E896008D4951 /* CosmosBalanceResponse.swift */ = {isa = PBXFileReference; lastKnownFileType = sourcecode.swift; path = CosmosBalanceResponse.swift; sourceTree = "<group>"; };
		469ED39A2B98E8B5008D4951 /* CosmosBalance.swift */ = {isa = PBXFileReference; lastKnownFileType = sourcecode.swift; path = CosmosBalance.swift; sourceTree = "<group>"; };
		469ED39C2B98E8C0008D4951 /* CosmosBalancePagination.swift */ = {isa = PBXFileReference; lastKnownFileType = sourcecode.swift; path = CosmosBalancePagination.swift; sourceTree = "<group>"; };
		469ED39F2B98F5B4008D4951 /* THORChainAccountNumberResponse.swift */ = {isa = PBXFileReference; lastKnownFileType = sourcecode.swift; path = THORChainAccountNumberResponse.swift; sourceTree = "<group>"; };
		469ED3A12B98F5CB008D4951 /* ThorchainAccountResult.swift */ = {isa = PBXFileReference; lastKnownFileType = sourcecode.swift; path = ThorchainAccountResult.swift; sourceTree = "<group>"; };
		469ED3A32B98F5DE008D4951 /* CosmosAccountValue.swift */ = {isa = PBXFileReference; lastKnownFileType = sourcecode.swift; path = CosmosAccountValue.swift; sourceTree = "<group>"; };
		46AAA4962BBF7EBA00E5BAB4 /* EvmServiceFactory.swift */ = {isa = PBXFileReference; lastKnownFileType = sourcecode.swift; path = EvmServiceFactory.swift; sourceTree = "<group>"; };
		46AAA49C2BC3B4CF00E5BAB4 /* DecimalExtension.swift */ = {isa = PBXFileReference; lastKnownFileType = sourcecode.swift; path = DecimalExtension.swift; sourceTree = "<group>"; };
		46AC40A72B920061001704E6 /* EtherscanService.swift */ = {isa = PBXFileReference; lastKnownFileType = sourcecode.swift; path = EtherscanService.swift; sourceTree = "<group>"; };
		46B106502BA7CAFE00564023 /* ChainType.swift */ = {isa = PBXFileReference; lastKnownFileType = sourcecode.swift; path = ChainType.swift; sourceTree = "<group>"; };
		46B60BBD2BBA811D0043EBBA /* AvalancheService.swift */ = {isa = PBXFileReference; lastKnownFileType = sourcecode.swift; path = AvalancheService.swift; sourceTree = "<group>"; };
		46B60BBF2BBB20130043EBBA /* RpcEvmService.swift */ = {isa = PBXFileReference; lastKnownFileType = sourcecode.swift; path = RpcEvmService.swift; sourceTree = "<group>"; };
		46C8CBBC2BA7753900E68E08 /* Blockchair.swift */ = {isa = PBXFileReference; lastKnownFileType = sourcecode.swift; path = Blockchair.swift; sourceTree = "<group>"; };
		46C8CBBE2BA777BF00E68E08 /* BlockchairService.swift */ = {isa = PBXFileReference; lastKnownFileType = sourcecode.swift; path = BlockchairService.swift; sourceTree = "<group>"; };
		46DE088B2BD087D800AE8BDE /* kujira.swift */ = {isa = PBXFileReference; lastKnownFileType = sourcecode.swift; path = kujira.swift; sourceTree = "<group>"; };
		46DE088D2BD08C9900AE8BDE /* KujiraService.swift */ = {isa = PBXFileReference; lastKnownFileType = sourcecode.swift; path = KujiraService.swift; sourceTree = "<group>"; };
		46DE088F2BD0D03E00AE8BDE /* CosmosService.swift */ = {isa = PBXFileReference; lastKnownFileType = sourcecode.swift; path = CosmosService.swift; sourceTree = "<group>"; };
		46DE08942BD0DCA200AE8BDE /* EvmL2Service.swift */ = {isa = PBXFileReference; fileEncoding = 4; lastKnownFileType = sourcecode.swift; path = EvmL2Service.swift; sourceTree = "<group>"; };
		46E98FFB2BAE407300C53D97 /* DecodingErrorExtension.swift */ = {isa = PBXFileReference; lastKnownFileType = sourcecode.swift; path = DecodingErrorExtension.swift; sourceTree = "<group>"; };
		46F47CBA2B870EE900D964EA /* UTXOTransactionMempool.swift */ = {isa = PBXFileReference; lastKnownFileType = sourcecode.swift; path = UTXOTransactionMempool.swift; sourceTree = "<group>"; };
		46F8F7202B99FDB70099454E /* TransactionBroadcastResponse.swift */ = {isa = PBXFileReference; lastKnownFileType = sourcecode.swift; path = TransactionBroadcastResponse.swift; sourceTree = "<group>"; };
		46F8F7252B99FEEC0099454E /* CosmosErrorResponse.swift */ = {isa = PBXFileReference; lastKnownFileType = sourcecode.swift; path = CosmosErrorResponse.swift; sourceTree = "<group>"; };
		46F8F7272B9A011B0099454E /* ThorchainBroadcastTransactionService.swift */ = {isa = PBXFileReference; lastKnownFileType = sourcecode.swift; path = ThorchainBroadcastTransactionService.swift; sourceTree = "<group>"; };
		A500603E2C10E3EA008237D9 /* ThorchainSwapProvider.swift */ = {isa = PBXFileReference; lastKnownFileType = sourcecode.swift; path = ThorchainSwapProvider.swift; sourceTree = "<group>"; };
		A506B59C2D3AB77A00490BEB /* LifiQuoteResponse.swift */ = {isa = PBXFileReference; lastKnownFileType = sourcecode.swift; path = LifiQuoteResponse.swift; sourceTree = "<group>"; };
		A506B59E2D3AD1DB00490BEB /* SolanaSwaps.swift */ = {isa = PBXFileReference; lastKnownFileType = sourcecode.swift; path = SolanaSwaps.swift; sourceTree = "<group>"; };
		A50E79392BFE30210031DB47 /* Storage.swift */ = {isa = PBXFileReference; lastKnownFileType = sourcecode.swift; path = Storage.swift; sourceTree = "<group>"; };
		A5125F032BEBBE43008A79AA /* SwapService.swift */ = {isa = PBXFileReference; fileEncoding = 4; lastKnownFileType = sourcecode.swift; path = SwapService.swift; sourceTree = "<group>"; };
		A5125F052BEBBFAB008A79AA /* OneInchQuote.swift */ = {isa = PBXFileReference; fileEncoding = 4; lastKnownFileType = sourcecode.swift; path = OneInchQuote.swift; sourceTree = "<group>"; };
		A5125F062BEBBFAB008A79AA /* OneInchService.swift */ = {isa = PBXFileReference; fileEncoding = 4; lastKnownFileType = sourcecode.swift; path = OneInchService.swift; sourceTree = "<group>"; };
		A5199AEF2BBD8C0400AA0A39 /* ThorchainSwapQuote.swift */ = {isa = PBXFileReference; lastKnownFileType = sourcecode.swift; path = ThorchainSwapQuote.swift; sourceTree = "<group>"; };
		A51AE8BA2C931C2000EF9A7A /* FastVaultService.swift */ = {isa = PBXFileReference; fileEncoding = 4; lastKnownFileType = sourcecode.swift; path = FastVaultService.swift; sourceTree = "<group>"; };
		A51AE8BD2C931C6000EF9A7A /* FastVaultSetPasswordView.swift */ = {isa = PBXFileReference; fileEncoding = 4; lastKnownFileType = sourcecode.swift; path = FastVaultSetPasswordView.swift; sourceTree = "<group>"; };
		A51AE8BE2C931C6000EF9A7A /* FastVaultEmailView.swift */ = {isa = PBXFileReference; fileEncoding = 4; lastKnownFileType = sourcecode.swift; path = FastVaultEmailView.swift; sourceTree = "<group>"; };
		A51AE8BF2C931C6000EF9A7A /* FastVaultEnterPasswordView.swift */ = {isa = PBXFileReference; fileEncoding = 4; lastKnownFileType = sourcecode.swift; path = FastVaultEnterPasswordView.swift; sourceTree = "<group>"; };
		A51AE8C32C9589E000EF9A7A /* FastVaultEnterPasswordView+iOS.swift */ = {isa = PBXFileReference; lastKnownFileType = sourcecode.swift; path = "FastVaultEnterPasswordView+iOS.swift"; sourceTree = "<group>"; };
		A51AE8C52C958A0200EF9A7A /* FastVaultEnterPasswordView+macOS.swift */ = {isa = PBXFileReference; lastKnownFileType = sourcecode.swift; path = "FastVaultEnterPasswordView+macOS.swift"; sourceTree = "<group>"; };
		A52287472C42BB0000E1CC5A /* LiFiService.swift */ = {isa = PBXFileReference; lastKnownFileType = sourcecode.swift; path = LiFiService.swift; sourceTree = "<group>"; };
		A522C3492C46948A00BC4311 /* SwapError.swift */ = {isa = PBXFileReference; lastKnownFileType = sourcecode.swift; path = SwapError.swift; sourceTree = "<group>"; };
		A52313DD2BDF665E00D4D0D5 /* KeysignSwapConfirmView.swift */ = {isa = PBXFileReference; lastKnownFileType = sourcecode.swift; path = KeysignSwapConfirmView.swift; sourceTree = "<group>"; };
		A524F5702D4AD63500F294B2 /* LiFiSwapError.swift */ = {isa = PBXFileReference; lastKnownFileType = sourcecode.swift; path = LiFiSwapError.swift; sourceTree = "<group>"; };
		A527DD2B2C3E1CE000204464 /* KeygenMessage+ProtoMappable.swift */ = {isa = PBXFileReference; lastKnownFileType = sourcecode.swift; path = "KeygenMessage+ProtoMappable.swift"; sourceTree = "<group>"; };
		A527DD2D2C3E1D8500204464 /* ReshareMessage+ProtoMappable.swift */ = {isa = PBXFileReference; lastKnownFileType = sourcecode.swift; path = "ReshareMessage+ProtoMappable.swift"; sourceTree = "<group>"; };
		A52B0D022CA53DCE00507966 /* ReshareView.swift */ = {isa = PBXFileReference; lastKnownFileType = sourcecode.swift; path = ReshareView.swift; sourceTree = "<group>"; };
		A52B0D042CA59E8200507966 /* ReshareViewModel.swift */ = {isa = PBXFileReference; lastKnownFileType = sourcecode.swift; path = ReshareViewModel.swift; sourceTree = "<group>"; };
		A52B0D062CA6216400507966 /* ReshareView+iOS.swift */ = {isa = PBXFileReference; fileEncoding = 4; lastKnownFileType = sourcecode.swift; path = "ReshareView+iOS.swift"; sourceTree = "<group>"; };
		A52B0D082CA621B500507966 /* ReshareView+macOS.swift */ = {isa = PBXFileReference; lastKnownFileType = sourcecode.swift; path = "ReshareView+macOS.swift"; sourceTree = "<group>"; };
		A53287B42C4DB874009FD3D3 /* CoinPickerView.swift */ = {isa = PBXFileReference; lastKnownFileType = sourcecode.swift; path = CoinPickerView.swift; sourceTree = "<group>"; };
		A533E63F2CEC814F00FCBAEB /* MonthlyBackupView.swift */ = {isa = PBXFileReference; lastKnownFileType = sourcecode.swift; path = MonthlyBackupView.swift; sourceTree = "<group>"; };
		A5340A662CEC9503002ADD35 /* DateExtension.swift */ = {isa = PBXFileReference; lastKnownFileType = sourcecode.swift; path = DateExtension.swift; sourceTree = "<group>"; };
		A5340A682CECF093002ADD35 /* MonthlyBackupView+iOS.swift */ = {isa = PBXFileReference; lastKnownFileType = sourcecode.swift; path = "MonthlyBackupView+iOS.swift"; sourceTree = "<group>"; };
		A5340A6A2CECF099002ADD35 /* MonthlyBackupView+macOS.swift */ = {isa = PBXFileReference; lastKnownFileType = sourcecode.swift; path = "MonthlyBackupView+macOS.swift"; sourceTree = "<group>"; };
		A542AE5A2C5B5F220061FEAF /* FilledLabelButton.swift */ = {isa = PBXFileReference; lastKnownFileType = sourcecode.swift; path = FilledLabelButton.swift; sourceTree = "<group>"; };
		A543B3A12BEA93D4003FB989 /* SwapQuote.swift */ = {isa = PBXFileReference; lastKnownFileType = sourcecode.swift; path = SwapQuote.swift; sourceTree = "<group>"; };
		A54676512C179A93004DD782 /* Coin+Swaps.swift */ = {isa = PBXFileReference; lastKnownFileType = sourcecode.swift; path = "Coin+Swaps.swift"; sourceTree = "<group>"; };
		A54BBCFE2BC6E11600645C06 /* TransferViewModel.swift */ = {isa = PBXFileReference; lastKnownFileType = sourcecode.swift; path = TransferViewModel.swift; sourceTree = "<group>"; };
		A553217A2CFA27780057C791 /* KeysignCustomMessageConfirmView.swift */ = {isa = PBXFileReference; lastKnownFileType = sourcecode.swift; path = KeysignCustomMessageConfirmView.swift; sourceTree = "<group>"; };
		A558D74B2C298060007222EB /* SwapCoinsResolver.swift */ = {isa = PBXFileReference; lastKnownFileType = sourcecode.swift; path = SwapCoinsResolver.swift; sourceTree = "<group>"; };
		A558D74D2C29808D007222EB /* SwapProvider.swift */ = {isa = PBXFileReference; lastKnownFileType = sourcecode.swift; path = SwapProvider.swift; sourceTree = "<group>"; };
		A55BCEBA2BC59E8100D35917 /* KeysignPayloadFactory.swift */ = {isa = PBXFileReference; lastKnownFileType = sourcecode.swift; path = KeysignPayloadFactory.swift; sourceTree = "<group>"; };
		A563867F2C3A213B008B848E /* ProtoMappableError.swift */ = {isa = PBXFileReference; lastKnownFileType = sourcecode.swift; path = ProtoMappableError.swift; sourceTree = "<group>"; };
		A56386812C3A2148008B848E /* ProtoCoinResolver.swift */ = {isa = PBXFileReference; lastKnownFileType = sourcecode.swift; path = ProtoCoinResolver.swift; sourceTree = "<group>"; };
		A56386832C3A2167008B848E /* ProtoSerializer.swift */ = {isa = PBXFileReference; lastKnownFileType = sourcecode.swift; path = ProtoSerializer.swift; sourceTree = "<group>"; };
		A56386852C3A21B8008B848E /* KeysignMessage+ProtoMappable.swift */ = {isa = PBXFileReference; lastKnownFileType = sourcecode.swift; path = "KeysignMessage+ProtoMappable.swift"; sourceTree = "<group>"; };
		A564ED3F2BC34B690056FDC0 /* SwapVerifyView.swift */ = {isa = PBXFileReference; lastKnownFileType = sourcecode.swift; path = SwapVerifyView.swift; sourceTree = "<group>"; };
		A564ED412BC350520056FDC0 /* SwapTransaction.swift */ = {isa = PBXFileReference; lastKnownFileType = sourcecode.swift; path = SwapTransaction.swift; sourceTree = "<group>"; };
		A564ED432BC35D2B0056FDC0 /* SwapCryptoVerifyViewModel.swift */ = {isa = PBXFileReference; lastKnownFileType = sourcecode.swift; path = SwapCryptoVerifyViewModel.swift; sourceTree = "<group>"; };
		A56644D12D0087C9000F4149 /* SettingsCustomMessageView.swift */ = {isa = PBXFileReference; lastKnownFileType = sourcecode.swift; path = SettingsCustomMessageView.swift; sourceTree = "<group>"; };
		A56C98CD2CC00C6700FC1B08 /* SettingsBiometryView.swift */ = {isa = PBXFileReference; lastKnownFileType = sourcecode.swift; path = SettingsBiometryView.swift; sourceTree = "<group>"; };
		A56C98D32CC013C500FC1B08 /* SettingsBiometryViewModel.swift */ = {isa = PBXFileReference; lastKnownFileType = sourcecode.swift; path = SettingsBiometryViewModel.swift; sourceTree = "<group>"; };
		A571F4672C7E48A1000F46D3 /* FeeMode.swift */ = {isa = PBXFileReference; lastKnownFileType = sourcecode.swift; path = FeeMode.swift; sourceTree = "<group>"; };
		A571F46B2C7E9218000F46D3 /* SendGasSettingsView.swift */ = {isa = PBXFileReference; lastKnownFileType = sourcecode.swift; path = SendGasSettingsView.swift; sourceTree = "<group>"; };
		A57495812BBC3FCA00D5F172 /* SwapCryptoViewModel.swift */ = {isa = PBXFileReference; lastKnownFileType = sourcecode.swift; path = SwapCryptoViewModel.swift; sourceTree = "<group>"; };
		A575F2C92D50CF94000C4F14 /* FastVaultSetHintView.swift */ = {isa = PBXFileReference; lastKnownFileType = sourcecode.swift; path = FastVaultSetHintView.swift; sourceTree = "<group>"; };
		A575F2CB2D50D3DB000C4F14 /* FastVaultSetHintView+iOS.swift */ = {isa = PBXFileReference; lastKnownFileType = sourcecode.swift; path = "FastVaultSetHintView+iOS.swift"; sourceTree = "<group>"; };
		A575F2CD2D50D421000C4F14 /* FastVaultSetHintView+macOS.swift */ = {isa = PBXFileReference; lastKnownFileType = sourcecode.swift; path = "FastVaultSetHintView+macOS.swift"; sourceTree = "<group>"; };
		A57A03CA2BC47D4F00F6F3DF /* BlockChainService.swift */ = {isa = PBXFileReference; lastKnownFileType = sourcecode.swift; path = BlockChainService.swift; sourceTree = "<group>"; };
		A58760502CBD2D670070956A /* BiometryService.swift */ = {isa = PBXFileReference; lastKnownFileType = sourcecode.swift; path = BiometryService.swift; sourceTree = "<group>"; };
		A58760532CBD3CE00070956A /* Keychain.swift */ = {isa = PBXFileReference; lastKnownFileType = sourcecode.swift; path = Keychain.swift; sourceTree = "<group>"; };
		A58760552CBD3D1E0070956A /* KeychainIdentifier.swift */ = {isa = PBXFileReference; lastKnownFileType = sourcecode.swift; path = KeychainIdentifier.swift; sourceTree = "<group>"; };
		A58760572CBD3F1A0070956A /* KeychainService.swift */ = {isa = PBXFileReference; lastKnownFileType = sourcecode.swift; path = KeychainService.swift; sourceTree = "<group>"; };
		A588F2DA2BEE8090002EEC60 /* OneInchSwapPayload.swift */ = {isa = PBXFileReference; lastKnownFileType = sourcecode.swift; path = OneInchSwapPayload.swift; sourceTree = "<group>"; };
		A58CC3452C32EE120086D16B /* KeysignMessageFactory.swift */ = {isa = PBXFileReference; lastKnownFileType = sourcecode.swift; path = KeysignMessageFactory.swift; sourceTree = "<group>"; };
		A58CC34A2C32FA760086D16B /* ProtoMappable.swift */ = {isa = PBXFileReference; lastKnownFileType = sourcecode.swift; path = ProtoMappable.swift; sourceTree = "<group>"; };
		A58CC34C2C32FB800086D16B /* KeysignMessage.swift */ = {isa = PBXFileReference; lastKnownFileType = sourcecode.swift; path = KeysignMessage.swift; sourceTree = "<group>"; };
		A58CC34E2C32FC530086D16B /* BlockChainSpecific.swift */ = {isa = PBXFileReference; lastKnownFileType = sourcecode.swift; path = BlockChainSpecific.swift; sourceTree = "<group>"; };
		A58DFF0A2CD122DB00693DFD /* SettingsBiometryView+iOS.swift */ = {isa = PBXFileReference; lastKnownFileType = sourcecode.swift; path = "SettingsBiometryView+iOS.swift"; sourceTree = "<group>"; };
		A58DFF0C2CD1235B00693DFD /* SettingsBiometryView+macOS.swift */ = {isa = PBXFileReference; lastKnownFileType = sourcecode.swift; path = "SettingsBiometryView+macOS.swift"; sourceTree = "<group>"; };
		A594A9EA2C64364600A3D09E /* Rate.swift */ = {isa = PBXFileReference; lastKnownFileType = sourcecode.swift; path = Rate.swift; sourceTree = "<group>"; };
		A594A9EC2C6436A800A3D09E /* DBMappable.swift */ = {isa = PBXFileReference; lastKnownFileType = sourcecode.swift; path = DBMappable.swift; sourceTree = "<group>"; };
		A594EC2A2D00BE6C00B74EBC /* SettingsCustomMessageViewModel.swift */ = {isa = PBXFileReference; lastKnownFileType = sourcecode.swift; path = SettingsCustomMessageViewModel.swift; sourceTree = "<group>"; };
		A594EC2C2D072DAA00B74EBC /* SettingsCustomMessageView+iOS.swift */ = {isa = PBXFileReference; lastKnownFileType = sourcecode.swift; path = "SettingsCustomMessageView+iOS.swift"; sourceTree = "<group>"; };
		A594EC2E2D072DDD00B74EBC /* SettingsCustomMessageView+MacOS.swift */ = {isa = PBXFileReference; lastKnownFileType = sourcecode.swift; path = "SettingsCustomMessageView+MacOS.swift"; sourceTree = "<group>"; };
		A598FD792CE2098800F26516 /* EtherfaceService.swift */ = {isa = PBXFileReference; lastKnownFileType = sourcecode.swift; path = EtherfaceService.swift; sourceTree = "<group>"; };
		A5BA15072C077A0B00AA6C07 /* OneInchToken.swift */ = {isa = PBXFileReference; lastKnownFileType = sourcecode.swift; path = OneInchToken.swift; sourceTree = "<group>"; };
		A5BA15092C078EED00AA6C07 /* TokenSelectionCell.swift */ = {isa = PBXFileReference; lastKnownFileType = sourcecode.swift; path = TokenSelectionCell.swift; sourceTree = "<group>"; };
		A5BA150B2C078FA000AA6C07 /* TokenSelectionViewModel.swift */ = {isa = PBXFileReference; lastKnownFileType = sourcecode.swift; path = TokenSelectionViewModel.swift; sourceTree = "<group>"; };
		A5BA150E2C085EEB00AA6C07 /* CachedAsyncImage.swift */ = {isa = PBXFileReference; lastKnownFileType = sourcecode.swift; path = CachedAsyncImage.swift; sourceTree = "<group>"; };
		A5BDC7BD2C32FF4A004DBBE7 /* CoinsGrouped.swift */ = {isa = PBXFileReference; fileEncoding = 4; lastKnownFileType = sourcecode.swift; path = CoinsGrouped.swift; sourceTree = "<group>"; };
		A5C568942C246A0000E463B6 /* CoinFactory.swift */ = {isa = PBXFileReference; lastKnownFileType = sourcecode.swift; path = CoinFactory.swift; sourceTree = "<group>"; };
		A5CBA32B2BCD747C00088CC3 /* TappableTextFieldStyle.swift */ = {isa = PBXFileReference; lastKnownFileType = sourcecode.swift; path = TappableTextFieldStyle.swift; sourceTree = "<group>"; };
		A5D00E402BD65CE7009E025F /* ERC20ApprovePayload.swift */ = {isa = PBXFileReference; lastKnownFileType = sourcecode.swift; path = ERC20ApprovePayload.swift; sourceTree = "<group>"; };
		A5D0C9342BEE77190022D421 /* SwapPayload.swift */ = {isa = PBXFileReference; lastKnownFileType = sourcecode.swift; path = SwapPayload.swift; sourceTree = "<group>"; };
		A5D0C9362BEE778F0022D421 /* OneInchSwaps.swift */ = {isa = PBXFileReference; lastKnownFileType = sourcecode.swift; path = OneInchSwaps.swift; sourceTree = "<group>"; };
		A5D49F552BE26BB9001766C8 /* ChainAction.swift */ = {isa = PBXFileReference; lastKnownFileType = sourcecode.swift; path = ChainAction.swift; sourceTree = "<group>"; };
		A5D49F572BE26C63001766C8 /* CoinActionResolver.swift */ = {isa = PBXFileReference; lastKnownFileType = sourcecode.swift; path = CoinActionResolver.swift; sourceTree = "<group>"; };
		A5D49F592BE26C87001766C8 /* Coin+ChainAction.swift */ = {isa = PBXFileReference; lastKnownFileType = sourcecode.swift; path = "Coin+ChainAction.swift"; sourceTree = "<group>"; };
		A5D8A3432CF8D5B0005A20A8 /* CustomMessagePayload.swift */ = {isa = PBXFileReference; lastKnownFileType = sourcecode.swift; path = CustomMessagePayload.swift; sourceTree = "<group>"; };
		A5DA62082BF79C1D00CBEAEE /* ThorchainSwapError.swift */ = {isa = PBXFileReference; lastKnownFileType = sourcecode.swift; path = ThorchainSwapError.swift; sourceTree = "<group>"; };
		A5E66B502CCA472000B6DA47 /* WarningView.swift */ = {isa = PBXFileReference; lastKnownFileType = sourcecode.swift; path = WarningView.swift; sourceTree = "<group>"; };
		A5E66B522CCAB4E800B6DA47 /* BackupVaultWarningView.swift */ = {isa = PBXFileReference; lastKnownFileType = sourcecode.swift; path = BackupVaultWarningView.swift; sourceTree = "<group>"; };
		A5E841CA2C639556009325CB /* DatabaseRate.swift */ = {isa = PBXFileReference; lastKnownFileType = sourcecode.swift; path = DatabaseRate.swift; sourceTree = "<group>"; };
		A5E841CC2C63A987009325CB /* RateProvider.swift */ = {isa = PBXFileReference; lastKnownFileType = sourcecode.swift; path = RateProvider.swift; sourceTree = "<group>"; };
		A5F2C2342CD3FEE00086253E /* FastSignConfig.swift */ = {isa = PBXFileReference; lastKnownFileType = sourcecode.swift; path = FastSignConfig.swift; sourceTree = "<group>"; };
		A5F596BE2C7FB0C5008D5339 /* SendGasSettingsViewModel.swift */ = {isa = PBXFileReference; lastKnownFileType = sourcecode.swift; path = SendGasSettingsViewModel.swift; sourceTree = "<group>"; };
		A5F97C8D2BBF0BCF000C30DF /* BalanceService.swift */ = {isa = PBXFileReference; lastKnownFileType = sourcecode.swift; path = BalanceService.swift; sourceTree = "<group>"; };
		A608E3762C01BD7A00E40B85 /* SwapDetailsSummary.swift */ = {isa = PBXFileReference; lastKnownFileType = sourcecode.swift; path = SwapDetailsSummary.swift; sourceTree = "<group>"; };
		A608E3782C02472C00E40B85 /* SwapCryptoAmountTextField.swift */ = {isa = PBXFileReference; lastKnownFileType = sourcecode.swift; path = SwapCryptoAmountTextField.swift; sourceTree = "<group>"; };
		A60CA7E42BB0D37D00FDEB5C /* ContentView.swift */ = {isa = PBXFileReference; lastKnownFileType = sourcecode.swift; path = ContentView.swift; sourceTree = "<group>"; };
		A60CA7E62BB0EC6100FDEB5C /* AccountViewModel.swift */ = {isa = PBXFileReference; lastKnownFileType = sourcecode.swift; path = AccountViewModel.swift; sourceTree = "<group>"; };
		A60CA7E82BB0F60100FDEB5C /* ViewExtension.swift */ = {isa = PBXFileReference; lastKnownFileType = sourcecode.swift; path = ViewExtension.swift; sourceTree = "<group>"; };
		A60CA7EA2BB1020900FDEB5C /* DetectOrientation.swift */ = {isa = PBXFileReference; lastKnownFileType = sourcecode.swift; path = DetectOrientation.swift; sourceTree = "<group>"; };
		A61173582BC8A10D00D616F9 /* ChainCellViewModel.swift */ = {isa = PBXFileReference; lastKnownFileType = sourcecode.swift; path = ChainCellViewModel.swift; sourceTree = "<group>"; };
		A611735A2BC8B7AB00D616F9 /* ChainNavigationCell.swift */ = {isa = PBXFileReference; lastKnownFileType = sourcecode.swift; path = ChainNavigationCell.swift; sourceTree = "<group>"; };
		A611735C2BC8D94400D616F9 /* KeyGenSummaryView.swift */ = {isa = PBXFileReference; lastKnownFileType = sourcecode.swift; path = KeyGenSummaryView.swift; sourceTree = "<group>"; };
		A611CCC12C765F3000D64C9D /* OutlinedDisclaimer.swift */ = {isa = PBXFileReference; lastKnownFileType = sourcecode.swift; path = OutlinedDisclaimer.swift; sourceTree = "<group>"; };
		A611CCCE2C7816EC00D64C9D /* UINavigationControllerExtension.swift */ = {isa = PBXFileReference; lastKnownFileType = sourcecode.swift; path = UINavigationControllerExtension.swift; sourceTree = "<group>"; };
		A617B67B2CEC641B006E5122 /* SendCryptoDoneSummary.swift */ = {isa = PBXFileReference; lastKnownFileType = sourcecode.swift; path = SendCryptoDoneSummary.swift; sourceTree = "<group>"; };
		A617B67D2CEC6540006E5122 /* SendSummaryViewModel.swift */ = {isa = PBXFileReference; lastKnownFileType = sourcecode.swift; path = SendSummaryViewModel.swift; sourceTree = "<group>"; };
		A6182F242C9225B60059BFDD /* UpdateCheckUpToDateView.swift */ = {isa = PBXFileReference; lastKnownFileType = sourcecode.swift; path = UpdateCheckUpToDateView.swift; sourceTree = "<group>"; };
		A6182F262C9225CB0059BFDD /* UpdateCheckUpdateNowView.swift */ = {isa = PBXFileReference; lastKnownFileType = sourcecode.swift; path = UpdateCheckUpdateNowView.swift; sourceTree = "<group>"; };
		A6182F282C9225DA0059BFDD /* MacCheckUpdateView.swift */ = {isa = PBXFileReference; lastKnownFileType = sourcecode.swift; path = MacCheckUpdateView.swift; sourceTree = "<group>"; };
		A6182F2A2C9225EA0059BFDD /* MacCheckUpdateViewModel.swift */ = {isa = PBXFileReference; lastKnownFileType = sourcecode.swift; path = MacCheckUpdateViewModel.swift; sourceTree = "<group>"; };
		A6182F2C2C9226310059BFDD /* UpdateVersion.swift */ = {isa = PBXFileReference; lastKnownFileType = sourcecode.swift; path = UpdateVersion.swift; sourceTree = "<group>"; };
		A6182F2E2C922B6B0059BFDD /* AsyncImageView+iOS.swift */ = {isa = PBXFileReference; lastKnownFileType = sourcecode.swift; path = "AsyncImageView+iOS.swift"; sourceTree = "<group>"; };
		A6182F302C922B750059BFDD /* AsyncImageView+macOS.swift */ = {isa = PBXFileReference; lastKnownFileType = sourcecode.swift; path = "AsyncImageView+macOS.swift"; sourceTree = "<group>"; };
		A6182F322C922CCC0059BFDD /* ChainHeaderCell+iOS.swift */ = {isa = PBXFileReference; lastKnownFileType = sourcecode.swift; path = "ChainHeaderCell+iOS.swift"; sourceTree = "<group>"; };
		A6182F342C922CD70059BFDD /* ChainHeaderCell+macOS.swift */ = {isa = PBXFileReference; lastKnownFileType = sourcecode.swift; path = "ChainHeaderCell+macOS.swift"; sourceTree = "<group>"; };
		A6182F362C92328E0059BFDD /* NetworkPromptCell+iOS.swift */ = {isa = PBXFileReference; lastKnownFileType = sourcecode.swift; path = "NetworkPromptCell+iOS.swift"; sourceTree = "<group>"; };
		A6182F382C9232990059BFDD /* NetworkPromptCell+macOS.swift */ = {isa = PBXFileReference; lastKnownFileType = sourcecode.swift; path = "NetworkPromptCell+macOS.swift"; sourceTree = "<group>"; };
		A6182F3A2C92331D0059BFDD /* FilledButton+iOS.swift */ = {isa = PBXFileReference; lastKnownFileType = sourcecode.swift; path = "FilledButton+iOS.swift"; sourceTree = "<group>"; };
		A6182F3C2C92332A0059BFDD /* FilledButton+macOS.swift */ = {isa = PBXFileReference; lastKnownFileType = sourcecode.swift; path = "FilledButton+macOS.swift"; sourceTree = "<group>"; };
		A6182F3E2C9290C80059BFDD /* OutlineButton+iOS.swift */ = {isa = PBXFileReference; lastKnownFileType = sourcecode.swift; path = "OutlineButton+iOS.swift"; sourceTree = "<group>"; };
		A6182F402C9290DF0059BFDD /* OutlineButton+macOS.swift */ = {isa = PBXFileReference; lastKnownFileType = sourcecode.swift; path = "OutlineButton+macOS.swift"; sourceTree = "<group>"; };
		A6182F422C9291900059BFDD /* VaultDetailScanButton+iOS.swift */ = {isa = PBXFileReference; lastKnownFileType = sourcecode.swift; path = "VaultDetailScanButton+iOS.swift"; sourceTree = "<group>"; };
		A6182F442C92919D0059BFDD /* VaultDetailScanButton+macOS.swift */ = {isa = PBXFileReference; lastKnownFileType = sourcecode.swift; path = "VaultDetailScanButton+macOS.swift"; sourceTree = "<group>"; };
		A6182F462C9292EC0059BFDD /* NavigationButton+iOS.swift */ = {isa = PBXFileReference; lastKnownFileType = sourcecode.swift; path = "NavigationButton+iOS.swift"; sourceTree = "<group>"; };
		A6182F482C9292F70059BFDD /* NavigationButton+macOS.swift */ = {isa = PBXFileReference; lastKnownFileType = sourcecode.swift; path = "NavigationButton+macOS.swift"; sourceTree = "<group>"; };
		A6182F4A2C9294390059BFDD /* SendCryptoAmountTextField+iOS.swift */ = {isa = PBXFileReference; lastKnownFileType = sourcecode.swift; path = "SendCryptoAmountTextField+iOS.swift"; sourceTree = "<group>"; };
		A6182F4C2C92944A0059BFDD /* SendCryptoAmountTextField+macOS.swift */ = {isa = PBXFileReference; lastKnownFileType = sourcecode.swift; path = "SendCryptoAmountTextField+macOS.swift"; sourceTree = "<group>"; };
		A6182F4E2C9296350059BFDD /* StyledIntegerField+iOS.swift */ = {isa = PBXFileReference; lastKnownFileType = sourcecode.swift; path = "StyledIntegerField+iOS.swift"; sourceTree = "<group>"; };
		A6182F502C9296430059BFDD /* StyledIntegerField+macOS.swift */ = {isa = PBXFileReference; lastKnownFileType = sourcecode.swift; path = "StyledIntegerField+macOS.swift"; sourceTree = "<group>"; };
		A6182F522C9296CF0059BFDD /* StyledFloatingPointField+iOS.swift */ = {isa = PBXFileReference; lastKnownFileType = sourcecode.swift; path = "StyledFloatingPointField+iOS.swift"; sourceTree = "<group>"; };
		A6182F542C9296DB0059BFDD /* StyledFloatingPointField+macOS.swift */ = {isa = PBXFileReference; lastKnownFileType = sourcecode.swift; path = "StyledFloatingPointField+macOS.swift"; sourceTree = "<group>"; };
		A6182F562C9299370059BFDD /* SwapCryptoAmountTextField+iOS.swift */ = {isa = PBXFileReference; lastKnownFileType = sourcecode.swift; path = "SwapCryptoAmountTextField+iOS.swift"; sourceTree = "<group>"; };
		A6182F582C9299410059BFDD /* SwapCryptoAmountTextField+macOS.swift */ = {isa = PBXFileReference; lastKnownFileType = sourcecode.swift; path = "SwapCryptoAmountTextField+macOS.swift"; sourceTree = "<group>"; };
		A6182F5A2C9299DC0059BFDD /* MemoTextField+iOS.swift */ = {isa = PBXFileReference; lastKnownFileType = sourcecode.swift; path = "MemoTextField+iOS.swift"; sourceTree = "<group>"; };
		A6182F5C2C9299ED0059BFDD /* MemoTextField+imacOS.swift */ = {isa = PBXFileReference; lastKnownFileType = sourcecode.swift; path = "MemoTextField+imacOS.swift"; sourceTree = "<group>"; };
		A61BC8112BA2407A00484689 /* SendCryptoView.swift */ = {isa = PBXFileReference; lastKnownFileType = sourcecode.swift; path = SendCryptoView.swift; sourceTree = "<group>"; };
		A61BC8132BA240FC00484689 /* SendCryptoDetailsView.swift */ = {isa = PBXFileReference; lastKnownFileType = sourcecode.swift; path = SendCryptoDetailsView.swift; sourceTree = "<group>"; };
		A61BC8152BA256C600484689 /* ProgressBar.swift */ = {isa = PBXFileReference; lastKnownFileType = sourcecode.swift; path = ProgressBar.swift; sourceTree = "<group>"; };
		A61BC8182BA2687D00484689 /* TokensStore.swift */ = {isa = PBXFileReference; lastKnownFileType = sourcecode.swift; path = TokensStore.swift; sourceTree = "<group>"; };
		A61BC81A2BA26D9900484689 /* ChainSelectionCell.swift */ = {isa = PBXFileReference; lastKnownFileType = sourcecode.swift; path = ChainSelectionCell.swift; sourceTree = "<group>"; };
		A622C8312C9BB26F00908332 /* VultisigApp+iOS.swift */ = {isa = PBXFileReference; lastKnownFileType = sourcecode.swift; path = "VultisigApp+iOS.swift"; sourceTree = "<group>"; };
		A622C8332C9BB28000908332 /* VultisigApp+macOS.swift */ = {isa = PBXFileReference; lastKnownFileType = sourcecode.swift; path = "VultisigApp+macOS.swift"; sourceTree = "<group>"; };
		A622C8352C9BB76A00908332 /* CoinPickerView+iOS.swift */ = {isa = PBXFileReference; lastKnownFileType = sourcecode.swift; path = "CoinPickerView+iOS.swift"; sourceTree = "<group>"; };
		A622C8372C9BB83800908332 /* CoinPickerView+macOS.swift */ = {isa = PBXFileReference; lastKnownFileType = sourcecode.swift; path = "CoinPickerView+macOS.swift"; sourceTree = "<group>"; };
		A622C8392C9BB9B400908332 /* AddressBookView+iOS.swift */ = {isa = PBXFileReference; lastKnownFileType = sourcecode.swift; path = "AddressBookView+iOS.swift"; sourceTree = "<group>"; };
		A622C83B2C9BB9C100908332 /* AddressBookView+macOS.swift */ = {isa = PBXFileReference; lastKnownFileType = sourcecode.swift; path = "AddressBookView+macOS.swift"; sourceTree = "<group>"; };
		A622C83D2C9BBB2500908332 /* AddAddressBookView+iOS.swift */ = {isa = PBXFileReference; lastKnownFileType = sourcecode.swift; path = "AddAddressBookView+iOS.swift"; sourceTree = "<group>"; };
		A622C83F2C9BBB2E00908332 /* AddAddressBookView+macOS.swift */ = {isa = PBXFileReference; lastKnownFileType = sourcecode.swift; path = "AddAddressBookView+macOS.swift"; sourceTree = "<group>"; };
		A622C8412C9BBC0100908332 /* EditAddressBookView+iOS.swift */ = {isa = PBXFileReference; lastKnownFileType = sourcecode.swift; path = "EditAddressBookView+iOS.swift"; sourceTree = "<group>"; };
		A622C8432C9BBC0C00908332 /* EditAddressBookView+macOS.swift */ = {isa = PBXFileReference; lastKnownFileType = sourcecode.swift; path = "EditAddressBookView+macOS.swift"; sourceTree = "<group>"; };
		A622C8452C9BBD2F00908332 /* TransactionMemoView+iOS.swift */ = {isa = PBXFileReference; lastKnownFileType = sourcecode.swift; path = "TransactionMemoView+iOS.swift"; sourceTree = "<group>"; };
		A622C8472C9BBD3900908332 /* TransactionMemoView+macOS.swift */ = {isa = PBXFileReference; lastKnownFileType = sourcecode.swift; path = "TransactionMemoView+macOS.swift"; sourceTree = "<group>"; };
		A622C8492C9BBE2800908332 /* TransactionMemoDetailsView+iOS.swift */ = {isa = PBXFileReference; lastKnownFileType = sourcecode.swift; path = "TransactionMemoDetailsView+iOS.swift"; sourceTree = "<group>"; };
		A622C84B2C9BBE3100908332 /* TransactionMemoDetailsView+macOS.swift */ = {isa = PBXFileReference; lastKnownFileType = sourcecode.swift; path = "TransactionMemoDetailsView+macOS.swift"; sourceTree = "<group>"; };
		A622C84D2C9BC7C300908332 /* FastVaultEmailView+iOS.swift */ = {isa = PBXFileReference; lastKnownFileType = sourcecode.swift; path = "FastVaultEmailView+iOS.swift"; sourceTree = "<group>"; };
		A622C84F2C9BC7D600908332 /* FastVaultEmailView+macOS.swift */ = {isa = PBXFileReference; lastKnownFileType = sourcecode.swift; path = "FastVaultEmailView+macOS.swift"; sourceTree = "<group>"; };
		A622C8512C9BC9D200908332 /* FastVaultSetPasswordView+iOS.swift */ = {isa = PBXFileReference; lastKnownFileType = sourcecode.swift; path = "FastVaultSetPasswordView+iOS.swift"; sourceTree = "<group>"; };
		A622C8532C9BC9E500908332 /* FastVaultSetPasswordView+macOS.swift */ = {isa = PBXFileReference; lastKnownFileType = sourcecode.swift; path = "FastVaultSetPasswordView+macOS.swift"; sourceTree = "<group>"; };
		A622C8552C9BCCB800908332 /* JoinKeygenView+iOS.swift */ = {isa = PBXFileReference; lastKnownFileType = sourcecode.swift; path = "JoinKeygenView+iOS.swift"; sourceTree = "<group>"; };
		A622C8572C9BCCC600908332 /* JoinKeygenView+macOS.swift */ = {isa = PBXFileReference; lastKnownFileType = sourcecode.swift; path = "JoinKeygenView+macOS.swift"; sourceTree = "<group>"; };
		A622C8592C9BCD6600908332 /* KeygenView+iOS.swift */ = {isa = PBXFileReference; lastKnownFileType = sourcecode.swift; path = "KeygenView+iOS.swift"; sourceTree = "<group>"; };
		A622C85B2C9BCD6E00908332 /* KeygenView+macOS.swift */ = {isa = PBXFileReference; lastKnownFileType = sourcecode.swift; path = "KeygenView+macOS.swift"; sourceTree = "<group>"; };
		A622C85D2C9BCE6800908332 /* PeerDiscoveryView+iOS.swift */ = {isa = PBXFileReference; lastKnownFileType = sourcecode.swift; path = "PeerDiscoveryView+iOS.swift"; sourceTree = "<group>"; };
		A622C85F2C9BCE7100908332 /* PeerDiscoveryView+macOS.swift */ = {isa = PBXFileReference; lastKnownFileType = sourcecode.swift; path = "PeerDiscoveryView+macOS.swift"; sourceTree = "<group>"; };
		A622C8612C9BEC2100908332 /* PhoneCheckUpdateViewModel.swift */ = {isa = PBXFileReference; lastKnownFileType = sourcecode.swift; path = PhoneCheckUpdateViewModel.swift; sourceTree = "<group>"; };
		A622C8632C9BED5100908332 /* PhoneCheckUpdateView.swift */ = {isa = PBXFileReference; lastKnownFileType = sourcecode.swift; path = PhoneCheckUpdateView.swift; sourceTree = "<group>"; };
		A623A09E2BF09FEE00AA2F8D /* NewWalletNameView.swift */ = {isa = PBXFileReference; lastKnownFileType = sourcecode.swift; path = NewWalletNameView.swift; sourceTree = "<group>"; };
		A625D9BF2C59F2FC0078FBF4 /* GradientSeparator.swift */ = {isa = PBXFileReference; lastKnownFileType = sourcecode.swift; path = GradientSeparator.swift; sourceTree = "<group>"; };
		A625D9C12C5AD15A0078FBF4 /* KeygenViewInstructions.swift */ = {isa = PBXFileReference; lastKnownFileType = sourcecode.swift; path = KeygenViewInstructions.swift; sourceTree = "<group>"; };
		A625D9C52C5B5FE30078FBF4 /* KeygenViewInstructionsMac.swift */ = {isa = PBXFileReference; lastKnownFileType = sourcecode.swift; path = KeygenViewInstructionsMac.swift; sourceTree = "<group>"; };
		A62758F12B97B10600ADE3A6 /* Endpoint.swift */ = {isa = PBXFileReference; lastKnownFileType = sourcecode.swift; path = Endpoint.swift; sourceTree = "<group>"; };
		A62758F42B97CE9E00ADE3A6 /* FontStyle.swift */ = {isa = PBXFileReference; lastKnownFileType = sourcecode.swift; path = FontStyle.swift; sourceTree = "<group>"; };
		A62758F62B97DF4A00ADE3A6 /* ColorStyle.swift */ = {isa = PBXFileReference; lastKnownFileType = sourcecode.swift; path = ColorStyle.swift; sourceTree = "<group>"; };
		A62766502C85275F002C666A /* ImportWalletView+iOS.swift */ = {isa = PBXFileReference; lastKnownFileType = sourcecode.swift; path = "ImportWalletView+iOS.swift"; sourceTree = "<group>"; };
		A62766522C852765002C666A /* ImportWalletView+macOS.swift */ = {isa = PBXFileReference; lastKnownFileType = sourcecode.swift; path = "ImportWalletView+macOS.swift"; sourceTree = "<group>"; };
		A62D6B022BFE7BF400F24E51 /* CoinDetailView.swift */ = {isa = PBXFileReference; lastKnownFileType = sourcecode.swift; path = CoinDetailView.swift; sourceTree = "<group>"; };
		A62D6B042BFE7C5E00F24E51 /* ChainDetailActionButtons.swift */ = {isa = PBXFileReference; lastKnownFileType = sourcecode.swift; path = ChainDetailActionButtons.swift; sourceTree = "<group>"; };
		A63001B02C54AC0100D18E25 /* EditAddressBookView.swift */ = {isa = PBXFileReference; lastKnownFileType = sourcecode.swift; path = EditAddressBookView.swift; sourceTree = "<group>"; };
		A63253C32C17BE9000D2F1B8 /* VaultDeletionDetails.swift */ = {isa = PBXFileReference; lastKnownFileType = sourcecode.swift; path = VaultDeletionDetails.swift; sourceTree = "<group>"; };
		A633B11B2B99273A003D1738 /* ColorExtensions.swift */ = {isa = PBXFileReference; lastKnownFileType = sourcecode.swift; path = ColorExtensions.swift; sourceTree = "<group>"; };
		A633B11F2B993BF5003D1738 /* Montserrat-Italic.ttf */ = {isa = PBXFileReference; lastKnownFileType = file; path = "Montserrat-Italic.ttf"; sourceTree = "<group>"; };
		A633B1202B993BF5003D1738 /* Montserrat.ttf */ = {isa = PBXFileReference; lastKnownFileType = file; path = Montserrat.ttf; sourceTree = "<group>"; };
		A633B1242B993FE7003D1738 /* FilledButton.swift */ = {isa = PBXFileReference; lastKnownFileType = sourcecode.swift; path = FilledButton.swift; sourceTree = "<group>"; };
		A633B12C2B994E92003D1738 /* CreateVaultView.swift */ = {isa = PBXFileReference; lastKnownFileType = sourcecode.swift; path = CreateVaultView.swift; sourceTree = "<group>"; };
		A633B12E2B9952D8003D1738 /* OutlineButton.swift */ = {isa = PBXFileReference; lastKnownFileType = sourcecode.swift; path = OutlineButton.swift; sourceTree = "<group>"; };
		A633B1352B997D57003D1738 /* NavigationBackButton.swift */ = {isa = PBXFileReference; lastKnownFileType = sourcecode.swift; path = NavigationBackButton.swift; sourceTree = "<group>"; };
		A633B1372B997F39003D1738 /* NavigationHelpButton.swift */ = {isa = PBXFileReference; lastKnownFileType = sourcecode.swift; path = NavigationHelpButton.swift; sourceTree = "<group>"; };
		A633B1392B9A5A22003D1738 /* ImportWalletView.swift */ = {isa = PBXFileReference; lastKnownFileType = sourcecode.swift; path = ImportWalletView.swift; sourceTree = "<group>"; };
		A633B13B2B9A6564003D1738 /* SetupQRCodeView.swift */ = {isa = PBXFileReference; lastKnownFileType = sourcecode.swift; path = SetupQRCodeView.swift; sourceTree = "<group>"; };
		A633B13D2B9A9E30003D1738 /* VaultDetailView.swift */ = {isa = PBXFileReference; lastKnownFileType = sourcecode.swift; path = VaultDetailView.swift; sourceTree = "<group>"; };
		A6381D7F2CB71B4E003F628B /* RegisterVaultView+iOS.swift */ = {isa = PBXFileReference; lastKnownFileType = sourcecode.swift; path = "RegisterVaultView+iOS.swift"; sourceTree = "<group>"; };
		A6381D812CB71B5D003F628B /* RegisterVaultView+macOS.swift */ = {isa = PBXFileReference; lastKnownFileType = sourcecode.swift; path = "RegisterVaultView+macOS.swift"; sourceTree = "<group>"; };
		A6386D872C8BBB7200DDD58E /* JoinKeysignDoneView+iOS.swift */ = {isa = PBXFileReference; lastKnownFileType = sourcecode.swift; path = "JoinKeysignDoneView+iOS.swift"; sourceTree = "<group>"; };
		A6386D892C8BBB7C00DDD58E /* JoinKeysignDoneView+macOS.swift */ = {isa = PBXFileReference; lastKnownFileType = sourcecode.swift; path = "JoinKeysignDoneView+macOS.swift"; sourceTree = "<group>"; };
		A6386D8B2C8C274200DDD58E /* BackupVaultNowView+iOS.swift */ = {isa = PBXFileReference; lastKnownFileType = sourcecode.swift; path = "BackupVaultNowView+iOS.swift"; sourceTree = "<group>"; };
		A6386D8D2C8C274C00DDD58E /* BackupVaultNowView+macOS.swift */ = {isa = PBXFileReference; lastKnownFileType = sourcecode.swift; path = "BackupVaultNowView+macOS.swift"; sourceTree = "<group>"; };
		A6386D8F2C8C290F00DDD58E /* SwapVerifyView+iOS.swift */ = {isa = PBXFileReference; lastKnownFileType = sourcecode.swift; path = "SwapVerifyView+iOS.swift"; sourceTree = "<group>"; };
		A6386D912C8C291B00DDD58E /* SwapVerifyView+macOS.swift */ = {isa = PBXFileReference; lastKnownFileType = sourcecode.swift; path = "SwapVerifyView+macOS.swift"; sourceTree = "<group>"; };
		A6386D932C8C2A9800DDD58E /* SwapCryptoDetailsView+iOS.swift */ = {isa = PBXFileReference; lastKnownFileType = sourcecode.swift; path = "SwapCryptoDetailsView+iOS.swift"; sourceTree = "<group>"; };
		A6386D952C8C2AA200DDD58E /* SwapCryptoDetailsView+macOS.swift */ = {isa = PBXFileReference; lastKnownFileType = sourcecode.swift; path = "SwapCryptoDetailsView+macOS.swift"; sourceTree = "<group>"; };
		A6386D972C901D9F00DDD58E /* SendCryptoVerifyView+iOS.swift */ = {isa = PBXFileReference; lastKnownFileType = sourcecode.swift; path = "SendCryptoVerifyView+iOS.swift"; sourceTree = "<group>"; };
		A6386D992C901DAA00DDD58E /* SendCryptoVerifyView+macOS.swift */ = {isa = PBXFileReference; lastKnownFileType = sourcecode.swift; path = "SendCryptoVerifyView+macOS.swift"; sourceTree = "<group>"; };
		A6386D9B2C90224200DDD58E /* SendCryptoSigningErrorView+macOS.swift */ = {isa = PBXFileReference; lastKnownFileType = sourcecode.swift; path = "SendCryptoSigningErrorView+macOS.swift"; sourceTree = "<group>"; };
		A6386D9D2C90225000DDD58E /* SendCryptoSigningErrorView+iOS.swift */ = {isa = PBXFileReference; lastKnownFileType = sourcecode.swift; path = "SendCryptoSigningErrorView+iOS.swift"; sourceTree = "<group>"; };
		A6386DA02C90235200DDD58E /* CoinSelectionCell+iOS.swift */ = {isa = PBXFileReference; lastKnownFileType = sourcecode.swift; path = "CoinSelectionCell+iOS.swift"; sourceTree = "<group>"; };
		A6386DA32C90236100DDD58E /* CoinSelectionCell+macOS.swift */ = {isa = PBXFileReference; lastKnownFileType = sourcecode.swift; path = "CoinSelectionCell+macOS.swift"; sourceTree = "<group>"; };
		A6386DA52C90243C00DDD58E /* TokenSelectionCell+iOS.swift */ = {isa = PBXFileReference; lastKnownFileType = sourcecode.swift; path = "TokenSelectionCell+iOS.swift"; sourceTree = "<group>"; };
		A6386DA72C90244800DDD58E /* TokenSelectionCell+macOS.swift */ = {isa = PBXFileReference; lastKnownFileType = sourcecode.swift; path = "TokenSelectionCell+macOS.swift"; sourceTree = "<group>"; };
		A6386DA92C9024F500DDD58E /* SettingFAQCell+iOS.swift */ = {isa = PBXFileReference; lastKnownFileType = sourcecode.swift; path = "SettingFAQCell+iOS.swift"; sourceTree = "<group>"; };
		A6386DAB2C90250000DDD58E /* SettingFAQCell+macOS.swift */ = {isa = PBXFileReference; lastKnownFileType = sourcecode.swift; path = "SettingFAQCell+macOS.swift"; sourceTree = "<group>"; };
		A6386DAD2C9025B000DDD58E /* ChainNavigationCell+iOS.swift */ = {isa = PBXFileReference; lastKnownFileType = sourcecode.swift; path = "ChainNavigationCell+iOS.swift"; sourceTree = "<group>"; };
		A6386DAF2C9025BC00DDD58E /* ChainNavigationCell+macOS.swift */ = {isa = PBXFileReference; lastKnownFileType = sourcecode.swift; path = "ChainNavigationCell+macOS.swift"; sourceTree = "<group>"; };
		A6386DB12C90263400DDD58E /* ToggleSelectionCell+iOS.swift */ = {isa = PBXFileReference; lastKnownFileType = sourcecode.swift; path = "ToggleSelectionCell+iOS.swift"; sourceTree = "<group>"; };
		A6386DB32C90263E00DDD58E /* ToggleSelectionCell+macOS.swift */ = {isa = PBXFileReference; lastKnownFileType = sourcecode.swift; path = "ToggleSelectionCell+macOS.swift"; sourceTree = "<group>"; };
		A638752E2C38570F000CF242 /* BackupVaultNowView.swift */ = {isa = PBXFileReference; lastKnownFileType = sourcecode.swift; path = BackupVaultNowView.swift; sourceTree = "<group>"; };
		A63875602C386647000CF242 /* BackupNowDisclaimer.swift */ = {isa = PBXFileReference; lastKnownFileType = sourcecode.swift; path = BackupNowDisclaimer.swift; sourceTree = "<group>"; };
		A63953AF2BA7BEDA000802EC /* Checkbox.swift */ = {isa = PBXFileReference; lastKnownFileType = sourcecode.swift; path = Checkbox.swift; sourceTree = "<group>"; };
		A63953B12BA7CB8E000802EC /* SendCryptoKeysignView.swift */ = {isa = PBXFileReference; lastKnownFileType = sourcecode.swift; path = SendCryptoKeysignView.swift; sourceTree = "<group>"; };
		A63953B32BA7F120000802EC /* SendCryptoDoneView.swift */ = {isa = PBXFileReference; lastKnownFileType = sourcecode.swift; path = SendCryptoDoneView.swift; sourceTree = "<group>"; };
		A649AB9D2C6C54AA004710A9 /* PopupCapsule.swift */ = {isa = PBXFileReference; lastKnownFileType = sourcecode.swift; path = PopupCapsule.swift; sourceTree = "<group>"; };
		A6505ACB2CA6683A0002FBF4 /* OutlinedDisclaimer+iOS.swift */ = {isa = PBXFileReference; lastKnownFileType = sourcecode.swift; path = "OutlinedDisclaimer+iOS.swift"; sourceTree = "<group>"; };
		A6505ACD2CA668460002FBF4 /* OutlinedDisclaimer+macOS.swift */ = {isa = PBXFileReference; lastKnownFileType = sourcecode.swift; path = "OutlinedDisclaimer+macOS.swift"; sourceTree = "<group>"; };
		A6505ACF2CA668AF0002FBF4 /* InformationNote+iOS.swift */ = {isa = PBXFileReference; lastKnownFileType = sourcecode.swift; path = "InformationNote+iOS.swift"; sourceTree = "<group>"; };
		A6505AD12CA668C20002FBF4 /* InformationNote+macOS.swift */ = {isa = PBXFileReference; lastKnownFileType = sourcecode.swift; path = "InformationNote+macOS.swift"; sourceTree = "<group>"; };
		A6505AD62CA66C4B0002FBF4 /* ImageFileDocument+macOS.swift */ = {isa = PBXFileReference; lastKnownFileType = sourcecode.swift; path = "ImageFileDocument+macOS.swift"; sourceTree = "<group>"; };
		A6505AD82CA66CBA0002FBF4 /* Placement+iOS.swift */ = {isa = PBXFileReference; lastKnownFileType = sourcecode.swift; path = "Placement+iOS.swift"; sourceTree = "<group>"; };
		A6505ADA2CA66CC20002FBF4 /* Placement+macOS.swift */ = {isa = PBXFileReference; lastKnownFileType = sourcecode.swift; path = "Placement+macOS.swift"; sourceTree = "<group>"; };
		A6505ADD2CA66F750002FBF4 /* ViewExtension+iOS.swift */ = {isa = PBXFileReference; lastKnownFileType = sourcecode.swift; path = "ViewExtension+iOS.swift"; sourceTree = "<group>"; };
		A6505ADF2CA6706C0002FBF4 /* ColorStyle+iOS.swift */ = {isa = PBXFileReference; lastKnownFileType = sourcecode.swift; path = "ColorStyle+iOS.swift"; sourceTree = "<group>"; };
		A6505AE22CA6708C0002FBF4 /* ColorStyle+macOS.swift */ = {isa = PBXFileReference; lastKnownFileType = sourcecode.swift; path = "ColorStyle+macOS.swift"; sourceTree = "<group>"; };
		A6505AE62CA670FE0002FBF4 /* StringExtension+iOS.swift */ = {isa = PBXFileReference; lastKnownFileType = sourcecode.swift; path = "StringExtension+iOS.swift"; sourceTree = "<group>"; };
		A6505AE82CA6710A0002FBF4 /* StringExtension+macOS.swift */ = {isa = PBXFileReference; lastKnownFileType = sourcecode.swift; path = "StringExtension+macOS.swift"; sourceTree = "<group>"; };
		A6505AEA2CA673860002FBF4 /* MacCameraServiceViewModel+iOS.swift */ = {isa = PBXFileReference; lastKnownFileType = sourcecode.swift; path = "MacCameraServiceViewModel+iOS.swift"; sourceTree = "<group>"; };
		A6505AEC2CA674420002FBF4 /* Coin+ChainAction+iOS.swift */ = {isa = PBXFileReference; lastKnownFileType = sourcecode.swift; path = "Coin+ChainAction+iOS.swift"; sourceTree = "<group>"; };
		A6505AEE2CA6744F0002FBF4 /* Coin+ChainAction+macOS.swift */ = {isa = PBXFileReference; lastKnownFileType = sourcecode.swift; path = "Coin+ChainAction+macOS.swift"; sourceTree = "<group>"; };
		A6505AF02CA675F70002FBF4 /* KeyboardObserver+macOS.swift */ = {isa = PBXFileReference; lastKnownFileType = sourcecode.swift; path = "KeyboardObserver+macOS.swift"; sourceTree = "<group>"; };
		A6505AF22CA677B50002FBF4 /* KeyboardObserver+iOS.swift */ = {isa = PBXFileReference; lastKnownFileType = sourcecode.swift; path = "KeyboardObserver+iOS.swift"; sourceTree = "<group>"; };
		A6505AF42CA678530002FBF4 /* ImageFileDocument+iOS.swift */ = {isa = PBXFileReference; lastKnownFileType = sourcecode.swift; path = "ImageFileDocument+iOS.swift"; sourceTree = "<group>"; };
		A6505AF62CA678B30002FBF4 /* OnDropQRUtils.swift */ = {isa = PBXFileReference; lastKnownFileType = sourcecode.swift; path = OnDropQRUtils.swift; sourceTree = "<group>"; };
		A6521C552C6EC769002D5C5F /* MacScannerView.swift */ = {isa = PBXFileReference; lastKnownFileType = sourcecode.swift; path = MacScannerView.swift; sourceTree = "<group>"; };
		A6521C572C6ECA19002D5C5F /* MacCameraPreview.swift */ = {isa = PBXFileReference; lastKnownFileType = sourcecode.swift; path = MacCameraPreview.swift; sourceTree = "<group>"; };
		A6521C592C6ECA62002D5C5F /* MacCameraServiceViewModel+macOS.swift */ = {isa = PBXFileReference; lastKnownFileType = sourcecode.swift; path = "MacCameraServiceViewModel+macOS.swift"; sourceTree = "<group>"; };
		A65324272BA51E8700DDE6EB /* QRCodeScannerView.swift */ = {isa = PBXFileReference; lastKnownFileType = sourcecode.swift; path = QRCodeScannerView.swift; sourceTree = "<group>"; };
		A65324292BA52A4700DDE6EB /* SendCryptoViewModel.swift */ = {isa = PBXFileReference; lastKnownFileType = sourcecode.swift; path = SendCryptoViewModel.swift; sourceTree = "<group>"; };
		A653242D2BA53D0900DDE6EB /* SendCryptoPairView.swift */ = {isa = PBXFileReference; lastKnownFileType = sourcecode.swift; path = SendCryptoPairView.swift; sourceTree = "<group>"; };
		A653242F2BA540ED00DDE6EB /* SendCryptoVerifyView.swift */ = {isa = PBXFileReference; lastKnownFileType = sourcecode.swift; path = SendCryptoVerifyView.swift; sourceTree = "<group>"; };
		A65518022BF849FC006BB924 /* CoverView.swift */ = {isa = PBXFileReference; lastKnownFileType = sourcecode.swift; path = CoverView.swift; sourceTree = "<group>"; };
		A65518042BF867CF006BB924 /* KeysignSameDeviceShareErrorView.swift */ = {isa = PBXFileReference; lastKnownFileType = sourcecode.swift; path = KeysignSameDeviceShareErrorView.swift; sourceTree = "<group>"; };
		A65617F42CB492A400E9CF19 /* FolderDetailSelectedVaultCell.swift */ = {isa = PBXFileReference; lastKnownFileType = sourcecode.swift; path = FolderDetailSelectedVaultCell.swift; sourceTree = "<group>"; };
		A65617F62CB492B200E9CF19 /* FolderDetailRemainingVaultCell.swift */ = {isa = PBXFileReference; lastKnownFileType = sourcecode.swift; path = FolderDetailRemainingVaultCell.swift; sourceTree = "<group>"; };
		A65617F82CB4F53C00E9CF19 /* CreateFolderViewModel.swift */ = {isa = PBXFileReference; lastKnownFileType = sourcecode.swift; path = CreateFolderViewModel.swift; sourceTree = "<group>"; };
		A65617FA2CB4F6DF00E9CF19 /* FolderDetailViewModel.swift */ = {isa = PBXFileReference; lastKnownFileType = sourcecode.swift; path = FolderDetailViewModel.swift; sourceTree = "<group>"; };
		A65617FC2CB4FCEA00E9CF19 /* FolderDetailCellViewModel.swift */ = {isa = PBXFileReference; lastKnownFileType = sourcecode.swift; path = FolderDetailCellViewModel.swift; sourceTree = "<group>"; };
		A65617FE2CB4FE1500E9CF19 /* FolderDetailHeader.swift */ = {isa = PBXFileReference; lastKnownFileType = sourcecode.swift; path = FolderDetailHeader.swift; sourceTree = "<group>"; };
		A65618002CB64EB200E9CF19 /* SettingVaultRegistrationCell.swift */ = {isa = PBXFileReference; lastKnownFileType = sourcecode.swift; path = SettingVaultRegistrationCell.swift; sourceTree = "<group>"; };
		A65618022CB6500A00E9CF19 /* RegisterVaultView.swift */ = {isa = PBXFileReference; lastKnownFileType = sourcecode.swift; path = RegisterVaultView.swift; sourceTree = "<group>"; };
		A65649D72B96602700E4B329 /* DecodableDefaultExtension.swift */ = {isa = PBXFileReference; fileEncoding = 4; lastKnownFileType = sourcecode.swift; path = DecodableDefaultExtension.swift; sourceTree = "<group>"; };
		A65649D82B96602700E4B329 /* BigUIntExtension.swift */ = {isa = PBXFileReference; fileEncoding = 4; lastKnownFileType = sourcecode.swift; path = BigUIntExtension.swift; sourceTree = "<group>"; };
		A65649D92B96602700E4B329 /* Int64Extension.swift */ = {isa = PBXFileReference; fileEncoding = 4; lastKnownFileType = sourcecode.swift; path = Int64Extension.swift; sourceTree = "<group>"; };
		A65649DA2B96602700E4B329 /* DataExtension.swift */ = {isa = PBXFileReference; fileEncoding = 4; lastKnownFileType = sourcecode.swift; path = DataExtension.swift; sourceTree = "<group>"; };
		A65649DB2B96602700E4B329 /* BitcoinTransactionExtension.swift */ = {isa = PBXFileReference; fileEncoding = 4; lastKnownFileType = sourcecode.swift; path = BitcoinTransactionExtension.swift; sourceTree = "<group>"; };
		A65649DC2B96602700E4B329 /* StringExtension.swift */ = {isa = PBXFileReference; fileEncoding = 4; lastKnownFileType = sourcecode.swift; path = StringExtension.swift; sourceTree = "<group>"; };
		A65649DD2B96602700E4B329 /* VaultExtension.swift */ = {isa = PBXFileReference; fileEncoding = 4; lastKnownFileType = sourcecode.swift; path = VaultExtension.swift; sourceTree = "<group>"; };
		A65649DE2B96602700E4B329 /* TssExtension.swift */ = {isa = PBXFileReference; fileEncoding = 4; lastKnownFileType = sourcecode.swift; path = TssExtension.swift; sourceTree = "<group>"; };
		A65649E92B96690400E4B329 /* KeyShare.swift */ = {isa = PBXFileReference; lastKnownFileType = sourcecode.swift; path = KeyShare.swift; sourceTree = "<group>"; };
		A65649ED2B9669DD00E4B329 /* UTXOTransactionMempoolInput.swift */ = {isa = PBXFileReference; lastKnownFileType = sourcecode.swift; path = UTXOTransactionMempoolInput.swift; sourceTree = "<group>"; };
		A65649EF2B966A1200E4B329 /* UTXOTransactionMempoolOutput.swift */ = {isa = PBXFileReference; lastKnownFileType = sourcecode.swift; path = UTXOTransactionMempoolOutput.swift; sourceTree = "<group>"; };
		A65649F12B966A2300E4B329 /* UTXOTransactionStatus.swift */ = {isa = PBXFileReference; lastKnownFileType = sourcecode.swift; path = UTXOTransactionStatus.swift; sourceTree = "<group>"; };
		A65649F42B966F3E00E4B329 /* DecodableDefault.swift */ = {isa = PBXFileReference; lastKnownFileType = sourcecode.swift; path = DecodableDefault.swift; sourceTree = "<group>"; };
		A65649F72B96701300E4B329 /* UTXOTransactionMempoolPreviousOutput.swift */ = {isa = PBXFileReference; lastKnownFileType = sourcecode.swift; path = UTXOTransactionMempoolPreviousOutput.swift; sourceTree = "<group>"; };
		A65BA9812BA93A9F00B2D8AA /* DebounceHelper.swift */ = {isa = PBXFileReference; lastKnownFileType = sourcecode.swift; path = DebounceHelper.swift; sourceTree = "<group>"; };
		A65BA9832BAA07B500B2D8AA /* Background.swift */ = {isa = PBXFileReference; lastKnownFileType = sourcecode.swift; path = Background.swift; sourceTree = "<group>"; };
		A65BA9852BAA0F0D00B2D8AA /* SendCryptoVerifyViewModel.swift */ = {isa = PBXFileReference; lastKnownFileType = sourcecode.swift; path = SendCryptoVerifyViewModel.swift; sourceTree = "<group>"; };
		A65BA9872BAAA0B700B2D8AA /* SendCryptoSigningErrorView.swift */ = {isa = PBXFileReference; lastKnownFileType = sourcecode.swift; path = SendCryptoSigningErrorView.swift; sourceTree = "<group>"; };
		A65BA9892BAAA7A300B2D8AA /* SendCryptoVaultErrorView.swift */ = {isa = PBXFileReference; lastKnownFileType = sourcecode.swift; path = SendCryptoVaultErrorView.swift; sourceTree = "<group>"; };
		A65BA98B2BABD1AA00B2D8AA /* SendCryptoStartErrorView.swift */ = {isa = PBXFileReference; lastKnownFileType = sourcecode.swift; path = SendCryptoStartErrorView.swift; sourceTree = "<group>"; };
		A65BA98D2BAD311200B2D8AA /* Loader.swift */ = {isa = PBXFileReference; lastKnownFileType = sourcecode.swift; path = Loader.swift; sourceTree = "<group>"; };
		A65BA98F2BAD402A00B2D8AA /* KeysignMessageConfirmView.swift */ = {isa = PBXFileReference; lastKnownFileType = sourcecode.swift; path = KeysignMessageConfirmView.swift; sourceTree = "<group>"; };
		A65BA9912BAD439900B2D8AA /* KeysignDiscoverServiceView.swift */ = {isa = PBXFileReference; lastKnownFileType = sourcecode.swift; path = KeysignDiscoverServiceView.swift; sourceTree = "<group>"; };
		A65BA9952BAD460600B2D8AA /* KeysignStartView.swift */ = {isa = PBXFileReference; lastKnownFileType = sourcecode.swift; path = KeysignStartView.swift; sourceTree = "<group>"; };
		A65BA9972BAD479C00B2D8AA /* JoinKeysignDoneView.swift */ = {isa = PBXFileReference; lastKnownFileType = sourcecode.swift; path = JoinKeysignDoneView.swift; sourceTree = "<group>"; };
		A65C754C2BBF5A250076F30A /* PeerCell.swift */ = {isa = PBXFileReference; lastKnownFileType = sourcecode.swift; path = PeerCell.swift; sourceTree = "<group>"; };
		A65F8A122D42224100CF4DDB /* Brockmann-Bold.otf */ = {isa = PBXFileReference; lastKnownFileType = file; path = "Brockmann-Bold.otf"; sourceTree = "<group>"; };
		A65F8A132D42224100CF4DDB /* Brockmann-Medium.otf */ = {isa = PBXFileReference; lastKnownFileType = file; path = "Brockmann-Medium.otf"; sourceTree = "<group>"; };
		A65F8A142D42224100CF4DDB /* Brockmann-Regular.otf */ = {isa = PBXFileReference; lastKnownFileType = file; path = "Brockmann-Regular.otf"; sourceTree = "<group>"; };
		A65F8A152D42224100CF4DDB /* Brockmann-SemiBold.otf */ = {isa = PBXFileReference; lastKnownFileType = file; path = "Brockmann-SemiBold.otf"; sourceTree = "<group>"; };
		A66A0BD42BA124D00021A483 /* EditVaultView.swift */ = {isa = PBXFileReference; lastKnownFileType = sourcecode.swift; path = EditVaultView.swift; sourceTree = "<group>"; };
		A66A0BD62BA125C50021A483 /* EditVaultCell.swift */ = {isa = PBXFileReference; lastKnownFileType = sourcecode.swift; path = EditVaultCell.swift; sourceTree = "<group>"; };
		A66A0BD82BA12DF50021A483 /* RenameVaultView.swift */ = {isa = PBXFileReference; lastKnownFileType = sourcecode.swift; path = RenameVaultView.swift; sourceTree = "<group>"; };
		A66BFCCC2C1347D5004DCD4F /* NavigationQRShareButton.swift */ = {isa = PBXFileReference; lastKnownFileType = sourcecode.swift; path = NavigationQRShareButton.swift; sourceTree = "<group>"; };
		A66BFCCE2C1348E4004DCD4F /* QRCodeShareSheet.swift */ = {isa = PBXFileReference; lastKnownFileType = sourcecode.swift; path = QRCodeShareSheet.swift; sourceTree = "<group>"; };
		A66BFCD02C134B3B004DCD4F /* QRShareSheetImage.swift */ = {isa = PBXFileReference; lastKnownFileType = sourcecode.swift; path = QRShareSheetImage.swift; sourceTree = "<group>"; };
		A66BFCD22C135699004DCD4F /* ShareSheetViewModel.swift */ = {isa = PBXFileReference; lastKnownFileType = sourcecode.swift; path = ShareSheetViewModel.swift; sourceTree = "<group>"; };
		A66BFCD42C136FB3004DCD4F /* VaultDetailBalanceContent.swift */ = {isa = PBXFileReference; lastKnownFileType = sourcecode.swift; path = VaultDetailBalanceContent.swift; sourceTree = "<group>"; };
		A66DFF3A2D141A1C00312F71 /* GlobalStateViewModel.swift */ = {isa = PBXFileReference; lastKnownFileType = sourcecode.swift; path = GlobalStateViewModel.swift; sourceTree = "<group>"; };
		A6725D392C3F9B4400D47716 /* AddAddressBookView.swift */ = {isa = PBXFileReference; lastKnownFileType = sourcecode.swift; path = AddAddressBookView.swift; sourceTree = "<group>"; };
		A6725D3B2C3F9D6400D47716 /* AddressBookTextField.swift */ = {isa = PBXFileReference; lastKnownFileType = sourcecode.swift; path = AddressBookTextField.swift; sourceTree = "<group>"; };
		A6725D3D2C3FB61900D47716 /* AddressBookItem.swift */ = {isa = PBXFileReference; lastKnownFileType = sourcecode.swift; path = AddressBookItem.swift; sourceTree = "<group>"; };
		A6725D402C40C3C100D47716 /* AddressBookChainSelector.swift */ = {isa = PBXFileReference; lastKnownFileType = sourcecode.swift; path = AddressBookChainSelector.swift; sourceTree = "<group>"; };
		A6725D422C40C45800D47716 /* AddressBookCell.swift */ = {isa = PBXFileReference; lastKnownFileType = sourcecode.swift; path = AddressBookCell.swift; sourceTree = "<group>"; };
		A672643A2D02993A0002E97E /* JoinKeysignDoneSummary.swift */ = {isa = PBXFileReference; lastKnownFileType = sourcecode.swift; path = JoinKeysignDoneSummary.swift; sourceTree = "<group>"; };
		A672643E2D02B9200002E97E /* JoinKeysignSummaryViewModel.swift */ = {isa = PBXFileReference; lastKnownFileType = sourcecode.swift; path = JoinKeysignSummaryViewModel.swift; sourceTree = "<group>"; };
		A67530592CAF9C4D00B1E344 /* CreateFolderView.swift */ = {isa = PBXFileReference; lastKnownFileType = sourcecode.swift; path = CreateFolderView.swift; sourceTree = "<group>"; };
		A675305D2CAFB2CE00B1E344 /* FolderVaultCell.swift */ = {isa = PBXFileReference; lastKnownFileType = sourcecode.swift; path = FolderVaultCell.swift; sourceTree = "<group>"; };
		A67530612CAFBDC200B1E344 /* Folder.swift */ = {isa = PBXFileReference; lastKnownFileType = sourcecode.swift; path = Folder.swift; sourceTree = "<group>"; };
		A67530632CB0716300B1E344 /* FolderDetailView.swift */ = {isa = PBXFileReference; lastKnownFileType = sourcecode.swift; path = FolderDetailView.swift; sourceTree = "<group>"; };
		A67AA1C32C64715000D06C7E /* ChainDetailHeader.swift */ = {isa = PBXFileReference; lastKnownFileType = sourcecode.swift; path = ChainDetailHeader.swift; sourceTree = "<group>"; };
		A67AA1C52C64784F00D06C7E /* CoinDetailHeader.swift */ = {isa = PBXFileReference; lastKnownFileType = sourcecode.swift; path = CoinDetailHeader.swift; sourceTree = "<group>"; };
		A67F4C5E2BE313220086ED09 /* ActionButton.swift */ = {isa = PBXFileReference; lastKnownFileType = sourcecode.swift; path = ActionButton.swift; sourceTree = "<group>"; };
		A680BAC42BF47AA9006E611D /* OpenGalleryButton.swift */ = {isa = PBXFileReference; lastKnownFileType = sourcecode.swift; path = OpenGalleryButton.swift; sourceTree = "<group>"; };
		A68125D52C8812B60049660E /* UIImageExtension.swift */ = {isa = PBXFileReference; lastKnownFileType = sourcecode.swift; path = UIImageExtension.swift; sourceTree = "<group>"; };
		A6833D7D2C659283002029E1 /* TokenSelectionHeader.swift */ = {isa = PBXFileReference; lastKnownFileType = sourcecode.swift; path = TokenSelectionHeader.swift; sourceTree = "<group>"; };
		A6833D7F2C65980D002029E1 /* GeneralMacHeader.swift */ = {isa = PBXFileReference; lastKnownFileType = sourcecode.swift; path = GeneralMacHeader.swift; sourceTree = "<group>"; };
		A6833D812C65B199002029E1 /* AddressBookHeader.swift */ = {isa = PBXFileReference; lastKnownFileType = sourcecode.swift; path = AddressBookHeader.swift; sourceTree = "<group>"; };
		A6833D832C65BC59002029E1 /* TransactionMemoHeader.swift */ = {isa = PBXFileReference; lastKnownFileType = sourcecode.swift; path = TransactionMemoHeader.swift; sourceTree = "<group>"; };
		A6833D852C65BF6D002029E1 /* JoinKeygenHeader.swift */ = {isa = PBXFileReference; lastKnownFileType = sourcecode.swift; path = JoinKeygenHeader.swift; sourceTree = "<group>"; };
		A6833D872C65C129002029E1 /* PeerDiscoveryHeader.swift */ = {isa = PBXFileReference; lastKnownFileType = sourcecode.swift; path = PeerDiscoveryHeader.swift; sourceTree = "<group>"; };
		A6833D892C65CF07002029E1 /* HomeHeader.swift */ = {isa = PBXFileReference; lastKnownFileType = sourcecode.swift; path = HomeHeader.swift; sourceTree = "<group>"; };
		A6833D8C2C65D2A1002029E1 /* AddressQRCodeHeader.swift */ = {isa = PBXFileReference; lastKnownFileType = sourcecode.swift; path = AddressQRCodeHeader.swift; sourceTree = "<group>"; };
		A6833D902C66A0B5002029E1 /* CreateVaultHeader.swift */ = {isa = PBXFileReference; lastKnownFileType = sourcecode.swift; path = CreateVaultHeader.swift; sourceTree = "<group>"; };
		A6833D922C66A4EA002029E1 /* SwapCryptoHeader.swift */ = {isa = PBXFileReference; lastKnownFileType = sourcecode.swift; path = SwapCryptoHeader.swift; sourceTree = "<group>"; };
		A6833D942C66A697002029E1 /* SendCryptoHeader.swift */ = {isa = PBXFileReference; lastKnownFileType = sourcecode.swift; path = SendCryptoHeader.swift; sourceTree = "<group>"; };
		A6833D962C671F11002029E1 /* SettingsHeader.swift */ = {isa = PBXFileReference; lastKnownFileType = sourcecode.swift; path = SettingsHeader.swift; sourceTree = "<group>"; };
		A683EDEA2BCF635E00BB706E /* InstructionPrompt.swift */ = {isa = PBXFileReference; lastKnownFileType = sourcecode.swift; path = InstructionPrompt.swift; sourceTree = "<group>"; };
		A683EDEC2BCF67D100BB706E /* NetworkPromptCell.swift */ = {isa = PBXFileReference; lastKnownFileType = sourcecode.swift; path = NetworkPromptCell.swift; sourceTree = "<group>"; };
		A68696202C1B5575004EDE0B /* BackupPasswordSetupView.swift */ = {isa = PBXFileReference; lastKnownFileType = sourcecode.swift; path = BackupPasswordSetupView.swift; sourceTree = "<group>"; };
		A68696222C1B5DD2004EDE0B /* EncryptedBackupViewModel.swift */ = {isa = PBXFileReference; lastKnownFileType = sourcecode.swift; path = EncryptedBackupViewModel.swift; sourceTree = "<group>"; };
		A68696242C1B777A004EDE0B /* EncryptedDataFile.swift */ = {isa = PBXFileReference; lastKnownFileType = sourcecode.swift; path = EncryptedDataFile.swift; sourceTree = "<group>"; };
		A68696592C1F72FF004EDE0B /* HiddenTextField.swift */ = {isa = PBXFileReference; lastKnownFileType = sourcecode.swift; path = HiddenTextField.swift; sourceTree = "<group>"; };
		A686C0B12C58C3AE00BBCE9C /* VaultSetupCard.swift */ = {isa = PBXFileReference; lastKnownFileType = sourcecode.swift; path = VaultSetupCard.swift; sourceTree = "<group>"; };
		A69069A02BCDEFD400F28A8B /* ProgressRing.swift */ = {isa = PBXFileReference; lastKnownFileType = sourcecode.swift; path = ProgressRing.swift; sourceTree = "<group>"; };
		A69069A22BCE2FD300F28A8B /* KeygenStatusText.swift */ = {isa = PBXFileReference; lastKnownFileType = sourcecode.swift; path = KeygenStatusText.swift; sourceTree = "<group>"; };
		A69069B42BCF538000F28A8B /* NetworkPrompts.swift */ = {isa = PBXFileReference; lastKnownFileType = sourcecode.swift; path = NetworkPrompts.swift; sourceTree = "<group>"; };
		A69069B62BCF53B600F28A8B /* NetworkPromptType.swift */ = {isa = PBXFileReference; lastKnownFileType = sourcecode.swift; path = NetworkPromptType.swift; sourceTree = "<group>"; };
		A690E00D2BC0ED290006DC0D /* URL.swift */ = {isa = PBXFileReference; lastKnownFileType = sourcecode.swift; path = URL.swift; sourceTree = "<group>"; };
		A6951E852C52DAFD007292E7 /* SettingsDefaultChainView.swift */ = {isa = PBXFileReference; lastKnownFileType = sourcecode.swift; path = SettingsDefaultChainView.swift; sourceTree = "<group>"; };
		A6951E872C52DB9D007292E7 /* Search.swift */ = {isa = PBXFileReference; lastKnownFileType = sourcecode.swift; path = Search.swift; sourceTree = "<group>"; };
		A6951E892C52DBBD007292E7 /* ToggleSelectionCell.swift */ = {isa = PBXFileReference; lastKnownFileType = sourcecode.swift; path = ToggleSelectionCell.swift; sourceTree = "<group>"; };
		A6951E8B2C52DC6B007292E7 /* SettingsDefaultChainViewModel.swift */ = {isa = PBXFileReference; lastKnownFileType = sourcecode.swift; path = SettingsDefaultChainViewModel.swift; sourceTree = "<group>"; };
		A6966D1D2BA3DDAD00903CA4 /* OnboardingView.swift */ = {isa = PBXFileReference; lastKnownFileType = sourcecode.swift; path = OnboardingView.swift; sourceTree = "<group>"; };
		A6966D1F2BA3DF0C00903CA4 /* OnboardingView1.swift */ = {isa = PBXFileReference; lastKnownFileType = sourcecode.swift; path = OnboardingView1.swift; sourceTree = "<group>"; };
		A6966D232BA3E2A500903CA4 /* OnboardingView2.swift */ = {isa = PBXFileReference; lastKnownFileType = sourcecode.swift; path = OnboardingView2.swift; sourceTree = "<group>"; };
		A6966D252BA3E2CF00903CA4 /* OnboardingView3.swift */ = {isa = PBXFileReference; lastKnownFileType = sourcecode.swift; path = OnboardingView3.swift; sourceTree = "<group>"; };
		A6966D282BA400B700903CA4 /* SendCryptoAddressTextField.swift */ = {isa = PBXFileReference; lastKnownFileType = sourcecode.swift; path = SendCryptoAddressTextField.swift; sourceTree = "<group>"; };
		A6966D2A2BA4018600903CA4 /* SendCryptoAmountTextField.swift */ = {isa = PBXFileReference; lastKnownFileType = sourcecode.swift; path = SendCryptoAmountTextField.swift; sourceTree = "<group>"; };
		A6966D2C2BA402A900903CA4 /* TokenSelectorDropdown.swift */ = {isa = PBXFileReference; lastKnownFileType = sourcecode.swift; path = TokenSelectorDropdown.swift; sourceTree = "<group>"; };
		A6966D2E2BA4045C00903CA4 /* SwapCryptoView.swift */ = {isa = PBXFileReference; lastKnownFileType = sourcecode.swift; path = SwapCryptoView.swift; sourceTree = "<group>"; };
		A6966D302BA4048800903CA4 /* SwapCryptoDetailsView.swift */ = {isa = PBXFileReference; lastKnownFileType = sourcecode.swift; path = SwapCryptoDetailsView.swift; sourceTree = "<group>"; };
		A6980C232BC0836300F452AB /* SettingsView.swift */ = {isa = PBXFileReference; lastKnownFileType = sourcecode.swift; path = SettingsView.swift; sourceTree = "<group>"; };
		A6980C252BC0848F00F452AB /* SettingCell.swift */ = {isa = PBXFileReference; lastKnownFileType = sourcecode.swift; path = SettingCell.swift; sourceTree = "<group>"; };
		A6980C272BC086BC00F452AB /* SettingsViewModel.swift */ = {isa = PBXFileReference; lastKnownFileType = sourcecode.swift; path = SettingsViewModel.swift; sourceTree = "<group>"; };
		A6980C292BC0870000F452AB /* SettingsOptionsStore.swift */ = {isa = PBXFileReference; lastKnownFileType = sourcecode.swift; path = SettingsOptionsStore.swift; sourceTree = "<group>"; };
		A6980C2B2BC0896C00F452AB /* SettingsLanguageSelectionView.swift */ = {isa = PBXFileReference; lastKnownFileType = sourcecode.swift; path = SettingsLanguageSelectionView.swift; sourceTree = "<group>"; };
		A6980C2D2BC089F900F452AB /* SettingSelectionCell.swift */ = {isa = PBXFileReference; lastKnownFileType = sourcecode.swift; path = SettingSelectionCell.swift; sourceTree = "<group>"; };
		A6980C2F2BC0A11100F452AB /* SettingsCurrencySelectionView.swift */ = {isa = PBXFileReference; lastKnownFileType = sourcecode.swift; path = SettingsCurrencySelectionView.swift; sourceTree = "<group>"; };
		A6980C312BC0A2F700F452AB /* SettingsFAQView.swift */ = {isa = PBXFileReference; lastKnownFileType = sourcecode.swift; path = SettingsFAQView.swift; sourceTree = "<group>"; };
		A6980C332BC0A30900F452AB /* SettingFAQCell.swift */ = {isa = PBXFileReference; lastKnownFileType = sourcecode.swift; path = SettingFAQCell.swift; sourceTree = "<group>"; };
		A698222B2CB398E700966D19 /* FolderCell.swift */ = {isa = PBXFileReference; lastKnownFileType = sourcecode.swift; path = FolderCell.swift; sourceTree = "<group>"; };
		A698222D2CB3A8B500966D19 /* CreateFolderView+iOS.swift */ = {isa = PBXFileReference; lastKnownFileType = sourcecode.swift; path = "CreateFolderView+iOS.swift"; sourceTree = "<group>"; };
		A698222F2CB3A8D700966D19 /* CreateFolderView+macOS.swift */ = {isa = PBXFileReference; lastKnownFileType = sourcecode.swift; path = "CreateFolderView+macOS.swift"; sourceTree = "<group>"; };
		A69C18482CF0629500B846E8 /* ServerBackupVerificationHeader.swift */ = {isa = PBXFileReference; lastKnownFileType = sourcecode.swift; path = ServerBackupVerificationHeader.swift; sourceTree = "<group>"; };
		A69FBB992C8AD63C00A4B78B /* CreateVaultView+macOS.swift */ = {isa = PBXFileReference; lastKnownFileType = sourcecode.swift; path = "CreateVaultView+macOS.swift"; sourceTree = "<group>"; };
		A69FBB9B2C8AD68E00A4B78B /* CreateVaultView+iOS.swift */ = {isa = PBXFileReference; lastKnownFileType = sourcecode.swift; path = "CreateVaultView+iOS.swift"; sourceTree = "<group>"; };
		A69FBB9D2C8AD7BD00A4B78B /* ContentView+macOS.swift */ = {isa = PBXFileReference; lastKnownFileType = sourcecode.swift; path = "ContentView+macOS.swift"; sourceTree = "<group>"; };
		A69FBB9F2C8AD7C700A4B78B /* ContentView+iOS.swift */ = {isa = PBXFileReference; lastKnownFileType = sourcecode.swift; path = "ContentView+iOS.swift"; sourceTree = "<group>"; };
		A69FBBA52C8ADC2E00A4B78B /* WelcomeView+iOS.swift */ = {isa = PBXFileReference; lastKnownFileType = sourcecode.swift; path = "WelcomeView+iOS.swift"; sourceTree = "<group>"; };
		A69FBBA72C8ADC4600A4B78B /* WelcomeView+macOS.swift */ = {isa = PBXFileReference; lastKnownFileType = sourcecode.swift; path = "WelcomeView+macOS.swift"; sourceTree = "<group>"; };
		A69FBBC32C8BB5AD00A4B78B /* NoCameraPermissionView+iOS.swift */ = {isa = PBXFileReference; lastKnownFileType = sourcecode.swift; path = "NoCameraPermissionView+iOS.swift"; sourceTree = "<group>"; };
		A69FBBC52C8BB5B700A4B78B /* NoCameraPermissionView+macOS.swift */ = {isa = PBXFileReference; lastKnownFileType = sourcecode.swift; path = "NoCameraPermissionView+macOS.swift"; sourceTree = "<group>"; };
		A69FBBC72C8BB76000A4B78B /* CoverView+macOS.swift */ = {isa = PBXFileReference; lastKnownFileType = sourcecode.swift; path = "CoverView+macOS.swift"; sourceTree = "<group>"; };
		A69FBBC92C8BB77900A4B78B /* CoverView+iOS.swift */ = {isa = PBXFileReference; lastKnownFileType = sourcecode.swift; path = "CoverView+iOS.swift"; sourceTree = "<group>"; };
		A69FBBCD2C8BBA1900A4B78B /* TransactionMemoVerifyView+macOS.swift */ = {isa = PBXFileReference; lastKnownFileType = sourcecode.swift; path = "TransactionMemoVerifyView+macOS.swift"; sourceTree = "<group>"; };
		A69FBBCF2C8BBA2100A4B78B /* TransactionMemoVerifyView+iOS.swift */ = {isa = PBXFileReference; lastKnownFileType = sourcecode.swift; path = "TransactionMemoVerifyView+iOS.swift"; sourceTree = "<group>"; };
		A6A41CAD2C63512D00C6858D /* ShareSheetViewController.swift */ = {isa = PBXFileReference; lastKnownFileType = sourcecode.swift; path = ShareSheetViewController.swift; sourceTree = "<group>"; };
		A6A816392CBCAF50009EE114 /* GeneralQRImportMacView+macOS.swift */ = {isa = PBXFileReference; lastKnownFileType = sourcecode.swift; path = "GeneralQRImportMacView+macOS.swift"; sourceTree = "<group>"; };
		A6A8163B2CBCAF60009EE114 /* GeneralQRImportMacView+iOS.swift */ = {isa = PBXFileReference; lastKnownFileType = sourcecode.swift; path = "GeneralQRImportMacView+iOS.swift"; sourceTree = "<group>"; };
		A6A8163D2CBCB00D009EE114 /* FileQRCodeImporterMac+iOS.swift */ = {isa = PBXFileReference; lastKnownFileType = sourcecode.swift; path = "FileQRCodeImporterMac+iOS.swift"; sourceTree = "<group>"; };
		A6A8163F2CBCB018009EE114 /* FileQRCodeImporterMac+macOS.swift */ = {isa = PBXFileReference; lastKnownFileType = sourcecode.swift; path = "FileQRCodeImporterMac+macOS.swift"; sourceTree = "<group>"; };
		A6ACAD5A2D0A613A00432CC4 /* CoinPickerCell.swift */ = {isa = PBXFileReference; lastKnownFileType = sourcecode.swift; path = CoinPickerCell.swift; sourceTree = "<group>"; };
		A6ACAD5E2D1109EF00432CC4 /* SettingsAdvancedView.swift */ = {isa = PBXFileReference; lastKnownFileType = sourcecode.swift; path = SettingsAdvancedView.swift; sourceTree = "<group>"; };
		A6ACAD602D110A0A00432CC4 /* SettingsAdvancedView+macOS.swift */ = {isa = PBXFileReference; lastKnownFileType = sourcecode.swift; path = "SettingsAdvancedView+macOS.swift"; sourceTree = "<group>"; };
		A6ACAD622D110A1E00432CC4 /* SettingsAdvancedView+iOS.swift */ = {isa = PBXFileReference; lastKnownFileType = sourcecode.swift; path = "SettingsAdvancedView+iOS.swift"; sourceTree = "<group>"; };
		A6ACAD642D110B6000432CC4 /* SettingToggleCell.swift */ = {isa = PBXFileReference; lastKnownFileType = sourcecode.swift; path = SettingToggleCell.swift; sourceTree = "<group>"; };
		A6AF960B2C2E2D6400992578 /* GeneralQRImportMacView.swift */ = {isa = PBXFileReference; lastKnownFileType = sourcecode.swift; path = GeneralQRImportMacView.swift; sourceTree = "<group>"; };
		A6AF960F2C2E2DC900992578 /* FileQRCodeImporterMac.swift */ = {isa = PBXFileReference; lastKnownFileType = sourcecode.swift; path = FileQRCodeImporterMac.swift; sourceTree = "<group>"; };
		A6AF96112C2E3D6100992578 /* ImportFileCell.swift */ = {isa = PBXFileReference; lastKnownFileType = sourcecode.swift; path = ImportFileCell.swift; sourceTree = "<group>"; };
		A6AF96132C2E545800992578 /* UtilsQrCodeFromImageError.swift */ = {isa = PBXFileReference; lastKnownFileType = sourcecode.swift; path = UtilsQrCodeFromImageError.swift; sourceTree = "<group>"; };
		A6B51BE82C098DAE007FDD3C /* OnFirstAppear.swift */ = {isa = PBXFileReference; lastKnownFileType = sourcecode.swift; path = OnFirstAppear.swift; sourceTree = "<group>"; };
		A6B662D22D38CD54001E8BC1 /* MacAddressScannerView+macOS.swift */ = {isa = PBXFileReference; lastKnownFileType = sourcecode.swift; path = "MacAddressScannerView+macOS.swift"; sourceTree = "<group>"; };
		A6B662D42D38CDD3001E8BC1 /* MacAddressScannerViewModel+macOS.swift */ = {isa = PBXFileReference; lastKnownFileType = sourcecode.swift; path = "MacAddressScannerViewModel+macOS.swift"; sourceTree = "<group>"; };
		A6B7F48B2C47A077006D83D1 /* InformationNote.swift */ = {isa = PBXFileReference; lastKnownFileType = sourcecode.swift; path = InformationNote.swift; sourceTree = "<group>"; };
		A6B7F4952C493DD9006D83D1 /* NavigationQRCodeButton.swift */ = {isa = PBXFileReference; lastKnownFileType = sourcecode.swift; path = NavigationQRCodeButton.swift; sourceTree = "<group>"; };
		A6B7F4972C49402F006D83D1 /* VaultDetailQRCodeView.swift */ = {isa = PBXFileReference; lastKnownFileType = sourcecode.swift; path = VaultDetailQRCodeView.swift; sourceTree = "<group>"; };
		A6B7F4992C49418A006D83D1 /* VaultDetailQRCode.swift */ = {isa = PBXFileReference; lastKnownFileType = sourcecode.swift; path = VaultDetailQRCode.swift; sourceTree = "<group>"; };
		A6B7F49B2C4963F6006D83D1 /* VaultDetailQRCodeViewModel.swift */ = {isa = PBXFileReference; lastKnownFileType = sourcecode.swift; path = VaultDetailQRCodeViewModel.swift; sourceTree = "<group>"; };
		A6B7F49D2C496EA8006D83D1 /* VaultDetailMacQRCode.swift */ = {isa = PBXFileReference; lastKnownFileType = sourcecode.swift; path = VaultDetailMacQRCode.swift; sourceTree = "<group>"; };
		A6B84B0B2CE56D79006929A0 /* ServerBackupVerificationView.swift */ = {isa = PBXFileReference; lastKnownFileType = sourcecode.swift; path = ServerBackupVerificationView.swift; sourceTree = "<group>"; };
		A6B84B0D2CE580C4006929A0 /* ServerBackupVerificationView+iOS.swift */ = {isa = PBXFileReference; lastKnownFileType = sourcecode.swift; path = "ServerBackupVerificationView+iOS.swift"; sourceTree = "<group>"; };
		A6B84B0F2CE580DB006929A0 /* ServerBackupVerificationView+macOS.swift */ = {isa = PBXFileReference; lastKnownFileType = sourcecode.swift; path = "ServerBackupVerificationView+macOS.swift"; sourceTree = "<group>"; };
		A6BACF192BC705DA00084810 /* ChainDetailView.swift */ = {isa = PBXFileReference; lastKnownFileType = sourcecode.swift; path = ChainDetailView.swift; sourceTree = "<group>"; };
		A6BACF1B2BC79B3100084810 /* TokenSelectionView.swift */ = {isa = PBXFileReference; lastKnownFileType = sourcecode.swift; path = TokenSelectionView.swift; sourceTree = "<group>"; };
		A6BEF5BF2BE2B11C007A84A1 /* DeeplinkViewModel.swift */ = {isa = PBXFileReference; lastKnownFileType = sourcecode.swift; path = DeeplinkViewModel.swift; sourceTree = "<group>"; };
		A6C0D5592BB3AAA200156689 /* ChainHeaderCell.swift */ = {isa = PBXFileReference; lastKnownFileType = sourcecode.swift; path = ChainHeaderCell.swift; sourceTree = "<group>"; };
		A6C0D55B2BB3AE8600156689 /* TransactionsView.swift */ = {isa = PBXFileReference; lastKnownFileType = sourcecode.swift; path = TransactionsView.swift; sourceTree = "<group>"; };
		A6C0D55E2BB3B73900156689 /* UTXOTransactionsView.swift */ = {isa = PBXFileReference; lastKnownFileType = sourcecode.swift; path = UTXOTransactionsView.swift; sourceTree = "<group>"; };
		A6C0D5642BB3BD0F00156689 /* UTXOTransactionCell.swift */ = {isa = PBXFileReference; lastKnownFileType = sourcecode.swift; path = UTXOTransactionCell.swift; sourceTree = "<group>"; };
		A6C0D5682BB3C6D400156689 /* ErrorMessage.swift */ = {isa = PBXFileReference; lastKnownFileType = sourcecode.swift; path = ErrorMessage.swift; sourceTree = "<group>"; };
		A6C3ABC72C3E595000F13ED0 /* AddressBookView.swift */ = {isa = PBXFileReference; lastKnownFileType = sourcecode.swift; path = AddressBookView.swift; sourceTree = "<group>"; };
		A6C3ABC92C3E5A8700F13ED0 /* NavigationAddButton.swift */ = {isa = PBXFileReference; lastKnownFileType = sourcecode.swift; path = NavigationAddButton.swift; sourceTree = "<group>"; };
		A6C556F12CE59A3F00E5E44E /* BackupNowDisclaimer+macOS.swift */ = {isa = PBXFileReference; lastKnownFileType = sourcecode.swift; path = "BackupNowDisclaimer+macOS.swift"; sourceTree = "<group>"; };
		A6C556F32CE59A4D00E5E44E /* BackupNowDisclaimer+iOS.swift */ = {isa = PBXFileReference; lastKnownFileType = sourcecode.swift; path = "BackupNowDisclaimer+iOS.swift"; sourceTree = "<group>"; };
		A6C639482C1FED0F0078B8E3 /* NavigationButton.swift */ = {isa = PBXFileReference; lastKnownFileType = sourcecode.swift; path = NavigationButton.swift; sourceTree = "<group>"; };
		A6C670812C9CDEE500F59B6A /* VaultCellViewModel.swift */ = {isa = PBXFileReference; lastKnownFileType = sourcecode.swift; path = VaultCellViewModel.swift; sourceTree = "<group>"; };
		A6C670832C9CF66400F59B6A /* JoinKeysignView+iOS.swift */ = {isa = PBXFileReference; lastKnownFileType = sourcecode.swift; path = "JoinKeysignView+iOS.swift"; sourceTree = "<group>"; };
		A6C670852C9CF67E00F59B6A /* JoinKeysignView+macOS.swift */ = {isa = PBXFileReference; lastKnownFileType = sourcecode.swift; path = "JoinKeysignView+macOS.swift"; sourceTree = "<group>"; };
		A6C670872C9CFA9B00F59B6A /* KeysignDiscoveryView+iOS.swift */ = {isa = PBXFileReference; lastKnownFileType = sourcecode.swift; path = "KeysignDiscoveryView+iOS.swift"; sourceTree = "<group>"; };
		A6C670892C9CFAA800F59B6A /* KeysignDiscoveryView+macOS.swift */ = {isa = PBXFileReference; lastKnownFileType = sourcecode.swift; path = "KeysignDiscoveryView+macOS.swift"; sourceTree = "<group>"; };
		A6C6708B2C9CFD0100F59B6A /* KeysignView+iOS.swift */ = {isa = PBXFileReference; lastKnownFileType = sourcecode.swift; path = "KeysignView+iOS.swift"; sourceTree = "<group>"; };
		A6C6708D2C9CFD0A00F59B6A /* KeysignView+macOS.swift */ = {isa = PBXFileReference; lastKnownFileType = sourcecode.swift; path = "KeysignView+macOS.swift"; sourceTree = "<group>"; };
		A6C6708F2C9CFE0B00F59B6A /* HomeView+iOS.swift */ = {isa = PBXFileReference; lastKnownFileType = sourcecode.swift; path = "HomeView+iOS.swift"; sourceTree = "<group>"; };
		A6C670912C9CFE1600F59B6A /* HomeView+macOS.swift */ = {isa = PBXFileReference; lastKnownFileType = sourcecode.swift; path = "HomeView+macOS.swift"; sourceTree = "<group>"; };
		A6C670932C9D080600F59B6A /* VaultDetailView+iOS.swift */ = {isa = PBXFileReference; lastKnownFileType = sourcecode.swift; path = "VaultDetailView+iOS.swift"; sourceTree = "<group>"; };
		A6C670952C9D081000F59B6A /* VaultDetailView+macOS.swift */ = {isa = PBXFileReference; lastKnownFileType = sourcecode.swift; path = "VaultDetailView+macOS.swift"; sourceTree = "<group>"; };
		A6C670972C9D09EF00F59B6A /* AddressQRCodeView+iOS.swift */ = {isa = PBXFileReference; lastKnownFileType = sourcecode.swift; path = "AddressQRCodeView+iOS.swift"; sourceTree = "<group>"; };
		A6C670992C9D09FB00F59B6A /* AddressQRCodeView+macOS.swift */ = {isa = PBXFileReference; lastKnownFileType = sourcecode.swift; path = "AddressQRCodeView+macOS.swift"; sourceTree = "<group>"; };
		A6C6709B2C9D0B3F00F59B6A /* ChainSelectionView+iOS.swift */ = {isa = PBXFileReference; lastKnownFileType = sourcecode.swift; path = "ChainSelectionView+iOS.swift"; sourceTree = "<group>"; };
		A6C6709D2C9D0B4900F59B6A /* ChainSelectionView+macOS.swift */ = {isa = PBXFileReference; lastKnownFileType = sourcecode.swift; path = "ChainSelectionView+macOS.swift"; sourceTree = "<group>"; };
		A6C6709F2C9D0C0700F59B6A /* EditVaultView+iOS.swift */ = {isa = PBXFileReference; lastKnownFileType = sourcecode.swift; path = "EditVaultView+iOS.swift"; sourceTree = "<group>"; };
		A6C670A12C9D0C1000F59B6A /* EditVaultView+macOS.swift */ = {isa = PBXFileReference; lastKnownFileType = sourcecode.swift; path = "EditVaultView+macOS.swift"; sourceTree = "<group>"; };
		A6C670A32C9D0CA200F59B6A /* RenameVaultView+iOS.swift */ = {isa = PBXFileReference; lastKnownFileType = sourcecode.swift; path = "RenameVaultView+iOS.swift"; sourceTree = "<group>"; };
		A6C670A52C9D0CAC00F59B6A /* RenameVaultView+macOS.swift */ = {isa = PBXFileReference; lastKnownFileType = sourcecode.swift; path = "RenameVaultView+macOS.swift"; sourceTree = "<group>"; };
		A6C670A72C9D0D5800F59B6A /* ChainDetailView+iOS.swift */ = {isa = PBXFileReference; lastKnownFileType = sourcecode.swift; path = "ChainDetailView+iOS.swift"; sourceTree = "<group>"; };
		A6C670A92C9D0D6600F59B6A /* ChainDetailView+macOS.swift */ = {isa = PBXFileReference; lastKnownFileType = sourcecode.swift; path = "ChainDetailView+macOS.swift"; sourceTree = "<group>"; };
		A6C670AB2C9D117800F59B6A /* TokenSelectionView+iOS.swift */ = {isa = PBXFileReference; lastKnownFileType = sourcecode.swift; path = "TokenSelectionView+iOS.swift"; sourceTree = "<group>"; };
		A6C670AE2C9D118900F59B6A /* TokenSelectionView+macOS.swift */ = {isa = PBXFileReference; lastKnownFileType = sourcecode.swift; path = "TokenSelectionView+macOS.swift"; sourceTree = "<group>"; };
		A6C670B02C9D12C700F59B6A /* VaultPairDetailView+iOS.swift */ = {isa = PBXFileReference; lastKnownFileType = sourcecode.swift; path = "VaultPairDetailView+iOS.swift"; sourceTree = "<group>"; };
		A6C670B22C9D12CF00F59B6A /* VaultPairDetailView+macOS.swift */ = {isa = PBXFileReference; lastKnownFileType = sourcecode.swift; path = "VaultPairDetailView+macOS.swift"; sourceTree = "<group>"; };
		A6C670B42C9D139100F59B6A /* CoinDetailView+iOS.swift */ = {isa = PBXFileReference; lastKnownFileType = sourcecode.swift; path = "CoinDetailView+iOS.swift"; sourceTree = "<group>"; };
		A6C670B62C9D139A00F59B6A /* CoinDetailView+macOS.swift */ = {isa = PBXFileReference; lastKnownFileType = sourcecode.swift; path = "CoinDetailView+macOS.swift"; sourceTree = "<group>"; };
		A6C670B82C9D14B800F59B6A /* VaultDeletionConfirmView+iOS.swift */ = {isa = PBXFileReference; lastKnownFileType = sourcecode.swift; path = "VaultDeletionConfirmView+iOS.swift"; sourceTree = "<group>"; };
		A6C670BA2C9D14BF00F59B6A /* VaultDeletionConfirmView+macOS.swift */ = {isa = PBXFileReference; lastKnownFileType = sourcecode.swift; path = "VaultDeletionConfirmView+macOS.swift"; sourceTree = "<group>"; };
		A6C670BC2C9D158500F59B6A /* BackupPasswordSetupView+iOS.swift */ = {isa = PBXFileReference; lastKnownFileType = sourcecode.swift; path = "BackupPasswordSetupView+iOS.swift"; sourceTree = "<group>"; };
		A6C670BE2C9D158F00F59B6A /* BackupPasswordSetupView+macOS.swift */ = {isa = PBXFileReference; lastKnownFileType = sourcecode.swift; path = "BackupPasswordSetupView+macOS.swift"; sourceTree = "<group>"; };
		A6C670C02C9D16BD00F59B6A /* CustomTokenView+iOS.swift */ = {isa = PBXFileReference; lastKnownFileType = sourcecode.swift; path = "CustomTokenView+iOS.swift"; sourceTree = "<group>"; };
		A6C670C22C9D16C600F59B6A /* CustomTokenView+macOS.swift */ = {isa = PBXFileReference; lastKnownFileType = sourcecode.swift; path = "CustomTokenView+macOS.swift"; sourceTree = "<group>"; };
		A6C670C42C9D173800F59B6A /* VaultDetailQRCodeView+iOS.swift */ = {isa = PBXFileReference; lastKnownFileType = sourcecode.swift; path = "VaultDetailQRCodeView+iOS.swift"; sourceTree = "<group>"; };
		A6C670C62C9D174000F59B6A /* VaultDetailQRCodeView+macOS.swift */ = {isa = PBXFileReference; lastKnownFileType = sourcecode.swift; path = "VaultDetailQRCodeView+macOS.swift"; sourceTree = "<group>"; };
		A6C670C82C9E773300F59B6A /* VULTFileDocument.swift */ = {isa = PBXFileReference; lastKnownFileType = sourcecode.swift; path = VULTFileDocument.swift; sourceTree = "<group>"; };
		A6C670CA2C9E8BAB00F59B6A /* VultExtensionViewModel.swift */ = {isa = PBXFileReference; lastKnownFileType = sourcecode.swift; path = VultExtensionViewModel.swift; sourceTree = "<group>"; };
		A6C670CC2C9E8D3500F59B6A /* SetupQRCodeView+iOS.swift */ = {isa = PBXFileReference; lastKnownFileType = sourcecode.swift; path = "SetupQRCodeView+iOS.swift"; sourceTree = "<group>"; };
		A6C670CE2C9E8D3F00F59B6A /* SetupQRCodeView+macOS.swift */ = {isa = PBXFileReference; lastKnownFileType = sourcecode.swift; path = "SetupQRCodeView+macOS.swift"; sourceTree = "<group>"; };
		A6C670D02C9E8E1F00F59B6A /* NewWalletNameView+iOS.swift */ = {isa = PBXFileReference; lastKnownFileType = sourcecode.swift; path = "NewWalletNameView+iOS.swift"; sourceTree = "<group>"; };
		A6C670D22C9E8E2B00F59B6A /* NewWalletNameView+macOS.swift */ = {isa = PBXFileReference; lastKnownFileType = sourcecode.swift; path = "NewWalletNameView+macOS.swift"; sourceTree = "<group>"; };
		A6C670D42C9E8EEF00F59B6A /* SwapCryptoView+iOS.swift */ = {isa = PBXFileReference; lastKnownFileType = sourcecode.swift; path = "SwapCryptoView+iOS.swift"; sourceTree = "<group>"; };
		A6C670D62C9E8EFE00F59B6A /* SwapCryptoView+macOS.swift */ = {isa = PBXFileReference; lastKnownFileType = sourcecode.swift; path = "SwapCryptoView+macOS.swift"; sourceTree = "<group>"; };
		A6C670D82C9E905B00F59B6A /* SendCryptoView+iOS.swift */ = {isa = PBXFileReference; lastKnownFileType = sourcecode.swift; path = "SendCryptoView+iOS.swift"; sourceTree = "<group>"; };
		A6C670DA2C9E906400F59B6A /* SendCryptoView+macOS.swift */ = {isa = PBXFileReference; lastKnownFileType = sourcecode.swift; path = "SendCryptoView+macOS.swift"; sourceTree = "<group>"; };
		A6C670DC2C9E91A900F59B6A /* SendCryptoDetailsView+iOS.swift */ = {isa = PBXFileReference; lastKnownFileType = sourcecode.swift; path = "SendCryptoDetailsView+iOS.swift"; sourceTree = "<group>"; };
		A6C670DE2C9E91B200F59B6A /* SendCryptoDetailsView+macOS.swift */ = {isa = PBXFileReference; lastKnownFileType = sourcecode.swift; path = "SendCryptoDetailsView+macOS.swift"; sourceTree = "<group>"; };
		A6C670E02C9E93A600F59B6A /* SendGasSettingsView+iOS.swift */ = {isa = PBXFileReference; lastKnownFileType = sourcecode.swift; path = "SendGasSettingsView+iOS.swift"; sourceTree = "<group>"; };
		A6C670E22C9E93B500F59B6A /* SendGasSettingsView+macOS.swift */ = {isa = PBXFileReference; lastKnownFileType = sourcecode.swift; path = "SendGasSettingsView+macOS.swift"; sourceTree = "<group>"; };
		A6C670E42C9E954200F59B6A /* SendCryptoDoneView+iOS.swift */ = {isa = PBXFileReference; lastKnownFileType = sourcecode.swift; path = "SendCryptoDoneView+iOS.swift"; sourceTree = "<group>"; };
		A6C670E62C9E954B00F59B6A /* SendCryptoDoneView+macOS.swift */ = {isa = PBXFileReference; lastKnownFileType = sourcecode.swift; path = "SendCryptoDoneView+macOS.swift"; sourceTree = "<group>"; };
		A6C670E82C9E95DC00F59B6A /* TransactionsView+iOS.swift */ = {isa = PBXFileReference; lastKnownFileType = sourcecode.swift; path = "TransactionsView+iOS.swift"; sourceTree = "<group>"; };
		A6C670EA2C9E95E600F59B6A /* TransactionsView+macOS.swift */ = {isa = PBXFileReference; lastKnownFileType = sourcecode.swift; path = "TransactionsView+macOS.swift"; sourceTree = "<group>"; };
		A6C670EC2CA26F5C00F59B6A /* SettingsView+iOS.swift */ = {isa = PBXFileReference; lastKnownFileType = sourcecode.swift; path = "SettingsView+iOS.swift"; sourceTree = "<group>"; };
		A6C670EE2CA26F6400F59B6A /* SettingsView+macOS.swift */ = {isa = PBXFileReference; lastKnownFileType = sourcecode.swift; path = "SettingsView+macOS.swift"; sourceTree = "<group>"; };
		A6C670F02CA2744000F59B6A /* SettingsLanguageSelectionView+iOS.swift */ = {isa = PBXFileReference; lastKnownFileType = sourcecode.swift; path = "SettingsLanguageSelectionView+iOS.swift"; sourceTree = "<group>"; };
		A6C670F22CA2744B00F59B6A /* SettingsLanguageSelectionView+macOS.swift */ = {isa = PBXFileReference; lastKnownFileType = sourcecode.swift; path = "SettingsLanguageSelectionView+macOS.swift"; sourceTree = "<group>"; };
		A6C670F42CA2750C00F59B6A /* SettingsCurrencySelectionView+iOS.swift */ = {isa = PBXFileReference; lastKnownFileType = sourcecode.swift; path = "SettingsCurrencySelectionView+iOS.swift"; sourceTree = "<group>"; };
		A6C670F62CA2751500F59B6A /* SettingsCurrencySelectionView+macOS.swift */ = {isa = PBXFileReference; lastKnownFileType = sourcecode.swift; path = "SettingsCurrencySelectionView+macOS.swift"; sourceTree = "<group>"; };
		A6C670F82CA2759E00F59B6A /* SettingsFAQView+iOS.swift */ = {isa = PBXFileReference; lastKnownFileType = sourcecode.swift; path = "SettingsFAQView+iOS.swift"; sourceTree = "<group>"; };
		A6C670FA2CA275A900F59B6A /* SettingsFAQView+macOS.swift */ = {isa = PBXFileReference; lastKnownFileType = sourcecode.swift; path = "SettingsFAQView+macOS.swift"; sourceTree = "<group>"; };
		A6C670FC2CA2762400F59B6A /* SettingsDefaultChainView+iOS.swift */ = {isa = PBXFileReference; lastKnownFileType = sourcecode.swift; path = "SettingsDefaultChainView+iOS.swift"; sourceTree = "<group>"; };
		A6C670FE2CA2762D00F59B6A /* SettingsDefaultChainView+macOS.swift */ = {isa = PBXFileReference; lastKnownFileType = sourcecode.swift; path = "SettingsDefaultChainView+macOS.swift"; sourceTree = "<group>"; };
		A6C671002CA276EF00F59B6A /* OnboardingView+iOS.swift */ = {isa = PBXFileReference; lastKnownFileType = sourcecode.swift; path = "OnboardingView+iOS.swift"; sourceTree = "<group>"; };
		A6C671022CA276F800F59B6A /* OnboardingView+macOS.swift */ = {isa = PBXFileReference; lastKnownFileType = sourcecode.swift; path = "OnboardingView+macOS.swift"; sourceTree = "<group>"; };
		A6C671042CA2792800F59B6A /* OnboardingView1+iOS.swift */ = {isa = PBXFileReference; lastKnownFileType = sourcecode.swift; path = "OnboardingView1+iOS.swift"; sourceTree = "<group>"; };
		A6C671062CA2793F00F59B6A /* OnboardingView1+macOS.swift */ = {isa = PBXFileReference; lastKnownFileType = sourcecode.swift; path = "OnboardingView1+macOS.swift"; sourceTree = "<group>"; };
		A6C671082CA27D0500F59B6A /* OnboardingView2+iOS.swift */ = {isa = PBXFileReference; lastKnownFileType = sourcecode.swift; path = "OnboardingView2+iOS.swift"; sourceTree = "<group>"; };
		A6C6710A2CA27D1400F59B6A /* OnboardingView2+macOS.swift */ = {isa = PBXFileReference; lastKnownFileType = sourcecode.swift; path = "OnboardingView2+macOS.swift"; sourceTree = "<group>"; };
		A6C6710C2CA27EA000F59B6A /* OnboardingView3+iOS.swift */ = {isa = PBXFileReference; lastKnownFileType = sourcecode.swift; path = "OnboardingView3+iOS.swift"; sourceTree = "<group>"; };
		A6C6710E2CA27EAC00F59B6A /* OnboardingView3+macOS.swift */ = {isa = PBXFileReference; lastKnownFileType = sourcecode.swift; path = "OnboardingView3+macOS.swift"; sourceTree = "<group>"; };
		A6C671102CA27F8C00F59B6A /* OnboardingView4+iOS.swift */ = {isa = PBXFileReference; lastKnownFileType = sourcecode.swift; path = "OnboardingView4+iOS.swift"; sourceTree = "<group>"; };
		A6C671122CA27F9700F59B6A /* OnboardingView4+macOS.swift */ = {isa = PBXFileReference; lastKnownFileType = sourcecode.swift; path = "OnboardingView4+macOS.swift"; sourceTree = "<group>"; };
		A6C671142CA396D600F59B6A /* AuthenticationType.swift */ = {isa = PBXFileReference; lastKnownFileType = sourcecode.swift; path = AuthenticationType.swift; sourceTree = "<group>"; };
		A6C671162CA3B9A300F59B6A /* AddressBookTextField+iOS.swift */ = {isa = PBXFileReference; lastKnownFileType = sourcecode.swift; path = "AddressBookTextField+iOS.swift"; sourceTree = "<group>"; };
		A6C671182CA3B9B400F59B6A /* AddressBookTextField+macOS.swift */ = {isa = PBXFileReference; lastKnownFileType = sourcecode.swift; path = "AddressBookTextField+macOS.swift"; sourceTree = "<group>"; };
		A6C6711A2CA3BAD100F59B6A /* CachedAsyncImage+iOS.swift */ = {isa = PBXFileReference; lastKnownFileType = sourcecode.swift; path = "CachedAsyncImage+iOS.swift"; sourceTree = "<group>"; };
		A6C6711C2CA3BADA00F59B6A /* CachedAsyncImage+macOS.swift */ = {isa = PBXFileReference; lastKnownFileType = sourcecode.swift; path = "CachedAsyncImage+macOS.swift"; sourceTree = "<group>"; };
		A6C671222CA3BF3E00F59B6A /* SendCryptoAddressTextField+iOS.swift */ = {isa = PBXFileReference; lastKnownFileType = sourcecode.swift; path = "SendCryptoAddressTextField+iOS.swift"; sourceTree = "<group>"; };
		A6C671242CA3BF4700F59B6A /* SendCryptoAddressTextField+macOS.swift */ = {isa = PBXFileReference; lastKnownFileType = sourcecode.swift; path = "SendCryptoAddressTextField+macOS.swift"; sourceTree = "<group>"; };
		A6C671262CA3C0FF00F59B6A /* TransactionMemoAddressTextField+iOS.swift */ = {isa = PBXFileReference; lastKnownFileType = sourcecode.swift; path = "TransactionMemoAddressTextField+iOS.swift"; sourceTree = "<group>"; };
		A6C671282CA3C10900F59B6A /* TransactionMemoAddressTextField+macOS.swift */ = {isa = PBXFileReference; lastKnownFileType = sourcecode.swift; path = "TransactionMemoAddressTextField+macOS.swift"; sourceTree = "<group>"; };
		A6C6712A2CA3C24600F59B6A /* AddressTextField+iOS.swift */ = {isa = PBXFileReference; lastKnownFileType = sourcecode.swift; path = "AddressTextField+iOS.swift"; sourceTree = "<group>"; };
		A6C6712C2CA3C24F00F59B6A /* AddressTextField+macOS.swift */ = {isa = PBXFileReference; lastKnownFileType = sourcecode.swift; path = "AddressTextField+macOS.swift"; sourceTree = "<group>"; };
		A6C6712E2CA3C40800F59B6A /* VaultDetailBalanceContent+iOS.swift */ = {isa = PBXFileReference; lastKnownFileType = sourcecode.swift; path = "VaultDetailBalanceContent+iOS.swift"; sourceTree = "<group>"; };
		A6C671302CA3C41000F59B6A /* VaultDetailBalanceContent+macOS.swift */ = {isa = PBXFileReference; lastKnownFileType = sourcecode.swift; path = "VaultDetailBalanceContent+macOS.swift"; sourceTree = "<group>"; };
		A6C671322CA3C52E00F59B6A /* QRShareSheetImage+iOS.swift */ = {isa = PBXFileReference; lastKnownFileType = sourcecode.swift; path = "QRShareSheetImage+iOS.swift"; sourceTree = "<group>"; };
		A6C671342CA3C53800F59B6A /* QRShareSheetImage+macOS.swift */ = {isa = PBXFileReference; lastKnownFileType = sourcecode.swift; path = "QRShareSheetImage+macOS.swift"; sourceTree = "<group>"; };
		A6C671362CA3C7E500F59B6A /* VaultDeletionDetails+iOS.swift */ = {isa = PBXFileReference; lastKnownFileType = sourcecode.swift; path = "VaultDeletionDetails+iOS.swift"; sourceTree = "<group>"; };
		A6C671382CA3C7EE00F59B6A /* VaultDeletionDetails+macOS.swift */ = {isa = PBXFileReference; lastKnownFileType = sourcecode.swift; path = "VaultDeletionDetails+macOS.swift"; sourceTree = "<group>"; };
		A6C6713A2CA3C86E00F59B6A /* KeygenViewInstructions+iOS.swift */ = {isa = PBXFileReference; lastKnownFileType = sourcecode.swift; path = "KeygenViewInstructions+iOS.swift"; sourceTree = "<group>"; };
		A6C6713C2CA3C87600F59B6A /* KeygenViewInstructions+macOS.swift */ = {isa = PBXFileReference; lastKnownFileType = sourcecode.swift; path = "KeygenViewInstructions+macOS.swift"; sourceTree = "<group>"; };
		A6C9D5C02BDB5E4E00A864FB /* KeysignVaultMismatchErrorView.swift */ = {isa = PBXFileReference; lastKnownFileType = sourcecode.swift; path = KeysignVaultMismatchErrorView.swift; sourceTree = "<group>"; };
		A6CBA8EF2BA2A629008B110C /* ImportWalletUploadSection.swift */ = {isa = PBXFileReference; lastKnownFileType = sourcecode.swift; path = ImportWalletUploadSection.swift; sourceTree = "<group>"; };
		A6CBF2DB2C251D4100FD8080 /* LookingForDevicesLoader.swift */ = {isa = PBXFileReference; lastKnownFileType = sourcecode.swift; path = LookingForDevicesLoader.swift; sourceTree = "<group>"; };
		A6D07E402C366F7300594687 /* MemoTextField.swift */ = {isa = PBXFileReference; lastKnownFileType = sourcecode.swift; path = MemoTextField.swift; sourceTree = "<group>"; };
		A6D07E422C36756700594687 /* OnboardingView4.swift */ = {isa = PBXFileReference; lastKnownFileType = sourcecode.swift; path = OnboardingView4.swift; sourceTree = "<group>"; };
		A6D0BA692C08353700E24DC9 /* NoCameraPermissionView.swift */ = {isa = PBXFileReference; lastKnownFileType = sourcecode.swift; path = NoCameraPermissionView.swift; sourceTree = "<group>"; };
		A6E52F7F2BBE430600FD3785 /* TransactionCell.swift */ = {isa = PBXFileReference; lastKnownFileType = sourcecode.swift; path = TransactionCell.swift; sourceTree = "<group>"; };
		A6E5823C2BE98C4F006DA410 /* NavigationBlankBackButton.swift */ = {isa = PBXFileReference; lastKnownFileType = sourcecode.swift; path = NavigationBlankBackButton.swift; sourceTree = "<group>"; };
		A6ECA1832C93F36200456110 /* NavigationQRShareButton+iOS.swift */ = {isa = PBXFileReference; lastKnownFileType = sourcecode.swift; path = "NavigationQRShareButton+iOS.swift"; sourceTree = "<group>"; };
		A6ECA1852C93F37200456110 /* NavigationQRShareButton+macOS.swift */ = {isa = PBXFileReference; lastKnownFileType = sourcecode.swift; path = "NavigationQRShareButton+macOS.swift"; sourceTree = "<group>"; };
		A6ECA1872C93F4E800456110 /* SetupVaultImageManager+iOS.swift */ = {isa = PBXFileReference; lastKnownFileType = sourcecode.swift; path = "SetupVaultImageManager+iOS.swift"; sourceTree = "<group>"; };
		A6ECA1892C93F4F400456110 /* SetupVaultImageManager+macOS.swift */ = {isa = PBXFileReference; lastKnownFileType = sourcecode.swift; path = "SetupVaultImageManager+macOS.swift"; sourceTree = "<group>"; };
		A6ECA18B2C93F65D00456110 /* VultisigLogo+iOS.swift */ = {isa = PBXFileReference; lastKnownFileType = sourcecode.swift; path = "VultisigLogo+iOS.swift"; sourceTree = "<group>"; };
		A6ECA18D2C93F6CF00456110 /* VultisigLogo+macOS.swift */ = {isa = PBXFileReference; lastKnownFileType = sourcecode.swift; path = "VultisigLogo+macOS.swift"; sourceTree = "<group>"; };
		A6ECA18F2C93F7EF00456110 /* ProgressBar+iOS.swift */ = {isa = PBXFileReference; lastKnownFileType = sourcecode.swift; path = "ProgressBar+iOS.swift"; sourceTree = "<group>"; };
		A6ECA1912C93F83B00456110 /* ProgressBar+macOS.swift */ = {isa = PBXFileReference; lastKnownFileType = sourcecode.swift; path = "ProgressBar+macOS.swift"; sourceTree = "<group>"; };
		A6ECA1932C93F98D00456110 /* InstructionPrompt+iOS.swift */ = {isa = PBXFileReference; lastKnownFileType = sourcecode.swift; path = "InstructionPrompt+iOS.swift"; sourceTree = "<group>"; };
		A6ECA1952C93F99700456110 /* InstructionPrompt+macOS.swift */ = {isa = PBXFileReference; lastKnownFileType = sourcecode.swift; path = "InstructionPrompt+macOS.swift"; sourceTree = "<group>"; };
		A6ECA1972C93FB0400456110 /* BlowfishWarningInformationNote+iOS.swift */ = {isa = PBXFileReference; lastKnownFileType = sourcecode.swift; path = "BlowfishWarningInformationNote+iOS.swift"; sourceTree = "<group>"; };
		A6ECA1992C93FB0E00456110 /* BlowfishWarningInformationNote+macOS.swift */ = {isa = PBXFileReference; lastKnownFileType = sourcecode.swift; path = "BlowfishWarningInformationNote+macOS.swift"; sourceTree = "<group>"; };
		A6ECA19B2C93FB7200456110 /* Search+iOS.swift */ = {isa = PBXFileReference; lastKnownFileType = sourcecode.swift; path = "Search+iOS.swift"; sourceTree = "<group>"; };
		A6ECA19D2C93FB7B00456110 /* Search+macOS.swift */ = {isa = PBXFileReference; lastKnownFileType = sourcecode.swift; path = "Search+macOS.swift"; sourceTree = "<group>"; };
		A6ECA19F2C93FC0000456110 /* VaultSetupCard+iOS.swift */ = {isa = PBXFileReference; lastKnownFileType = sourcecode.swift; path = "VaultSetupCard+iOS.swift"; sourceTree = "<group>"; };
		A6ECA1A12C93FC0D00456110 /* VaultSetupCard+macOS.swift */ = {isa = PBXFileReference; lastKnownFileType = sourcecode.swift; path = "VaultSetupCard+macOS.swift"; sourceTree = "<group>"; };
		A6ECA1A42C940FDA00456110 /* JoinKeygenViewModel+iOS.swift */ = {isa = PBXFileReference; lastKnownFileType = sourcecode.swift; path = "JoinKeygenViewModel+iOS.swift"; sourceTree = "<group>"; };
		A6ECA1A62C94106700456110 /* JoinKeysignViewModel+iOS.swift */ = {isa = PBXFileReference; lastKnownFileType = sourcecode.swift; path = "JoinKeysignViewModel+iOS.swift"; sourceTree = "<group>"; };
		A6ECA1A82C9410D100456110 /* ShareSheetViewModel+iOS.swift */ = {isa = PBXFileReference; lastKnownFileType = sourcecode.swift; path = "ShareSheetViewModel+iOS.swift"; sourceTree = "<group>"; };
		A6ECA1AB2C9410EA00456110 /* ShareSheetViewModel+macOS.swift */ = {isa = PBXFileReference; lastKnownFileType = sourcecode.swift; path = "ShareSheetViewModel+macOS.swift"; sourceTree = "<group>"; };
		A6ECA1AD2C9411DA00456110 /* EncryptedBackupViewModel+iOS.swift */ = {isa = PBXFileReference; lastKnownFileType = sourcecode.swift; path = "EncryptedBackupViewModel+iOS.swift"; sourceTree = "<group>"; };
		A6ECA1AF2C9411E200456110 /* EncryptedBackupViewModel+macOS.swift */ = {isa = PBXFileReference; lastKnownFileType = sourcecode.swift; path = "EncryptedBackupViewModel+macOS.swift"; sourceTree = "<group>"; };
		A6ECA1B12C94129300456110 /* VaultDetailQRCodeViewModel+iOS.swift */ = {isa = PBXFileReference; lastKnownFileType = sourcecode.swift; path = "VaultDetailQRCodeViewModel+iOS.swift"; sourceTree = "<group>"; };
		A6ECA1B32C94129D00456110 /* VaultDetailQRCodeViewModel+macOS.swift */ = {isa = PBXFileReference; lastKnownFileType = sourcecode.swift; path = "VaultDetailQRCodeViewModel+macOS.swift"; sourceTree = "<group>"; };
		A6F2C5442B9FE3A00095C8E3 /* HomeView.swift */ = {isa = PBXFileReference; lastKnownFileType = sourcecode.swift; path = HomeView.swift; sourceTree = "<group>"; };
		A6F2C5462B9FFC560095C8E3 /* NavigationBackSheetButton.swift */ = {isa = PBXFileReference; lastKnownFileType = sourcecode.swift; path = NavigationBackSheetButton.swift; sourceTree = "<group>"; };
		A6F2C5482BA001460095C8E3 /* ChainSelectionView.swift */ = {isa = PBXFileReference; lastKnownFileType = sourcecode.swift; path = ChainSelectionView.swift; sourceTree = "<group>"; };
		A6F2C54A2BA003E10095C8E3 /* CoinSelectionCell.swift */ = {isa = PBXFileReference; lastKnownFileType = sourcecode.swift; path = CoinSelectionCell.swift; sourceTree = "<group>"; };
		A6F2C54E2BA009420095C8E3 /* CoinSelectionViewModel.swift */ = {isa = PBXFileReference; lastKnownFileType = sourcecode.swift; path = CoinSelectionViewModel.swift; sourceTree = "<group>"; };
		A6F42CC12C09175B00D0431C /* GeneralCodeScannerView.swift */ = {isa = PBXFileReference; lastKnownFileType = sourcecode.swift; path = GeneralCodeScannerView.swift; sourceTree = "<group>"; };
		A6F42CC32C09598900D0431C /* VaultDetailScanButton.swift */ = {isa = PBXFileReference; lastKnownFileType = sourcecode.swift; path = VaultDetailScanButton.swift; sourceTree = "<group>"; };
		A6F7B6762D42F64D00AC8104 /* OnboardingTextCard.swift */ = {isa = PBXFileReference; lastKnownFileType = sourcecode.swift; path = OnboardingTextCard.swift; sourceTree = "<group>"; };
		A6F7B6782D481D5F00AC8104 /* SetupVaultSecureText.swift */ = {isa = PBXFileReference; lastKnownFileType = sourcecode.swift; path = SetupVaultSecureText.swift; sourceTree = "<group>"; };
		A6F7B67A2D481FB000AC8104 /* ChooseVault.riv */ = {isa = PBXFileReference; lastKnownFileType = file; path = ChooseVault.riv; sourceTree = "<group>"; };
		A6F7B6BB2D4880FF00AC8104 /* SetupVaultSwithControl.swift */ = {isa = PBXFileReference; lastKnownFileType = sourcecode.swift; path = SetupVaultSwithControl.swift; sourceTree = "<group>"; };
		A6F7B6BD2D4975E900AC8104 /* QRCodeScanned.riv */ = {isa = PBXFileReference; lastKnownFileType = file; path = QRCodeScanned.riv; sourceTree = "<group>"; };
		A6F7B6BF2D4977F500AC8104 /* PeerDiscoveryInfoBanner.swift */ = {isa = PBXFileReference; lastKnownFileType = sourcecode.swift; path = PeerDiscoveryInfoBanner.swift; sourceTree = "<group>"; };
		A6F7B6C12D4982E000AC8104 /* PeerDiscoveryInfoBanner.riv */ = {isa = PBXFileReference; lastKnownFileType = file; path = PeerDiscoveryInfoBanner.riv; sourceTree = "<group>"; };
		A6F7B6C32D499FDF00AC8104 /* Onboarding.riv */ = {isa = PBXFileReference; lastKnownFileType = file; path = Onboarding.riv; sourceTree = "<group>"; };
		A6F7B6C52D4AB86900AC8104 /* EmptyPeerCell.swift */ = {isa = PBXFileReference; lastKnownFileType = sourcecode.swift; path = EmptyPeerCell.swift; sourceTree = "<group>"; };
		A6F7B6C72D4ABA5A00AC8104 /* WaitingForDevice.riv */ = {isa = PBXFileReference; lastKnownFileType = file; path = WaitingForDevice.riv; sourceTree = "<group>"; };
		A6F7B6E42D4B046800AC8104 /* KeygenProgressContainer.swift */ = {isa = PBXFileReference; lastKnownFileType = sourcecode.swift; path = KeygenProgressContainer.swift; sourceTree = "<group>"; };
		A6F7B6E62D4B07B500AC8104 /* KeygenProgressBar.swift */ = {isa = PBXFileReference; lastKnownFileType = sourcecode.swift; path = KeygenProgressBar.swift; sourceTree = "<group>"; };
		A6F7B6E82D4B0D6D00AC8104 /* CreatingVaultCircles.riv */ = {isa = PBXFileReference; lastKnownFileType = file; path = CreatingVaultCircles.riv; sourceTree = "<group>"; };
		A6F7B6EA2D4B0D8500AC8104 /* CreatingVaultCheckmark.riv */ = {isa = PBXFileReference; lastKnownFileType = file; path = CreatingVaultCheckmark.riv; sourceTree = "<group>"; };
		A6F7B6F52D4C701D00AC8104 /* FastVaultPasswordDisclaimer.swift */ = {isa = PBXFileReference; lastKnownFileType = sourcecode.swift; path = FastVaultPasswordDisclaimer.swift; sourceTree = "<group>"; };
		A6F7B6F72D4C94D700AC8104 /* ConnectingWithServer.riv */ = {isa = PBXFileReference; lastKnownFileType = file; path = ConnectingWithServer.riv; sourceTree = "<group>"; };
		A6F7B6F92D4D515100AC8104 /* SecureBackupVaultOverview.swift */ = {isa = PBXFileReference; lastKnownFileType = sourcecode.swift; path = SecureBackupVaultOverview.swift; sourceTree = "<group>"; };
		A6F7B6FB2D4D5BE600AC8104 /* BackupVaultSuccessView.swift */ = {isa = PBXFileReference; lastKnownFileType = sourcecode.swift; path = BackupVaultSuccessView.swift; sourceTree = "<group>"; };
		A6F7B7162D4EC24700AC8104 /* BackupVaultSuccessView+iOS.swift */ = {isa = PBXFileReference; lastKnownFileType = sourcecode.swift; path = "BackupVaultSuccessView+iOS.swift"; sourceTree = "<group>"; };
		A6F7B7182D4EC25D00AC8104 /* BackupVaultSuccessView+macOS.swift */ = {isa = PBXFileReference; lastKnownFileType = sourcecode.swift; path = "BackupVaultSuccessView+macOS.swift"; sourceTree = "<group>"; };
		A6F7B71A2D4ECDE800AC8104 /* SecureVaultOverview.riv */ = {isa = PBXFileReference; lastKnownFileType = file; path = SecureVaultOverview.riv; sourceTree = "<group>"; };
		A6F7B71E2D4ED2D800AC8104 /* SecureBackupVaultOverview+iOS.swift */ = {isa = PBXFileReference; lastKnownFileType = sourcecode.swift; path = "SecureBackupVaultOverview+iOS.swift"; sourceTree = "<group>"; };
		A6F7B7202D4ED2F100AC8104 /* SecureBackupVaultOverview+macOS.swift */ = {isa = PBXFileReference; lastKnownFileType = sourcecode.swift; path = "SecureBackupVaultOverview+macOS.swift"; sourceTree = "<group>"; };
		A6F7B7382D4EF7BB00AC8104 /* FastBackupVaultOverview.swift */ = {isa = PBXFileReference; lastKnownFileType = sourcecode.swift; path = FastBackupVaultOverview.swift; sourceTree = "<group>"; };
		A6F7B73A2D4EF84C00AC8104 /* FastVaultOverview.riv */ = {isa = PBXFileReference; lastKnownFileType = file; path = FastVaultOverview.riv; sourceTree = "<group>"; };
		A6F7B73C2D4EF8F700AC8104 /* FastBackupVaultOverview+iOS.swift */ = {isa = PBXFileReference; lastKnownFileType = sourcecode.swift; path = "FastBackupVaultOverview+iOS.swift"; sourceTree = "<group>"; };
		A6F7B73E2D4EF93400AC8104 /* FastBackupVaultOverview+macOS.swift */ = {isa = PBXFileReference; lastKnownFileType = sourcecode.swift; path = "FastBackupVaultOverview+macOS.swift"; sourceTree = "<group>"; };
		A6F7B7582D4F1B4B00AC8104 /* FastVaultBackupSucces.riv */ = {isa = PBXFileReference; lastKnownFileType = file; path = FastVaultBackupSucces.riv; sourceTree = "<group>"; };
		A6F7B75A2D4F1B6500AC8104 /* SecureVaultBackupSuccess.riv */ = {isa = PBXFileReference; lastKnownFileType = file; path = SecureVaultBackupSuccess.riv; sourceTree = "<group>"; };
		A6F9E7A42BED6BC800BA36E1 /* SetupVaultTabView.swift */ = {isa = PBXFileReference; lastKnownFileType = sourcecode.swift; path = SetupVaultTabView.swift; sourceTree = "<group>"; };
		A6F9E7A62BED6BD100BA36E1 /* SetupVaultTab.swift */ = {isa = PBXFileReference; lastKnownFileType = sourcecode.swift; path = SetupVaultTab.swift; sourceTree = "<group>"; };
		A6F9E7A82BED6BDB00BA36E1 /* SetupVaultAnimationManager.swift */ = {isa = PBXFileReference; lastKnownFileType = sourcecode.swift; path = SetupVaultAnimationManager.swift; sourceTree = "<group>"; };
		A6F9E7AA2BED6CCC00BA36E1 /* SetupVaultState.swift */ = {isa = PBXFileReference; lastKnownFileType = sourcecode.swift; path = SetupVaultState.swift; sourceTree = "<group>"; };
		A6F9F7DA2B9BA2DD00790258 /* ChainCell.swift */ = {isa = PBXFileReference; lastKnownFileType = sourcecode.swift; path = ChainCell.swift; sourceTree = "<group>"; };
		A6F9F7DC2B9BA5F000790258 /* CoinCell.swift */ = {isa = PBXFileReference; lastKnownFileType = sourcecode.swift; path = CoinCell.swift; sourceTree = "<group>"; };
		A6F9F7DE2B9BAA9F00790258 /* Separator.swift */ = {isa = PBXFileReference; lastKnownFileType = sourcecode.swift; path = Separator.swift; sourceTree = "<group>"; };
		A6F9F7E02B9BAFA700790258 /* NavigationRefreshButton.swift */ = {isa = PBXFileReference; lastKnownFileType = sourcecode.swift; path = NavigationRefreshButton.swift; sourceTree = "<group>"; };
		A6F9F7E22B9BB48700790258 /* VaultsView.swift */ = {isa = PBXFileReference; lastKnownFileType = sourcecode.swift; path = VaultsView.swift; sourceTree = "<group>"; };
		A6F9F7E42B9BB4D100790258 /* NavigationMenuButton.swift */ = {isa = PBXFileReference; lastKnownFileType = sourcecode.swift; path = NavigationMenuButton.swift; sourceTree = "<group>"; };
		A6F9F7E62B9BB63700790258 /* VaultCell.swift */ = {isa = PBXFileReference; lastKnownFileType = sourcecode.swift; path = VaultCell.swift; sourceTree = "<group>"; };
		A6F9F7E82B9BBFD500790258 /* AddressQRCodeView.swift */ = {isa = PBXFileReference; lastKnownFileType = sourcecode.swift; path = AddressQRCodeView.swift; sourceTree = "<group>"; };
		A6F9F7EA2B9D1B3700790258 /* VaultDetailViewModel.swift */ = {isa = PBXFileReference; lastKnownFileType = sourcecode.swift; path = VaultDetailViewModel.swift; sourceTree = "<group>"; };
		A6FA40202C10241700D6C6B7 /* VaultDeletionConfirmView.swift */ = {isa = PBXFileReference; lastKnownFileType = sourcecode.swift; path = VaultDeletionConfirmView.swift; sourceTree = "<group>"; };
		A6FB96B02BD086AD00D56F68 /* HomeViewModel.swift */ = {isa = PBXFileReference; lastKnownFileType = sourcecode.swift; path = HomeViewModel.swift; sourceTree = "<group>"; };
		A6FB96B22BD0CDA900D56F68 /* NavigationEditButton.swift */ = {isa = PBXFileReference; lastKnownFileType = sourcecode.swift; path = NavigationEditButton.swift; sourceTree = "<group>"; };
		A6FB96B42BD0CE6700D56F68 /* NavigationHomeEditButton.swift */ = {isa = PBXFileReference; lastKnownFileType = sourcecode.swift; path = NavigationHomeEditButton.swift; sourceTree = "<group>"; };
		B50E399A2BF5AB2100B9A269 /* TransactionMemoAddressable.swift */ = {isa = PBXFileReference; lastKnownFileType = sourcecode.swift; path = TransactionMemoAddressable.swift; sourceTree = "<group>"; };
		B50E399C2BF5AB4B00B9A269 /* TransactionMemoContractTypeEnum.swift */ = {isa = PBXFileReference; lastKnownFileType = sourcecode.swift; path = TransactionMemoContractTypeEnum.swift; sourceTree = "<group>"; };
		B51097ED2C4E43830066D560 /* BlowfishService.swift */ = {isa = PBXFileReference; lastKnownFileType = sourcecode.swift; path = BlowfishService.swift; sourceTree = "<group>"; };
		B51097F02C4E48CD0066D560 /* BlowfishRequest.swift */ = {isa = PBXFileReference; lastKnownFileType = sourcecode.swift; path = BlowfishRequest.swift; sourceTree = "<group>"; };
		B51097F22C4E48EE0066D560 /* BlowfishResponse.swift */ = {isa = PBXFileReference; lastKnownFileType = sourcecode.swift; path = BlowfishResponse.swift; sourceTree = "<group>"; };
		B51097F42C4EB7200066D560 /* BlowfishEvmWarningInformationNote.swift */ = {isa = PBXFileReference; lastKnownFileType = sourcecode.swift; path = BlowfishEvmWarningInformationNote.swift; sourceTree = "<group>"; };
		B51119322C0072620020B711 /* TransactionMemoCustom.swift */ = {isa = PBXFileReference; lastKnownFileType = sourcecode.swift; path = TransactionMemoCustom.swift; sourceTree = "<group>"; };
		B520B2FD2C3250230097C590 /* TextField.swift */ = {isa = PBXFileReference; lastKnownFileType = sourcecode.swift; path = TextField.swift; sourceTree = "<group>"; };
		B52196412C1296DF0021D27A /* IntExtension.swift */ = {isa = PBXFileReference; lastKnownFileType = sourcecode.swift; path = IntExtension.swift; sourceTree = "<group>"; };
		B52196432C12C3540021D27A /* CustomTokenView.swift */ = {isa = PBXFileReference; lastKnownFileType = sourcecode.swift; path = CustomTokenView.swift; sourceTree = "<group>"; };
		B52196452C12CA2E0021D27A /* AddressTextField.swift */ = {isa = PBXFileReference; lastKnownFileType = sourcecode.swift; path = AddressTextField.swift; sourceTree = "<group>"; };
		B52196472C12D1110021D27A /* CircularFilledButton.swift */ = {isa = PBXFileReference; lastKnownFileType = sourcecode.swift; path = CircularFilledButton.swift; sourceTree = "<group>"; };
		B52243402D2398D5003C734A /* AkashService.swift */ = {isa = PBXFileReference; lastKnownFileType = sourcecode.swift; path = AkashService.swift; sourceTree = "<group>"; };
		B52243422D239BC2003C734A /* akash.swift */ = {isa = PBXFileReference; lastKnownFileType = sourcecode.swift; path = akash.swift; sourceTree = "<group>"; };
		B524F55A2CF049F600D5B19D /* TransactionMemoBondMayaChain.swift */ = {isa = PBXFileReference; lastKnownFileType = sourcecode.swift; path = TransactionMemoBondMayaChain.swift; sourceTree = "<group>"; };
		B52FD1CD2CDDA7740031FB71 /* TerraService.swift */ = {isa = PBXFileReference; lastKnownFileType = sourcecode.swift; path = TerraService.swift; sourceTree = "<group>"; };
		B52FD1CF2CDDAFE50031FB71 /* terra.swift */ = {isa = PBXFileReference; lastKnownFileType = sourcecode.swift; path = terra.swift; sourceTree = "<group>"; };
		B530F8732C5FFF0A00C2E523 /* RpcEvmServiceEnsServiceExtension.swift */ = {isa = PBXFileReference; lastKnownFileType = sourcecode.swift; path = RpcEvmServiceEnsServiceExtension.swift; sourceTree = "<group>"; };
		B537CE082CE7068A002085CB /* CosmosIbcDenomTrace.swift */ = {isa = PBXFileReference; lastKnownFileType = sourcecode.swift; path = CosmosIbcDenomTrace.swift; sourceTree = "<group>"; };
		B53D8CC72BF7F21500B795D3 /* TransactionMemoBond.swift */ = {isa = PBXFileReference; lastKnownFileType = sourcecode.swift; path = TransactionMemoBond.swift; sourceTree = "<group>"; };
		B53D8CC92BF7F22500B795D3 /* TransactionMemoUnbond.swift */ = {isa = PBXFileReference; lastKnownFileType = sourcecode.swift; path = TransactionMemoUnbond.swift; sourceTree = "<group>"; };
		B53D8CCB2BF7F22F00B795D3 /* TransactionMemoLeave.swift */ = {isa = PBXFileReference; lastKnownFileType = sourcecode.swift; path = TransactionMemoLeave.swift; sourceTree = "<group>"; };
		B53DCB7C2C0D7327008388D4 /* EvmTokenServiceProtocol.swift */ = {isa = PBXFileReference; lastKnownFileType = sourcecode.swift; path = EvmTokenServiceProtocol.swift; sourceTree = "<group>"; };
		B541C9252CF04C4700335933 /* TransactionMemoUnbondMayaChain.swift */ = {isa = PBXFileReference; lastKnownFileType = sourcecode.swift; path = TransactionMemoUnbondMayaChain.swift; sourceTree = "<group>"; };
		B54B01962BDCEB8E00FDA472 /* Polkadot.swift */ = {isa = PBXFileReference; lastKnownFileType = sourcecode.swift; path = Polkadot.swift; sourceTree = "<group>"; };
		B54B01992BDE0A1D00FDA472 /* PolkadotService.swift */ = {isa = PBXFileReference; lastKnownFileType = sourcecode.swift; path = PolkadotService.swift; sourceTree = "<group>"; };
		B54B019B2BDE135C00FDA472 /* RpcService.swift */ = {isa = PBXFileReference; lastKnownFileType = sourcecode.swift; path = RpcService.swift; sourceTree = "<group>"; };
		B54E317A2BF57D9300D4FC0A /* TransactionMemoContractSelectorDropDown.swift */ = {isa = PBXFileReference; lastKnownFileType = sourcecode.swift; path = TransactionMemoContractSelectorDropDown.swift; sourceTree = "<group>"; };
		B54E317C2BF5A19200D4FC0A /* StyledTextField.swift */ = {isa = PBXFileReference; lastKnownFileType = sourcecode.swift; path = StyledTextField.swift; sourceTree = "<group>"; };
		B54E317E2BF5A1A700D4FC0A /* StyledNumberField.swift */ = {isa = PBXFileReference; lastKnownFileType = sourcecode.swift; path = StyledNumberField.swift; sourceTree = "<group>"; };
		B54E31802BF5A22700D4FC0A /* StyledFloatingPointField.swift */ = {isa = PBXFileReference; lastKnownFileType = sourcecode.swift; path = StyledFloatingPointField.swift; sourceTree = "<group>"; };
		B54E31822BF5A73500D4FC0A /* TransactionMemoTypeEnum.swift */ = {isa = PBXFileReference; lastKnownFileType = sourcecode.swift; path = TransactionMemoTypeEnum.swift; sourceTree = "<group>"; };
		B55246C82CF5639A00E3532C /* NobleService.swift */ = {isa = PBXFileReference; lastKnownFileType = sourcecode.swift; path = NobleService.swift; sourceTree = "<group>"; };
		B55246CA2CF5643800E3532C /* noble.swift */ = {isa = PBXFileReference; lastKnownFileType = sourcecode.swift; path = noble.swift; sourceTree = "<group>"; };
		B55C10752C6A724E0095D274 /* TransactionMemoAddPool.swift */ = {isa = PBXFileReference; lastKnownFileType = sourcecode.swift; path = TransactionMemoAddPool.swift; sourceTree = "<group>"; };
		B55C10772C6AC0820095D274 /* TransactionMemoWithdrawPool.swift */ = {isa = PBXFileReference; lastKnownFileType = sourcecode.swift; path = TransactionMemoWithdrawPool.swift; sourceTree = "<group>"; };
		B571384C2CC560F0000E925B /* Ton.swift */ = {isa = PBXFileReference; lastKnownFileType = sourcecode.swift; path = Ton.swift; sourceTree = "<group>"; };
		B571384F2CC5713A000E925B /* TonService.swift */ = {isa = PBXFileReference; lastKnownFileType = sourcecode.swift; path = TonService.swift; sourceTree = "<group>"; };
		B57A1E002C51173B009C4B25 /* BlowfishSolanaRequest.swift */ = {isa = PBXFileReference; lastKnownFileType = sourcecode.swift; path = BlowfishSolanaRequest.swift; sourceTree = "<group>"; };
		B57DD5992C3DA5EA00934CBB /* SolanaFmTokenInfo.swift */ = {isa = PBXFileReference; lastKnownFileType = sourcecode.swift; path = SolanaFmTokenInfo.swift; sourceTree = "<group>"; };
		B57DD59D2C3E69F500934CBB /* TokenAccountsByOwner.swift */ = {isa = PBXFileReference; lastKnownFileType = sourcecode.swift; path = TokenAccountsByOwner.swift; sourceTree = "<group>"; };
		B58156342C5D4DC9006164BF /* BlowfishViewModel.swift */ = {isa = PBXFileReference; lastKnownFileType = sourcecode.swift; path = BlowfishViewModel.swift; sourceTree = "<group>"; };
		B587686F2BFB0C43001AAEA5 /* DepositStore.swift */ = {isa = PBXFileReference; lastKnownFileType = sourcecode.swift; path = DepositStore.swift; sourceTree = "<group>"; };
		B58BE8E52CD1BD5D00FFD98F /* OsmosisService.swift */ = {isa = PBXFileReference; lastKnownFileType = sourcecode.swift; path = OsmosisService.swift; sourceTree = "<group>"; };
		B58BE8E72CD1C36E00FFD98F /* osmosis.swift */ = {isa = PBXFileReference; lastKnownFileType = sourcecode.swift; path = osmosis.swift; sourceTree = "<group>"; };
		B590DF852C2E70B800ED934E /* TransactionMemoVote.swift */ = {isa = PBXFileReference; lastKnownFileType = sourcecode.swift; path = TransactionMemoVote.swift; sourceTree = "<group>"; };
		B590DF872C2E815A00ED934E /* GenericSelectorDropDown.swift */ = {isa = PBXFileReference; lastKnownFileType = sourcecode.swift; path = GenericSelectorDropDown.swift; sourceTree = "<group>"; };
		B590DF892C2E88F900ED934E /* VoteOption.swift */ = {isa = PBXFileReference; lastKnownFileType = sourcecode.swift; path = VoteOption.swift; sourceTree = "<group>"; };
		B59173302C641F3D007100E3 /* CoinService.swift */ = {isa = PBXFileReference; lastKnownFileType = sourcecode.swift; path = CoinService.swift; sourceTree = "<group>"; };
		B596B2AF2CC6F22C0068FCC8 /* SolanaJupiterTokenInfo.swift */ = {isa = PBXFileReference; lastKnownFileType = sourcecode.swift; path = SolanaJupiterTokenInfo.swift; sourceTree = "<group>"; };
		B5A80F172D0600BA00DC9069 /* Ripple.swift */ = {isa = PBXFileReference; lastKnownFileType = sourcecode.swift; path = Ripple.swift; sourceTree = "<group>"; };
		B5A80F1A2D0645DD00DC9069 /* RippleService.swift */ = {isa = PBXFileReference; lastKnownFileType = sourcecode.swift; path = RippleService.swift; sourceTree = "<group>"; };
		B5A97CEC2BF41573007574D7 /* TransactionMemoView.swift */ = {isa = PBXFileReference; lastKnownFileType = sourcecode.swift; path = TransactionMemoView.swift; sourceTree = "<group>"; };
		B5A97CEE2BF41779007574D7 /* TransactionMemoViewModel.swift */ = {isa = PBXFileReference; lastKnownFileType = sourcecode.swift; path = TransactionMemoViewModel.swift; sourceTree = "<group>"; };
		B5A97CF02BF41903007574D7 /* TransactionMemoVerifyViewModel.swift */ = {isa = PBXFileReference; lastKnownFileType = sourcecode.swift; path = TransactionMemoVerifyViewModel.swift; sourceTree = "<group>"; };
		B5A97CF22BF426D4007574D7 /* TransactionMemoDetailsView.swift */ = {isa = PBXFileReference; lastKnownFileType = sourcecode.swift; path = TransactionMemoDetailsView.swift; sourceTree = "<group>"; };
		B5A97CF42BF4287A007574D7 /* TransactionMemoSelectorDropdown.swift */ = {isa = PBXFileReference; lastKnownFileType = sourcecode.swift; path = TransactionMemoSelectorDropdown.swift; sourceTree = "<group>"; };
		B5A97CF62BF42BE1007574D7 /* TransactionMemoVerifyView.swift */ = {isa = PBXFileReference; lastKnownFileType = sourcecode.swift; path = TransactionMemoVerifyView.swift; sourceTree = "<group>"; };
		B5A97CF82BF42E72007574D7 /* TransactionMemoAddressTextField.swift */ = {isa = PBXFileReference; lastKnownFileType = sourcecode.swift; path = TransactionMemoAddressTextField.swift; sourceTree = "<group>"; };
		B5A97CFB2BF4365E007574D7 /* TransactionMemoInstance.swift */ = {isa = PBXFileReference; lastKnownFileType = sourcecode.swift; path = TransactionMemoInstance.swift; sourceTree = "<group>"; };
		B5B5E2772CCADD69001167C3 /* TransactionMemoStake.swift */ = {isa = PBXFileReference; lastKnownFileType = sourcecode.swift; path = TransactionMemoStake.swift; sourceTree = "<group>"; };
		B5B5E2792CCADE85001167C3 /* TransactionMemoUnstake.swift */ = {isa = PBXFileReference; lastKnownFileType = sourcecode.swift; path = TransactionMemoUnstake.swift; sourceTree = "<group>"; };
		B5BC37552CECEFF8005A1C76 /* cosmos.swift */ = {isa = PBXFileReference; lastKnownFileType = sourcecode.swift; path = cosmos.swift; sourceTree = "<group>"; };
		B5C4A42B2C62EC6500AF9B8B /* AddressService.swift */ = {isa = PBXFileReference; lastKnownFileType = sourcecode.swift; path = AddressService.swift; sourceTree = "<group>"; };
		B5CA1A052C16C39700789B11 /* AsyncImageView.swift */ = {isa = PBXFileReference; lastKnownFileType = sourcecode.swift; path = AsyncImageView.swift; sourceTree = "<group>"; };
		B5E476AA2C1A13D7005DB485 /* dydx.swift */ = {isa = PBXFileReference; lastKnownFileType = sourcecode.swift; path = dydx.swift; sourceTree = "<group>"; };
		B5E476AC2C1A556D005DB485 /* DydxService.swift */ = {isa = PBXFileReference; lastKnownFileType = sourcecode.swift; path = DydxService.swift; sourceTree = "<group>"; };
		B5E654EA2D277CE0003A037C /* TronService.swift */ = {isa = PBXFileReference; lastKnownFileType = sourcecode.swift; path = TronService.swift; sourceTree = "<group>"; };
		B5E654EC2D2788CC003A037C /* Tron.swift */ = {isa = PBXFileReference; lastKnownFileType = sourcecode.swift; path = Tron.swift; sourceTree = "<group>"; };
		B5E95E082BED84D9003778F0 /* ImagePicker.swift */ = {isa = PBXFileReference; lastKnownFileType = sourcecode.swift; path = ImagePicker.swift; sourceTree = "<group>"; };
		B5F758172BD8E65D0097B5B9 /* Sui.swift */ = {isa = PBXFileReference; fileEncoding = 4; lastKnownFileType = sourcecode.swift; path = Sui.swift; sourceTree = "<group>"; };
		B5F758192BD8E7230097B5B9 /* SuiService.swift */ = {isa = PBXFileReference; fileEncoding = 4; lastKnownFileType = sourcecode.swift; path = SuiService.swift; sourceTree = "<group>"; };
		B5F7581C2BD8FDA20097B5B9 /* SuiCoin.swift */ = {isa = PBXFileReference; lastKnownFileType = sourcecode.swift; path = SuiCoin.swift; sourceTree = "<group>"; };
		D9AD8ED92B6722CC0009F8D5 /* ApplicationState.swift */ = {isa = PBXFileReference; lastKnownFileType = sourcecode.swift; name = ApplicationState.swift; path = "VultisigApp/View Models/ApplicationState.swift"; sourceTree = SOURCE_ROOT; };
		D9AD8EDD2B6730430009F8D5 /* WelcomeView.swift */ = {isa = PBXFileReference; lastKnownFileType = sourcecode.swift; name = WelcomeView.swift; path = VultisigApp/Views/WelcomeView.swift; sourceTree = SOURCE_ROOT; };
		D9AD8EE52B6730A40009F8D5 /* PeerDiscoveryView.swift */ = {isa = PBXFileReference; lastKnownFileType = sourcecode.swift; name = PeerDiscoveryView.swift; path = VultisigApp/Views/Keygen/PeerDiscoveryView.swift; sourceTree = SOURCE_ROOT; };
		DE03EA0A2D0D3C6B00AA4BB0 /* godkls.xcframework */ = {isa = PBXFileReference; expectedSignature = "AppleDeveloperProgram:G8Q5XUAJD9:Cortina Ventures PTY LTD"; lastKnownFileType = wrapper.xcframework; path = godkls.xcframework; sourceTree = "<group>"; };
		DE03EA0C2D0D3C7700AA4BB0 /* goschnorr.xcframework */ = {isa = PBXFileReference; expectedSignature = "AppleDeveloperProgram:G8Q5XUAJD9:Cortina Ventures PTY LTD"; lastKnownFileType = wrapper.xcframework; path = goschnorr.xcframework; sourceTree = "<group>"; };
		DE0893552C47C8FA007632F7 /* Chain+extensions.swift */ = {isa = PBXFileReference; lastKnownFileType = sourcecode.swift; path = "Chain+extensions.swift"; sourceTree = "<group>"; };
		DE13BB9E2C239FC90014B754 /* CoinMeta.swift */ = {isa = PBXFileReference; lastKnownFileType = sourcecode.swift; path = CoinMeta.swift; sourceTree = "<group>"; };
		DE1572942B70F254009BC7C5 /* TssMessenger.swift */ = {isa = PBXFileReference; fileEncoding = 4; lastKnownFileType = sourcecode.swift; path = TssMessenger.swift; sourceTree = "<group>"; };
		DE1572952B70F254009BC7C5 /* LocalStateAccessorImp.swift */ = {isa = PBXFileReference; fileEncoding = 4; lastKnownFileType = sourcecode.swift; path = LocalStateAccessorImp.swift; sourceTree = "<group>"; };
		DE1572982B70F26A009BC7C5 /* KeyType.swift */ = {isa = PBXFileReference; fileEncoding = 4; lastKnownFileType = sourcecode.swift; path = KeyType.swift; sourceTree = "<group>"; };
		DE15729B2B70F284009BC7C5 /* JoinKeysignView.swift */ = {isa = PBXFileReference; fileEncoding = 4; lastKnownFileType = sourcecode.swift; path = JoinKeysignView.swift; sourceTree = "<group>"; };
		DE15729C2B70F284009BC7C5 /* KeysignDiscoveryView.swift */ = {isa = PBXFileReference; fileEncoding = 4; lastKnownFileType = sourcecode.swift; path = KeysignDiscoveryView.swift; sourceTree = "<group>"; };
		DE15729D2B70F284009BC7C5 /* KeysignView.swift */ = {isa = PBXFileReference; fileEncoding = 4; lastKnownFileType = sourcecode.swift; path = KeysignView.swift; sourceTree = "<group>"; };
		DE1572A12B70F873009BC7C5 /* Tss.xcframework */ = {isa = PBXFileReference; expectedSignature = "AppleDeveloperProgram:G8Q5XUAJD9:Cortina Ventures PTY LTD"; lastKnownFileType = wrapper.xcframework; path = Tss.xcframework; sourceTree = "<group>"; };
		DE1572AB2B7174D3009BC7C5 /* Utils.swift */ = {isa = PBXFileReference; lastKnownFileType = sourcecode.swift; path = Utils.swift; sourceTree = "<group>"; };
		DE1905262BD8CC4D0043577E /* KeysignVerify.swift */ = {isa = PBXFileReference; fileEncoding = 4; lastKnownFileType = sourcecode.swift; path = KeysignVerify.swift; sourceTree = "<group>"; };
		DE2B4E4A2C97DA9200FF4C49 /* VultisigApp.xctestplan */ = {isa = PBXFileReference; lastKnownFileType = text; path = VultisigApp.xctestplan; sourceTree = "<group>"; };
		DE320E6D2C846C610068D0E1 /* ReshareRequest.swift */ = {isa = PBXFileReference; lastKnownFileType = sourcecode.swift; path = ReshareRequest.swift; sourceTree = "<group>"; };
		DE3D44AE2BD2487900BD64CD /* CosmosSignature.swift */ = {isa = PBXFileReference; lastKnownFileType = sourcecode.swift; path = CosmosSignature.swift; sourceTree = "<group>"; };
		DE491CEE2B708260007C88D5 /* KeygenView.swift */ = {isa = PBXFileReference; fileEncoding = 4; lastKnownFileType = sourcecode.swift; path = KeygenView.swift; sourceTree = "<group>"; };
		DE49A1632B65F6D9000F3AFB /* VultisigApp.app */ = {isa = PBXFileReference; explicitFileType = wrapper.application; includeInIndex = 0; path = VultisigApp.app; sourceTree = BUILT_PRODUCTS_DIR; };
		DE49A1662B65F6D9000F3AFB /* VultisigApp.swift */ = {isa = PBXFileReference; lastKnownFileType = sourcecode.swift; path = VultisigApp.swift; sourceTree = "<group>"; };
		DE49A16C2B65F6DB000F3AFB /* Assets.xcassets */ = {isa = PBXFileReference; lastKnownFileType = folder.assetcatalog; path = Assets.xcassets; sourceTree = "<group>"; };
		DE49A16E2B65F6DB000F3AFB /* VultisigApp.entitlements */ = {isa = PBXFileReference; lastKnownFileType = text.plist.entitlements; path = VultisigApp.entitlements; sourceTree = "<group>"; };
		DE49A1702B65F6DB000F3AFB /* Preview Assets.xcassets */ = {isa = PBXFileReference; lastKnownFileType = folder.assetcatalog; path = "Preview Assets.xcassets"; sourceTree = "<group>"; };
		DE49A1762B65F6DB000F3AFB /* VultisigAppTests.xctest */ = {isa = PBXFileReference; explicitFileType = wrapper.cfbundle; includeInIndex = 0; path = VultisigAppTests.xctest; sourceTree = BUILT_PRODUCTS_DIR; };
		DE49A17A2B65F6DB000F3AFB /* VultisigAppTests.swift */ = {isa = PBXFileReference; lastKnownFileType = sourcecode.swift; path = VultisigAppTests.swift; sourceTree = "<group>"; };
		DE49A1802B65F6DB000F3AFB /* VultisigAppUITests.xctest */ = {isa = PBXFileReference; explicitFileType = wrapper.cfbundle; includeInIndex = 0; path = VultisigAppUITests.xctest; sourceTree = BUILT_PRODUCTS_DIR; };
		DE49A1842B65F6DB000F3AFB /* VultisigAppUITests.swift */ = {isa = PBXFileReference; lastKnownFileType = sourcecode.swift; path = VultisigAppUITests.swift; sourceTree = "<group>"; };
		DE49A1862B65F6DB000F3AFB /* VultisigAppUITestsLaunchTests.swift */ = {isa = PBXFileReference; lastKnownFileType = sourcecode.swift; path = VultisigAppUITestsLaunchTests.swift; sourceTree = "<group>"; };
		DE49A1932B65F7B6000F3AFB /* Mediator */ = {isa = PBXFileReference; lastKnownFileType = wrapper; name = Mediator; path = ../Mediator; sourceTree = "<group>"; };
		DE49A19B2B67133D000F3AFB /* Vault.swift */ = {isa = PBXFileReference; lastKnownFileType = sourcecode.swift; path = Vault.swift; sourceTree = "<group>"; };
		DE49A19D2B671416000F3AFB /* Coin.swift */ = {isa = PBXFileReference; lastKnownFileType = sourcecode.swift; path = Coin.swift; sourceTree = "<group>"; };
		DE49A19F2B67143B000F3AFB /* Chain.swift */ = {isa = PBXFileReference; lastKnownFileType = sourcecode.swift; path = Chain.swift; sourceTree = "<group>"; };
		DE49A1A22B67158A000F3AFB /* UIKit.framework */ = {isa = PBXFileReference; lastKnownFileType = wrapper.framework; name = UIKit.framework; path = Platforms/iPhoneOS.platform/Developer/SDKs/iPhoneOS17.2.sdk/System/Library/Frameworks/UIKit.framework; sourceTree = DEVELOPER_DIR; };
		DE49A1B12B6A0F77000F3AFB /* JoinKeygenView.swift */ = {isa = PBXFileReference; lastKnownFileType = sourcecode.swift; path = JoinKeygenView.swift; sourceTree = "<group>"; };
		DE49A1B62B6A1222000F3AFB /* Info.plist */ = {isa = PBXFileReference; lastKnownFileType = text.plist; path = Info.plist; sourceTree = "<group>"; };
		DE4DFA7A2B7B1692004F8E73 /* ModelContainerPreview.swift */ = {isa = PBXFileReference; fileEncoding = 4; lastKnownFileType = sourcecode.swift; path = ModelContainerPreview.swift; sourceTree = "<group>"; };
		DE5F7E1E2C8155C50022030F /* VaultCreateRequest.swift */ = {isa = PBXFileReference; lastKnownFileType = sourcecode.swift; path = VaultCreateRequest.swift; sourceTree = "<group>"; };
		DE5F7E202C816AC70022030F /* KeysignRequest.swift */ = {isa = PBXFileReference; lastKnownFileType = sourcecode.swift; path = KeysignRequest.swift; sourceTree = "<group>"; };
		DE5FA5892BAD1EF2008FD910 /* CosmosBalanceCacheEntry.swift */ = {isa = PBXFileReference; lastKnownFileType = sourcecode.swift; path = CosmosBalanceCacheEntry.swift; sourceTree = "<group>"; };
		DE63AE0D2BAD2408001BBE5C /* THORBalanceExtension.swift */ = {isa = PBXFileReference; lastKnownFileType = sourcecode.swift; path = THORBalanceExtension.swift; sourceTree = "<group>"; };
		DE63AE4A2BB4D87F001BBE5C /* BscService.swift */ = {isa = PBXFileReference; lastKnownFileType = sourcecode.swift; path = BscService.swift; sourceTree = "<group>"; };
		DE63AE4C2BB4E94E001BBE5C /* JSONRPCResponse.swift */ = {isa = PBXFileReference; lastKnownFileType = sourcecode.swift; path = JSONRPCResponse.swift; sourceTree = "<group>"; };
		DE63AE4E2BB4E96E001BBE5C /* JSONRPCError.swift */ = {isa = PBXFileReference; lastKnownFileType = sourcecode.swift; path = JSONRPCError.swift; sourceTree = "<group>"; };
		DE63AE522BBA627B001BBE5C /* atom.swift */ = {isa = PBXFileReference; lastKnownFileType = sourcecode.swift; path = atom.swift; sourceTree = "<group>"; };
		DE63AE552BBA788D001BBE5C /* GaiaService.swift */ = {isa = PBXFileReference; lastKnownFileType = sourcecode.swift; path = GaiaService.swift; sourceTree = "<group>"; };
		DE64A4C52BA7E0E400C342E3 /* KeygenPeerDiscoveryViewModel.swift */ = {isa = PBXFileReference; lastKnownFileType = sourcecode.swift; path = KeygenPeerDiscoveryViewModel.swift; sourceTree = "<group>"; };
		DE64A4C72BA7EBEC00C342E3 /* JoinKeygenViewModel.swift */ = {isa = PBXFileReference; lastKnownFileType = sourcecode.swift; path = JoinKeygenViewModel.swift; sourceTree = "<group>"; };
		DE64A4C92BA7F90E00C342E3 /* ServiceDelegate.swift */ = {isa = PBXFileReference; lastKnownFileType = sourcecode.swift; path = ServiceDelegate.swift; sourceTree = "<group>"; };
		DE64A4CB2BA7F97500C342E3 /* KeysignDiscoveryViewModel.swift */ = {isa = PBXFileReference; lastKnownFileType = sourcecode.swift; path = KeysignDiscoveryViewModel.swift; sourceTree = "<group>"; };
		DE64A4CD2BA7FEE100C342E3 /* JoinKeysignViewModel.swift */ = {isa = PBXFileReference; lastKnownFileType = sourcecode.swift; path = JoinKeysignViewModel.swift; sourceTree = "<group>"; };
		DE6DCB922B97D81C009A39D5 /* THORChainSwaps.swift */ = {isa = PBXFileReference; lastKnownFileType = sourcecode.swift; path = THORChainSwaps.swift; sourceTree = "<group>"; };
		DE6DCB942B97D88A009A39D5 /* THORChainSwapPayload.swift */ = {isa = PBXFileReference; lastKnownFileType = sourcecode.swift; path = THORChainSwapPayload.swift; sourceTree = "<group>"; };
		DE6EF04E2D06610800A36D6A /* DKLSHelper.swift */ = {isa = PBXFileReference; lastKnownFileType = sourcecode.swift; path = DKLSHelper.swift; sourceTree = "<group>"; };
		DE6EF0502D06708C00A36D6A /* DKLSMessenger.swift */ = {isa = PBXFileReference; lastKnownFileType = sourcecode.swift; path = DKLSMessenger.swift; sourceTree = "<group>"; };
		DE6EF0522D068BE200A36D6A /* DKLSKeygen.swift */ = {isa = PBXFileReference; lastKnownFileType = sourcecode.swift; path = DKLSKeygen.swift; sourceTree = "<group>"; };
		DE727C0B2D000FC3007E9273 /* LibType.swift */ = {isa = PBXFileReference; lastKnownFileType = sourcecode.swift; path = LibType.swift; sourceTree = "<group>"; };
		DE8AD73F2BC1600800339775 /* PrivacyInfo.xcprivacy */ = {isa = PBXFileReference; lastKnownFileType = text.xml; path = PrivacyInfo.xcprivacy; sourceTree = "<group>"; };
		DE8AD7462BC78FA400339775 /* Encryption.swift */ = {isa = PBXFileReference; lastKnownFileType = sourcecode.swift; path = Encryption.swift; sourceTree = "<group>"; };
		DE8AD7492BC7A86200339775 /* EncryptionTest.swift */ = {isa = PBXFileReference; lastKnownFileType = sourcecode.swift; path = EncryptionTest.swift; sourceTree = "<group>"; };
		DE8AD74B2BC8E3FE00339775 /* KeygenVerify.swift */ = {isa = PBXFileReference; lastKnownFileType = sourcecode.swift; path = KeygenVerify.swift; sourceTree = "<group>"; };
		DE8B69982CD4602500F53E14 /* PayloadService.swift */ = {isa = PBXFileReference; lastKnownFileType = sourcecode.swift; path = PayloadService.swift; sourceTree = "<group>"; };
		DE8BDCCA2C47E34300A1EDA6 /* Vault+ProtoMappable.swift */ = {isa = PBXFileReference; lastKnownFileType = sourcecode.swift; path = "Vault+ProtoMappable.swift"; sourceTree = "<group>"; };
		DE8BDCCC2C4A314D00A1EDA6 /* VaultPublicKeyExport.swift */ = {isa = PBXFileReference; lastKnownFileType = sourcecode.swift; path = VaultPublicKeyExport.swift; sourceTree = "<group>"; };
		DE9773A52CAF97A80071C08C /* FeatureFlagService.swift */ = {isa = PBXFileReference; lastKnownFileType = sourcecode.swift; path = FeatureFlagService.swift; sourceTree = "<group>"; };
		DE9EB0EB2BA2CC3C001747D9 /* TssType.swift */ = {isa = PBXFileReference; lastKnownFileType = sourcecode.swift; path = TssType.swift; sourceTree = "<group>"; };
		DE9EB0ED2BA2CF49001747D9 /* KeygenMessage.swift */ = {isa = PBXFileReference; lastKnownFileType = sourcecode.swift; path = KeygenMessage.swift; sourceTree = "<group>"; };
		DE9EB0EF2BA2CFB7001747D9 /* ReshareMessage.swift */ = {isa = PBXFileReference; lastKnownFileType = sourcecode.swift; path = ReshareMessage.swift; sourceTree = "<group>"; };
		DE9EB0F32BA309AB001747D9 /* MessagePuller.swift */ = {isa = PBXFileReference; lastKnownFileType = sourcecode.swift; path = MessagePuller.swift; sourceTree = "<group>"; };
		DE9EB0F52BA3F9C2001747D9 /* ParticipantDiscovery.swift */ = {isa = PBXFileReference; lastKnownFileType = sourcecode.swift; path = ParticipantDiscovery.swift; sourceTree = "<group>"; };
		DE9EB0F72BA43388001747D9 /* KeysignViewModel.swift */ = {isa = PBXFileReference; lastKnownFileType = sourcecode.swift; path = KeysignViewModel.swift; sourceTree = "<group>"; };
		DE9EB0F92BA4491B001747D9 /* CoinExtension.swift */ = {isa = PBXFileReference; lastKnownFileType = sourcecode.swift; path = CoinExtension.swift; sourceTree = "<group>"; };
		DE9EB0FB2BA463F7001747D9 /* KeygenViewModel.swift */ = {isa = PBXFileReference; lastKnownFileType = sourcecode.swift; path = KeygenViewModel.swift; sourceTree = "<group>"; };
		DEBF93962B8D5FEF002868CD /* KeysignPayload.swift */ = {isa = PBXFileReference; lastKnownFileType = sourcecode.swift; path = KeysignPayload.swift; sourceTree = "<group>"; };
		DED05FE32BBB824D00E0496C /* ThorchainAccountValue.swift */ = {isa = PBXFileReference; lastKnownFileType = sourcecode.swift; path = ThorchainAccountValue.swift; sourceTree = "<group>"; };
		DED05FE52BBB82F300E0496C /* CosmosAccountsResponse.swift */ = {isa = PBXFileReference; lastKnownFileType = sourcecode.swift; path = CosmosAccountsResponse.swift; sourceTree = "<group>"; };
		DEE2D8712C0D37A900D2F4C3 /* VaultDefaultCoinService.swift */ = {isa = PBXFileReference; lastKnownFileType = sourcecode.swift; path = VaultDefaultCoinService.swift; sourceTree = "<group>"; };
		DEEADCF62B916676007978DE /* Solana.swift */ = {isa = PBXFileReference; fileEncoding = 4; lastKnownFileType = sourcecode.swift; path = Solana.swift; sourceTree = "<group>"; };
		DEEAE0D62D0A7EC9007FDA14 /* SchnorrKeysign.swift */ = {isa = PBXFileReference; lastKnownFileType = sourcecode.swift; path = SchnorrKeysign.swift; sourceTree = "<group>"; };
		DEEB571C2D08F80500B120D1 /* SchnorrKeygen.swift */ = {isa = PBXFileReference; lastKnownFileType = sourcecode.swift; path = SchnorrKeygen.swift; sourceTree = "<group>"; };
		DEEB57252D096BC100B120D1 /* DERSignature.swift */ = {isa = PBXFileReference; lastKnownFileType = sourcecode.swift; path = DERSignature.swift; sourceTree = "<group>"; };
		DEEB57262D096BC100B120D1 /* DKLSKeysign.swift */ = {isa = PBXFileReference; lastKnownFileType = sourcecode.swift; path = DKLSKeysign.swift; sourceTree = "<group>"; };
		DEEDAEE02B8AF7EF005170E8 /* evm.swift */ = {isa = PBXFileReference; lastKnownFileType = sourcecode.swift; path = evm.swift; sourceTree = "<group>"; };
		DEEDAEE22B8AF8B1005170E8 /* publickey.swift */ = {isa = PBXFileReference; lastKnownFileType = sourcecode.swift; path = publickey.swift; sourceTree = "<group>"; };
		DEEDAEE42B8AFB5D005170E8 /* common.swift */ = {isa = PBXFileReference; lastKnownFileType = sourcecode.swift; path = common.swift; sourceTree = "<group>"; };
		DEEFF4FC2B9835DE0015692E /* THORChainSwapChainExtension.swift */ = {isa = PBXFileReference; lastKnownFileType = sourcecode.swift; path = THORChainSwapChainExtension.swift; sourceTree = "<group>"; };
		DEF2E2CA2B9AD5EA000737B8 /* UTXOChainsHelper.swift */ = {isa = PBXFileReference; lastKnownFileType = sourcecode.swift; path = UTXOChainsHelper.swift; sourceTree = "<group>"; };
		DEF2E2CF2B9DA459000737B8 /* PublicKeyTest.swift */ = {isa = PBXFileReference; lastKnownFileType = sourcecode.swift; path = PublicKeyTest.swift; sourceTree = "<group>"; };
		DEF2E2D22B9DC685000737B8 /* UTXOChainsHelperTest.swift */ = {isa = PBXFileReference; lastKnownFileType = sourcecode.swift; path = UTXOChainsHelperTest.swift; sourceTree = "<group>"; };
		DEF429582CA65AEF004B6D0B /* EvmTest.swift */ = {isa = PBXFileReference; lastKnownFileType = sourcecode.swift; path = EvmTest.swift; sourceTree = "<group>"; };
		DEF4295A2CA66D51004B6D0B /* ERC20Test.swift */ = {isa = PBXFileReference; lastKnownFileType = sourcecode.swift; path = ERC20Test.swift; sourceTree = "<group>"; };
		DEF7225F2C520377002FFE8A /* THORChainNetworkStatus.swift */ = {isa = PBXFileReference; lastKnownFileType = sourcecode.swift; path = THORChainNetworkStatus.swift; sourceTree = "<group>"; };
		DEFC7BFA2B8D87370090B07A /* erc20.swift */ = {isa = PBXFileReference; lastKnownFileType = sourcecode.swift; path = erc20.swift; sourceTree = "<group>"; };
		DEFC7BFE2B8EC95E0090B07A /* thorchain.swift */ = {isa = PBXFileReference; fileEncoding = 4; lastKnownFileType = sourcecode.swift; path = thorchain.swift; sourceTree = "<group>"; };
		DEFF58F12BCBACDA005DFDF9 /* VultisigRelay.swift */ = {isa = PBXFileReference; lastKnownFileType = sourcecode.swift; path = VultisigRelay.swift; sourceTree = "<group>"; };
		DEFF58F32BCBF65D005DFDF9 /* TssHelper.swift */ = {isa = PBXFileReference; lastKnownFileType = sourcecode.swift; path = TssHelper.swift; sourceTree = "<group>"; };
		DEFF58F72BCF4E11005DFDF9 /* BackupVault.swift */ = {isa = PBXFileReference; lastKnownFileType = sourcecode.swift; path = BackupVault.swift; sourceTree = "<group>"; };
		DEFF58F92BCF85FA005DFDF9 /* maya.swift */ = {isa = PBXFileReference; lastKnownFileType = sourcecode.swift; path = maya.swift; sourceTree = "<group>"; };
		DEFF58FB2BCFB384005DFDF9 /* MayaChainService.swift */ = {isa = PBXFileReference; lastKnownFileType = sourcecode.swift; path = MayaChainService.swift; sourceTree = "<group>"; };
		DEFF58FD2BD13E5D005DFDF9 /* ThreadSafeDictionary.swift */ = {isa = PBXFileReference; lastKnownFileType = sourcecode.swift; path = ThreadSafeDictionary.swift; sourceTree = "<group>"; };
		DEFF59002BD238CF005DFDF9 /* SignedTransactionResult.swift */ = {isa = PBXFileReference; lastKnownFileType = sourcecode.swift; path = SignedTransactionResult.swift; sourceTree = "<group>"; };
/* End PBXFileReference section */

/* Begin PBXFrameworksBuildPhase section */
		DE49A1602B65F6D9000F3AFB /* Frameworks */ = {
			isa = PBXFrameworksBuildPhase;
			buildActionMask = 2147483647;
			files = (
				DE03EA112D0D3D0900AA4BB0 /* goschnorr.xcframework in Frameworks */,
				DE3D44AD2BD2445100BD64CD /* CryptoSwift in Frameworks */,
				DE49A19A2B660D8D000F3AFB /* Mediator in Frameworks */,
				DEEDAEE82B8B50A4005170E8 /* BigInt in Frameworks */,
				DE8AD7402BC649A600339775 /* Tss.xcframework in Frameworks */,
				A6D44A5B2D51950600C66726 /* RiveRuntime in Frameworks */,
				D9A22EB72B667C41007281BF /* Mediator in Frameworks */,
				DE49A1B52B6A1088000F3AFB /* CodeScanner in Frameworks */,
				DE03EA0E2D0D3D0700AA4BB0 /* godkls.xcframework in Frameworks */,
				A58CC3432C32C4EE0086D16B /* VultisigCommonData in Frameworks */,
				DE8554682C2CFBC10002438C /* walletcore in Frameworks */,
				DE6325B72C2C12FB000D05B9 /* SwiftProtobuf in Frameworks */,
			);
			runOnlyForDeploymentPostprocessing = 0;
		};
		DE49A1732B65F6DB000F3AFB /* Frameworks */ = {
			isa = PBXFrameworksBuildPhase;
			buildActionMask = 2147483647;
			files = (
			);
			runOnlyForDeploymentPostprocessing = 0;
		};
		DE49A17D2B65F6DB000F3AFB /* Frameworks */ = {
			isa = PBXFrameworksBuildPhase;
			buildActionMask = 2147483647;
			files = (
			);
			runOnlyForDeploymentPostprocessing = 0;
		};
/* End PBXFrameworksBuildPhase section */

/* Begin PBXGroup section */
		049BBB4E2B71E37B004C231F /* Components */ = {
			isa = PBXGroup;
			children = (
				A6725D3F2C40C36700D47716 /* AddressBook */,
				A5BA150D2C085ED300AA6C07 /* ImageView */,
				A6F9F7D92B9BA2CF00790258 /* Cells */,
				A633B1232B993FCC003D1738 /* Buttons */,
				A6966D272BA4009B00903CA4 /* TextFields */,
				A633B1342B997D35003D1738 /* Navigation Items */,
				A67AA1C22C64713A00D06C7E /* Navigation Header */,
				A6F9E7A32BED6BA200BA36E1 /* New Wallet */,
				A608E3752C01BD6800E40B85 /* Swap */,
				A617B67A2CEC63F6006E5122 /* Send */,
				049BBB5D2B71E83D004C231F /* VultisigLogo.swift */,
				A6AF960F2C2E2DC900992578 /* FileQRCodeImporterMac.swift */,
				049BBB672B71E9C5004C231F /* WifiInstruction.swift */,
				A6F9F7DE2B9BAA9F00790258 /* Separator.swift */,
				A61BC8152BA256C600484689 /* ProgressBar.swift */,
				A6CBA8EF2BA2A629008B110C /* ImportWalletUploadSection.swift */,
				A6966D2C2BA402A900903CA4 /* TokenSelectorDropdown.swift */,
				A6C0D5682BB3C6D400156689 /* ErrorMessage.swift */,
				A63953AF2BA7BEDA000802EC /* Checkbox.swift */,
				A65BA9832BAA07B500B2D8AA /* Background.swift */,
				A65BA98D2BAD311200B2D8AA /* Loader.swift */,
				A69069A02BCDEFD400F28A8B /* ProgressRing.swift */,
				A69069A22BCE2FD300F28A8B /* KeygenStatusText.swift */,
				A5CBA32B2BCD747C00088CC3 /* TappableTextFieldStyle.swift */,
				A69069B42BCF538000F28A8B /* NetworkPrompts.swift */,
				A683EDEA2BCF635E00BB706E /* InstructionPrompt.swift */,
				B5A97CF42BF4287A007574D7 /* TransactionMemoSelectorDropdown.swift */,
				B54E317A2BF57D9300D4FC0A /* TransactionMemoContractSelectorDropDown.swift */,
				A62D6B042BFE7C5E00F24E51 /* ChainDetailActionButtons.swift */,
				A66BFCD42C136FB3004DCD4F /* VaultDetailBalanceContent.swift */,
				A66BFCD02C134B3B004DCD4F /* QRShareSheetImage.swift */,
				A63253C32C17BE9000D2F1B8 /* VaultDeletionDetails.swift */,
				A68696592C1F72FF004EDE0B /* HiddenTextField.swift */,
				A6CBF2DB2C251D4100FD8080 /* LookingForDevicesLoader.swift */,
				B590DF872C2E815A00ED934E /* GenericSelectorDropDown.swift */,
				A63875602C386647000CF242 /* BackupNowDisclaimer.swift */,
				A5E66B502CCA472000B6DA47 /* WarningView.swift */,
				A6B7F48B2C47A077006D83D1 /* InformationNote.swift */,
				A6B7F4992C49418A006D83D1 /* VaultDetailQRCode.swift */,
				A6B7F49D2C496EA8006D83D1 /* VaultDetailMacQRCode.swift */,
				B51097F42C4EB7200066D560 /* BlowfishEvmWarningInformationNote.swift */,
				A6951E872C52DB9D007292E7 /* Search.swift */,
				A686C0B12C58C3AE00BBCE9C /* VaultSetupCard.swift */,
				A625D9BF2C59F2FC0078FBF4 /* GradientSeparator.swift */,
				A625D9C12C5AD15A0078FBF4 /* KeygenViewInstructions.swift */,
				A625D9C52C5B5FE30078FBF4 /* KeygenViewInstructionsMac.swift */,
				A649AB9D2C6C54AA004710A9 /* PopupCapsule.swift */,
				A611CCC12C765F3000D64C9D /* OutlinedDisclaimer.swift */,
				A6AF960B2C2E2D6400992578 /* GeneralQRImportMacView.swift */,
				A6F7B6782D481D5F00AC8104 /* SetupVaultSecureText.swift */,
				A6F7B6BB2D4880FF00AC8104 /* SetupVaultSwithControl.swift */,
			);
			path = Components;
			sourceTree = "<group>";
		};
		460347822BA148A2007ED3AC /* Ethereum */ = {
			isa = PBXGroup;
			children = (
				46AC40A72B920061001704E6 /* EtherscanService.swift */,
			);
			path = Ethereum;
			sourceTree = "<group>";
		};
		461BD0962B7EFA8000BFF703 /* Services */ = {
			isa = PBXGroup;
			children = (
				B5E654E92D277CD5003A037C /* Tron */,
				B5A80F192D0645BC00DC9069 /* Ripple */,
				DE8B69982CD4602500F53E14 /* PayloadService.swift */,
				B571384E2CC57135000E925B /* Ton */,
				A58760522CBD3CD90070956A /* Keychain */,
				A587604F2CBD2D580070956A /* Biometry */,
				A51AE8BB2C931C2000EF9A7A /* FastVault */,
				A5A6969C2C74D0DB0075AA45 /* Fee */,
				A5E841C92C639550009325CB /* Rates */,
				B51097EC2C4E43660066D560 /* Blowfish */,
				A52287462C42BAEB00E1CC5A /* LiFi */,
				A563867E2C3A2121008B848E /* Protobuf */,
				A58CC3442C32EDDB0086D16B /* Keysign */,
				A50E79382BFE30170031DB47 /* Storage */,
				A543B39E2BEA72BA003FB989 /* SwapService */,
				A543B3992BEA6E3E003FB989 /* 1inch */,
				A5D49F542BE26BA7001766C8 /* Actions */,
				B5A51B532BD8C68B00791D78 /* Sui */,
				B54B01982BDE0A0F00FDA472 /* Polkadot */,
				46DE08912BD0DA1F00AE8BDE /* EvmL2 */,
				46B60BBC2BBA810C0043EBBA /* Avalanche */,
				DE63AE542BBA7878001BBE5C /* Cosmos */,
				DE63AE492BB4D86A001BBE5C /* BSC */,
				46C8CBBA2BA76CC100E68E08 /* UTXO */,
				460347822BA148A2007ED3AC /* Ethereum */,
				465A8D512B9E6887006E7457 /* Solana */,
				469ED3952B98E782008D4951 /* Thorchain */,
				465B09B42B7D8E7B00952DD9 /* CryptoPriceService.swift */,
				46B60BBF2BBB20130043EBBA /* RpcEvmService.swift */,
				A5F97C8D2BBF0BCF000C30DF /* BalanceService.swift */,
				A598FD792CE2098800F26516 /* EtherfaceService.swift */,
				A57A03CA2BC47D4F00F6F3DF /* BlockChainService.swift */,
				DE9773A52CAF97A80071C08C /* FeatureFlagService.swift */,
				46AAA4962BBF7EBA00E5BAB4 /* EvmServiceFactory.swift */,
				DEE2D8712C0D37A900D2F4C3 /* VaultDefaultCoinService.swift */,
				B54B019B2BDE135C00FDA472 /* RpcService.swift */,
				B53DCB7C2C0D7327008388D4 /* EvmTokenServiceProtocol.swift */,
				B5C4A42B2C62EC6500AF9B8B /* AddressService.swift */,
				B59173302C641F3D007100E3 /* CoinService.swift */,
			);
			path = Services;
			sourceTree = "<group>";
		};
		462DCD6E2BCA14D9003D542F /* Coinpaprika */ = {
			isa = PBXGroup;
			children = (
				462DCD6F2BCA14F3003D542F /* CoinPaprikaQuote.swift */,
				462DCD732BCA1F45003D542F /* CoinPaprikaCoin.swift */,
			);
			path = Coinpaprika;
			sourceTree = "<group>";
		};
		465A8D512B9E6887006E7457 /* Solana */ = {
			isa = PBXGroup;
			children = (
				465A8D522B9E689B006E7457 /* SolanaService.swift */,
			);
			path = Solana;
			sourceTree = "<group>";
		};
		465A8D552B9E6E0A006E7457 /* Solana */ = {
			isa = PBXGroup;
			children = (
				B596B2AF2CC6F22C0068FCC8 /* SolanaJupiterTokenInfo.swift */,
				465A8D542B9E6E0A006E7457 /* SolanaRpc.swift */,
				B57DD5992C3DA5EA00934CBB /* SolanaFmTokenInfo.swift */,
				B57DD59D2C3E69F500934CBB /* TokenAccountsByOwner.swift */,
			);
			path = Solana;
			sourceTree = "<group>";
		};
		465B189C2BA3D786001D7407 /* UTXO */ = {
			isa = PBXGroup;
			children = (
				46C8CBBB2BA7752C00E68E08 /* Blockchair */,
				A65649F12B966A2300E4B329 /* UTXOTransactionStatus.swift */,
				46F47CBA2B870EE900D964EA /* UTXOTransactionMempool.swift */,
				A65649ED2B9669DD00E4B329 /* UTXOTransactionMempoolInput.swift */,
				A65649EF2B966A1200E4B329 /* UTXOTransactionMempoolOutput.swift */,
			);
			path = UTXO;
			sourceTree = "<group>";
		};
		465B189D2BA3D7AD001D7407 /* Coingecko */ = {
			isa = PBXGroup;
			children = (
				465B09B62B7D909400952DD9 /* CryptoPrice.swift */,
			);
			path = Coingecko;
			sourceTree = "<group>";
		};
		465B189E2BA3D7B5001D7407 /* Prices */ = {
			isa = PBXGroup;
			children = (
				462DCD6E2BCA14D9003D542F /* Coinpaprika */,
				465B189D2BA3D7AD001D7407 /* Coingecko */,
			);
			path = Prices;
			sourceTree = "<group>";
		};
		468029352BC8E4CE005A9EEF /* Localizables */ = {
			isa = PBXGroup;
			children = (
				468029302BC8E4CE005A9EEF /* Localizable.strings */,
			);
			path = Localizables;
			sourceTree = "<group>";
		};
		469ED3952B98E782008D4951 /* Thorchain */ = {
			isa = PBXGroup;
			children = (
				469ED3932B98E776008D4951 /* ThorchainService.swift */,
				A500603E2C10E3EA008237D9 /* ThorchainSwapProvider.swift */,
				A5DA62082BF79C1D00CBEAEE /* ThorchainSwapError.swift */,
				46F8F7272B9A011B0099454E /* ThorchainBroadcastTransactionService.swift */,
				DEFF58FB2BCFB384005DFDF9 /* MayaChainService.swift */,
				DEF7225F2C520377002FFE8A /* THORChainNetworkStatus.swift */,
			);
			path = Thorchain;
			sourceTree = "<group>";
		};
		469ED3962B98E7B7008D4951 /* Cosmos */ = {
			isa = PBXGroup;
			children = (
				46F8F71F2B99FDAC0099454E /* TransactionManager */,
				469ED39E2B98F5A9008D4951 /* AccountManager */,
				469ED3972B98E885008D4951 /* BalanceManager */,
				DE3D44AE2BD2487900BD64CD /* CosmosSignature.swift */,
			);
			path = Cosmos;
			sourceTree = "<group>";
		};
		469ED3972B98E885008D4951 /* BalanceManager */ = {
			isa = PBXGroup;
			children = (
				B537CE082CE7068A002085CB /* CosmosIbcDenomTrace.swift */,
				469ED3982B98E896008D4951 /* CosmosBalanceResponse.swift */,
				469ED39A2B98E8B5008D4951 /* CosmosBalance.swift */,
				469ED39C2B98E8C0008D4951 /* CosmosBalancePagination.swift */,
				DE5FA5892BAD1EF2008FD910 /* CosmosBalanceCacheEntry.swift */,
			);
			path = BalanceManager;
			sourceTree = "<group>";
		};
		469ED39E2B98F5A9008D4951 /* AccountManager */ = {
			isa = PBXGroup;
			children = (
				469ED39F2B98F5B4008D4951 /* THORChainAccountNumberResponse.swift */,
				A5199AEF2BBD8C0400AA0A39 /* ThorchainSwapQuote.swift */,
				469ED3A12B98F5CB008D4951 /* ThorchainAccountResult.swift */,
				469ED3A32B98F5DE008D4951 /* CosmosAccountValue.swift */,
				DED05FE32BBB824D00E0496C /* ThorchainAccountValue.swift */,
				DED05FE52BBB82F300E0496C /* CosmosAccountsResponse.swift */,
			);
			path = AccountManager;
			sourceTree = "<group>";
		};
		46B60BBC2BBA810C0043EBBA /* Avalanche */ = {
			isa = PBXGroup;
			children = (
				46B60BBD2BBA811D0043EBBA /* AvalancheService.swift */,
			);
			path = Avalanche;
			sourceTree = "<group>";
		};
		46C8CBBA2BA76CC100E68E08 /* UTXO */ = {
			isa = PBXGroup;
			children = (
				4606B3AF2B80465E0045094D /* UTXOTransactionsService.swift */,
				46C8CBBE2BA777BF00E68E08 /* BlockchairService.swift */,
			);
			path = UTXO;
			sourceTree = "<group>";
		};
		46C8CBBB2BA7752C00E68E08 /* Blockchair */ = {
			isa = PBXGroup;
			children = (
				46C8CBBC2BA7753900E68E08 /* Blockchair.swift */,
			);
			path = Blockchair;
			sourceTree = "<group>";
		};
		46D067E42B8852B70052F535 /* Keygen */ = {
			isa = PBXGroup;
			children = (
				A51AE8BE2C931C6000EF9A7A /* FastVaultEmailView.swift */,
				A51AE8BF2C931C6000EF9A7A /* FastVaultEnterPasswordView.swift */,
				A51AE8BD2C931C6000EF9A7A /* FastVaultSetPasswordView.swift */,
				A575F2C92D50CF94000C4F14 /* FastVaultSetHintView.swift */,
				DE49A1B12B6A0F77000F3AFB /* JoinKeygenView.swift */,
				DE491CEE2B708260007C88D5 /* KeygenView.swift */,
				D9AD8EE52B6730A40009F8D5 /* PeerDiscoveryView.swift */,
				A5F2C2342CD3FEE00086253E /* FastSignConfig.swift */,
				DE9EB0F32BA309AB001747D9 /* MessagePuller.swift */,
				A611735C2BC8D94400D616F9 /* KeyGenSummaryView.swift */,
				A6B84B0B2CE56D79006929A0 /* ServerBackupVerificationView.swift */,
			);
			path = Keygen;
			sourceTree = "<group>";
		};
		46DE08912BD0DA1F00AE8BDE /* EvmL2 */ = {
			isa = PBXGroup;
			children = (
				46DE08942BD0DCA200AE8BDE /* EvmL2Service.swift */,
			);
			path = EvmL2;
			sourceTree = "<group>";
		};
		46F8F71F2B99FDAC0099454E /* TransactionManager */ = {
			isa = PBXGroup;
			children = (
				46F8F7202B99FDB70099454E /* TransactionBroadcastResponse.swift */,
				46F8F7252B99FEEC0099454E /* CosmosErrorResponse.swift */,
			);
			path = TransactionManager;
			sourceTree = "<group>";
		};
		A50E79382BFE30170031DB47 /* Storage */ = {
			isa = PBXGroup;
			children = (
				A50E79392BFE30210031DB47 /* Storage.swift */,
			);
			path = Storage;
			sourceTree = "<group>";
		};
		A51AE8BB2C931C2000EF9A7A /* FastVault */ = {
			isa = PBXGroup;
			children = (
				A51AE8BA2C931C2000EF9A7A /* FastVaultService.swift */,
			);
			path = FastVault;
			sourceTree = "<group>";
		};
		A52287462C42BAEB00E1CC5A /* LiFi */ = {
			isa = PBXGroup;
			children = (
				A52287472C42BB0000E1CC5A /* LiFiService.swift */,
				A524F5702D4AD63500F294B2 /* LiFiSwapError.swift */,
				A506B59C2D3AB77A00490BEB /* LifiQuoteResponse.swift */,
			);
			path = LiFi;
			sourceTree = "<group>";
		};
		A52B0D012CA53DBE00507966 /* Reshare */ = {
			isa = PBXGroup;
			children = (
				A52B0D062CA6216400507966 /* ReshareView+iOS.swift */,
				A52B0D082CA621B500507966 /* ReshareView+macOS.swift */,
				A52B0D022CA53DCE00507966 /* ReshareView.swift */,
				A52B0D042CA59E8200507966 /* ReshareViewModel.swift */,
			);
			path = Reshare;
			sourceTree = "<group>";
		};
		A53287B32C4DB835009FD3D3 /* CoinPicker */ = {
			isa = PBXGroup;
			children = (
				A53287B42C4DB874009FD3D3 /* CoinPickerView.swift */,
			);
			path = CoinPicker;
			sourceTree = "<group>";
		};
		A543B3992BEA6E3E003FB989 /* 1inch */ = {
			isa = PBXGroup;
			children = (
				A5125F052BEBBFAB008A79AA /* OneInchQuote.swift */,
				A5125F062BEBBFAB008A79AA /* OneInchService.swift */,
				A5BA15072C077A0B00AA6C07 /* OneInchToken.swift */,
			);
			path = 1inch;
			sourceTree = "<group>";
		};
		A543B39E2BEA72BA003FB989 /* SwapService */ = {
			isa = PBXGroup;
			children = (
				A5125F032BEBBE43008A79AA /* SwapService.swift */,
				A522C3492C46948A00BC4311 /* SwapError.swift */,
				A558D74D2C29808D007222EB /* SwapProvider.swift */,
				A558D74B2C298060007222EB /* SwapCoinsResolver.swift */,
			);
			path = SwapService;
			sourceTree = "<group>";
		};
		A563867E2C3A2121008B848E /* Protobuf */ = {
			isa = PBXGroup;
			children = (
				A58CC34A2C32FA760086D16B /* ProtoMappable.swift */,
				A563867F2C3A213B008B848E /* ProtoMappableError.swift */,
				A56386832C3A2167008B848E /* ProtoSerializer.swift */,
				A56386812C3A2148008B848E /* ProtoCoinResolver.swift */,
			);
			path = Protobuf;
			sourceTree = "<group>";
		};
		A587604F2CBD2D580070956A /* Biometry */ = {
			isa = PBXGroup;
			children = (
				A6C671142CA396D600F59B6A /* AuthenticationType.swift */,
				A58760502CBD2D670070956A /* BiometryService.swift */,
			);
			path = Biometry;
			sourceTree = "<group>";
		};
		A58760522CBD3CD90070956A /* Keychain */ = {
			isa = PBXGroup;
			children = (
				A58760532CBD3CE00070956A /* Keychain.swift */,
				A58760572CBD3F1A0070956A /* KeychainService.swift */,
				A58760552CBD3D1E0070956A /* KeychainIdentifier.swift */,
			);
			path = Keychain;
			sourceTree = "<group>";
		};
		A58CC3442C32EDDB0086D16B /* Keysign */ = {
			isa = PBXGroup;
			children = (
				A55BCEBA2BC59E8100D35917 /* KeysignPayloadFactory.swift */,
				DEBF93962B8D5FEF002868CD /* KeysignPayload.swift */,
				A5D0C9342BEE77190022D421 /* SwapPayload.swift */,
				A58CC3452C32EE120086D16B /* KeysignMessageFactory.swift */,
				A58CC34E2C32FC530086D16B /* BlockChainSpecific.swift */,
				A58CC34C2C32FB800086D16B /* KeysignMessage.swift */,
				A5D8A3432CF8D5B0005A20A8 /* CustomMessagePayload.swift */,
				A56386852C3A21B8008B848E /* KeysignMessage+ProtoMappable.swift */,
				DE6DCB942B97D88A009A39D5 /* THORChainSwapPayload.swift */,
				A588F2DA2BEE8090002EEC60 /* OneInchSwapPayload.swift */,
				A5D00E402BD65CE7009E025F /* ERC20ApprovePayload.swift */,
			);
			path = Keysign;
			sourceTree = "<group>";
		};
		A5A6969C2C74D0DB0075AA45 /* Fee */ = {
			isa = PBXGroup;
			children = (
				A571F4672C7E48A1000F46D3 /* FeeMode.swift */,
			);
			path = Fee;
			sourceTree = "<group>";
		};
		A5BA150D2C085ED300AA6C07 /* ImageView */ = {
			isa = PBXGroup;
			children = (
				A5BA150E2C085EEB00AA6C07 /* CachedAsyncImage.swift */,
				B5CA1A052C16C39700789B11 /* AsyncImageView.swift */,
			);
			path = ImageView;
			sourceTree = "<group>";
		};
		A5D49F542BE26BA7001766C8 /* Actions */ = {
			isa = PBXGroup;
			children = (
				A5D49F552BE26BB9001766C8 /* ChainAction.swift */,
				A5D49F592BE26C87001766C8 /* Coin+ChainAction.swift */,
				A54676512C179A93004DD782 /* Coin+Swaps.swift */,
				A5D49F572BE26C63001766C8 /* CoinActionResolver.swift */,
			);
			path = Actions;
			sourceTree = "<group>";
		};
		A5E841C92C639550009325CB /* Rates */ = {
			isa = PBXGroup;
			children = (
				A5E841CA2C639556009325CB /* DatabaseRate.swift */,
				A594A9EA2C64364600A3D09E /* Rate.swift */,
				A5E841CC2C63A987009325CB /* RateProvider.swift */,
				A594A9EC2C6436A800A3D09E /* DBMappable.swift */,
			);
			path = Rates;
			sourceTree = "<group>";
		};
		A608E3752C01BD6800E40B85 /* Swap */ = {
			isa = PBXGroup;
			children = (
				A608E3762C01BD7A00E40B85 /* SwapDetailsSummary.swift */,
			);
			path = Swap;
			sourceTree = "<group>";
		};
		A617B67A2CEC63F6006E5122 /* Send */ = {
			isa = PBXGroup;
			children = (
				A617B67B2CEC641B006E5122 /* SendCryptoDoneSummary.swift */,
			);
			path = Send;
			sourceTree = "<group>";
		};
		A6182F232C9224D10059BFDD /* Update Check */ = {
			isa = PBXGroup;
			children = (
				A622C8632C9BED5100908332 /* PhoneCheckUpdateView.swift */,
				A6182F282C9225DA0059BFDD /* MacCheckUpdateView.swift */,
				A6182F242C9225B60059BFDD /* UpdateCheckUpToDateView.swift */,
				A6182F262C9225CB0059BFDD /* UpdateCheckUpdateNowView.swift */,
			);
			path = "Update Check";
			sourceTree = "<group>";
		};
		A61BC8172BA2685E00484689 /* Stores */ = {
			isa = PBXGroup;
			children = (
				A61BC8182BA2687D00484689 /* TokensStore.swift */,
				A6980C292BC0870000F452AB /* SettingsOptionsStore.swift */,
				DEFF58F12BCBACDA005DFDF9 /* VultisigRelay.swift */,
				B587686F2BFB0C43001AAEA5 /* DepositStore.swift */,
			);
			path = Stores;
			sourceTree = "<group>";
		};
		A62758F32B97CE7E00ADE3A6 /* Styles */ = {
			isa = PBXGroup;
			children = (
				A62758F42B97CE9E00ADE3A6 /* FontStyle.swift */,
				A62758F62B97DF4A00ADE3A6 /* ColorStyle.swift */,
			);
			path = Styles;
			sourceTree = "<group>";
		};
		A627664E2C85273B002C666A /* iOS */ = {
			isa = PBXGroup;
			children = (
				A69FBB9F2C8AD7C700A4B78B /* ContentView+iOS.swift */,
				A69FBBA12C8AD9F500A4B78B /* View */,
				A6386D9F2C90234400DDD58E /* Components */,
				A69FBBCB2C8BB85600A4B78B /* Native */,
				A6ECA1A32C940FC900456110 /* View Model */,
				A6505AD32CA66BC50002FBF4 /* Utils */,
				A6505ADC2CA66E000002FBF4 /* Extension */,
			);
			path = iOS;
			sourceTree = "<group>";
		};
		A627664F2C852745002C666A /* macOS */ = {
			isa = PBXGroup;
			children = (
				A69FBB9D2C8AD7BD00A4B78B /* ContentView+macOS.swift */,
				A69FBBA22C8AD9FD00A4B78B /* View */,
				A6386DA22C90235600DDD58E /* Components */,
				A69FBBCC2C8BB86300A4B78B /* Native */,
				A6ECA1AA2C9410DA00456110 /* View Model */,
				A6505AD52CA66BE40002FBF4 /* Utils */,
				A6505AE12CA6707B0002FBF4 /* Extension */,
			);
			path = macOS;
			sourceTree = "<group>";
		};
		A633B11D2B993BCD003D1738 /* Resources */ = {
			isa = PBXGroup;
			children = (
				A6F7B6702D42BDB700AC8104 /* Animations */,
				A633B11E2B993BDC003D1738 /* Fonts */,
			);
			path = Resources;
			sourceTree = "<group>";
		};
		A633B11E2B993BDC003D1738 /* Fonts */ = {
			isa = PBXGroup;
			children = (
				A65F8A122D42224100CF4DDB /* Brockmann-Bold.otf */,
				A65F8A132D42224100CF4DDB /* Brockmann-Medium.otf */,
				A65F8A142D42224100CF4DDB /* Brockmann-Regular.otf */,
				A65F8A152D42224100CF4DDB /* Brockmann-SemiBold.otf */,
				A633B11F2B993BF5003D1738 /* Montserrat-Italic.ttf */,
				A633B1202B993BF5003D1738 /* Montserrat.ttf */,
			);
			path = Fonts;
			sourceTree = "<group>";
		};
		A633B1232B993FCC003D1738 /* Buttons */ = {
			isa = PBXGroup;
			children = (
				A633B1242B993FE7003D1738 /* FilledButton.swift */,
				A542AE5A2C5B5F220061FEAF /* FilledLabelButton.swift */,
				A633B12E2B9952D8003D1738 /* OutlineButton.swift */,
				A67F4C5E2BE313220086ED09 /* ActionButton.swift */,
				A6F42CC32C09598900D0431C /* VaultDetailScanButton.swift */,
				B52196472C12D1110021D27A /* CircularFilledButton.swift */,
				A6C639482C1FED0F0078B8E3 /* NavigationButton.swift */,
			);
			path = Buttons;
			sourceTree = "<group>";
		};
		A633B1342B997D35003D1738 /* Navigation Items */ = {
			isa = PBXGroup;
			children = (
				A633B1352B997D57003D1738 /* NavigationBackButton.swift */,
				A633B1372B997F39003D1738 /* NavigationHelpButton.swift */,
				A6F9F7E02B9BAFA700790258 /* NavigationRefreshButton.swift */,
				A6F9F7E42B9BB4D100790258 /* NavigationMenuButton.swift */,
				A6F2C5462B9FFC560095C8E3 /* NavigationBackSheetButton.swift */,
				A6FB96B22BD0CDA900D56F68 /* NavigationEditButton.swift */,
				A6FB96B42BD0CE6700D56F68 /* NavigationHomeEditButton.swift */,
				A6E5823C2BE98C4F006DA410 /* NavigationBlankBackButton.swift */,
				A66BFCCC2C1347D5004DCD4F /* NavigationQRShareButton.swift */,
				A6C3ABC92C3E5A8700F13ED0 /* NavigationAddButton.swift */,
				A6B7F4952C493DD9006D83D1 /* NavigationQRCodeButton.swift */,
			);
			path = "Navigation Items";
			sourceTree = "<group>";
		};
		A6386D9F2C90234400DDD58E /* Components */ = {
			isa = PBXGroup;
			children = (
				A6C556F32CE59A4D00E5E44E /* BackupNowDisclaimer+iOS.swift */,
				A6386DA92C9024F500DDD58E /* SettingFAQCell+iOS.swift */,
				A6182F422C9291900059BFDD /* VaultDetailScanButton+iOS.swift */,
				A6386DA02C90235200DDD58E /* CoinSelectionCell+iOS.swift */,
				A6386DA52C90243C00DDD58E /* TokenSelectionCell+iOS.swift */,
				A6182F2E2C922B6B0059BFDD /* AsyncImageView+iOS.swift */,
				A6182F322C922CCC0059BFDD /* ChainHeaderCell+iOS.swift */,
				A6182F362C92328E0059BFDD /* NetworkPromptCell+iOS.swift */,
				A6182F3A2C92331D0059BFDD /* FilledButton+iOS.swift */,
				A6386DAD2C9025B000DDD58E /* ChainNavigationCell+iOS.swift */,
				A6386DB12C90263400DDD58E /* ToggleSelectionCell+iOS.swift */,
				A6182F3E2C9290C80059BFDD /* OutlineButton+iOS.swift */,
				A6182F462C9292EC0059BFDD /* NavigationButton+iOS.swift */,
				A6182F4A2C9294390059BFDD /* SendCryptoAmountTextField+iOS.swift */,
				A6182F4E2C9296350059BFDD /* StyledIntegerField+iOS.swift */,
				A6182F522C9296CF0059BFDD /* StyledFloatingPointField+iOS.swift */,
				A6182F562C9299370059BFDD /* SwapCryptoAmountTextField+iOS.swift */,
				A6182F5A2C9299DC0059BFDD /* MemoTextField+iOS.swift */,
				A6ECA1832C93F36200456110 /* NavigationQRShareButton+iOS.swift */,
				A6ECA1872C93F4E800456110 /* SetupVaultImageManager+iOS.swift */,
				A6ECA18B2C93F65D00456110 /* VultisigLogo+iOS.swift */,
				A6ECA18F2C93F7EF00456110 /* ProgressBar+iOS.swift */,
				A6ECA1932C93F98D00456110 /* InstructionPrompt+iOS.swift */,
				A6ECA1972C93FB0400456110 /* BlowfishWarningInformationNote+iOS.swift */,
				A6ECA19B2C93FB7200456110 /* Search+iOS.swift */,
				A6ECA19F2C93FC0000456110 /* VaultSetupCard+iOS.swift */,
				A6C671162CA3B9A300F59B6A /* AddressBookTextField+iOS.swift */,
				A6C6711A2CA3BAD100F59B6A /* CachedAsyncImage+iOS.swift */,
				A6C671222CA3BF3E00F59B6A /* SendCryptoAddressTextField+iOS.swift */,
				A6C671262CA3C0FF00F59B6A /* TransactionMemoAddressTextField+iOS.swift */,
				A6C6712A2CA3C24600F59B6A /* AddressTextField+iOS.swift */,
				A6C6712E2CA3C40800F59B6A /* VaultDetailBalanceContent+iOS.swift */,
				A6C671322CA3C52E00F59B6A /* QRShareSheetImage+iOS.swift */,
				A6C671362CA3C7E500F59B6A /* VaultDeletionDetails+iOS.swift */,
				A6C6713A2CA3C86E00F59B6A /* KeygenViewInstructions+iOS.swift */,
				A6505ACB2CA6683A0002FBF4 /* OutlinedDisclaimer+iOS.swift */,
				A6505ACF2CA668AF0002FBF4 /* InformationNote+iOS.swift */,
				A6A8163B2CBCAF60009EE114 /* GeneralQRImportMacView+iOS.swift */,
				A6A8163D2CBCB00D009EE114 /* FileQRCodeImporterMac+iOS.swift */,
			);
			path = Components;
			sourceTree = "<group>";
		};
		A6386DA22C90235600DDD58E /* Components */ = {
			isa = PBXGroup;
			children = (
				A6386DAB2C90250000DDD58E /* SettingFAQCell+macOS.swift */,
				A6386DA32C90236100DDD58E /* CoinSelectionCell+macOS.swift */,
				A6386DA72C90244800DDD58E /* TokenSelectionCell+macOS.swift */,
				A6182F302C922B750059BFDD /* AsyncImageView+macOS.swift */,
				A6182F342C922CD70059BFDD /* ChainHeaderCell+macOS.swift */,
				A6182F382C9232990059BFDD /* NetworkPromptCell+macOS.swift */,
				A6182F3C2C92332A0059BFDD /* FilledButton+macOS.swift */,
				A6182F402C9290DF0059BFDD /* OutlineButton+macOS.swift */,
				A6182F442C92919D0059BFDD /* VaultDetailScanButton+macOS.swift */,
				A6182F482C9292F70059BFDD /* NavigationButton+macOS.swift */,
				A6182F4C2C92944A0059BFDD /* SendCryptoAmountTextField+macOS.swift */,
				A6182F502C9296430059BFDD /* StyledIntegerField+macOS.swift */,
				A6182F542C9296DB0059BFDD /* StyledFloatingPointField+macOS.swift */,
				A6182F582C9299410059BFDD /* SwapCryptoAmountTextField+macOS.swift */,
				A6182F5C2C9299ED0059BFDD /* MemoTextField+imacOS.swift */,
				A6ECA1852C93F37200456110 /* NavigationQRShareButton+macOS.swift */,
				A6ECA1892C93F4F400456110 /* SetupVaultImageManager+macOS.swift */,
				A6ECA18D2C93F6CF00456110 /* VultisigLogo+macOS.swift */,
				A6ECA1912C93F83B00456110 /* ProgressBar+macOS.swift */,
				A6ECA1952C93F99700456110 /* InstructionPrompt+macOS.swift */,
				A6ECA1992C93FB0E00456110 /* BlowfishWarningInformationNote+macOS.swift */,
				A6ECA19D2C93FB7B00456110 /* Search+macOS.swift */,
				A6ECA1A12C93FC0D00456110 /* VaultSetupCard+macOS.swift */,
				A6C671182CA3B9B400F59B6A /* AddressBookTextField+macOS.swift */,
				A6C6711C2CA3BADA00F59B6A /* CachedAsyncImage+macOS.swift */,
				A6C671242CA3BF4700F59B6A /* SendCryptoAddressTextField+macOS.swift */,
				A6C671282CA3C10900F59B6A /* TransactionMemoAddressTextField+macOS.swift */,
				A6C6712C2CA3C24F00F59B6A /* AddressTextField+macOS.swift */,
				A6C671302CA3C41000F59B6A /* VaultDetailBalanceContent+macOS.swift */,
				A6C671342CA3C53800F59B6A /* QRShareSheetImage+macOS.swift */,
				A6C671382CA3C7EE00F59B6A /* VaultDeletionDetails+macOS.swift */,
				A6C6713C2CA3C87600F59B6A /* KeygenViewInstructions+macOS.swift */,
				A6505ACD2CA668460002FBF4 /* OutlinedDisclaimer+macOS.swift */,
				A6505AD12CA668C20002FBF4 /* InformationNote+macOS.swift */,
				A6A816392CBCAF50009EE114 /* GeneralQRImportMacView+macOS.swift */,
				A6A8163F2CBCB018009EE114 /* FileQRCodeImporterMac+macOS.swift */,
				A6C556F12CE59A3F00E5E44E /* BackupNowDisclaimer+macOS.swift */,
			);
			path = Components;
			sourceTree = "<group>";
		};
		A6505AD32CA66BC50002FBF4 /* Utils */ = {
			isa = PBXGroup;
			children = (
				B5E95E082BED84D9003778F0 /* ImagePicker.swift */,
				A6505AD82CA66CBA0002FBF4 /* Placement+iOS.swift */,
				A60CA7EA2BB1020900FDEB5C /* DetectOrientation.swift */,
				A6505AEC2CA674420002FBF4 /* Coin+ChainAction+iOS.swift */,
				A6505AF22CA677B50002FBF4 /* KeyboardObserver+iOS.swift */,
				A6505AF42CA678530002FBF4 /* ImageFileDocument+iOS.swift */,
			);
			path = Utils;
			sourceTree = "<group>";
		};
		A6505AD52CA66BE40002FBF4 /* Utils */ = {
			isa = PBXGroup;
			children = (
				A6505AD62CA66C4B0002FBF4 /* ImageFileDocument+macOS.swift */,
				A6505ADA2CA66CC20002FBF4 /* Placement+macOS.swift */,
				A6505AEE2CA6744F0002FBF4 /* Coin+ChainAction+macOS.swift */,
				A6505AF02CA675F70002FBF4 /* KeyboardObserver+macOS.swift */,
				A6505AF62CA678B30002FBF4 /* OnDropQRUtils.swift */,
			);
			path = Utils;
			sourceTree = "<group>";
		};
		A6505ADC2CA66E000002FBF4 /* Extension */ = {
			isa = PBXGroup;
			children = (
				A68125D52C8812B60049660E /* UIImageExtension.swift */,
				A611CCCE2C7816EC00D64C9D /* UINavigationControllerExtension.swift */,
				A6505ADD2CA66F750002FBF4 /* ViewExtension+iOS.swift */,
				A6505ADF2CA6706C0002FBF4 /* ColorStyle+iOS.swift */,
				A6505AE62CA670FE0002FBF4 /* StringExtension+iOS.swift */,
			);
			path = Extension;
			sourceTree = "<group>";
		};
		A6505AE12CA6707B0002FBF4 /* Extension */ = {
			isa = PBXGroup;
			children = (
				A6505AE22CA6708C0002FBF4 /* ColorStyle+macOS.swift */,
				A6505AE82CA6710A0002FBF4 /* StringExtension+macOS.swift */,
			);
			path = Extension;
			sourceTree = "<group>";
		};
		A6505AF82CA67A720002FBF4 /* Onboarding */ = {
			isa = PBXGroup;
			children = (
				A6C671002CA276EF00F59B6A /* OnboardingView+iOS.swift */,
				A6C671042CA2792800F59B6A /* OnboardingView1+iOS.swift */,
				A6C671082CA27D0500F59B6A /* OnboardingView2+iOS.swift */,
				A6C6710C2CA27EA000F59B6A /* OnboardingView3+iOS.swift */,
				A6C671102CA27F8C00F59B6A /* OnboardingView4+iOS.swift */,
			);
			path = Onboarding;
			sourceTree = "<group>";
		};
		A6505AF92CA67A7D0002FBF4 /* Settings */ = {
			isa = PBXGroup;
			children = (
				A6C670EC2CA26F5C00F59B6A /* SettingsView+iOS.swift */,
				A6C670F02CA2744000F59B6A /* SettingsLanguageSelectionView+iOS.swift */,
				A6C670F42CA2750C00F59B6A /* SettingsCurrencySelectionView+iOS.swift */,
				A6C670F82CA2759E00F59B6A /* SettingsFAQView+iOS.swift */,
				A6C670FC2CA2762400F59B6A /* SettingsDefaultChainView+iOS.swift */,
			);
			path = Settings;
			sourceTree = "<group>";
		};
		A6505AFA2CA67A880002FBF4 /* Send */ = {
			isa = PBXGroup;
			children = (
				A6C670D82C9E905B00F59B6A /* SendCryptoView+iOS.swift */,
				A6C670DC2C9E91A900F59B6A /* SendCryptoDetailsView+iOS.swift */,
				A6C670E02C9E93A600F59B6A /* SendGasSettingsView+iOS.swift */,
				A6C670E42C9E954200F59B6A /* SendCryptoDoneView+iOS.swift */,
				A6386D972C901D9F00DDD58E /* SendCryptoVerifyView+iOS.swift */,
				A6386D9D2C90225000DDD58E /* SendCryptoSigningErrorView+iOS.swift */,
			);
			path = Send;
			sourceTree = "<group>";
		};
		A6505AFB2CA67AAE0002FBF4 /* Swap */ = {
			isa = PBXGroup;
			children = (
				A6386D8F2C8C290F00DDD58E /* SwapVerifyView+iOS.swift */,
				A6386D932C8C2A9800DDD58E /* SwapCryptoDetailsView+iOS.swift */,
				A6C670D42C9E8EEF00F59B6A /* SwapCryptoView+iOS.swift */,
			);
			path = Swap;
			sourceTree = "<group>";
		};
		A6505AFC2CA67ACB0002FBF4 /* Vault */ = {
			isa = PBXGroup;
			children = (
				A575F2CB2D50D3DB000C4F14 /* FastVaultSetHintView+iOS.swift */,
				A6C670B82C9D14B800F59B6A /* VaultDeletionConfirmView+iOS.swift */,
				A622C84D2C9BC7C300908332 /* FastVaultEmailView+iOS.swift */,
				A622C8512C9BC9D200908332 /* FastVaultSetPasswordView+iOS.swift */,
				A51AE8C32C9589E000EF9A7A /* FastVaultEnterPasswordView+iOS.swift */,
				A69FBB9B2C8AD68E00A4B78B /* CreateVaultView+iOS.swift */,
				A6C670932C9D080600F59B6A /* VaultDetailView+iOS.swift */,
				A6C670B02C9D12C700F59B6A /* VaultPairDetailView+iOS.swift */,
				A6C670C42C9D173800F59B6A /* VaultDetailQRCodeView+iOS.swift */,
			);
			path = Vault;
			sourceTree = "<group>";
		};
		A6505AFD2CA67ADE0002FBF4 /* Transaction */ = {
			isa = PBXGroup;
			children = (
				A69FBBCF2C8BBA2100A4B78B /* TransactionMemoVerifyView+iOS.swift */,
				A622C8452C9BBD2F00908332 /* TransactionMemoView+iOS.swift */,
				A622C8492C9BBE2800908332 /* TransactionMemoDetailsView+iOS.swift */,
				A6C670E82C9E95DC00F59B6A /* TransactionsView+iOS.swift */,
			);
			path = Transaction;
			sourceTree = "<group>";
		};
		A6505AFE2CA67B020002FBF4 /* Address */ = {
			isa = PBXGroup;
			children = (
				A6C670972C9D09EF00F59B6A /* AddressQRCodeView+iOS.swift */,
				A622C8392C9BB9B400908332 /* AddressBookView+iOS.swift */,
				A622C83D2C9BBB2500908332 /* AddAddressBookView+iOS.swift */,
				A622C8412C9BBC0100908332 /* EditAddressBookView+iOS.swift */,
			);
			path = Address;
			sourceTree = "<group>";
		};
		A6505AFF2CA67B4F0002FBF4 /* Keysign */ = {
			isa = PBXGroup;
			children = (
				A6386D872C8BBB7200DDD58E /* JoinKeysignDoneView+iOS.swift */,
				A6C670832C9CF66400F59B6A /* JoinKeysignView+iOS.swift */,
				A6C670872C9CFA9B00F59B6A /* KeysignDiscoveryView+iOS.swift */,
				A6C6708B2C9CFD0100F59B6A /* KeysignView+iOS.swift */,
			);
			path = Keysign;
			sourceTree = "<group>";
		};
		A6505B002CA67B560002FBF4 /* Keygen */ = {
			isa = PBXGroup;
			children = (
				A622C8552C9BCCB800908332 /* JoinKeygenView+iOS.swift */,
				A622C8592C9BCD6600908332 /* KeygenView+iOS.swift */,
			);
			path = Keygen;
			sourceTree = "<group>";
		};
		A6505B012CA67B910002FBF4 /* Keygen */ = {
			isa = PBXGroup;
			children = (
				A622C85B2C9BCD6E00908332 /* KeygenView+macOS.swift */,
			);
			path = Keygen;
			sourceTree = "<group>";
		};
		A6505B022CA67B970002FBF4 /* Keysign */ = {
			isa = PBXGroup;
			children = (
				A6C670892C9CFAA800F59B6A /* KeysignDiscoveryView+macOS.swift */,
				A6C6708D2C9CFD0A00F59B6A /* KeysignView+macOS.swift */,
			);
			path = Keysign;
			sourceTree = "<group>";
		};
		A6505B032CA67B9E0002FBF4 /* Transaction */ = {
			isa = PBXGroup;
			children = (
				A622C8472C9BBD3900908332 /* TransactionMemoView+macOS.swift */,
				A622C84B2C9BBE3100908332 /* TransactionMemoDetailsView+macOS.swift */,
				A69FBBCD2C8BBA1900A4B78B /* TransactionMemoVerifyView+macOS.swift */,
				A6C670EA2C9E95E600F59B6A /* TransactionsView+macOS.swift */,
			);
			path = Transaction;
			sourceTree = "<group>";
		};
		A6505B042CA67BF20002FBF4 /* Vault */ = {
			isa = PBXGroup;
			children = (
				A6C670C62C9D174000F59B6A /* VaultDetailQRCodeView+macOS.swift */,
				A6C670952C9D081000F59B6A /* VaultDetailView+macOS.swift */,
				A6C670B22C9D12CF00F59B6A /* VaultPairDetailView+macOS.swift */,
				A6C670BA2C9D14BF00F59B6A /* VaultDeletionConfirmView+macOS.swift */,
			);
			path = Vault;
			sourceTree = "<group>";
		};
		A6505B052CA67BF90002FBF4 /* Address */ = {
			isa = PBXGroup;
			children = (
				A622C83B2C9BB9C100908332 /* AddressBookView+macOS.swift */,
				A622C83F2C9BBB2E00908332 /* AddAddressBookView+macOS.swift */,
				A622C8432C9BBC0C00908332 /* EditAddressBookView+macOS.swift */,
				A6C670992C9D09FB00F59B6A /* AddressQRCodeView+macOS.swift */,
			);
			path = Address;
			sourceTree = "<group>";
		};
		A6505B062CA67BFF0002FBF4 /* Swap */ = {
			isa = PBXGroup;
			children = (
				A6C670D62C9E8EFE00F59B6A /* SwapCryptoView+macOS.swift */,
				A6386D912C8C291B00DDD58E /* SwapVerifyView+macOS.swift */,
				A6386D952C8C2AA200DDD58E /* SwapCryptoDetailsView+macOS.swift */,
			);
			path = Swap;
			sourceTree = "<group>";
		};
		A6505B072CA67C030002FBF4 /* Send */ = {
			isa = PBXGroup;
			children = (
				A6C670DA2C9E906400F59B6A /* SendCryptoView+macOS.swift */,
				A6C670DE2C9E91B200F59B6A /* SendCryptoDetailsView+macOS.swift */,
				A6386D992C901DAA00DDD58E /* SendCryptoVerifyView+macOS.swift */,
				A6386D9B2C90224200DDD58E /* SendCryptoSigningErrorView+macOS.swift */,
				A6C670E22C9E93B500F59B6A /* SendGasSettingsView+macOS.swift */,
				A6C670E62C9E954B00F59B6A /* SendCryptoDoneView+macOS.swift */,
			);
			path = Send;
			sourceTree = "<group>";
		};
		A6505B082CA67C080002FBF4 /* Settings */ = {
			isa = PBXGroup;
			children = (
				A6C670EE2CA26F6400F59B6A /* SettingsView+macOS.swift */,
				A6C670F22CA2744B00F59B6A /* SettingsLanguageSelectionView+macOS.swift */,
				A6C670F62CA2751500F59B6A /* SettingsCurrencySelectionView+macOS.swift */,
				A6C670FA2CA275A900F59B6A /* SettingsFAQView+macOS.swift */,
				A6C670FE2CA2762D00F59B6A /* SettingsDefaultChainView+macOS.swift */,
			);
			path = Settings;
			sourceTree = "<group>";
		};
		A6505B092CA67C0D0002FBF4 /* Onboarding */ = {
			isa = PBXGroup;
			children = (
				A6C671022CA276F800F59B6A /* OnboardingView+macOS.swift */,
				A6C671062CA2793F00F59B6A /* OnboardingView1+macOS.swift */,
				A6C6710A2CA27D1400F59B6A /* OnboardingView2+macOS.swift */,
				A6C6710E2CA27EAC00F59B6A /* OnboardingView3+macOS.swift */,
				A6C671122CA27F9700F59B6A /* OnboardingView4+macOS.swift */,
			);
			path = Onboarding;
			sourceTree = "<group>";
		};
		A65649D52B965FC400E4B329 /* View Models */ = {
			isa = PBXGroup;
			children = (
				A66DFF3A2D141A1C00312F71 /* GlobalStateViewModel.swift */,
				A564ED432BC35D2B0056FDC0 /* SwapCryptoVerifyViewModel.swift */,
				A57495812BBC3FCA00D5F172 /* SwapCryptoViewModel.swift */,
				DE8AD74B2BC8E3FE00339775 /* KeygenVerify.swift */,
				D9AD8ED92B6722CC0009F8D5 /* ApplicationState.swift */,
				465B09A82B7C176700952DD9 /* SendTransaction.swift */,
				A6F9F7EA2B9D1B3700790258 /* VaultDetailViewModel.swift */,
				A6F2C54E2BA009420095C8E3 /* CoinSelectionViewModel.swift */,
				A5BA150B2C078FA000AA6C07 /* TokenSelectionViewModel.swift */,
				A65324292BA52A4700DDE6EB /* SendCryptoViewModel.swift */,
				A54BBCFE2BC6E11600645C06 /* TransferViewModel.swift */,
				DE9EB0F72BA43388001747D9 /* KeysignViewModel.swift */,
				DE9EB0FB2BA463F7001747D9 /* KeygenViewModel.swift */,
				DE64A4C52BA7E0E400C342E3 /* KeygenPeerDiscoveryViewModel.swift */,
				DE64A4C72BA7EBEC00C342E3 /* JoinKeygenViewModel.swift */,
				DE64A4CB2BA7F97500C342E3 /* KeysignDiscoveryViewModel.swift */,
				DE64A4CD2BA7FEE100C342E3 /* JoinKeysignViewModel.swift */,
				A65BA9852BAA0F0D00B2D8AA /* SendCryptoVerifyViewModel.swift */,
				A60CA7E62BB0EC6100FDEB5C /* AccountViewModel.swift */,
				A6980C272BC086BC00F452AB /* SettingsViewModel.swift */,
				A61173582BC8A10D00D616F9 /* ChainCellViewModel.swift */,
				A6FB96B02BD086AD00D56F68 /* HomeViewModel.swift */,
				A6BEF5BF2BE2B11C007A84A1 /* DeeplinkViewModel.swift */,
				B5A97CEE2BF41779007574D7 /* TransactionMemoViewModel.swift */,
				B5A97CF02BF41903007574D7 /* TransactionMemoVerifyViewModel.swift */,
				A66BFCD22C135699004DCD4F /* ShareSheetViewModel.swift */,
				A68696222C1B5DD2004EDE0B /* EncryptedBackupViewModel.swift */,
				A6B7F49B2C4963F6006D83D1 /* VaultDetailQRCodeViewModel.swift */,
				A6951E8B2C52DC6B007292E7 /* SettingsDefaultChainViewModel.swift */,
				B58156342C5D4DC9006164BF /* BlowfishViewModel.swift */,
				A5F596BE2C7FB0C5008D5339 /* SendGasSettingsViewModel.swift */,
				A6C670812C9CDEE500F59B6A /* VaultCellViewModel.swift */,
				A6182F2A2C9225EA0059BFDD /* MacCheckUpdateViewModel.swift */,
				A622C8612C9BEC2100908332 /* PhoneCheckUpdateViewModel.swift */,
				A6C670CA2C9E8BAB00F59B6A /* VultExtensionViewModel.swift */,
				A65617F82CB4F53C00E9CF19 /* CreateFolderViewModel.swift */,
				A65617FA2CB4F6DF00E9CF19 /* FolderDetailViewModel.swift */,
				A65617FC2CB4FCEA00E9CF19 /* FolderDetailCellViewModel.swift */,
				A617B67D2CEC6540006E5122 /* SendSummaryViewModel.swift */,
				A672643E2D02B9200002E97E /* JoinKeysignSummaryViewModel.swift */,
				A594EC2A2D00BE6C00B74EBC /* SettingsCustomMessageViewModel.swift */,
			);
			path = "View Models";
			sourceTree = "<group>";
		};
		A65649D62B96602700E4B329 /* Extensions */ = {
			isa = PBXGroup;
			children = (
				465036BA2BCF968E00856B34 /* BigInt.swift */,
				A65649D72B96602700E4B329 /* DecodableDefaultExtension.swift */,
				A65649D82B96602700E4B329 /* BigUIntExtension.swift */,
				A65649D92B96602700E4B329 /* Int64Extension.swift */,
				A65649DA2B96602700E4B329 /* DataExtension.swift */,
				A5340A662CEC9503002ADD35 /* DateExtension.swift */,
				A65649DB2B96602700E4B329 /* BitcoinTransactionExtension.swift */,
				A65649DC2B96602700E4B329 /* StringExtension.swift */,
				A65649DD2B96602700E4B329 /* VaultExtension.swift */,
				A65649DE2B96602700E4B329 /* TssExtension.swift */,
				A633B11B2B99273A003D1738 /* ColorExtensions.swift */,
				DEEFF4FC2B9835DE0015692E /* THORChainSwapChainExtension.swift */,
				DE9EB0F92BA4491B001747D9 /* CoinExtension.swift */,
				463408652BA9C1D200246248 /* CoinTypeExtension.swift */,
				DE63AE0D2BAD2408001BBE5C /* THORBalanceExtension.swift */,
				A60CA7E82BB0F60100FDEB5C /* ViewExtension.swift */,
				46E98FFB2BAE407300C53D97 /* DecodingErrorExtension.swift */,
				46AAA49C2BC3B4CF00E5BAB4 /* DecimalExtension.swift */,
				B52196412C1296DF0021D27A /* IntExtension.swift */,
				B590DF892C2E88F900ED934E /* VoteOption.swift */,
				B520B2FD2C3250230097C590 /* TextField.swift */,
				B530F8732C5FFF0A00C2E523 /* RpcEvmServiceEnsServiceExtension.swift */,
			);
			path = Extensions;
			sourceTree = "<group>";
		};
		A65649F32B966CCB00E4B329 /* States */ = {
			isa = PBXGroup;
			children = (
				DEEB57272D096BC100B120D1 /* Keysign */,
				DE727C0B2D000FC3007E9273 /* LibType.swift */,
				DE1572982B70F26A009BC7C5 /* KeyType.swift */,
				A65649F42B966F3E00E4B329 /* DecodableDefault.swift */,
				46B106502BA7CAFE00564023 /* ChainType.swift */,
				A6A793E22BB508C000CC5950 /* Keygen */,
				A69069B62BCF53B600F28A8B /* NetworkPromptType.swift */,
				A6F9E7AA2BED6CCC00BA36E1 /* SetupVaultState.swift */,
			);
			path = States;
			sourceTree = "<group>";
		};
		A6725D3F2C40C36700D47716 /* AddressBook */ = {
			isa = PBXGroup;
			children = (
				A6725D402C40C3C100D47716 /* AddressBookChainSelector.swift */,
				A6725D3B2C3F9D6400D47716 /* AddressBookTextField.swift */,
			);
			path = AddressBook;
			sourceTree = "<group>";
		};
		A67530582CAF9C3D00B1E344 /* Folder */ = {
			isa = PBXGroup;
			children = (
				A67530592CAF9C4D00B1E344 /* CreateFolderView.swift */,
				A67530632CB0716300B1E344 /* FolderDetailView.swift */,
			);
			path = Folder;
			sourceTree = "<group>";
		};
		A67AA1C22C64713A00D06C7E /* Navigation Header */ = {
			isa = PBXGroup;
			children = (
				A67AA1C32C64715000D06C7E /* ChainDetailHeader.swift */,
				A67AA1C52C64784F00D06C7E /* CoinDetailHeader.swift */,
				A6833D7D2C659283002029E1 /* TokenSelectionHeader.swift */,
				A6833D7F2C65980D002029E1 /* GeneralMacHeader.swift */,
				A6833D812C65B199002029E1 /* AddressBookHeader.swift */,
				A6833D832C65BC59002029E1 /* TransactionMemoHeader.swift */,
				A6833D852C65BF6D002029E1 /* JoinKeygenHeader.swift */,
				A6833D872C65C129002029E1 /* PeerDiscoveryHeader.swift */,
				A6833D892C65CF07002029E1 /* HomeHeader.swift */,
				A6833D8C2C65D2A1002029E1 /* AddressQRCodeHeader.swift */,
				A6833D902C66A0B5002029E1 /* CreateVaultHeader.swift */,
				A6833D922C66A4EA002029E1 /* SwapCryptoHeader.swift */,
				A6833D942C66A697002029E1 /* SendCryptoHeader.swift */,
				A6833D962C671F11002029E1 /* SettingsHeader.swift */,
				A65617FE2CB4FE1500E9CF19 /* FolderDetailHeader.swift */,
				A69C18482CF0629500B846E8 /* ServerBackupVerificationHeader.swift */,
			);
			path = "Navigation Header";
			sourceTree = "<group>";
		};
		A6966D1C2BA3DD9900903CA4 /* Onboarding */ = {
			isa = PBXGroup;
			children = (
				A6966D1D2BA3DDAD00903CA4 /* OnboardingView.swift */,
				A6966D1F2BA3DF0C00903CA4 /* OnboardingView1.swift */,
				A6966D232BA3E2A500903CA4 /* OnboardingView2.swift */,
				A6966D252BA3E2CF00903CA4 /* OnboardingView3.swift */,
				A6D07E422C36756700594687 /* OnboardingView4.swift */,
				A6F7B6762D42F64D00AC8104 /* OnboardingTextCard.swift */,
			);
			path = Onboarding;
			sourceTree = "<group>";
		};
		A6966D272BA4009B00903CA4 /* TextFields */ = {
			isa = PBXGroup;
			children = (
				A6966D282BA400B700903CA4 /* SendCryptoAddressTextField.swift */,
				A6966D2A2BA4018600903CA4 /* SendCryptoAmountTextField.swift */,
				B5A97CF82BF42E72007574D7 /* TransactionMemoAddressTextField.swift */,
				B54E317C2BF5A19200D4FC0A /* StyledTextField.swift */,
				B54E317E2BF5A1A700D4FC0A /* StyledNumberField.swift */,
				B54E31802BF5A22700D4FC0A /* StyledFloatingPointField.swift */,
				A608E3782C02472C00E40B85 /* SwapCryptoAmountTextField.swift */,
				B52196452C12CA2E0021D27A /* AddressTextField.swift */,
				A6D07E402C366F7300594687 /* MemoTextField.swift */,
			);
			path = TextFields;
			sourceTree = "<group>";
		};
		A6980C222BC0834E00F452AB /* Settings */ = {
			isa = PBXGroup;
			children = (
				A6980C232BC0836300F452AB /* SettingsView.swift */,
				A56644D12D0087C9000F4149 /* SettingsCustomMessageView.swift */,
				A594EC2C2D072DAA00B74EBC /* SettingsCustomMessageView+iOS.swift */,
				A594EC2E2D072DDD00B74EBC /* SettingsCustomMessageView+MacOS.swift */,
				A56C98CD2CC00C6700FC1B08 /* SettingsBiometryView.swift */,
				A58DFF0A2CD122DB00693DFD /* SettingsBiometryView+iOS.swift */,
				A58DFF0C2CD1235B00693DFD /* SettingsBiometryView+macOS.swift */,
				A56C98D32CC013C500FC1B08 /* SettingsBiometryViewModel.swift */,
				A6980C2B2BC0896C00F452AB /* SettingsLanguageSelectionView.swift */,
				A6980C2F2BC0A11100F452AB /* SettingsCurrencySelectionView.swift */,
				A6980C312BC0A2F700F452AB /* SettingsFAQView.swift */,
				A6951E852C52DAFD007292E7 /* SettingsDefaultChainView.swift */,
				A6ACAD5E2D1109EF00432CC4 /* SettingsAdvancedView.swift */,
			);
			path = Settings;
			sourceTree = "<group>";
		};
		A69FBBA12C8AD9F500A4B78B /* View */ = {
			isa = PBXGroup;
			children = (
				A5340A682CECF093002ADD35 /* MonthlyBackupView+iOS.swift */,
				A6F7B71E2D4ED2D800AC8104 /* SecureBackupVaultOverview+iOS.swift */,
				A622C8312C9BB26F00908332 /* VultisigApp+iOS.swift */,
				A62766502C85275F002C666A /* ImportWalletView+iOS.swift */,
				A69FBBA52C8ADC2E00A4B78B /* WelcomeView+iOS.swift */,
				A69FBBC32C8BB5AD00A4B78B /* NoCameraPermissionView+iOS.swift */,
				A69FBBC92C8BB77900A4B78B /* CoverView+iOS.swift */,
				A6386D8B2C8C274200DDD58E /* BackupVaultNowView+iOS.swift */,
				A622C8352C9BB76A00908332 /* CoinPickerView+iOS.swift */,
				A622C85D2C9BCE6800908332 /* PeerDiscoveryView+iOS.swift */,
				A6C6708F2C9CFE0B00F59B6A /* HomeView+iOS.swift */,
				A6C6709B2C9D0B3F00F59B6A /* ChainSelectionView+iOS.swift */,
				A6C6709F2C9D0C0700F59B6A /* EditVaultView+iOS.swift */,
				A6C670A32C9D0CA200F59B6A /* RenameVaultView+iOS.swift */,
				A6C670A72C9D0D5800F59B6A /* ChainDetailView+iOS.swift */,
				A6C670AB2C9D117800F59B6A /* TokenSelectionView+iOS.swift */,
				A6C670B42C9D139100F59B6A /* CoinDetailView+iOS.swift */,
				A6C670BC2C9D158500F59B6A /* BackupPasswordSetupView+iOS.swift */,
				A6C670C02C9D16BD00F59B6A /* CustomTokenView+iOS.swift */,
				A6C670CC2C9E8D3500F59B6A /* SetupQRCodeView+iOS.swift */,
				A6C670D02C9E8E1F00F59B6A /* NewWalletNameView+iOS.swift */,
				A698222D2CB3A8B500966D19 /* CreateFolderView+iOS.swift */,
				A6381D7F2CB71B4E003F628B /* RegisterVaultView+iOS.swift */,
				A6B84B0D2CE580C4006929A0 /* ServerBackupVerificationView+iOS.swift */,
				A6ACAD622D110A1E00432CC4 /* SettingsAdvancedView+iOS.swift */,
				A6F7B7162D4EC24700AC8104 /* BackupVaultSuccessView+iOS.swift */,
				A6F7B73C2D4EF8F700AC8104 /* FastBackupVaultOverview+iOS.swift */,
				A6505B002CA67B560002FBF4 /* Keygen */,
				A6505AFF2CA67B4F0002FBF4 /* Keysign */,
				A6505AFD2CA67ADE0002FBF4 /* Transaction */,
				A6505AFC2CA67ACB0002FBF4 /* Vault */,
				A6505AFE2CA67B020002FBF4 /* Address */,
				A6505AFB2CA67AAE0002FBF4 /* Swap */,
				A6505AFA2CA67A880002FBF4 /* Send */,
				A6505AF92CA67A7D0002FBF4 /* Settings */,
				A6505AF82CA67A720002FBF4 /* Onboarding */,
			);
			path = View;
			sourceTree = "<group>";
		};
		A69FBBA22C8AD9FD00A4B78B /* View */ = {
			isa = PBXGroup;
			children = (
				A575F2CD2D50D421000C4F14 /* FastVaultSetHintView+macOS.swift */,
				A622C8332C9BB28000908332 /* VultisigApp+macOS.swift */,
				A62766522C852765002C666A /* ImportWalletView+macOS.swift */,
				A69FBB992C8AD63C00A4B78B /* CreateVaultView+macOS.swift */,
				A69FBBA72C8ADC4600A4B78B /* WelcomeView+macOS.swift */,
				A69FBBC52C8BB5B700A4B78B /* NoCameraPermissionView+macOS.swift */,
				A69FBBC72C8BB76000A4B78B /* CoverView+macOS.swift */,
				A6386D892C8BBB7C00DDD58E /* JoinKeysignDoneView+macOS.swift */,
				A6386D8D2C8C274C00DDD58E /* BackupVaultNowView+macOS.swift */,
				A6386DAF2C9025BC00DDD58E /* ChainNavigationCell+macOS.swift */,
				A6386DB32C90263E00DDD58E /* ToggleSelectionCell+macOS.swift */,
				A51AE8C52C958A0200EF9A7A /* FastVaultEnterPasswordView+macOS.swift */,
				A622C8372C9BB83800908332 /* CoinPickerView+macOS.swift */,
				A622C84F2C9BC7D600908332 /* FastVaultEmailView+macOS.swift */,
				A622C8532C9BC9E500908332 /* FastVaultSetPasswordView+macOS.swift */,
				A622C8572C9BCCC600908332 /* JoinKeygenView+macOS.swift */,
				A622C85F2C9BCE7100908332 /* PeerDiscoveryView+macOS.swift */,
				A6C670852C9CF67E00F59B6A /* JoinKeysignView+macOS.swift */,
				A6C670912C9CFE1600F59B6A /* HomeView+macOS.swift */,
				A6C6709D2C9D0B4900F59B6A /* ChainSelectionView+macOS.swift */,
				A6C670A12C9D0C1000F59B6A /* EditVaultView+macOS.swift */,
				A6C670A52C9D0CAC00F59B6A /* RenameVaultView+macOS.swift */,
				A6C670A92C9D0D6600F59B6A /* ChainDetailView+macOS.swift */,
				A6C670AE2C9D118900F59B6A /* TokenSelectionView+macOS.swift */,
				A6C670B62C9D139A00F59B6A /* CoinDetailView+macOS.swift */,
				A6C670BE2C9D158F00F59B6A /* BackupPasswordSetupView+macOS.swift */,
				A6C670C22C9D16C600F59B6A /* CustomTokenView+macOS.swift */,
				A6C670CE2C9E8D3F00F59B6A /* SetupQRCodeView+macOS.swift */,
				A6C670D22C9E8E2B00F59B6A /* NewWalletNameView+macOS.swift */,
				A6ACAD602D110A0A00432CC4 /* SettingsAdvancedView+macOS.swift */,
				A6505B082CA67C080002FBF4 /* Settings */,
				A6505B072CA67C030002FBF4 /* Send */,
				A6505B062CA67BFF0002FBF4 /* Swap */,
				A6505B052CA67BF90002FBF4 /* Address */,
				A6505B042CA67BF20002FBF4 /* Vault */,
				A6505B032CA67B9E0002FBF4 /* Transaction */,
				A6505B022CA67B970002FBF4 /* Keysign */,
				A6505B012CA67B910002FBF4 /* Keygen */,
				A6505B092CA67C0D0002FBF4 /* Onboarding */,
				A698222F2CB3A8D700966D19 /* CreateFolderView+macOS.swift */,
				A6381D812CB71B5D003F628B /* RegisterVaultView+macOS.swift */,
				A6B84B0F2CE580DB006929A0 /* ServerBackupVerificationView+macOS.swift */,
				A6F7B7182D4EC25D00AC8104 /* BackupVaultSuccessView+macOS.swift */,
				A6F7B7202D4ED2F100AC8104 /* SecureBackupVaultOverview+macOS.swift */,
				A6F7B73E2D4EF93400AC8104 /* FastBackupVaultOverview+macOS.swift */,
			);
			path = View;
			sourceTree = "<group>";
		};
		A69FBBCB2C8BB85600A4B78B /* Native */ = {
			isa = PBXGroup;
			children = (
				A66BFCCE2C1348E4004DCD4F /* QRCodeShareSheet.swift */,
				A680BAC42BF47AA9006E611D /* OpenGalleryButton.swift */,
				A65324272BA51E8700DDE6EB /* QRCodeScannerView.swift */,
				A6A41CAD2C63512D00C6858D /* ShareSheetViewController.swift */,
				A6F42CC12C09175B00D0431C /* GeneralCodeScannerView.swift */,
			);
			path = Native;
			sourceTree = "<group>";
		};
		A69FBBCC2C8BB86300A4B78B /* Native */ = {
			isa = PBXGroup;
			children = (
				A6521C552C6EC769002D5C5F /* MacScannerView.swift */,
				A6521C572C6ECA19002D5C5F /* MacCameraPreview.swift */,
				A6B662D22D38CD54001E8BC1 /* MacAddressScannerView+macOS.swift */,
			);
			path = Native;
			sourceTree = "<group>";
		};
		A6A793E22BB508C000CC5950 /* Keygen */ = {
			isa = PBXGroup;
			children = (
				DEEB571C2D08F80500B120D1 /* SchnorrKeygen.swift */,
				DE6EF0522D068BE200A36D6A /* DKLSKeygen.swift */,
				DE9EB0EB2BA2CC3C001747D9 /* TssType.swift */,
				DE9EB0ED2BA2CF49001747D9 /* KeygenMessage.swift */,
				A527DD2B2C3E1CE000204464 /* KeygenMessage+ProtoMappable.swift */,
				DE9EB0EF2BA2CFB7001747D9 /* ReshareMessage.swift */,
				A527DD2D2C3E1D8500204464 /* ReshareMessage+ProtoMappable.swift */,
			);
			path = Keygen;
			sourceTree = "<group>";
		};
		A6C0D55D2BB3B71300156689 /* Transactions */ = {
			isa = PBXGroup;
			children = (
				A6C0D55B2BB3AE8600156689 /* TransactionsView.swift */,
				A6C0D55E2BB3B73900156689 /* UTXOTransactionsView.swift */,
			);
			path = Transactions;
			sourceTree = "<group>";
		};
		A6C3ABC62C3E594400F13ED0 /* Address Book */ = {
			isa = PBXGroup;
			children = (
				A6C3ABC72C3E595000F13ED0 /* AddressBookView.swift */,
				A6725D392C3F9B4400D47716 /* AddAddressBookView.swift */,
				A63001B02C54AC0100D18E25 /* EditAddressBookView.swift */,
			);
			path = "Address Book";
			sourceTree = "<group>";
		};
		A6ECA1A32C940FC900456110 /* View Model */ = {
			isa = PBXGroup;
			children = (
				A6ECA1A42C940FDA00456110 /* JoinKeygenViewModel+iOS.swift */,
				A6ECA1A62C94106700456110 /* JoinKeysignViewModel+iOS.swift */,
				A6ECA1A82C9410D100456110 /* ShareSheetViewModel+iOS.swift */,
				A6ECA1AD2C9411DA00456110 /* EncryptedBackupViewModel+iOS.swift */,
				A6ECA1B12C94129300456110 /* VaultDetailQRCodeViewModel+iOS.swift */,
				A6505AEA2CA673860002FBF4 /* MacCameraServiceViewModel+iOS.swift */,
			);
			path = "View Model";
			sourceTree = "<group>";
		};
		A6ECA1AA2C9410DA00456110 /* View Model */ = {
			isa = PBXGroup;
			children = (
				A6B662D42D38CDD3001E8BC1 /* MacAddressScannerViewModel+macOS.swift */,
				A6521C592C6ECA62002D5C5F /* MacCameraServiceViewModel+macOS.swift */,
				A6ECA1AB2C9410EA00456110 /* ShareSheetViewModel+macOS.swift */,
				A6ECA1AF2C9411E200456110 /* EncryptedBackupViewModel+macOS.swift */,
				A6ECA1B32C94129D00456110 /* VaultDetailQRCodeViewModel+macOS.swift */,
			);
			path = "View Model";
			sourceTree = "<group>";
		};
		A6F7B6702D42BDB700AC8104 /* Animations */ = {
			isa = PBXGroup;
			children = (
				A6F7B6C32D499FDF00AC8104 /* Onboarding.riv */,
				A6F7B67A2D481FB000AC8104 /* ChooseVault.riv */,
				A6F7B6BD2D4975E900AC8104 /* QRCodeScanned.riv */,
				A6F7B6C12D4982E000AC8104 /* PeerDiscoveryInfoBanner.riv */,
				A6F7B6C72D4ABA5A00AC8104 /* WaitingForDevice.riv */,
				A6F7B6E82D4B0D6D00AC8104 /* CreatingVaultCircles.riv */,
				A6F7B6EA2D4B0D8500AC8104 /* CreatingVaultCheckmark.riv */,
				A6F7B6F72D4C94D700AC8104 /* ConnectingWithServer.riv */,
				A6F7B71A2D4ECDE800AC8104 /* SecureVaultOverview.riv */,
				A6F7B73A2D4EF84C00AC8104 /* FastVaultOverview.riv */,
				A6F7B7582D4F1B4B00AC8104 /* FastVaultBackupSucces.riv */,
				A6F7B75A2D4F1B6500AC8104 /* SecureVaultBackupSuccess.riv */,
			);
			path = Animations;
			sourceTree = "<group>";
		};
		A6F9E7A32BED6BA200BA36E1 /* New Wallet */ = {
			isa = PBXGroup;
			children = (
				A6F9E7A62BED6BD100BA36E1 /* SetupVaultTab.swift */,
				A6F9E7A82BED6BDB00BA36E1 /* SetupVaultAnimationManager.swift */,
				A6F7B6BF2D4977F500AC8104 /* PeerDiscoveryInfoBanner.swift */,
				A6F7B6E42D4B046800AC8104 /* KeygenProgressContainer.swift */,
				A6F7B6E62D4B07B500AC8104 /* KeygenProgressBar.swift */,
				A6F7B6F52D4C701D00AC8104 /* FastVaultPasswordDisclaimer.swift */,
			);
			path = "New Wallet";
			sourceTree = "<group>";
		};
		A6F9F7D92B9BA2CF00790258 /* Cells */ = {
			isa = PBXGroup;
			children = (
				A61BC81A2BA26D9900484689 /* ChainSelectionCell.swift */,
				A6F9F7DA2B9BA2DD00790258 /* ChainCell.swift */,
				A6F9F7DC2B9BA5F000790258 /* CoinCell.swift */,
				A6F9F7E62B9BB63700790258 /* VaultCell.swift */,
				A6F2C54A2BA003E10095C8E3 /* CoinSelectionCell.swift */,
				A66A0BD62BA125C50021A483 /* EditVaultCell.swift */,
				A5BA15092C078EED00AA6C07 /* TokenSelectionCell.swift */,
				A6C0D5592BB3AAA200156689 /* ChainHeaderCell.swift */,
				A6C0D5642BB3BD0F00156689 /* UTXOTransactionCell.swift */,
				A6E52F7F2BBE430600FD3785 /* TransactionCell.swift */,
				A65C754C2BBF5A250076F30A /* PeerCell.swift */,
				A6980C252BC0848F00F452AB /* SettingCell.swift */,
				A6980C2D2BC089F900F452AB /* SettingSelectionCell.swift */,
				A6980C332BC0A30900F452AB /* SettingFAQCell.swift */,
				461AD1B82BC6858000959278 /* VaultPairDetailCell.swift */,
				A611735A2BC8B7AB00D616F9 /* ChainNavigationCell.swift */,
				A683EDEC2BCF67D100BB706E /* NetworkPromptCell.swift */,
				A6AF96112C2E3D6100992578 /* ImportFileCell.swift */,
				A6725D422C40C45800D47716 /* AddressBookCell.swift */,
				A6951E892C52DBBD007292E7 /* ToggleSelectionCell.swift */,
				A675305D2CAFB2CE00B1E344 /* FolderVaultCell.swift */,
				A698222B2CB398E700966D19 /* FolderCell.swift */,
				A65617F42CB492A400E9CF19 /* FolderDetailSelectedVaultCell.swift */,
				A65617F62CB492B200E9CF19 /* FolderDetailRemainingVaultCell.swift */,
				A65618002CB64EB200E9CF19 /* SettingVaultRegistrationCell.swift */,
				A6ACAD5A2D0A613A00432CC4 /* CoinPickerCell.swift */,
				A6ACAD642D110B6000432CC4 /* SettingToggleCell.swift */,
				A6F7B6C52D4AB86900AC8104 /* EmptyPeerCell.swift */,
			);
			path = Cells;
			sourceTree = "<group>";
		};
		B51097EC2C4E43660066D560 /* Blowfish */ = {
			isa = PBXGroup;
			children = (
				B51097ED2C4E43830066D560 /* BlowfishService.swift */,
			);
			path = Blowfish;
			sourceTree = "<group>";
		};
		B51097EF2C4E48BB0066D560 /* Blowfish */ = {
			isa = PBXGroup;
			children = (
				B51097F02C4E48CD0066D560 /* BlowfishRequest.swift */,
				B51097F22C4E48EE0066D560 /* BlowfishResponse.swift */,
				B57A1E002C51173B009C4B25 /* BlowfishSolanaRequest.swift */,
			);
			path = Blowfish;
			sourceTree = "<group>";
		};
		B54B01982BDE0A0F00FDA472 /* Polkadot */ = {
			isa = PBXGroup;
			children = (
				B54B01992BDE0A1D00FDA472 /* PolkadotService.swift */,
			);
			path = Polkadot;
			sourceTree = "<group>";
		};
		B571384E2CC57135000E925B /* Ton */ = {
			isa = PBXGroup;
			children = (
				B571384F2CC5713A000E925B /* TonService.swift */,
			);
			path = Ton;
			sourceTree = "<group>";
		};
		B5A51B532BD8C68B00791D78 /* Sui */ = {
			isa = PBXGroup;
			children = (
				B5F758192BD8E7230097B5B9 /* SuiService.swift */,
			);
			path = Sui;
			sourceTree = "<group>";
		};
		B5A80F192D0645BC00DC9069 /* Ripple */ = {
			isa = PBXGroup;
			children = (
				B5A80F1A2D0645DD00DC9069 /* RippleService.swift */,
			);
			path = Ripple;
			sourceTree = "<group>";
		};
		B5A97CEB2BF41554007574D7 /* TransactionMemo */ = {
			isa = PBXGroup;
			children = (
				B5A97CEC2BF41573007574D7 /* TransactionMemoView.swift */,
				B5A97CF22BF426D4007574D7 /* TransactionMemoDetailsView.swift */,
				B5A97CF62BF42BE1007574D7 /* TransactionMemoVerifyView.swift */,
			);
			path = TransactionMemo;
			sourceTree = "<group>";
		};
		B5A97CFA2BF43653007574D7 /* TransactionMemo */ = {
			isa = PBXGroup;
			children = (
				B5A97CFB2BF4365E007574D7 /* TransactionMemoInstance.swift */,
				B54E31822BF5A73500D4FC0A /* TransactionMemoTypeEnum.swift */,
				B50E399A2BF5AB2100B9A269 /* TransactionMemoAddressable.swift */,
				B50E399C2BF5AB4B00B9A269 /* TransactionMemoContractTypeEnum.swift */,
				B53D8CC72BF7F21500B795D3 /* TransactionMemoBond.swift */,
				B524F55A2CF049F600D5B19D /* TransactionMemoBondMayaChain.swift */,
				B5B5E2772CCADD69001167C3 /* TransactionMemoStake.swift */,
				B53D8CC92BF7F22500B795D3 /* TransactionMemoUnbond.swift */,
				B541C9252CF04C4700335933 /* TransactionMemoUnbondMayaChain.swift */,
				B5B5E2792CCADE85001167C3 /* TransactionMemoUnstake.swift */,
				B53D8CCB2BF7F22F00B795D3 /* TransactionMemoLeave.swift */,
				B51119322C0072620020B711 /* TransactionMemoCustom.swift */,
				B590DF852C2E70B800ED934E /* TransactionMemoVote.swift */,
				B55C10752C6A724E0095D274 /* TransactionMemoAddPool.swift */,
				B55C10772C6AC0820095D274 /* TransactionMemoWithdrawPool.swift */,
			);
			path = TransactionMemo;
			sourceTree = "<group>";
		};
		B5BC37572CECF21D005A1C76 /* cosmos */ = {
			isa = PBXGroup;
			children = (
				DE63AE522BBA627B001BBE5C /* atom.swift */,
				B55246CA2CF5643800E3532C /* noble.swift */,
				B58BE8E72CD1C36E00FFD98F /* osmosis.swift */,
				B52243422D239BC2003C734A /* akash.swift */,
				B5E476AA2C1A13D7005DB485 /* dydx.swift */,
				B5BC37552CECEFF8005A1C76 /* cosmos.swift */,
				B52FD1CF2CDDAFE50031FB71 /* terra.swift */,
				46DE088B2BD087D800AE8BDE /* kujira.swift */,
			);
			path = cosmos;
			sourceTree = "<group>";
		};
		B5E654E92D277CD5003A037C /* Tron */ = {
			isa = PBXGroup;
			children = (
				B5E654EA2D277CE0003A037C /* TronService.swift */,
			);
			path = Tron;
			sourceTree = "<group>";
		};
		B5F7581B2BD8FD970097B5B9 /* Sui */ = {
			isa = PBXGroup;
			children = (
				B5F7581C2BD8FDA20097B5B9 /* SuiCoin.swift */,
			);
			path = Sui;
			sourceTree = "<group>";
		};
		D7347C222B74717F00887E57 /* Recovered References */ = {
			isa = PBXGroup;
			children = (
				4600167D2B71A12D00CE17C7 /* Tss.xcframework */,
			);
			name = "Recovered References";
			sourceTree = "<group>";
		};
		D9AD8ED72B67225F0009F8D5 /* Views */ = {
			isa = PBXGroup;
			children = (
				D9AD8EDD2B6730430009F8D5 /* WelcomeView.swift */,
				A6D0BA692C08353700E24DC9 /* NoCameraPermissionView.swift */,
				A65518022BF849FC006BB924 /* CoverView.swift */,
				A67530582CAF9C3D00B1E344 /* Folder */,
				A52B0D012CA53DBE00507966 /* Reshare */,
				A53287B32C4DB835009FD3D3 /* CoinPicker */,
				A6C3ABC62C3E594400F13ED0 /* Address Book */,
				B5A97CEB2BF41554007574D7 /* TransactionMemo */,
				46D067E42B8852B70052F535 /* Keygen */,
				DE15729A2B70F284009BC7C5 /* Keysign */,
				D9AD8F042B675E230009F8D5 /* Vault */,
				D9AD8EED2B6731290009F8D5 /* New Wallet */,
				D9AD8EEF2B6731570009F8D5 /* Swap */,
				D9AD8EEE2B6731480009F8D5 /* Send */,
				A6C0D55D2BB3B71300156689 /* Transactions */,
				A6980C222BC0834E00F452AB /* Settings */,
				A6966D1C2BA3DD9900903CA4 /* Onboarding */,
				A6182F232C9224D10059BFDD /* Update Check */,
				049BBB4E2B71E37B004C231F /* Components */,
			);
			path = Views;
			sourceTree = "<group>";
		};
		D9AD8ED82B6722AC0009F8D5 /* Model */ = {
			isa = PBXGroup;
			children = (
				B51097EF2C4E48BB0066D560 /* Blowfish */,
				B5A97CFA2BF43653007574D7 /* TransactionMemo */,
				B5F7581B2BD8FD970097B5B9 /* Sui */,
				465B189E2BA3D7B5001D7407 /* Prices */,
				465B189C2BA3D786001D7407 /* UTXO */,
				465A8D552B9E6E0A006E7457 /* Solana */,
				469ED3962B98E7B7008D4951 /* Cosmos */,
				A65649E92B96690400E4B329 /* KeyShare.swift */,
				DE49A19B2B67133D000F3AFB /* Vault.swift */,
				DE8BDCCA2C47E34300A1EDA6 /* Vault+ProtoMappable.swift */,
				A5BDC7BD2C32FF4A004DBBE7 /* CoinsGrouped.swift */,
				DE49A19F2B67143B000F3AFB /* Chain.swift */,
				DE0893552C47C8FA007632F7 /* Chain+extensions.swift */,
				DE49A19D2B671416000F3AFB /* Coin.swift */,
				A65649F72B96701300E4B329 /* UTXOTransactionMempoolPreviousOutput.swift */,
				DE63AE4C2BB4E94E001BBE5C /* JSONRPCResponse.swift */,
				DE63AE4E2BB4E96E001BBE5C /* JSONRPCError.swift */,
				DEFF58F72BCF4E11005DFDF9 /* BackupVault.swift */,
				461AD1BA2BC7239C00959278 /* DeviceInfo.swift */,
				DE13BB9E2C239FC90014B754 /* CoinMeta.swift */,
				A6725D3D2C3FB61900D47716 /* AddressBookItem.swift */,
				DE8BDCCC2C4A314D00A1EDA6 /* VaultPublicKeyExport.swift */,
				A6182F2C2C9226310059BFDD /* UpdateVersion.swift */,
				DE5F7E1E2C8155C50022030F /* VaultCreateRequest.swift */,
				DE320E6D2C846C610068D0E1 /* ReshareRequest.swift */,
				DE5F7E202C816AC70022030F /* KeysignRequest.swift */,
				A67530612CAFBDC200B1E344 /* Folder.swift */,
			);
			path = Model;
			sourceTree = "<group>";
		};
		D9AD8EED2B6731290009F8D5 /* New Wallet */ = {
			isa = PBXGroup;
			children = (
				A633B12C2B994E92003D1738 /* CreateVaultView.swift */,
				A633B1392B9A5A22003D1738 /* ImportWalletView.swift */,
				A633B13B2B9A6564003D1738 /* SetupQRCodeView.swift */,
				A6F9E7A42BED6BC800BA36E1 /* SetupVaultTabView.swift */,
				A623A09E2BF09FEE00AA2F8D /* NewWalletNameView.swift */,
			);
			path = "New Wallet";
			sourceTree = "<group>";
		};
		D9AD8EEE2B6731480009F8D5 /* Send */ = {
			isa = PBXGroup;
			children = (
				A61BC8112BA2407A00484689 /* SendCryptoView.swift */,
				A61BC8132BA240FC00484689 /* SendCryptoDetailsView.swift */,
				A571F46B2C7E9218000F46D3 /* SendGasSettingsView.swift */,
				A653242D2BA53D0900DDE6EB /* SendCryptoPairView.swift */,
				A653242F2BA540ED00DDE6EB /* SendCryptoVerifyView.swift */,
				A63953B12BA7CB8E000802EC /* SendCryptoKeysignView.swift */,
				A63953B32BA7F120000802EC /* SendCryptoDoneView.swift */,
				A65BA9872BAAA0B700B2D8AA /* SendCryptoSigningErrorView.swift */,
				A65BA9892BAAA7A300B2D8AA /* SendCryptoVaultErrorView.swift */,
				A65BA98B2BABD1AA00B2D8AA /* SendCryptoStartErrorView.swift */,
			);
			path = Send;
			sourceTree = "<group>";
		};
		D9AD8EEF2B6731570009F8D5 /* Swap */ = {
			isa = PBXGroup;
			children = (
				A6966D2E2BA4045C00903CA4 /* SwapCryptoView.swift */,
				A564ED412BC350520056FDC0 /* SwapTransaction.swift */,
				A543B3A12BEA93D4003FB989 /* SwapQuote.swift */,
				A564ED3F2BC34B690056FDC0 /* SwapVerifyView.swift */,
				A6966D302BA4048800903CA4 /* SwapCryptoDetailsView.swift */,
			);
			path = Swap;
			sourceTree = "<group>";
		};
		D9AD8F042B675E230009F8D5 /* Vault */ = {
			isa = PBXGroup;
			children = (
				A6F2C5442B9FE3A00095C8E3 /* HomeView.swift */,
				A633B13D2B9A9E30003D1738 /* VaultDetailView.swift */,
				A6F9F7E22B9BB48700790258 /* VaultsView.swift */,
				A6F9F7E82B9BBFD500790258 /* AddressQRCodeView.swift */,
				A6F2C5482BA001460095C8E3 /* ChainSelectionView.swift */,
				A66A0BD42BA124D00021A483 /* EditVaultView.swift */,
				A66A0BD82BA12DF50021A483 /* RenameVaultView.swift */,
				A6BACF192BC705DA00084810 /* ChainDetailView.swift */,
				A6BACF1B2BC79B3100084810 /* TokenSelectionView.swift */,
				461AD1B62BC6706500959278 /* VaultPairDetailView.swift */,
				A62D6B022BFE7BF400F24E51 /* CoinDetailView.swift */,
				A6FA40202C10241700D6C6B7 /* VaultDeletionConfirmView.swift */,
				A68696202C1B5575004EDE0B /* BackupPasswordSetupView.swift */,
				B52196432C12C3540021D27A /* CustomTokenView.swift */,
				A638752E2C38570F000CF242 /* BackupVaultNowView.swift */,
				A533E63F2CEC814F00FCBAEB /* MonthlyBackupView.swift */,
				A5340A6A2CECF099002ADD35 /* MonthlyBackupView+macOS.swift */,
				A5E66B522CCAB4E800B6DA47 /* BackupVaultWarningView.swift */,
				A6B7F4972C49402F006D83D1 /* VaultDetailQRCodeView.swift */,
				A65618022CB6500A00E9CF19 /* RegisterVaultView.swift */,
				A6F7B6F92D4D515100AC8104 /* SecureBackupVaultOverview.swift */,
				A6F7B6FB2D4D5BE600AC8104 /* BackupVaultSuccessView.swift */,
				A6F7B7382D4EF7BB00AC8104 /* FastBackupVaultOverview.swift */,
			);
			path = Vault;
			sourceTree = "<group>";
		};
		DE1572932B70F254009BC7C5 /* Tss */ = {
			isa = PBXGroup;
			children = (
				DE6EF0502D06708C00A36D6A /* DKLSMessenger.swift */,
				DE6EF04E2D06610800A36D6A /* DKLSHelper.swift */,
				DE1572942B70F254009BC7C5 /* TssMessenger.swift */,
				DE1572952B70F254009BC7C5 /* LocalStateAccessorImp.swift */,
				DE64A4C92BA7F90E00C342E3 /* ServiceDelegate.swift */,
				DEFF58F32BCBF65D005DFDF9 /* TssHelper.swift */,
			);
			path = Tss;
			sourceTree = "<group>";
		};
		DE15729A2B70F284009BC7C5 /* Keysign */ = {
			isa = PBXGroup;
			children = (
				DE1905262BD8CC4D0043577E /* KeysignVerify.swift */,
				DE15729B2B70F284009BC7C5 /* JoinKeysignView.swift */,
				DE15729C2B70F284009BC7C5 /* KeysignDiscoveryView.swift */,
				DE15729D2B70F284009BC7C5 /* KeysignView.swift */,
				DE9EB0F52BA3F9C2001747D9 /* ParticipantDiscovery.swift */,
				A65BA98F2BAD402A00B2D8AA /* KeysignMessageConfirmView.swift */,
				A553217A2CFA27780057C791 /* KeysignCustomMessageConfirmView.swift */,
				A52313DD2BDF665E00D4D0D5 /* KeysignSwapConfirmView.swift */,
				A65BA9912BAD439900B2D8AA /* KeysignDiscoverServiceView.swift */,
				A65BA9952BAD460600B2D8AA /* KeysignStartView.swift */,
				A65BA9972BAD479C00B2D8AA /* JoinKeysignDoneView.swift */,
				A6C9D5C02BDB5E4E00A864FB /* KeysignVaultMismatchErrorView.swift */,
				A65518042BF867CF006BB924 /* KeysignSameDeviceShareErrorView.swift */,
				A672643A2D02993A0002E97E /* JoinKeysignDoneSummary.swift */,
			);
			path = Keysign;
			sourceTree = "<group>";
		};
		DE1572AA2B7174C5009BC7C5 /* Utils */ = {
			isa = PBXGroup;
			children = (
				DE1572AB2B7174D3009BC7C5 /* Utils.swift */,
				A62758F12B97B10600ADE3A6 /* Endpoint.swift */,
				A65BA9812BA93A9F00B2D8AA /* DebounceHelper.swift */,
				A690E00D2BC0ED290006DC0D /* URL.swift */,
				DE8AD7462BC78FA400339775 /* Encryption.swift */,
				A62758F32B97CE7E00ADE3A6 /* Styles */,
				DEFF58FD2BD13E5D005DFDF9 /* ThreadSafeDictionary.swift */,
				A6B51BE82C098DAE007FDD3C /* OnFirstAppear.swift */,
				A68696242C1B777A004EDE0B /* EncryptedDataFile.swift */,
				A6AF96132C2E545800992578 /* UtilsQrCodeFromImageError.swift */,
				A6C670C82C9E773300F59B6A /* VULTFileDocument.swift */,
			);
			path = Utils;
			sourceTree = "<group>";
		};
		DE28F52C2B7B0E6200E33058 /* Chains */ = {
			isa = PBXGroup;
			children = (
				B5BC37572CECF21D005A1C76 /* cosmos */,
				B571384C2CC560F0000E925B /* Ton.swift */,
				B5E654EC2D2788CC003A037C /* Tron.swift */,
				B5A80F172D0600BA00DC9069 /* Ripple.swift */,
				B5F758172BD8E65D0097B5B9 /* Sui.swift */,
				DEEADCF62B916676007978DE /* Solana.swift */,
				DEFC7BFE2B8EC95E0090B07A /* thorchain.swift */,
				DEEDAEE02B8AF7EF005170E8 /* evm.swift */,
				A5C568942C246A0000E463B6 /* CoinFactory.swift */,
				DEEDAEE22B8AF8B1005170E8 /* publickey.swift */,
				DEEDAEE42B8AFB5D005170E8 /* common.swift */,
				DEFC7BFA2B8D87370090B07A /* erc20.swift */,
				DE6DCB922B97D81C009A39D5 /* THORChainSwaps.swift */,
				A506B59E2D3AD1DB00490BEB /* SolanaSwaps.swift */,
				A5D0C9362BEE778F0022D421 /* OneInchSwaps.swift */,
				DEF2E2CA2B9AD5EA000737B8 /* UTXOChainsHelper.swift */,
				DEFF58F92BCF85FA005DFDF9 /* maya.swift */,
				DEFF59002BD238CF005DFDF9 /* SignedTransactionResult.swift */,
				B54B01962BDCEB8E00FDA472 /* Polkadot.swift */,
			);
			path = Chains;
			sourceTree = "<group>";
		};
		DE49A15A2B65F6D9000F3AFB = {
			isa = PBXGroup;
			children = (
				DE03EA0C2D0D3C7700AA4BB0 /* goschnorr.xcframework */,
				DE03EA0A2D0D3C6B00AA4BB0 /* godkls.xcframework */,
				DE2B4E4A2C97DA9200FF4C49 /* VultisigApp.xctestplan */,
				DE8AD73F2BC1600800339775 /* PrivacyInfo.xcprivacy */,
				DE1572A12B70F873009BC7C5 /* Tss.xcframework */,
				DE49A1932B65F7B6000F3AFB /* Mediator */,
				DE49A1652B65F6D9000F3AFB /* VultisigApp */,
				DE49A1792B65F6DB000F3AFB /* VultisigAppTests */,
				DE49A1832B65F6DB000F3AFB /* VultisigAppUITests */,
				DE49A1642B65F6D9000F3AFB /* Products */,
				DE49A1A12B67158A000F3AFB /* Frameworks */,
				D7347C222B74717F00887E57 /* Recovered References */,
			);
			sourceTree = "<group>";
		};
		DE49A1642B65F6D9000F3AFB /* Products */ = {
			isa = PBXGroup;
			children = (
				DE49A1632B65F6D9000F3AFB /* VultisigApp.app */,
				DE49A1762B65F6DB000F3AFB /* VultisigAppTests.xctest */,
				DE49A1802B65F6DB000F3AFB /* VultisigAppUITests.xctest */,
			);
			name = Products;
			sourceTree = "<group>";
		};
		DE49A1652B65F6D9000F3AFB /* VultisigApp */ = {
			isa = PBXGroup;
			children = (
				DE49A1662B65F6D9000F3AFB /* VultisigApp.swift */,
				A60CA7E42BB0D37D00FDEB5C /* ContentView.swift */,
				D9AD8ED72B67225F0009F8D5 /* Views */,
				D9AD8ED82B6722AC0009F8D5 /* Model */,
				A65649D52B965FC400E4B329 /* View Models */,
				461BD0962B7EFA8000BFF703 /* Services */,
				A627664E2C85273B002C666A /* iOS */,
				A627664F2C852745002C666A /* macOS */,
				A65649F32B966CCB00E4B329 /* States */,
				DE28F52C2B7B0E6200E33058 /* Chains */,
				A65649D62B96602700E4B329 /* Extensions */,
				A61BC8172BA2685E00484689 /* Stores */,
				DE1572AA2B7174C5009BC7C5 /* Utils */,
				468029352BC8E4CE005A9EEF /* Localizables */,
				A633B11D2B993BCD003D1738 /* Resources */,
				DE1572932B70F254009BC7C5 /* Tss */,
				DE49A1A62B68C1EE000F3AFB /* PreviewHelper */,
				DE49A16F2B65F6DB000F3AFB /* Preview Content */,
				DE49A16C2B65F6DB000F3AFB /* Assets.xcassets */,
				DE49A16E2B65F6DB000F3AFB /* VultisigApp.entitlements */,
				DE49A1B62B6A1222000F3AFB /* Info.plist */,
			);
			path = VultisigApp;
			sourceTree = "<group>";
		};
		DE49A16F2B65F6DB000F3AFB /* Preview Content */ = {
			isa = PBXGroup;
			children = (
				DE49A1702B65F6DB000F3AFB /* Preview Assets.xcassets */,
			);
			path = "Preview Content";
			sourceTree = "<group>";
		};
		DE49A1792B65F6DB000F3AFB /* VultisigAppTests */ = {
			isa = PBXGroup;
			children = (
				DE8AD7482BC7A84100339775 /* Utils */,
				DEF2E2CE2B9DA41A000737B8 /* Chains */,
				DE49A17A2B65F6DB000F3AFB /* VultisigAppTests.swift */,
			);
			path = VultisigAppTests;
			sourceTree = "<group>";
		};
		DE49A1832B65F6DB000F3AFB /* VultisigAppUITests */ = {
			isa = PBXGroup;
			children = (
				DE49A1842B65F6DB000F3AFB /* VultisigAppUITests.swift */,
				DE49A1862B65F6DB000F3AFB /* VultisigAppUITestsLaunchTests.swift */,
			);
			path = VultisigAppUITests;
			sourceTree = "<group>";
		};
		DE49A1A12B67158A000F3AFB /* Frameworks */ = {
			isa = PBXGroup;
			children = (
				DE49A1A22B67158A000F3AFB /* UIKit.framework */,
			);
			name = Frameworks;
			sourceTree = "<group>";
		};
		DE49A1A62B68C1EE000F3AFB /* PreviewHelper */ = {
			isa = PBXGroup;
			children = (
				DE4DFA7A2B7B1692004F8E73 /* ModelContainerPreview.swift */,
			);
			path = PreviewHelper;
			sourceTree = "<group>";
		};
		DE63AE492BB4D86A001BBE5C /* BSC */ = {
			isa = PBXGroup;
			children = (
				DE63AE4A2BB4D87F001BBE5C /* BscService.swift */,
			);
			path = BSC;
			sourceTree = "<group>";
		};
		DE63AE542BBA7878001BBE5C /* Cosmos */ = {
			isa = PBXGroup;
			children = (
				DE63AE552BBA788D001BBE5C /* GaiaService.swift */,
				B52243402D2398D5003C734A /* AkashService.swift */,
				B58BE8E52CD1BD5D00FFD98F /* OsmosisService.swift */,
				B55246C82CF5639A00E3532C /* NobleService.swift */,
				46DE088D2BD08C9900AE8BDE /* KujiraService.swift */,
				46DE088F2BD0D03E00AE8BDE /* CosmosService.swift */,
				B52FD1CD2CDDA7740031FB71 /* TerraService.swift */,
				B5E476AC2C1A556D005DB485 /* DydxService.swift */,
			);
			path = Cosmos;
			sourceTree = "<group>";
		};
		DE8AD7482BC7A84100339775 /* Utils */ = {
			isa = PBXGroup;
			children = (
				DE8AD7492BC7A86200339775 /* EncryptionTest.swift */,
			);
			path = Utils;
			sourceTree = "<group>";
		};
		DEEB57272D096BC100B120D1 /* Keysign */ = {
			isa = PBXGroup;
			children = (
				DEEAE0D62D0A7EC9007FDA14 /* SchnorrKeysign.swift */,
				DEEB57252D096BC100B120D1 /* DERSignature.swift */,
				DEEB57262D096BC100B120D1 /* DKLSKeysign.swift */,
			);
			path = Keysign;
			sourceTree = "<group>";
		};
		DEF2E2CE2B9DA41A000737B8 /* Chains */ = {
			isa = PBXGroup;
			children = (
				DEF4295A2CA66D51004B6D0B /* ERC20Test.swift */,
				DEF429582CA65AEF004B6D0B /* EvmTest.swift */,
				DEF2E2CF2B9DA459000737B8 /* PublicKeyTest.swift */,
				DEF2E2D22B9DC685000737B8 /* UTXOChainsHelperTest.swift */,
			);
			path = Chains;
			sourceTree = "<group>";
		};
/* End PBXGroup section */

/* Begin PBXNativeTarget section */
		DE49A1622B65F6D9000F3AFB /* VultisigApp */ = {
			isa = PBXNativeTarget;
			buildConfigurationList = DE49A18A2B65F6DB000F3AFB /* Build configuration list for PBXNativeTarget "VultisigApp" */;
			buildPhases = (
				DE49A15F2B65F6D9000F3AFB /* Sources */,
				DE49A1602B65F6D9000F3AFB /* Frameworks */,
				DE49A1612B65F6D9000F3AFB /* Resources */,
			);
			buildRules = (
			);
			dependencies = (
			);
			name = VultisigApp;
			packageProductDependencies = (
				DE49A1992B660D8D000F3AFB /* Mediator */,
				D9A22EB62B667C41007281BF /* Mediator */,
				DE49A1B42B6A1088000F3AFB /* CodeScanner */,
				DEEDAEE72B8B50A4005170E8 /* BigInt */,
				DE3D44AC2BD2445100BD64CD /* CryptoSwift */,
				DE6325B62C2C12FB000D05B9 /* SwiftProtobuf */,
				DE8554672C2CFBC10002438C /* walletcore */,
				A58CC3422C32C4EE0086D16B /* VultisigCommonData */,
				A6D44A5A2D51950600C66726 /* RiveRuntime */,
			);
			productName = voltixApp;
			productReference = DE49A1632B65F6D9000F3AFB /* VultisigApp.app */;
			productType = "com.apple.product-type.application";
		};
		DE49A1752B65F6DB000F3AFB /* VultisigAppTests */ = {
			isa = PBXNativeTarget;
			buildConfigurationList = DE49A18D2B65F6DB000F3AFB /* Build configuration list for PBXNativeTarget "VultisigAppTests" */;
			buildPhases = (
				DE49A1722B65F6DB000F3AFB /* Sources */,
				DE49A1732B65F6DB000F3AFB /* Frameworks */,
				DE49A1742B65F6DB000F3AFB /* Resources */,
			);
			buildRules = (
			);
			dependencies = (
				DE49A1782B65F6DB000F3AFB /* PBXTargetDependency */,
			);
			name = VultisigAppTests;
			productName = voltixAppTests;
			productReference = DE49A1762B65F6DB000F3AFB /* VultisigAppTests.xctest */;
			productType = "com.apple.product-type.bundle.unit-test";
		};
		DE49A17F2B65F6DB000F3AFB /* VultisigAppUITests */ = {
			isa = PBXNativeTarget;
			buildConfigurationList = DE49A1902B65F6DB000F3AFB /* Build configuration list for PBXNativeTarget "VultisigAppUITests" */;
			buildPhases = (
				DE49A17C2B65F6DB000F3AFB /* Sources */,
				DE49A17D2B65F6DB000F3AFB /* Frameworks */,
				DE49A17E2B65F6DB000F3AFB /* Resources */,
			);
			buildRules = (
			);
			dependencies = (
				DE49A1822B65F6DB000F3AFB /* PBXTargetDependency */,
			);
			name = VultisigAppUITests;
			productName = voltixAppUITests;
			productReference = DE49A1802B65F6DB000F3AFB /* VultisigAppUITests.xctest */;
			productType = "com.apple.product-type.bundle.ui-testing";
		};
/* End PBXNativeTarget section */

/* Begin PBXProject section */
		DE49A15B2B65F6D9000F3AFB /* Project object */ = {
			isa = PBXProject;
			attributes = {
				BuildIndependentTargetsInParallel = 1;
				LastSwiftUpdateCheck = 1520;
				LastUpgradeCheck = 1600;
				TargetAttributes = {
					DE49A1622B65F6D9000F3AFB = {
						CreatedOnToolsVersion = 15.2;
					};
					DE49A1752B65F6DB000F3AFB = {
						CreatedOnToolsVersion = 15.2;
						TestTargetID = DE49A1622B65F6D9000F3AFB;
					};
					DE49A17F2B65F6DB000F3AFB = {
						CreatedOnToolsVersion = 15.2;
						TestTargetID = DE49A1622B65F6D9000F3AFB;
					};
				};
			};
			buildConfigurationList = DE49A15E2B65F6D9000F3AFB /* Build configuration list for PBXProject "VultisigApp" */;
			compatibilityVersion = "Xcode 14.0";
			developmentRegion = en;
			hasScannedForEncodings = 0;
			knownRegions = (
				en,
				Base,
				es,
				pt,
				de,
				it,
				hr,
			);
			mainGroup = DE49A15A2B65F6D9000F3AFB;
			packageReferences = (
				D9A22EB52B667C41007281BF /* XCLocalSwiftPackageReference "../Mediator" */,
				DE49A1B32B6A1088000F3AFB /* XCRemoteSwiftPackageReference "CodeScanner" */,
				DEEDAEE62B8B50A4005170E8 /* XCRemoteSwiftPackageReference "BigInt" */,
				DEFF59022BD23A12005DFDF9 /* XCRemoteSwiftPackageReference "CryptoSwift" */,
				DE6325B52C2C12FB000D05B9 /* XCRemoteSwiftPackageReference "swift-protobuf" */,
				DE8554662C2CFBC10002438C /* XCRemoteSwiftPackageReference "walletcore-spm" */,
				A58CC3412C32C4EE0086D16B /* XCRemoteSwiftPackageReference "commondata" */,
				A6D44A592D51950600C66726 /* XCRemoteSwiftPackageReference "rive-ios" */,
			);
			productRefGroup = DE49A1642B65F6D9000F3AFB /* Products */;
			projectDirPath = "";
			projectRoot = "";
			targets = (
				DE49A1622B65F6D9000F3AFB /* VultisigApp */,
				DE49A1752B65F6DB000F3AFB /* VultisigAppTests */,
				DE49A17F2B65F6DB000F3AFB /* VultisigAppUITests */,
			);
		};
/* End PBXProject section */

/* Begin PBXResourcesBuildPhase section */
		DE49A1612B65F6D9000F3AFB /* Resources */ = {
			isa = PBXResourcesBuildPhase;
			buildActionMask = 2147483647;
			files = (
				A65F8A162D42224100CF4DDB /* Brockmann-Bold.otf in Resources */,
				A6F7B6E92D4B0D6E00AC8104 /* CreatingVaultCircles.riv in Resources */,
				A6F7B6BE2D4975E900AC8104 /* QRCodeScanned.riv in Resources */,
				A6F7B6C82D4ABA5A00AC8104 /* WaitingForDevice.riv in Resources */,
				A65F8A172D42224100CF4DDB /* Brockmann-SemiBold.otf in Resources */,
				A65F8A182D42224100CF4DDB /* Brockmann-Regular.otf in Resources */,
				A6F7B67B2D481FB000AC8104 /* ChooseVault.riv in Resources */,
				A65F8A192D42224100CF4DDB /* Brockmann-Medium.otf in Resources */,
				A6F7B71B2D4ECDE800AC8104 /* SecureVaultOverview.riv in Resources */,
				A6F7B6F82D4C94D700AC8104 /* ConnectingWithServer.riv in Resources */,
				DE8AD7432BC64A4C00339775 /* PrivacyInfo.xcprivacy in Resources */,
				DE49A1712B65F6DB000F3AFB /* Preview Assets.xcassets in Resources */,
				A6CBF2E02C268D1400FD8080 /* Montserrat-Italic.ttf in Resources */,
				A6F7B6EB2D4B0D8500AC8104 /* CreatingVaultCheckmark.riv in Resources */,
				A6F7B73B2D4EF84C00AC8104 /* FastVaultOverview.riv in Resources */,
				A6F7B6C42D499FDF00AC8104 /* Onboarding.riv in Resources */,
				A6F7B6C22D4982E000AC8104 /* PeerDiscoveryInfoBanner.riv in Resources */,
				468029362BC8E4CE005A9EEF /* Localizable.strings in Resources */,
				A6F7B75B2D4F1B6500AC8104 /* SecureVaultBackupSuccess.riv in Resources */,
				A6F7B7592D4F1B4B00AC8104 /* FastVaultBackupSucces.riv in Resources */,
				A6CBF2DF2C268D1400FD8080 /* Montserrat.ttf in Resources */,
				DE49A1942B65F7B6000F3AFB /* Mediator in Resources */,
				DE49A16D2B65F6DB000F3AFB /* Assets.xcassets in Resources */,
			);
			runOnlyForDeploymentPostprocessing = 0;
		};
		DE49A1742B65F6DB000F3AFB /* Resources */ = {
			isa = PBXResourcesBuildPhase;
			buildActionMask = 2147483647;
			files = (
			);
			runOnlyForDeploymentPostprocessing = 0;
		};
		DE49A17E2B65F6DB000F3AFB /* Resources */ = {
			isa = PBXResourcesBuildPhase;
			buildActionMask = 2147483647;
			files = (
			);
			runOnlyForDeploymentPostprocessing = 0;
		};
/* End PBXResourcesBuildPhase section */

/* Begin PBXSourcesBuildPhase section */
		DE49A15F2B65F6D9000F3AFB /* Sources */ = {
			isa = PBXSourcesBuildPhase;
			buildActionMask = 2147483647;
			files = (
				A649AB9E2C6C54AA004710A9 /* PopupCapsule.swift in Sources */,
				DE6EF0512D06709200A36D6A /* DKLSMessenger.swift in Sources */,
				46AAA49D2BC3B4CF00E5BAB4 /* DecimalExtension.swift in Sources */,
				B51119332C0072620020B711 /* TransactionMemoCustom.swift in Sources */,
				A564ED422BC350520056FDC0 /* SwapTransaction.swift in Sources */,
				A67530622CAFBDC200B1E344 /* Folder.swift in Sources */,
				A6ACAD5F2D1109EF00432CC4 /* SettingsAdvancedView.swift in Sources */,
				A675305A2CAF9C4D00B1E344 /* CreateFolderView.swift in Sources */,
				A594A9ED2C6436A800A3D09E /* DBMappable.swift in Sources */,
				A68696212C1B5575004EDE0B /* BackupPasswordSetupView.swift in Sources */,
				463408662BA9C1D200246248 /* CoinTypeExtension.swift in Sources */,
				A58760512CBD2D670070956A /* BiometryService.swift in Sources */,
				DE8AD7472BC78FA400339775 /* Encryption.swift in Sources */,
				A6182F332C922CCC0059BFDD /* ChainHeaderCell+iOS.swift in Sources */,
				DE4DFA7B2B7B1692004F8E73 /* ModelContainerPreview.swift in Sources */,
				A6F9E7A72BED6BD100BA36E1 /* SetupVaultTab.swift in Sources */,
				A51AE8C42C9589E000EF9A7A /* FastVaultEnterPasswordView+iOS.swift in Sources */,
				A6F9F7E52B9BB4D100790258 /* NavigationMenuButton.swift in Sources */,
				A5DA62092BF79C1D00CBEAEE /* ThorchainSwapError.swift in Sources */,
				049BBB5E2B71E83D004C231F /* VultisigLogo.swift in Sources */,
				A6833D802C65980D002029E1 /* GeneralMacHeader.swift in Sources */,
				DE1572A02B70F284009BC7C5 /* KeysignView.swift in Sources */,
				A6FB96B52BD0CE6700D56F68 /* NavigationHomeEditButton.swift in Sources */,
				A6C670DF2C9E91B200F59B6A /* SendCryptoDetailsView+macOS.swift in Sources */,
				A66BFCD32C135699004DCD4F /* ShareSheetViewModel.swift in Sources */,
				A6F9F7E32B9BB48700790258 /* VaultsView.swift in Sources */,
				A6386D922C8C291B00DDD58E /* SwapVerifyView+macOS.swift in Sources */,
				A6A8163E2CBCB00D009EE114 /* FileQRCodeImporterMac+iOS.swift in Sources */,
				469ED3A02B98F5B4008D4951 /* THORChainAccountNumberResponse.swift in Sources */,
				A622C84E2C9BC7C300908332 /* FastVaultEmailView+iOS.swift in Sources */,
				A6E5823D2BE98C4F006DA410 /* NavigationBlankBackButton.swift in Sources */,
				A5E66B512CCA472000B6DA47 /* WarningView.swift in Sources */,
				A594EC2F2D072DDD00B74EBC /* SettingsCustomMessageView+MacOS.swift in Sources */,
				A65324282BA51E8700DDE6EB /* QRCodeScannerView.swift in Sources */,
				DE1572992B70F26A009BC7C5 /* KeyType.swift in Sources */,
				A5F2C2352CD3FEE00086253E /* FastSignConfig.swift in Sources */,
				A6C670C72C9D174000F59B6A /* VaultDetailQRCodeView+macOS.swift in Sources */,
				A6521C582C6ECA1A002D5C5F /* MacCameraPreview.swift in Sources */,
				46E98FFC2BAE407300C53D97 /* DecodingErrorExtension.swift in Sources */,
				DEFF58FA2BCF85FA005DFDF9 /* maya.swift in Sources */,
				A6C671232CA3BF3E00F59B6A /* SendCryptoAddressTextField+iOS.swift in Sources */,
				A6386D882C8BBB7200DDD58E /* JoinKeysignDoneView+iOS.swift in Sources */,
				B51097EE2C4E43830066D560 /* BlowfishService.swift in Sources */,
				A633B13A2B9A5A22003D1738 /* ImportWalletView.swift in Sources */,
				A6386D942C8C2A9800DDD58E /* SwapCryptoDetailsView+iOS.swift in Sources */,
				DE63AE4B2BB4D87F001BBE5C /* BscService.swift in Sources */,
				A6F42CC22C09175B00D0431C /* GeneralCodeScannerView.swift in Sources */,
				A6386D9A2C901DAA00DDD58E /* SendCryptoVerifyView+macOS.swift in Sources */,
				A6182F4D2C92944A0059BFDD /* SendCryptoAmountTextField+macOS.swift in Sources */,
				B52196482C12D1110021D27A /* CircularFilledButton.swift in Sources */,
				DE9EB0FC2BA463F7001747D9 /* KeygenViewModel.swift in Sources */,
				DEFF58F42BCBF65D005DFDF9 /* TssHelper.swift in Sources */,
				A5D8A3442CF8D5B0005A20A8 /* CustomMessagePayload.swift in Sources */,
				B52FD1D02CDDAFE50031FB71 /* terra.swift in Sources */,
				A6951E8A2C52DBBD007292E7 /* ToggleSelectionCell.swift in Sources */,
				A683EDED2BCF67D100BB706E /* NetworkPromptCell.swift in Sources */,
				A6F2C54B2BA003E10095C8E3 /* CoinSelectionCell.swift in Sources */,
				A6182F352C922CD70059BFDD /* ChainHeaderCell+macOS.swift in Sources */,
				A571F4682C7E48A1000F46D3 /* FeeMode.swift in Sources */,
				46AAA4972BBF7EBA00E5BAB4 /* EvmServiceFactory.swift in Sources */,
				A58DFF0B2CD122DB00693DFD /* SettingsBiometryView+iOS.swift in Sources */,
				A6505AD02CA668AF0002FBF4 /* InformationNote+iOS.swift in Sources */,
				A571F46C2C7E9218000F46D3 /* SendGasSettingsView.swift in Sources */,
				DE9EB0F02BA2CFB7001747D9 /* ReshareMessage.swift in Sources */,
				A69069B52BCF538000F28A8B /* NetworkPrompts.swift in Sources */,
				A6C556F22CE59A3F00E5E44E /* BackupNowDisclaimer+macOS.swift in Sources */,
				A633B12F2B9952D8003D1738 /* OutlineButton.swift in Sources */,
				A527DD2C2C3E1CE000204464 /* KeygenMessage+ProtoMappable.swift in Sources */,
				A6182F4B2C9294390059BFDD /* SendCryptoAmountTextField+iOS.swift in Sources */,
				A6505AD72CA66C4B0002FBF4 /* ImageFileDocument+macOS.swift in Sources */,
				A65BA9862BAA0F0D00B2D8AA /* SendCryptoVerifyViewModel.swift in Sources */,
				A63953B22BA7CB8E000802EC /* SendCryptoKeysignView.swift in Sources */,
				A65BA9982BAD479C00B2D8AA /* JoinKeysignDoneView.swift in Sources */,
				A6FA40212C10241700D6C6B7 /* VaultDeletionConfirmView.swift in Sources */,
				A6C6710D2CA27EA000F59B6A /* OnboardingView3+iOS.swift in Sources */,
				A6980C242BC0836300F452AB /* SettingsView.swift in Sources */,
				A6C670A62C9D0CAC00F59B6A /* RenameVaultView+macOS.swift in Sources */,
				A6F9F7DF2B9BAA9F00790258 /* Separator.swift in Sources */,
				B5E654EB2D277CE2003A037C /* TronService.swift in Sources */,
				A6F9F7DB2B9BA2DE00790258 /* ChainCell.swift in Sources */,
				A6386D8E2C8C274C00DDD58E /* BackupVaultNowView+macOS.swift in Sources */,
				A686965A2C1F72FF004EDE0B /* HiddenTextField.swift in Sources */,
				B52FD1CE2CDDA7740031FB71 /* TerraService.swift in Sources */,
				A6386D9C2C90224300DDD58E /* SendCryptoSigningErrorView+macOS.swift in Sources */,
				049BBB682B71E9C5004C231F /* WifiInstruction.swift in Sources */,
				465B09B72B7D909400952DD9 /* CryptoPrice.swift in Sources */,
				A6C670922C9CFE1600F59B6A /* HomeView+macOS.swift in Sources */,
				DE727C0C2D000FC9007E9273 /* LibType.swift in Sources */,
				A622C8362C9BB76A00908332 /* CoinPickerView+iOS.swift in Sources */,
				A622C8342C9BB28000908332 /* VultisigApp+macOS.swift in Sources */,
				A6980C262BC0848F00F452AB /* SettingCell.swift in Sources */,
				A622C8522C9BC9D200908332 /* FastVaultSetPasswordView+iOS.swift in Sources */,
				A60CA7E92BB0F60100FDEB5C /* ViewExtension.swift in Sources */,
				A65BA9882BAAA0B700B2D8AA /* SendCryptoSigningErrorView.swift in Sources */,
				DE64A4C62BA7E0E400C342E3 /* KeygenPeerDiscoveryViewModel.swift in Sources */,
				A698222E2CB3A8B500966D19 /* CreateFolderView+iOS.swift in Sources */,
				A575F2CE2D50D421000C4F14 /* FastVaultSetHintView+macOS.swift in Sources */,
				462DCD742BCA1F45003D542F /* CoinPaprikaCoin.swift in Sources */,
				A527DD2E2C3E1D8500204464 /* ReshareMessage+ProtoMappable.swift in Sources */,
				DEEB571D2D08F80C00B120D1 /* SchnorrKeygen.swift in Sources */,
				465B09B52B7D8E7B00952DD9 /* CryptoPriceService.swift in Sources */,
				B571384D2CC560F2000E925B /* Ton.swift in Sources */,
				B54E31812BF5A22700D4FC0A /* StyledFloatingPointField.swift in Sources */,
				A65617F52CB492A400E9CF19 /* FolderDetailSelectedVaultCell.swift in Sources */,
				A6980C342BC0A30900F452AB /* SettingFAQCell.swift in Sources */,
				A6386D8C2C8C274200DDD58E /* BackupVaultNowView+iOS.swift in Sources */,
				A65649E02B96602700E4B329 /* BigUIntExtension.swift in Sources */,
				469ED3942B98E776008D4951 /* ThorchainService.swift in Sources */,
				A56644D22D0087C9000F4149 /* SettingsCustomMessageView.swift in Sources */,
				A6505AF12CA675F70002FBF4 /* KeyboardObserver+macOS.swift in Sources */,
				462DCD702BCA14F3003D542F /* CoinPaprikaQuote.swift in Sources */,
				A6F7B6C02D4977F500AC8104 /* PeerDiscoveryInfoBanner.swift in Sources */,
				A5E841CD2C63A987009325CB /* RateProvider.swift in Sources */,
				A6B7F49A2C49418A006D83D1 /* VaultDetailQRCode.swift in Sources */,
				A6ECA1982C93FB0400456110 /* BlowfishWarningInformationNote+iOS.swift in Sources */,
				B5A97CF52BF4287A007574D7 /* TransactionMemoSelectorDropdown.swift in Sources */,
				A6F7B6C62D4AB86900AC8104 /* EmptyPeerCell.swift in Sources */,
				A58CC34B2C32FA760086D16B /* ProtoMappable.swift in Sources */,
				A6966D262BA3E2CF00903CA4 /* OnboardingView3.swift in Sources */,
				A6505AE72CA670FE0002FBF4 /* StringExtension+iOS.swift in Sources */,
				A6505AEB2CA673860002FBF4 /* MacCameraServiceViewModel+iOS.swift in Sources */,
				A5BA150F2C085EEB00AA6C07 /* CachedAsyncImage.swift in Sources */,
				A6C670FD2CA2762400F59B6A /* SettingsDefaultChainView+iOS.swift in Sources */,
				A6AF96142C2E545800992578 /* UtilsQrCodeFromImageError.swift in Sources */,
				DE63AE4D2BB4E94E001BBE5C /* JSONRPCResponse.swift in Sources */,
				A63253C42C17BE9000D2F1B8 /* VaultDeletionDetails.swift in Sources */,
				A6833D912C66A0B5002029E1 /* CreateVaultHeader.swift in Sources */,
				A69C18492CF0629500B846E8 /* ServerBackupVerificationHeader.swift in Sources */,
				A6C670822C9CDEE500F59B6A /* VaultCellViewModel.swift in Sources */,
				46DE08952BD0DCA200AE8BDE /* EvmL2Service.swift in Sources */,
				A6AF96122C2E3D6100992578 /* ImportFileCell.swift in Sources */,
				A65BA98A2BAAA7A300B2D8AA /* SendCryptoVaultErrorView.swift in Sources */,
				A6C670BF2C9D158F00F59B6A /* BackupPasswordSetupView+macOS.swift in Sources */,
				A65618012CB64EB200E9CF19 /* SettingVaultRegistrationCell.swift in Sources */,
				A6386DB22C90263400DDD58E /* ToggleSelectionCell+iOS.swift in Sources */,
				A6833D7E2C659283002029E1 /* TokenSelectionHeader.swift in Sources */,
				A6B7F48C2C47A077006D83D1 /* InformationNote.swift in Sources */,
				A5340A672CEC9503002ADD35 /* DateExtension.swift in Sources */,
				A6505AE92CA6710A0002FBF4 /* StringExtension+macOS.swift in Sources */,
				A6182F5B2C9299DC0059BFDD /* MemoTextField+iOS.swift in Sources */,
				A6505AD22CA668C20002FBF4 /* InformationNote+macOS.swift in Sources */,
				46C8CBBF2BA777BF00E68E08 /* BlockchairService.swift in Sources */,
				A6C670B72C9D139A00F59B6A /* CoinDetailView+macOS.swift in Sources */,
				A66BFCD52C136FB3004DCD4F /* VaultDetailBalanceContent.swift in Sources */,
				A6505ADB2CA66CC20002FBF4 /* Placement+macOS.swift in Sources */,
				A598FD7A2CE2098800F26516 /* EtherfaceService.swift in Sources */,
				A6505AF52CA678530002FBF4 /* ImageFileDocument+iOS.swift in Sources */,
				DEFF58FE2BD13E5D005DFDF9 /* ThreadSafeDictionary.swift in Sources */,
				DE64A4CC2BA7F97500C342E3 /* KeysignDiscoveryViewModel.swift in Sources */,
				A65618032CB6500A00E9CF19 /* RegisterVaultView.swift in Sources */,
				A62758F72B97DF4A00ADE3A6 /* ColorStyle.swift in Sources */,
				A594EC2D2D072DAA00B74EBC /* SettingsCustomMessageView+iOS.swift in Sources */,
				B5BC37562CECEFFA005A1C76 /* cosmos.swift in Sources */,
				A622C85A2C9BCD6600908332 /* KeygenView+iOS.swift in Sources */,
				A6F2C54F2BA009420095C8E3 /* CoinSelectionViewModel.swift in Sources */,
				46DE088C2BD087D800AE8BDE /* kujira.swift in Sources */,
				B5A97CF72BF42BE1007574D7 /* TransactionMemoVerifyView.swift in Sources */,
				B537CE092CE7068D002085CB /* CosmosIbcDenomTrace.swift in Sources */,
				A65649E32B96602700E4B329 /* BitcoinTransactionExtension.swift in Sources */,
				B54B019A2BDE0A1D00FDA472 /* PolkadotService.swift in Sources */,
				A65BA9822BA93A9F00B2D8AA /* DebounceHelper.swift in Sources */,
				A6C670A82C9D0D5800F59B6A /* ChainDetailView+iOS.swift in Sources */,
				A690E00E2BC0ED290006DC0D /* URL.swift in Sources */,
				DE0893562C47C8FA007632F7 /* Chain+extensions.swift in Sources */,
				A686C0B22C58C3AE00BBCE9C /* VaultSetupCard.swift in Sources */,
				A6C670F72CA2751500F59B6A /* SettingsCurrencySelectionView+macOS.swift in Sources */,
				A6D07E432C36756700594687 /* OnboardingView4.swift in Sources */,
				A67530642CB0716300B1E344 /* FolderDetailView.swift in Sources */,
				A622C8582C9BCCC600908332 /* JoinKeygenView+macOS.swift in Sources */,
				B52196442C12C3540021D27A /* CustomTokenView.swift in Sources */,
				B5A97CEF2BF41779007574D7 /* TransactionMemoViewModel.swift in Sources */,
				A6ECA1A22C93FC0D00456110 /* VaultSetupCard+macOS.swift in Sources */,
				A6C670DB2C9E906400F59B6A /* SendCryptoView+macOS.swift in Sources */,
				A6ECA1962C93F99700456110 /* InstructionPrompt+macOS.swift in Sources */,
				DE1572972B70F254009BC7C5 /* LocalStateAccessorImp.swift in Sources */,
				A6386DAC2C90250000DDD58E /* SettingFAQCell+macOS.swift in Sources */,
				A6833D8D2C65D2A1002029E1 /* AddressQRCodeHeader.swift in Sources */,
				A617B67C2CEC641B006E5122 /* SendCryptoDoneSummary.swift in Sources */,
				A65BA9962BAD460600B2D8AA /* KeysignStartView.swift in Sources */,
				A6386D902C8C290F00DDD58E /* SwapVerifyView+iOS.swift in Sources */,
				A6C670B32C9D12CF00F59B6A /* VaultPairDetailView+macOS.swift in Sources */,
				A51AE8C22C931C6000EF9A7A /* FastVaultEnterPasswordView.swift in Sources */,
				A6F7B7392D4EF7BB00AC8104 /* FastBackupVaultOverview.swift in Sources */,
				A500603F2C10E3EA008237D9 /* ThorchainSwapProvider.swift in Sources */,
				A65617F92CB4F53C00E9CF19 /* CreateFolderViewModel.swift in Sources */,
				B54B019C2BDE135C00FDA472 /* RpcService.swift in Sources */,
				DE15729F2B70F284009BC7C5 /* KeysignDiscoveryView.swift in Sources */,
				DE64A4C82BA7EBEC00C342E3 /* JoinKeygenViewModel.swift in Sources */,
				A6C670E72C9E954B00F59B6A /* SendCryptoDoneView+macOS.swift in Sources */,
				A6D07E412C366F7300594687 /* MemoTextField.swift in Sources */,
				A6C670C92C9E773300F59B6A /* VULTFileDocument.swift in Sources */,
				46DE088E2BD08C9900AE8BDE /* KujiraService.swift in Sources */,
				A6ECA18E2C93F6CF00456110 /* VultisigLogo+macOS.swift in Sources */,
				DE63AE4F2BB4E96E001BBE5C /* JSONRPCError.swift in Sources */,
				469ED3992B98E896008D4951 /* CosmosBalanceResponse.swift in Sources */,
				A56C98CE2CC00C6700FC1B08 /* SettingsBiometryView.swift in Sources */,
				A69FBBC82C8BB76000A4B78B /* CoverView+macOS.swift in Sources */,
				A6C6711D2CA3BADA00F59B6A /* CachedAsyncImage+macOS.swift in Sources */,
				DE1572AC2B7174D3009BC7C5 /* Utils.swift in Sources */,
				A6C670EF2CA26F6400F59B6A /* SettingsView+macOS.swift in Sources */,
				46B60BC02BBB20130043EBBA /* RpcEvmService.swift in Sources */,
				A6F7B6E72D4B07B500AC8104 /* KeygenProgressBar.swift in Sources */,
				A622C84A2C9BBE2800908332 /* TransactionMemoDetailsView+iOS.swift in Sources */,
				A672643F2D02B9200002E97E /* JoinKeysignSummaryViewModel.swift in Sources */,
				A6ECA19C2C93FB7200456110 /* Search+iOS.swift in Sources */,
				A6C670FF2CA2762D00F59B6A /* SettingsDefaultChainView+macOS.swift in Sources */,
				A6951E882C52DB9D007292E7 /* Search.swift in Sources */,
				B53D8CC82BF7F21500B795D3 /* TransactionMemoBond.swift in Sources */,
				A625D9C02C59F2FC0078FBF4 /* GradientSeparator.swift in Sources */,
				A6386DB42C90263E00DDD58E /* ToggleSelectionCell+macOS.swift in Sources */,
				DEE2D8722C0D37A900D2F4C3 /* VaultDefaultCoinService.swift in Sources */,
				DE9EB0EE2BA2CF49001747D9 /* KeygenMessage.swift in Sources */,
				461AD1B72BC6706500959278 /* VaultPairDetailView.swift in Sources */,
				A6182F392C9232990059BFDD /* NetworkPromptCell+macOS.swift in Sources */,
				A6B84B0E2CE580C4006929A0 /* ServerBackupVerificationView+iOS.swift in Sources */,
				A6381D802CB71B4E003F628B /* RegisterVaultView+iOS.swift in Sources */,
				A6505AEF2CA6744F0002FBF4 /* Coin+ChainAction+macOS.swift in Sources */,
				A6FB96B32BD0CDA900D56F68 /* NavigationEditButton.swift in Sources */,
				A6C670D72C9E8EFE00F59B6A /* SwapCryptoView+macOS.swift in Sources */,
				DE3D44AF2BD2487900BD64CD /* CosmosSignature.swift in Sources */,
				A623A09F2BF09FEE00AA2F8D /* NewWalletNameView.swift in Sources */,
				A6C0D5652BB3BD0F00156689 /* UTXOTransactionCell.swift in Sources */,
				A65649F82B96701300E4B329 /* UTXOTransactionMempoolPreviousOutput.swift in Sources */,
				46F8F7212B99FDB70099454E /* TransactionBroadcastResponse.swift in Sources */,
				B57138502CC5713E000E925B /* TonService.swift in Sources */,
				DEFF58F22BCBACDA005DFDF9 /* VultisigRelay.swift in Sources */,
				A506B59F2D3AD1DB00490BEB /* SolanaSwaps.swift in Sources */,
				A65518052BF867CF006BB924 /* KeysignSameDeviceShareErrorView.swift in Sources */,
				A6980C2A2BC0870000F452AB /* SettingsOptionsStore.swift in Sources */,
				A6505AE02CA6706C0002FBF4 /* ColorStyle+iOS.swift in Sources */,
				DE13BB9F2C239FC90014B754 /* CoinMeta.swift in Sources */,
				A6182F492C9292F70059BFDD /* NavigationButton+macOS.swift in Sources */,
				A6966D242BA3E2A500903CA4 /* OnboardingView2.swift in Sources */,
				A65649E62B96602700E4B329 /* TssExtension.swift in Sources */,
				A6980C302BC0A11100F452AB /* SettingsCurrencySelectionView.swift in Sources */,
				469ED39D2B98E8C0008D4951 /* CosmosBalancePagination.swift in Sources */,
				A6C6711B2CA3BAD100F59B6A /* CachedAsyncImage+iOS.swift in Sources */,
				A65BA98E2BAD311200B2D8AA /* Loader.swift in Sources */,
				B5E654ED2D2788CC003A037C /* Tron.swift in Sources */,
				A61173592BC8A10D00D616F9 /* ChainCellViewModel.swift in Sources */,
				DE6DCB952B97D88A009A39D5 /* THORChainSwapPayload.swift in Sources */,
				A6966D2B2BA4018600903CA4 /* SendCryptoAmountTextField.swift in Sources */,
				DEFF59012BD238CF005DFDF9 /* SignedTransactionResult.swift in Sources */,
				A6C670982C9D09EF00F59B6A /* AddressQRCodeView+iOS.swift in Sources */,
				B5A97CFC2BF4365E007574D7 /* TransactionMemoInstance.swift in Sources */,
				B50E399D2BF5AB4B00B9A269 /* TransactionMemoContractTypeEnum.swift in Sources */,
				46AC40A82B920061001704E6 /* EtherscanService.swift in Sources */,
				A62758F22B97B10600ADE3A6 /* Endpoint.swift in Sources */,
				B58BE8E82CD1C36E00FFD98F /* osmosis.swift in Sources */,
				465A8D532B9E689B006E7457 /* SolanaService.swift in Sources */,
				A51AE8C62C958A0200EF9A7A /* FastVaultEnterPasswordView+macOS.swift in Sources */,
				A69FBBC42C8BB5AD00A4B78B /* NoCameraPermissionView+iOS.swift in Sources */,
				A66A0BD92BA12DF50021A483 /* RenameVaultView.swift in Sources */,
				B5B5E2782CCADD69001167C3 /* TransactionMemoStake.swift in Sources */,
				A65617F72CB492B200E9CF19 /* FolderDetailRemainingVaultCell.swift in Sources */,
				DE6EF04F2D06610D00A36D6A /* DKLSHelper.swift in Sources */,
				A633B1252B993FE7003D1738 /* FilledButton.swift in Sources */,
				46F47CBB2B870EE900D964EA /* UTXOTransactionMempool.swift in Sources */,
				A638752F2C38570F000CF242 /* BackupVaultNowView.swift in Sources */,
				A543B3A22BEA93D4003FB989 /* SwapQuote.swift in Sources */,
				A6ECA1AC2C9410EA00456110 /* ShareSheetViewModel+macOS.swift in Sources */,
				A6182F2D2C9226310059BFDD /* UpdateVersion.swift in Sources */,
				A6C671192CA3B9B400F59B6A /* AddressBookTextField+macOS.swift in Sources */,
				A5D49F5A2BE26C87001766C8 /* Coin+ChainAction.swift in Sources */,
				A51AE8C12C931C6000EF9A7A /* FastVaultEmailView.swift in Sources */,
				A54676522C179A93004DD782 /* Coin+Swaps.swift in Sources */,
				A6182F312C922B750059BFDD /* AsyncImageView+macOS.swift in Sources */,
				B58156352C5D4DC9006164BF /* BlowfishViewModel.swift in Sources */,
				A6F7B6FA2D4D515100AC8104 /* SecureBackupVaultOverview.swift in Sources */,
				A6C3ABC82C3E595000F13ED0 /* AddressBookView.swift in Sources */,
				A6ECA19E2C93FB7B00456110 /* Search+macOS.swift in Sources */,
				A6F9E7A92BED6BDB00BA36E1 /* SetupVaultAnimationManager.swift in Sources */,
				D9AD8EDA2B6722CC0009F8D5 /* ApplicationState.swift in Sources */,
				A672643B2D02993A0002E97E /* JoinKeysignDoneSummary.swift in Sources */,
				A6F7B6BC2D4880FF00AC8104 /* SetupVaultSwithControl.swift in Sources */,
				A6386DA82C90244800DDD58E /* TokenSelectionCell+macOS.swift in Sources */,
				A6182F252C9225B60059BFDD /* UpdateCheckUpToDateView.swift in Sources */,
				A6C6708E2C9CFD0A00F59B6A /* KeysignView+macOS.swift in Sources */,
				A6C670E52C9E954200F59B6A /* SendCryptoDoneView+iOS.swift in Sources */,
				A6C0D55A2BB3AAA200156689 /* ChainHeaderCell.swift in Sources */,
				A6ACAD632D110A1E00432CC4 /* SettingsAdvancedView+iOS.swift in Sources */,
				B5E95E092BED84D9003778F0 /* ImagePicker.swift in Sources */,
				B53DCB7D2C0D7327008388D4 /* EvmTokenServiceProtocol.swift in Sources */,
				A5BA15082C077A0B00AA6C07 /* OneInchToken.swift in Sources */,
				DEF722602C520377002FFE8A /* THORChainNetworkStatus.swift in Sources */,
				DE1572962B70F254009BC7C5 /* TssMessenger.swift in Sources */,
				A68696232C1B5DD2004EDE0B /* EncryptedBackupViewModel.swift in Sources */,
				A6182F432C9291900059BFDD /* VaultDetailScanButton+iOS.swift in Sources */,
				46B60BBE2BBA811D0043EBBA /* AvalancheService.swift in Sources */,
				A683EDEB2BCF635E00BB706E /* InstructionPrompt.swift in Sources */,
				A6F7B71F2D4ED2D800AC8104 /* SecureBackupVaultOverview+iOS.swift in Sources */,
				A6833D8A2C65CF07002029E1 /* HomeHeader.swift in Sources */,
				A6BACF1A2BC705DA00084810 /* ChainDetailView.swift in Sources */,
				A6386DB02C9025BC00DDD58E /* ChainNavigationCell+macOS.swift in Sources */,
				A6B84B102CE580DB006929A0 /* ServerBackupVerificationView+macOS.swift in Sources */,
				A65649F52B966F3E00E4B329 /* DecodableDefault.swift in Sources */,
				DE491CEF2B708260007C88D5 /* KeygenView.swift in Sources */,
				A611735B2BC8B7AB00D616F9 /* ChainNavigationCell.swift in Sources */,
				A6C556F42CE59A5500E5E44E /* BackupNowDisclaimer+iOS.swift in Sources */,
				DE6EF0532D068BE700A36D6A /* DKLSKeygen.swift in Sources */,
				A6F42CC42C09598900D0431C /* VaultDetailScanButton.swift in Sources */,
				A6ECA19A2C93FB0E00456110 /* BlowfishWarningInformationNote+macOS.swift in Sources */,
				B54E317D2BF5A19200D4FC0A /* StyledTextField.swift in Sources */,
				DED05FE62BBB82F300E0496C /* CosmosAccountsResponse.swift in Sources */,
				A6C6708A2C9CFAA800F59B6A /* KeysignDiscoveryView+macOS.swift in Sources */,
				A6F9F7E12B9BAFA700790258 /* NavigationRefreshButton.swift in Sources */,
				469ED3A22B98F5CB008D4951 /* ThorchainAccountResult.swift in Sources */,
				A6F9F7E72B9BB63700790258 /* VaultCell.swift in Sources */,
				A57495822BBC3FCA00D5F172 /* SwapCryptoViewModel.swift in Sources */,
				A58CC34D2C32FB800086D16B /* KeysignMessage.swift in Sources */,
				46F8F7262B99FEEC0099454E /* CosmosErrorResponse.swift in Sources */,
				A6386DAA2C9024F500DDD58E /* SettingFAQCell+iOS.swift in Sources */,
				A6B7F4962C493DD9006D83D1 /* NavigationQRCodeButton.swift in Sources */,
				A51AE8BC2C931C2500EF9A7A /* FastVaultService.swift in Sources */,
				A65649EA2B96690400E4B329 /* KeyShare.swift in Sources */,
				A564ED402BC34B690056FDC0 /* SwapVerifyView.swift in Sources */,
				A56386842C3A2167008B848E /* ProtoSerializer.swift in Sources */,
				A611CCCF2C7816EC00D64C9D /* UINavigationControllerExtension.swift in Sources */,
				A633B13C2B9A6564003D1738 /* SetupQRCodeView.swift in Sources */,
				A6182F292C9225DA0059BFDD /* MacCheckUpdateView.swift in Sources */,
				A6C6712B2CA3C24600F59B6A /* AddressTextField+iOS.swift in Sources */,
				B541C9262CF04C4700335933 /* TransactionMemoUnbondMayaChain.swift in Sources */,
				A6C0D55F2BB3B73900156689 /* UTXOTransactionsView.swift in Sources */,
				A6182F3F2C9290C80059BFDD /* OutlineButton+iOS.swift in Sources */,
				B5A97CF92BF42E72007574D7 /* TransactionMemoAddressTextField.swift in Sources */,
				A6B51BE92C098DAE007FDD3C /* OnFirstAppear.swift in Sources */,
				A6182F572C9299370059BFDD /* SwapCryptoAmountTextField+iOS.swift in Sources */,
				A6833D932C66A4EA002029E1 /* SwapCryptoHeader.swift in Sources */,
				A6C670D12C9E8E1F00F59B6A /* NewWalletNameView+iOS.swift in Sources */,
				DE5F7E1F2C8155C50022030F /* VaultCreateRequest.swift in Sources */,
				A6C671172CA3B9A300F59B6A /* AddressBookTextField+iOS.swift in Sources */,
				DE49A1B22B6A0F77000F3AFB /* JoinKeygenView.swift in Sources */,
				A69FBB9E2C8AD7BD00A4B78B /* ContentView+macOS.swift in Sources */,
				DE9EB0F62BA3F9C2001747D9 /* ParticipantDiscovery.swift in Sources */,
				A6C670AC2C9D117800F59B6A /* TokenSelectionView+iOS.swift in Sources */,
				B58768702BFB0C43001AAEA5 /* DepositStore.swift in Sources */,
				B5A80F1B2D0645E100DC9069 /* RippleService.swift in Sources */,
				A6833D952C66A697002029E1 /* SendCryptoHeader.swift in Sources */,
				A6980C322BC0A2F700F452AB /* SettingsFAQView.swift in Sources */,
				A622C8502C9BC7D600908332 /* FastVaultEmailView+macOS.swift in Sources */,
				A67F4C5F2BE313220086ED09 /* ActionButton.swift in Sources */,
				A6F9F7DD2B9BA5F000790258 /* CoinCell.swift in Sources */,
				DEFC7BFF2B8EC95E0090B07A /* thorchain.swift in Sources */,
				DE8BDCCD2C4A314D00A1EDA6 /* VaultPublicKeyExport.swift in Sources */,
				A5125F082BEBBFAB008A79AA /* OneInchService.swift in Sources */,
				A522C34A2C46948A00BC4311 /* SwapError.swift in Sources */,
				A69FBBD02C8BBA2100A4B78B /* TransactionMemoVerifyView+iOS.swift in Sources */,
				A61BC8192BA2687E00484689 /* TokensStore.swift in Sources */,
				A6386DA12C90235200DDD58E /* CoinSelectionCell+iOS.swift in Sources */,
<<<<<<< HEAD
				A6F7B7172D4EC24700AC8104 /* BackupVaultSuccessView+iOS.swift in Sources */,
=======
				A575F2CA2D50CF94000C4F14 /* FastVaultSetHintView.swift in Sources */,
>>>>>>> 24d74800
				DE15729E2B70F284009BC7C5 /* JoinKeysignView.swift in Sources */,
				A52287482C42BB0000E1CC5A /* LiFiService.swift in Sources */,
				A558D74E2C29808D007222EB /* SwapProvider.swift in Sources */,
				A6A8163A2CBCAF50009EE114 /* GeneralQRImportMacView+macOS.swift in Sources */,
				DEEADCF72B916676007978DE /* Solana.swift in Sources */,
				B57DD59A2C3DA5EA00934CBB /* SolanaFmTokenInfo.swift in Sources */,
				A6966D312BA4048800903CA4 /* SwapCryptoDetailsView.swift in Sources */,
				A5F97C8E2BBF0BCF000C30DF /* BalanceService.swift in Sources */,
				A6C671312CA3C41000F59B6A /* VaultDetailBalanceContent+macOS.swift in Sources */,
				DEEDAEE12B8AF7EF005170E8 /* evm.swift in Sources */,
				A622C83E2C9BBB2500908332 /* AddAddressBookView+iOS.swift in Sources */,
				465036BB2BCF968E00856B34 /* BigInt.swift in Sources */,
				A5E66B532CCAB4E800B6DA47 /* BackupVaultWarningView.swift in Sources */,
				A6966D2F2BA4045C00903CA4 /* SwapCryptoView.swift in Sources */,
				46F8F7282B9A011B0099454E /* ThorchainBroadcastTransactionService.swift in Sources */,
				A6C670D92C9E905B00F59B6A /* SendCryptoView+iOS.swift in Sources */,
				A63875612C386647000CF242 /* BackupNowDisclaimer.swift in Sources */,
				A62D6B032BFE7BF400F24E51 /* CoinDetailView.swift in Sources */,
				A65649E12B96602700E4B329 /* Int64Extension.swift in Sources */,
				A6505ACC2CA6683A0002FBF4 /* OutlinedDisclaimer+iOS.swift in Sources */,
				A6ECA1B02C9411E200456110 /* EncryptedBackupViewModel+macOS.swift in Sources */,
				A6C670AF2C9D118900F59B6A /* TokenSelectionView+macOS.swift in Sources */,
				A558D74C2C298060007222EB /* SwapCoinsResolver.swift in Sources */,
				A6ECA1A52C940FDA00456110 /* JoinKeygenViewModel+iOS.swift in Sources */,
				DEFF58FC2BCFB384005DFDF9 /* MayaChainService.swift in Sources */,
				A6C6712D2CA3C24F00F59B6A /* AddressTextField+macOS.swift in Sources */,
				DE63AE562BBA788D001BBE5C /* GaiaService.swift in Sources */,
				A6505AE32CA6708C0002FBF4 /* ColorStyle+macOS.swift in Sources */,
				A6966D202BA3DF0C00903CA4 /* OnboardingView1.swift in Sources */,
				A6C670F12CA2744000F59B6A /* SettingsLanguageSelectionView+iOS.swift in Sources */,
				B55C10762C6A724E0095D274 /* TransactionMemoAddPool.swift in Sources */,
				A6725D432C40C45800D47716 /* AddressBookCell.swift in Sources */,
				A6A816402CBCB018009EE114 /* FileQRCodeImporterMac+macOS.swift in Sources */,
				A6ECA1862C93F37200456110 /* NavigationQRShareButton+macOS.swift in Sources */,
				B52243432D239BC2003C734A /* akash.swift in Sources */,
				DEBF93972B8D5FEF002868CD /* KeysignPayload.swift in Sources */,
				A6C670D32C9E8E2B00F59B6A /* NewWalletNameView+macOS.swift in Sources */,
				A69069B72BCF53B600F28A8B /* NetworkPromptType.swift in Sources */,
				A5340A6B2CECF099002ADD35 /* MonthlyBackupView+macOS.swift in Sources */,
				A6C670FB2CA275A900F59B6A /* SettingsFAQView+macOS.swift in Sources */,
				A617B67E2CEC6540006E5122 /* SendSummaryViewModel.swift in Sources */,
				DE6DCB932B97D81C009A39D5 /* THORChainSwaps.swift in Sources */,
				DE8AD74C2BC8E3FE00339775 /* KeygenVerify.swift in Sources */,
				A6A41CAE2C63512D00C6858D /* ShareSheetViewController.swift in Sources */,
				A6386D962C8C2AA200DDD58E /* SwapCryptoDetailsView+macOS.swift in Sources */,
				A6C670B12C9D12C700F59B6A /* VaultPairDetailView+iOS.swift in Sources */,
				A6C670C32C9D16C600F59B6A /* CustomTokenView+macOS.swift in Sources */,
				A62766512C85275F002C666A /* ImportWalletView+iOS.swift in Sources */,
				A6182F472C9292EC0059BFDD /* NavigationButton+iOS.swift in Sources */,
				A58760562CBD3D1E0070956A /* KeychainIdentifier.swift in Sources */,
				A6182F592C9299410059BFDD /* SwapCryptoAmountTextField+macOS.swift in Sources */,
				A6ECA1902C93F7EF00456110 /* ProgressBar+iOS.swift in Sources */,
				A6386DAE2C9025B000DDD58E /* ChainNavigationCell+iOS.swift in Sources */,
				A622C8622C9BEC2100908332 /* PhoneCheckUpdateViewModel.swift in Sources */,
				A698222C2CB398E700966D19 /* FolderCell.swift in Sources */,
				A53287B52C4DB874009FD3D3 /* CoinPickerView.swift in Sources */,
				A6C670CD2C9E8D3500F59B6A /* SetupQRCodeView+iOS.swift in Sources */,
				A60CA7EB2BB1020900FDEB5C /* DetectOrientation.swift in Sources */,
				B5C4A42C2C62EC6500AF9B8B /* AddressService.swift in Sources */,
				A6C670CB2C9E8BAB00F59B6A /* VultExtensionViewModel.swift in Sources */,
				D9AD8EDE2B6730430009F8D5 /* WelcomeView.swift in Sources */,
				A6C6709C2C9D0B3F00F59B6A /* ChainSelectionView+iOS.swift in Sources */,
				B53D8CCA2BF7F22500B795D3 /* TransactionMemoUnbond.swift in Sources */,
				A6F7B6E52D4B046800AC8104 /* KeygenProgressContainer.swift in Sources */,
				A6980C282BC086BC00F452AB /* SettingsViewModel.swift in Sources */,
				A622C8322C9BB26F00908332 /* VultisigApp+iOS.swift in Sources */,
				A69FBBA62C8ADC2E00A4B78B /* WelcomeView+iOS.swift in Sources */,
				A6AF96102C2E2DC900992578 /* FileQRCodeImporterMac.swift in Sources */,
				DE9EB0FA2BA4491B001747D9 /* CoinExtension.swift in Sources */,
				A6C671012CA276EF00F59B6A /* OnboardingView+iOS.swift in Sources */,
				465A8D562B9E6E0B006E7457 /* SolanaRpc.swift in Sources */,
				A594A9EB2C64364600A3D09E /* Rate.swift in Sources */,
				A6505AD92CA66CBA0002FBF4 /* Placement+iOS.swift in Sources */,
				A65BA9922BAD439900B2D8AA /* KeysignDiscoverServiceView.swift in Sources */,
				A6980C2E2BC089F900F452AB /* SettingSelectionCell.swift in Sources */,
				A51AE8C02C931C6000EF9A7A /* FastVaultSetPasswordView.swift in Sources */,
				A65324302BA540ED00DDE6EB /* SendCryptoVerifyView.swift in Sources */,
				A622C8602C9BCE7100908332 /* PeerDiscoveryView+macOS.swift in Sources */,
				A6C671332CA3C52E00F59B6A /* QRShareSheetImage+iOS.swift in Sources */,
				B5E476AB2C1A13D7005DB485 /* dydx.swift in Sources */,
				B5CA1A062C16C39700789B11 /* AsyncImageView.swift in Sources */,
				A6C671112CA27F8C00F59B6A /* OnboardingView4+iOS.swift in Sources */,
				A6C671292CA3C10900F59B6A /* TransactionMemoAddressTextField+macOS.swift in Sources */,
				B55C10782C6AC0820095D274 /* TransactionMemoWithdrawPool.swift in Sources */,
				A6ECA1A02C93FC0000456110 /* VaultSetupCard+iOS.swift in Sources */,
				B58BE8E62CD1BD5D00FFD98F /* OsmosisService.swift in Sources */,
				A6C6708C2C9CFD0100F59B6A /* KeysignView+iOS.swift in Sources */,
				A69FBBCA2C8BB77900A4B78B /* CoverView+iOS.swift in Sources */,
				A680BAC52BF47AA9006E611D /* OpenGalleryButton.swift in Sources */,
				A65649E52B96602700E4B329 /* VaultExtension.swift in Sources */,
				A6C671072CA2793F00F59B6A /* OnboardingView1+macOS.swift in Sources */,
				A6182F412C9290DF0059BFDD /* OutlineButton+macOS.swift in Sources */,
				A6725D3C2C3F9D6400D47716 /* AddressBookTextField.swift in Sources */,
				DE9EB0F82BA43388001747D9 /* KeysignViewModel.swift in Sources */,
				DE9EB0F42BA309AB001747D9 /* MessagePuller.swift in Sources */,
				A608E3772C01BD7A00E40B85 /* SwapDetailsSummary.swift in Sources */,
				A61BC8162BA256C600484689 /* ProgressBar.swift in Sources */,
				DE63AE0E2BAD2408001BBE5C /* THORBalanceExtension.swift in Sources */,
				461AD1B92BC6858000959278 /* VaultPairDetailCell.swift in Sources */,
				A6521C5A2C6ECA62002D5C5F /* MacCameraServiceViewModel+macOS.swift in Sources */,
				A65BA98C2BABD1AA00B2D8AA /* SendCryptoStartErrorView.swift in Sources */,
				DEF2E2CB2B9AD5EA000737B8 /* UTXOChainsHelper.swift in Sources */,
				A6B7F4982C49402F006D83D1 /* VaultDetailQRCodeView.swift in Sources */,
				A6C670C12C9D16BD00F59B6A /* CustomTokenView+iOS.swift in Sources */,
				A6386DA62C90243C00DDD58E /* TokenSelectionCell+iOS.swift in Sources */,
				A6C6713B2CA3C86E00F59B6A /* KeygenViewInstructions+iOS.swift in Sources */,
				DEFC7BFB2B8D87370090B07A /* erc20.swift in Sources */,
				A65617FB2CB4F6DF00E9CF19 /* FolderDetailViewModel.swift in Sources */,
				B50E399B2BF5AB2100B9A269 /* TransactionMemoAddressable.swift in Sources */,
				A6F7B6F62D4C701D00AC8104 /* FastVaultPasswordDisclaimer.swift in Sources */,
				A6521C562C6EC769002D5C5F /* MacScannerView.swift in Sources */,
				A56386862C3A21B8008B848E /* KeysignMessage+ProtoMappable.swift in Sources */,
				A6C671252CA3BF4700F59B6A /* SendCryptoAddressTextField+macOS.swift in Sources */,
				A675305E2CAFB2CE00B1E344 /* FolderVaultCell.swift in Sources */,
				A6505AF72CA678B30002FBF4 /* OnDropQRUtils.swift in Sources */,
				A61BC8122BA2407A00484689 /* SendCryptoView.swift in Sources */,
				DED05FE42BBB824D00E0496C /* ThorchainAccountValue.swift in Sources */,
				A6386DA42C90236100DDD58E /* CoinSelectionCell+macOS.swift in Sources */,
				A60CA7E52BB0D37D00FDEB5C /* ContentView.swift in Sources */,
				B5F7581D2BD8FDA20097B5B9 /* SuiCoin.swift in Sources */,
				A6C0D55C2BB3AE8600156689 /* TransactionsView.swift in Sources */,
				B57A1E012C51173B009C4B25 /* BlowfishSolanaRequest.swift in Sources */,
				A6833D822C65B199002029E1 /* AddressBookHeader.swift in Sources */,
				4606B3B02B80465E0045094D /* UTXOTransactionsService.swift in Sources */,
				A6C670A42C9D0CA200F59B6A /* RenameVaultView+iOS.swift in Sources */,
				DEEFF4FD2B9835DE0015692E /* THORChainSwapChainExtension.swift in Sources */,
				A622C84C2C9BBE3100908332 /* TransactionMemoDetailsView+macOS.swift in Sources */,
				A622C8382C9BB83800908332 /* CoinPickerView+macOS.swift in Sources */,
				A6ACAD612D110A0A00432CC4 /* SettingsAdvancedView+macOS.swift in Sources */,
				A61BC81B2BA26D9900484689 /* ChainSelectionCell.swift in Sources */,
				A6182F4F2C9296350059BFDD /* StyledIntegerField+iOS.swift in Sources */,
				A5E841CB2C639556009325CB /* DatabaseRate.swift in Sources */,
				A56C98D42CC013C500FC1B08 /* SettingsBiometryViewModel.swift in Sources */,
				A6725D412C40C3C100D47716 /* AddressBookChainSelector.swift in Sources */,
				A66BFCD12C134B3B004DCD4F /* QRShareSheetImage.swift in Sources */,
				A66A1DF82C268D6400C3EAF7 /* FontStyle.swift in Sources */,
				A56386802C3A213B008B848E /* ProtoMappableError.swift in Sources */,
				A65649DF2B96602700E4B329 /* DecodableDefaultExtension.swift in Sources */,
				A6F7B73D2D4EF8F700AC8104 /* FastBackupVaultOverview+iOS.swift in Sources */,
				A611CCC22C765F3000D64C9D /* OutlinedDisclaimer.swift in Sources */,
				B5A80F182D0600BA00DC9069 /* Ripple.swift in Sources */,
				A6B7F49E2C496EA8006D83D1 /* VaultDetailMacQRCode.swift in Sources */,
				A633B13E2B9A9E30003D1738 /* VaultDetailView.swift in Sources */,
				A6D0BA6A2C08353700E24DC9 /* NoCameraPermissionView.swift in Sources */,
				A69FBBA02C8AD7C700A4B78B /* ContentView+iOS.swift in Sources */,
				A6C6713D2CA3C87600F59B6A /* KeygenViewInstructions+macOS.swift in Sources */,
				A622C83A2C9BB9B400908332 /* AddressBookView+iOS.swift in Sources */,
				A622C85C2C9BCD6E00908332 /* KeygenView+macOS.swift in Sources */,
				B57DD59E2C3E69F500934CBB /* TokenAccountsByOwner.swift in Sources */,
				A66BFCCD2C1347D5004DCD4F /* NavigationQRShareButton.swift in Sources */,
				A622C8482C9BBD3900908332 /* TransactionMemoView+macOS.swift in Sources */,
				A5CBA32C2BCD747C00088CC3 /* TappableTextFieldStyle.swift in Sources */,
				DE1905272BD8CC4D0043577E /* KeysignVerify.swift in Sources */,
				469ED39B2B98E8B5008D4951 /* CosmosBalance.swift in Sources */,
				A57A03CB2BC47D4F00F6F3DF /* BlockChainService.swift in Sources */,
				DE5FA58A2BAD1EF2008FD910 /* CosmosBalanceCacheEntry.swift in Sources */,
				A69069A32BCE2FD300F28A8B /* KeygenStatusText.swift in Sources */,
				A58DFF0D2CD1235B00693DFD /* SettingsBiometryView+macOS.swift in Sources */,
				A6F7B7192D4EC25D00AC8104 /* BackupVaultSuccessView+macOS.swift in Sources */,
				A62766532C852765002C666A /* ImportWalletView+macOS.swift in Sources */,
				A52313DE2BDF665E00D4D0D5 /* KeysignSwapConfirmView.swift in Sources */,
				DEEDAEE32B8AF8B1005170E8 /* publickey.swift in Sources */,
				A6C671352CA3C53800F59B6A /* QRShareSheetImage+macOS.swift in Sources */,
				A65C754D2BBF5A250076F30A /* PeerCell.swift in Sources */,
				B52196422C1296DF0021D27A /* IntExtension.swift in Sources */,
				A633B11C2B99273A003D1738 /* ColorExtensions.swift in Sources */,
				A6B662D32D38CD54001E8BC1 /* MacAddressScannerView+macOS.swift in Sources */,
				46B106512BA7CAFE00564023 /* ChainType.swift in Sources */,
				A6C671152CA396D600F59B6A /* AuthenticationType.swift in Sources */,
				A6182F372C92328E0059BFDD /* NetworkPromptCell+iOS.swift in Sources */,
				DE9EB0EC2BA2CC3C001747D9 /* TssType.swift in Sources */,
				DEEDAEE52B8AFB5D005170E8 /* common.swift in Sources */,
				A6C671092CA27D0500F59B6A /* OnboardingView2+iOS.swift in Sources */,
				A653242E2BA53D0900DDE6EB /* SendCryptoPairView.swift in Sources */,
				A6F7B73F2D4EF93400AC8104 /* FastBackupVaultOverview+macOS.swift in Sources */,
				A533E6402CEC814F00FCBAEB /* MonthlyBackupView.swift in Sources */,
				DE63AE532BBA627B001BBE5C /* atom.swift in Sources */,
				A65617FD2CB4FCEA00E9CF19 /* FolderDetailCellViewModel.swift in Sources */,
				A52B0D072CA6216400507966 /* ReshareView+iOS.swift in Sources */,
				A6C670ED2CA26F5C00F59B6A /* SettingsView+iOS.swift in Sources */,
				A6C671052CA2792800F59B6A /* OnboardingView1+iOS.swift in Sources */,
				A6182F532C9296CF0059BFDD /* StyledFloatingPointField+iOS.swift in Sources */,
				A65649E22B96602700E4B329 /* DataExtension.swift in Sources */,
				B590DF862C2E70B800ED934E /* TransactionMemoVote.swift in Sources */,
				A6966D292BA400B700903CA4 /* SendCryptoAddressTextField.swift in Sources */,
				A6ACAD652D110B6000432CC4 /* SettingToggleCell.swift in Sources */,
				A6F9F7EB2B9D1B3700790258 /* VaultDetailViewModel.swift in Sources */,
				A65BA9842BAA07B500B2D8AA /* Background.swift in Sources */,
				A65649F22B966A2300E4B329 /* UTXOTransactionStatus.swift in Sources */,
				A6BEF5C02BE2B11C007A84A1 /* DeeplinkViewModel.swift in Sources */,
				A5C568952C246A0000E463B6 /* CoinFactory.swift in Sources */,
				A5D0C9372BEE778F0022D421 /* OneInchSwaps.swift in Sources */,
				A524F5712D4AD63500F294B2 /* LiFiSwapError.swift in Sources */,
				DE64A4CE2BA7FEE100C342E3 /* JoinKeysignViewModel.swift in Sources */,
				A65518032BF849FC006BB924 /* CoverView.swift in Sources */,
				A6C9D5C12BDB5E4E00A864FB /* KeysignVaultMismatchErrorView.swift in Sources */,
				B5A97CED2BF41573007574D7 /* TransactionMemoView.swift in Sources */,
				A611735D2BC8D94400D616F9 /* KeyGenSummaryView.swift in Sources */,
				A6182F2F2C922B6B0059BFDD /* AsyncImageView+iOS.swift in Sources */,
				A56386822C3A2148008B848E /* ProtoCoinResolver.swift in Sources */,
				A69FBB9C2C8AD68E00A4B78B /* CreateVaultView+iOS.swift in Sources */,
				A575F2CC2D50D3DB000C4F14 /* FastVaultSetHintView+iOS.swift in Sources */,
				A6951E862C52DAFD007292E7 /* SettingsDefaultChainView.swift in Sources */,
				A67AA1C42C64715000D06C7E /* ChainDetailHeader.swift in Sources */,
				A6C670882C9CFA9B00F59B6A /* KeysignDiscoveryView+iOS.swift in Sources */,
				A6CBF2DC2C251D4100FD8080 /* LookingForDevicesLoader.swift in Sources */,
				A6F2C5472B9FFC560095C8E3 /* NavigationBackSheetButton.swift in Sources */,
				B530F8742C5FFF0A00C2E523 /* RpcEvmServiceEnsServiceExtension.swift in Sources */,
				A5BDC7BE2C32FF4A004DBBE7 /* CoinsGrouped.swift in Sources */,
				DE64A4CA2BA7F90E00C342E3 /* ServiceDelegate.swift in Sources */,
				A5D49F562BE26BB9001766C8 /* ChainAction.swift in Sources */,
				A6E52F802BBE430600FD3785 /* TransactionCell.swift in Sources */,
				A6C670A22C9D0C1000F59B6A /* EditVaultView+macOS.swift in Sources */,
				A6CBA8F02BA2A629008B110C /* ImportWalletUploadSection.swift in Sources */,
				A65617FF2CB4FE1500E9CF19 /* FolderDetailHeader.swift in Sources */,
				A6ECA1922C93F83B00456110 /* ProgressBar+macOS.swift in Sources */,
				A6833D862C65BF6D002029E1 /* JoinKeygenHeader.swift in Sources */,
				A65BA9902BAD402A00B2D8AA /* KeysignMessageConfirmView.swift in Sources */,
				B590DF8A2C2E88F900ED934E /* VoteOption.swift in Sources */,
				A6C671132CA27F9700F59B6A /* OnboardingView4+macOS.swift in Sources */,
				A6B7F49C2C4963F6006D83D1 /* VaultDetailQRCodeViewModel.swift in Sources */,
				A5BA150C2C078FA000AA6C07 /* TokenSelectionViewModel.swift in Sources */,
				A66A0BD52BA124D00021A483 /* EditVaultView.swift in Sources */,
				DE49A19C2B67133D000F3AFB /* Vault.swift in Sources */,
				A6386D8A2C8BBB7C00DDD58E /* JoinKeysignDoneView+macOS.swift in Sources */,
				A6F9E7AB2BED6CCC00BA36E1 /* SetupVaultState.swift in Sources */,
				A6ECA1A72C94106700456110 /* JoinKeysignViewModel+iOS.swift in Sources */,
				A55BCEBB2BC59E8100D35917 /* KeysignPayloadFactory.swift in Sources */,
				A6F7B6792D481D5F00AC8104 /* SetupVaultSecureText.swift in Sources */,
				A69FBBC62C8BB5B700A4B78B /* NoCameraPermissionView+macOS.swift in Sources */,
				A608E3792C02472C00E40B85 /* SwapCryptoAmountTextField.swift in Sources */,
				A6182F272C9225CB0059BFDD /* UpdateCheckUpdateNowView.swift in Sources */,
				A622C8642C9BED5100908332 /* PhoneCheckUpdateView.swift in Sources */,
				A564ED442BC35D2B0056FDC0 /* SwapCryptoVerifyViewModel.swift in Sources */,
				A5D0C9352BEE77190022D421 /* SwapPayload.swift in Sources */,
				A5F596BF2C7FB0C5008D5339 /* SendGasSettingsViewModel.swift in Sources */,
				B520B2FE2C3250230097C590 /* TextField.swift in Sources */,
				A58760582CBD3F1A0070956A /* KeychainService.swift in Sources */,
				A6BACF1C2BC79B3100084810 /* TokenSelectionView.swift in Sources */,
				A6386D982C901D9F00DDD58E /* SendCryptoVerifyView+iOS.swift in Sources */,
				A69069A12BCDEFD400F28A8B /* ProgressRing.swift in Sources */,
				A6505AED2CA674420002FBF4 /* Coin+ChainAction+iOS.swift in Sources */,
				A69FBBA82C8ADC4600A4B78B /* WelcomeView+macOS.swift in Sources */,
				A6C670D52C9E8EEF00F59B6A /* SwapCryptoView+iOS.swift in Sources */,
				A6FB96B12BD086AD00D56F68 /* HomeViewModel.swift in Sources */,
				A6980C2C2BC0896C00F452AB /* SettingsLanguageSelectionView.swift in Sources */,
				A5125F042BEBBE43008A79AA /* SwapService.swift in Sources */,
				A6C671032CA276F800F59B6A /* OnboardingView+macOS.swift in Sources */,
				A6C670A02C9D0C0700F59B6A /* EditVaultView+iOS.swift in Sources */,
				A6C670B52C9D139100F59B6A /* CoinDetailView+iOS.swift in Sources */,
				A50E793A2BFE30210031DB47 /* Storage.swift in Sources */,
				A6505AF32CA677B50002FBF4 /* KeyboardObserver+iOS.swift in Sources */,
				A6F7B7212D4ED2F100AC8104 /* SecureBackupVaultOverview+macOS.swift in Sources */,
				A6B662D52D38CDD5001E8BC1 /* MacAddressScannerViewModel+macOS.swift in Sources */,
				A625D9C22C5AD15A0078FBF4 /* KeygenViewInstructions.swift in Sources */,
				A6C670F32CA2744B00F59B6A /* SettingsLanguageSelectionView+macOS.swift in Sources */,
				A6ECA1A92C9410D100456110 /* ShareSheetViewModel+iOS.swift in Sources */,
				A63001B12C54AC0100D18E25 /* EditAddressBookView.swift in Sources */,
				DEFF58F82BCF4E11005DFDF9 /* BackupVault.swift in Sources */,
				A65649EE2B9669DD00E4B329 /* UTXOTransactionMempoolInput.swift in Sources */,
				A5D00E412BD65CE7009E025F /* ERC20ApprovePayload.swift in Sources */,
				A6966D2D2BA402A900903CA4 /* TokenSelectorDropdown.swift in Sources */,
				A6C6710B2CA27D1400F59B6A /* OnboardingView2+macOS.swift in Sources */,
				A6951E8C2C52DC6B007292E7 /* SettingsDefaultChainViewModel.swift in Sources */,
				A6C670962C9D081000F59B6A /* VaultDetailView+macOS.swift in Sources */,
				A6182F552C9296DB0059BFDD /* StyledFloatingPointField+macOS.swift in Sources */,
				B51097F52C4EB7200066D560 /* BlowfishEvmWarningInformationNote.swift in Sources */,
				A68125D62C8812B60049660E /* UIImageExtension.swift in Sources */,
				A6C670F52CA2750C00F59B6A /* SettingsCurrencySelectionView+iOS.swift in Sources */,
				B55246CB2CF5643800E3532C /* noble.swift in Sources */,
				A6F2C5452B9FE3A00095C8E3 /* HomeView.swift in Sources */,
				A6C670CF2C9E8D3F00F59B6A /* SetupQRCodeView+macOS.swift in Sources */,
				A66A0BD72BA125C50021A483 /* EditVaultCell.swift in Sources */,
				A6C3ABCA2C3E5A8700F13ED0 /* NavigationAddButton.swift in Sources */,
				A622C8562C9BCCB800908332 /* JoinKeygenView+iOS.swift in Sources */,
				B590DF882C2E815A00ED934E /* GenericSelectorDropDown.swift in Sources */,
				A63953B42BA7F120000802EC /* SendCryptoDoneView.swift in Sources */,
				A6182F512C9296430059BFDD /* StyledIntegerField+macOS.swift in Sources */,
				A6C6712F2CA3C40800F59B6A /* VaultDetailBalanceContent+iOS.swift in Sources */,
				DE49A1A02B67143B000F3AFB /* Chain.swift in Sources */,
				A69822302CB3A8D700966D19 /* CreateFolderView+macOS.swift in Sources */,
				B5F7581A2BD8E7230097B5B9 /* SuiService.swift in Sources */,
				A6505ACE2CA668460002FBF4 /* OutlinedDisclaimer+macOS.swift in Sources */,
				A6386D9E2C90225000DDD58E /* SendCryptoSigningErrorView+iOS.swift in Sources */,
				A5D49F582BE26C63001766C8 /* CoinActionResolver.swift in Sources */,
				A553217B2CFA27780057C791 /* KeysignCustomMessageConfirmView.swift in Sources */,
				B5B5E27A2CCADE85001167C3 /* TransactionMemoUnstake.swift in Sources */,
				DE8BDCCB2C47E34300A1EDA6 /* Vault+ProtoMappable.swift in Sources */,
				B5A97CF12BF41903007574D7 /* TransactionMemoVerifyViewModel.swift in Sources */,
				A6B84B0C2CE56D79006929A0 /* ServerBackupVerificationView.swift in Sources */,
				A69FBBCE2C8BBA1900A4B78B /* TransactionMemoVerifyView+macOS.swift in Sources */,
				A6C670C52C9D173800F59B6A /* VaultDetailQRCodeView+iOS.swift in Sources */,
				A6505ADE2CA66F750002FBF4 /* ViewExtension+iOS.swift in Sources */,
				A625D9C62C5B5FE30078FBF4 /* KeygenViewInstructionsMac.swift in Sources */,
				A65649F02B966A1200E4B329 /* UTXOTransactionMempoolOutput.swift in Sources */,
				A653242A2BA52A4700DDE6EB /* SendCryptoViewModel.swift in Sources */,
				B51097F32C4E48EE0066D560 /* BlowfishResponse.swift in Sources */,
				A54BBCFF2BC6E11600645C06 /* TransferViewModel.swift in Sources */,
				A6C671372CA3C7E500F59B6A /* VaultDeletionDetails+iOS.swift in Sources */,
				A66DFF3B2D141A2300312F71 /* GlobalStateViewModel.swift in Sources */,
				A6C670B92C9D14B800F59B6A /* VaultDeletionConfirmView+iOS.swift in Sources */,
				A6C670E12C9E93A600F59B6A /* SendGasSettingsView+iOS.swift in Sources */,
				B52243412D2398D5003C734A /* AkashService.swift in Sources */,
				A6C6709E2C9D0B4900F59B6A /* ChainSelectionView+macOS.swift in Sources */,
				46DE08902BD0D03E00AE8BDE /* CosmosService.swift in Sources */,
				A52B0D052CA59E8200507966 /* ReshareViewModel.swift in Sources */,
				A506B59D2D3AB77A00490BEB /* LifiQuoteResponse.swift in Sources */,
				A622C8462C9BBD2F00908332 /* TransactionMemoView+iOS.swift in Sources */,
				465B09A92B7C176700952DD9 /* SendTransaction.swift in Sources */,
				A622C8542C9BC9E500908332 /* FastVaultSetPasswordView+macOS.swift in Sources */,
				A622C83C2C9BB9C100908332 /* AddressBookView+macOS.swift in Sources */,
				A6C670F92CA2759E00F59B6A /* SettingsFAQView+iOS.swift in Sources */,
				A6C670862C9CF67E00F59B6A /* JoinKeysignView+macOS.swift in Sources */,
				A6C670902C9CFE0B00F59B6A /* HomeView+iOS.swift in Sources */,
				A69FBB9A2C8AD63C00A4B78B /* CreateVaultView+macOS.swift in Sources */,
				B59173312C641F3D007100E3 /* CoinService.swift in Sources */,
				A6833D842C65BC59002029E1 /* TransactionMemoHeader.swift in Sources */,
				A633B12D2B994E92003D1738 /* CreateVaultView.swift in Sources */,
				A6ECA1B22C94129300456110 /* VaultDetailQRCodeViewModel+iOS.swift in Sources */,
				A6C670DD2C9E91A900F59B6A /* SendCryptoDetailsView+iOS.swift in Sources */,
				A6F7B6FC2D4D5BE600AC8104 /* BackupVaultSuccessView.swift in Sources */,
				A68696252C1B777A004EDE0B /* EncryptedDataFile.swift in Sources */,
				A6182F2B2C9225EA0059BFDD /* MacCheckUpdateViewModel.swift in Sources */,
				A63953B02BA7BEDA000802EC /* Checkbox.swift in Sources */,
				A6966D1E2BA3DDAD00903CA4 /* OnboardingView.swift in Sources */,
				A6C670942C9D080600F59B6A /* VaultDetailView+iOS.swift in Sources */,
				A6ECA1B42C94129D00456110 /* VaultDetailQRCodeViewModel+macOS.swift in Sources */,
				A6C670E32C9E93B500F59B6A /* SendGasSettingsView+macOS.swift in Sources */,
				DE320E6E2C846C610068D0E1 /* ReshareRequest.swift in Sources */,
				A633B1382B997F39003D1738 /* NavigationHelpButton.swift in Sources */,
				A6F2C5492BA001460095C8E3 /* ChainSelectionView.swift in Sources */,
				A6ECA1842C93F36200456110 /* NavigationQRShareButton+iOS.swift in Sources */,
				D9AD8EE62B6730A40009F8D5 /* PeerDiscoveryView.swift in Sources */,
				461AD1BB2BC7239C00959278 /* DeviceInfo.swift in Sources */,
				A61BC8142BA240FC00484689 /* SendCryptoDetailsView.swift in Sources */,
				B5A97CF32BF426D4007574D7 /* TransactionMemoDetailsView.swift in Sources */,
				A6ECA1942C93F98D00456110 /* InstructionPrompt+iOS.swift in Sources */,
				A6C670BB2C9D14BF00F59B6A /* VaultDeletionConfirmView+macOS.swift in Sources */,
				A6ECA18C2C93F65D00456110 /* VultisigLogo+iOS.swift in Sources */,
				A622C8442C9BBC0C00908332 /* EditAddressBookView+macOS.swift in Sources */,
				B54E317B2BF57D9300D4FC0A /* TransactionMemoContractSelectorDropDown.swift in Sources */,
				B5F758182BD8E65D0097B5B9 /* Sui.swift in Sources */,
				A633B1362B997D57003D1738 /* NavigationBackButton.swift in Sources */,
				A67AA1C62C64784F00D06C7E /* CoinDetailHeader.swift in Sources */,
				A6833D972C671F11002029E1 /* SettingsHeader.swift in Sources */,
				A6ECA1882C93F4E800456110 /* SetupVaultImageManager+iOS.swift in Sources */,
				A6182F452C92919D0059BFDD /* VaultDetailScanButton+macOS.swift in Sources */,
				A622C85E2C9BCE6800908332 /* PeerDiscoveryView+iOS.swift in Sources */,
				B52196462C12CA2E0021D27A /* AddressTextField.swift in Sources */,
				A6ECA1AE2C9411DA00456110 /* EncryptedBackupViewModel+iOS.swift in Sources */,
				B51097F12C4E48CD0066D560 /* BlowfishRequest.swift in Sources */,
				A594EC2B2D00BE6C00B74EBC /* SettingsCustomMessageViewModel.swift in Sources */,
				A6F7B6772D42F64D00AC8104 /* OnboardingTextCard.swift in Sources */,
				B5E476AD2C1A556D005DB485 /* DydxService.swift in Sources */,
				B54B01972BDCEB8E00FDA472 /* Polkadot.swift in Sources */,
				A6AF960C2C2E2D6400992578 /* GeneralQRImportMacView.swift in Sources */,
				A622C8422C9BBC0100908332 /* EditAddressBookView+iOS.swift in Sources */,
				DE49A19E2B671416000F3AFB /* Coin.swift in Sources */,
				B54E31832BF5A73500D4FC0A /* TransactionMemoTypeEnum.swift in Sources */,
				A6C670E92C9E95DC00F59B6A /* TransactionsView+iOS.swift in Sources */,
				A5BA150A2C078EED00AA6C07 /* TokenSelectionCell.swift in Sources */,
				A65649E42B96602700E4B329 /* StringExtension.swift in Sources */,
				A6C639492C1FED0F0078B8E3 /* NavigationButton.swift in Sources */,
				B596B2B02CC6F22E0068FCC8 /* SolanaJupiterTokenInfo.swift in Sources */,
				A6C670EB2C9E95E600F59B6A /* TransactionsView+macOS.swift in Sources */,
				A6F9F7E92B9BBFD500790258 /* AddressQRCodeView.swift in Sources */,
				A6833D882C65C129002029E1 /* PeerDiscoveryHeader.swift in Sources */,
				A6182F3B2C92331D0059BFDD /* FilledButton+iOS.swift in Sources */,
				A6182F5D2C9299ED0059BFDD /* MemoTextField+imacOS.swift in Sources */,
				DEEAE0D72D0A7ED1007FDA14 /* SchnorrKeysign.swift in Sources */,
				A542AE5B2C5B5F220061FEAF /* FilledLabelButton.swift in Sources */,
				A6C0D5692BB3C6D400156689 /* ErrorMessage.swift in Sources */,
				B53D8CCC2BF7F22F00B795D3 /* TransactionMemoLeave.swift in Sources */,
				46C8CBBD2BA7753900E68E08 /* Blockchair.swift in Sources */,
				B524F55B2CF049F600D5B19D /* TransactionMemoBondMayaChain.swift in Sources */,
				B54E317F2BF5A1A700D4FC0A /* StyledNumberField.swift in Sources */,
				A6381D822CB71B5D003F628B /* RegisterVaultView+macOS.swift in Sources */,
				A58CC34F2C32FC530086D16B /* BlockChainSpecific.swift in Sources */,
				A5340A692CECF093002ADD35 /* MonthlyBackupView+iOS.swift in Sources */,
				A6C670842C9CF66400F59B6A /* JoinKeysignView+iOS.swift in Sources */,
				A6A8163C2CBCAF60009EE114 /* GeneralQRImportMacView+iOS.swift in Sources */,
				469ED3A42B98F5DE008D4951 /* CosmosAccountValue.swift in Sources */,
				A6ACAD5B2D0A613A00432CC4 /* CoinPickerCell.swift in Sources */,
				DE5F7E212C816AC70022030F /* KeysignRequest.swift in Sources */,
				A5199AF02BBD8C0400AA0A39 /* ThorchainSwapQuote.swift in Sources */,
				A5125F072BEBBFAB008A79AA /* OneInchQuote.swift in Sources */,
				DE49A1672B65F6D9000F3AFB /* VultisigApp.swift in Sources */,
				B55246C92CF5639A00E3532C /* NobleService.swift in Sources */,
				A58CC3462C32EE120086D16B /* KeysignMessageFactory.swift in Sources */,
				A60CA7E72BB0EC6100FDEB5C /* AccountViewModel.swift in Sources */,
				A66BFCCF2C1348E4004DCD4F /* QRCodeShareSheet.swift in Sources */,
				A6C6709A2C9D09FB00F59B6A /* AddressQRCodeView+macOS.swift in Sources */,
				A52B0D092CA621B500507966 /* ReshareView+macOS.swift in Sources */,
				A6182F3D2C92332A0059BFDD /* FilledButton+macOS.swift in Sources */,
				DE9773A62CAF97B00071C08C /* FeatureFlagService.swift in Sources */,
				A52B0D032CA53DCE00507966 /* ReshareView.swift in Sources */,
				A6725D3A2C3F9B4400D47716 /* AddAddressBookView.swift in Sources */,
				A6ECA18A2C93F4F400456110 /* SetupVaultImageManager+macOS.swift in Sources */,
				A58760542CBD3CE00070956A /* Keychain.swift in Sources */,
				A6C670AA2C9D0D6600F59B6A /* ChainDetailView+macOS.swift in Sources */,
				A588F2DB2BEE8090002EEC60 /* OneInchSwapPayload.swift in Sources */,
				A6725D3E2C3FB61900D47716 /* AddressBookItem.swift in Sources */,
				A62D6B052BFE7C5E00F24E51 /* ChainDetailActionButtons.swift in Sources */,
				A6C670BD2C9D158500F59B6A /* BackupPasswordSetupView+iOS.swift in Sources */,
				A6C6710F2CA27EAC00F59B6A /* OnboardingView3+macOS.swift in Sources */,
				A6C671272CA3C0FF00F59B6A /* TransactionMemoAddressTextField+iOS.swift in Sources */,
				A622C8402C9BBB2E00908332 /* AddAddressBookView+macOS.swift in Sources */,
				A6F9E7A52BED6BC800BA36E1 /* SetupVaultTabView.swift in Sources */,
				DE8B69992CD4603500F53E14 /* PayloadService.swift in Sources */,
				DEEB57282D096BC100B120D1 /* DERSignature.swift in Sources */,
				DEEB57292D096BC100B120D1 /* DKLSKeysign.swift in Sources */,
				A6C671392CA3C7EE00F59B6A /* VaultDeletionDetails+macOS.swift in Sources */,
			);
			runOnlyForDeploymentPostprocessing = 0;
		};
		DE49A1722B65F6DB000F3AFB /* Sources */ = {
			isa = PBXSourcesBuildPhase;
			buildActionMask = 2147483647;
			files = (
				DEF429592CA65AFD004B6D0B /* EvmTest.swift in Sources */,
				DEF2E2D32B9DC685000737B8 /* UTXOChainsHelperTest.swift in Sources */,
				DEF2E2D02B9DA459000737B8 /* PublicKeyTest.swift in Sources */,
				DE8AD74A2BC7A86200339775 /* EncryptionTest.swift in Sources */,
				DEF4295B2CA66D57004B6D0B /* ERC20Test.swift in Sources */,
				DE49A17B2B65F6DB000F3AFB /* VultisigAppTests.swift in Sources */,
			);
			runOnlyForDeploymentPostprocessing = 0;
		};
		DE49A17C2B65F6DB000F3AFB /* Sources */ = {
			isa = PBXSourcesBuildPhase;
			buildActionMask = 2147483647;
			files = (
				DE49A1872B65F6DB000F3AFB /* VultisigAppUITestsLaunchTests.swift in Sources */,
				DE49A1852B65F6DB000F3AFB /* VultisigAppUITests.swift in Sources */,
			);
			runOnlyForDeploymentPostprocessing = 0;
		};
/* End PBXSourcesBuildPhase section */

/* Begin PBXTargetDependency section */
		DE49A1782B65F6DB000F3AFB /* PBXTargetDependency */ = {
			isa = PBXTargetDependency;
			target = DE49A1622B65F6D9000F3AFB /* VultisigApp */;
			targetProxy = DE49A1772B65F6DB000F3AFB /* PBXContainerItemProxy */;
		};
		DE49A1822B65F6DB000F3AFB /* PBXTargetDependency */ = {
			isa = PBXTargetDependency;
			target = DE49A1622B65F6D9000F3AFB /* VultisigApp */;
			targetProxy = DE49A1812B65F6DB000F3AFB /* PBXContainerItemProxy */;
		};
/* End PBXTargetDependency section */

/* Begin PBXVariantGroup section */
		468029302BC8E4CE005A9EEF /* Localizable.strings */ = {
			isa = PBXVariantGroup;
			children = (
				4680292F2BC8E4CE005A9EEF /* en */,
				468029512BC8E7DD005A9EEF /* de */,
				468029522BC8E7F9005A9EEF /* it */,
				468029532BC8E7FB005A9EEF /* pt */,
				468029542BC8E7FE005A9EEF /* es */,
				468029552BC8F688005A9EEF /* hr */,
			);
			name = Localizable.strings;
			sourceTree = "<group>";
		};
/* End PBXVariantGroup section */

/* Begin XCBuildConfiguration section */
		DE49A1882B65F6DB000F3AFB /* Debug */ = {
			isa = XCBuildConfiguration;
			buildSettings = {
				ALWAYS_SEARCH_USER_PATHS = NO;
				ASSETCATALOG_COMPILER_GENERATE_SWIFT_ASSET_SYMBOL_EXTENSIONS = YES;
				CLANG_ANALYZER_LOCALIZABILITY_NONLOCALIZED = YES;
				CLANG_ANALYZER_NONNULL = YES;
				CLANG_ANALYZER_NUMBER_OBJECT_CONVERSION = YES_AGGRESSIVE;
				CLANG_CXX_LANGUAGE_STANDARD = "gnu++20";
				CLANG_ENABLE_MODULES = YES;
				CLANG_ENABLE_OBJC_ARC = YES;
				CLANG_ENABLE_OBJC_WEAK = YES;
				CLANG_WARN_BLOCK_CAPTURE_AUTORELEASING = YES;
				CLANG_WARN_BOOL_CONVERSION = YES;
				CLANG_WARN_COMMA = YES;
				CLANG_WARN_CONSTANT_CONVERSION = YES;
				CLANG_WARN_DEPRECATED_OBJC_IMPLEMENTATIONS = YES;
				CLANG_WARN_DIRECT_OBJC_ISA_USAGE = YES_ERROR;
				CLANG_WARN_DOCUMENTATION_COMMENTS = YES;
				CLANG_WARN_EMPTY_BODY = YES;
				CLANG_WARN_ENUM_CONVERSION = YES;
				CLANG_WARN_INFINITE_RECURSION = YES;
				CLANG_WARN_INT_CONVERSION = YES;
				CLANG_WARN_NON_LITERAL_NULL_CONVERSION = YES;
				CLANG_WARN_OBJC_IMPLICIT_RETAIN_SELF = YES;
				CLANG_WARN_OBJC_LITERAL_CONVERSION = YES;
				CLANG_WARN_OBJC_ROOT_CLASS = YES_ERROR;
				CLANG_WARN_QUOTED_INCLUDE_IN_FRAMEWORK_HEADER = YES;
				CLANG_WARN_RANGE_LOOP_ANALYSIS = YES;
				CLANG_WARN_STRICT_PROTOTYPES = YES;
				CLANG_WARN_SUSPICIOUS_MOVE = YES;
				CLANG_WARN_UNGUARDED_AVAILABILITY = YES_AGGRESSIVE;
				CLANG_WARN_UNREACHABLE_CODE = YES;
				CLANG_WARN__DUPLICATE_METHOD_MATCH = YES;
				COPY_PHASE_STRIP = NO;
				DEAD_CODE_STRIPPING = YES;
				DEBUG_INFORMATION_FORMAT = dwarf;
				ENABLE_STRICT_OBJC_MSGSEND = YES;
				ENABLE_TESTABILITY = YES;
				ENABLE_USER_SCRIPT_SANDBOXING = YES;
				GCC_C_LANGUAGE_STANDARD = gnu17;
				GCC_DYNAMIC_NO_PIC = NO;
				GCC_NO_COMMON_BLOCKS = YES;
				GCC_OPTIMIZATION_LEVEL = 0;
				GCC_PREPROCESSOR_DEFINITIONS = (
					"DEBUG=1",
					"$(inherited)",
				);
				GCC_WARN_64_TO_32_BIT_CONVERSION = YES;
				GCC_WARN_ABOUT_RETURN_TYPE = YES_ERROR;
				GCC_WARN_UNDECLARED_SELECTOR = YES;
				GCC_WARN_UNINITIALIZED_AUTOS = YES_AGGRESSIVE;
				GCC_WARN_UNUSED_FUNCTION = YES;
				GCC_WARN_UNUSED_VARIABLE = YES;
				IPHONEOS_DEPLOYMENT_TARGET = 17.0;
				LOCALIZATION_PREFERS_STRING_CATALOGS = YES;
				MACOSX_DEPLOYMENT_TARGET = 14.5;
				MTL_ENABLE_DEBUG_INFO = INCLUDE_SOURCE;
				MTL_FAST_MATH = YES;
				ONLY_ACTIVE_ARCH = YES;
				SWIFT_ACTIVE_COMPILATION_CONDITIONS = "DEBUG $(inherited)";
				SWIFT_OPTIMIZATION_LEVEL = "-Onone";
			};
			name = Debug;
		};
		DE49A1892B65F6DB000F3AFB /* Release */ = {
			isa = XCBuildConfiguration;
			buildSettings = {
				ALWAYS_SEARCH_USER_PATHS = NO;
				ASSETCATALOG_COMPILER_GENERATE_SWIFT_ASSET_SYMBOL_EXTENSIONS = YES;
				CLANG_ANALYZER_LOCALIZABILITY_NONLOCALIZED = YES;
				CLANG_ANALYZER_NONNULL = YES;
				CLANG_ANALYZER_NUMBER_OBJECT_CONVERSION = YES_AGGRESSIVE;
				CLANG_CXX_LANGUAGE_STANDARD = "gnu++20";
				CLANG_ENABLE_MODULES = YES;
				CLANG_ENABLE_OBJC_ARC = YES;
				CLANG_ENABLE_OBJC_WEAK = YES;
				CLANG_WARN_BLOCK_CAPTURE_AUTORELEASING = YES;
				CLANG_WARN_BOOL_CONVERSION = YES;
				CLANG_WARN_COMMA = YES;
				CLANG_WARN_CONSTANT_CONVERSION = YES;
				CLANG_WARN_DEPRECATED_OBJC_IMPLEMENTATIONS = YES;
				CLANG_WARN_DIRECT_OBJC_ISA_USAGE = YES_ERROR;
				CLANG_WARN_DOCUMENTATION_COMMENTS = YES;
				CLANG_WARN_EMPTY_BODY = YES;
				CLANG_WARN_ENUM_CONVERSION = YES;
				CLANG_WARN_INFINITE_RECURSION = YES;
				CLANG_WARN_INT_CONVERSION = YES;
				CLANG_WARN_NON_LITERAL_NULL_CONVERSION = YES;
				CLANG_WARN_OBJC_IMPLICIT_RETAIN_SELF = YES;
				CLANG_WARN_OBJC_LITERAL_CONVERSION = YES;
				CLANG_WARN_OBJC_ROOT_CLASS = YES_ERROR;
				CLANG_WARN_QUOTED_INCLUDE_IN_FRAMEWORK_HEADER = YES;
				CLANG_WARN_RANGE_LOOP_ANALYSIS = YES;
				CLANG_WARN_STRICT_PROTOTYPES = YES;
				CLANG_WARN_SUSPICIOUS_MOVE = YES;
				CLANG_WARN_UNGUARDED_AVAILABILITY = YES_AGGRESSIVE;
				CLANG_WARN_UNREACHABLE_CODE = YES;
				CLANG_WARN__DUPLICATE_METHOD_MATCH = YES;
				COPY_PHASE_STRIP = NO;
				DEAD_CODE_STRIPPING = YES;
				DEBUG_INFORMATION_FORMAT = "dwarf-with-dsym";
				ENABLE_NS_ASSERTIONS = NO;
				ENABLE_STRICT_OBJC_MSGSEND = YES;
				ENABLE_USER_SCRIPT_SANDBOXING = YES;
				GCC_C_LANGUAGE_STANDARD = gnu17;
				GCC_NO_COMMON_BLOCKS = YES;
				GCC_WARN_64_TO_32_BIT_CONVERSION = YES;
				GCC_WARN_ABOUT_RETURN_TYPE = YES_ERROR;
				GCC_WARN_UNDECLARED_SELECTOR = YES;
				GCC_WARN_UNINITIALIZED_AUTOS = YES_AGGRESSIVE;
				GCC_WARN_UNUSED_FUNCTION = YES;
				GCC_WARN_UNUSED_VARIABLE = YES;
				IPHONEOS_DEPLOYMENT_TARGET = 17.0;
				LOCALIZATION_PREFERS_STRING_CATALOGS = YES;
				MACOSX_DEPLOYMENT_TARGET = 14.5;
				MTL_ENABLE_DEBUG_INFO = NO;
				MTL_FAST_MATH = YES;
				SWIFT_COMPILATION_MODE = wholemodule;
			};
			name = Release;
		};
		DE49A18B2B65F6DB000F3AFB /* Debug */ = {
			isa = XCBuildConfiguration;
			buildSettings = {
				ASSETCATALOG_COMPILER_APPICON_NAME = AppIcon;
				"ASSETCATALOG_COMPILER_APPICON_NAME[sdk=macosx*]" = AppIconMacOS;
				ASSETCATALOG_COMPILER_GLOBAL_ACCENT_COLOR_NAME = AccentColor;
				ASSETCATALOG_COMPILER_INCLUDE_ALL_APPICON_ASSETS = NO;
				CODE_SIGN_ENTITLEMENTS = VultisigApp/VultisigApp.entitlements;
				CODE_SIGN_IDENTITY = "Apple Development";
				"CODE_SIGN_IDENTITY[sdk=macosx*]" = "Apple Development";
				CODE_SIGN_STYLE = Automatic;
				CURRENT_PROJECT_VERSION = 0;
				DEAD_CODE_STRIPPING = YES;
				DEVELOPMENT_ASSET_PATHS = "\"VultisigApp/Preview Content\"";
				DEVELOPMENT_TEAM = G8Q5XUAJD9;
				ENABLE_HARDENED_RUNTIME = YES;
				"ENABLE_HARDENED_RUNTIME[sdk=macosx*]" = YES;
				ENABLE_PREVIEWS = YES;
				GENERATE_INFOPLIST_FILE = YES;
				INFOPLIST_FILE = VultisigApp/Info.plist;
				INFOPLIST_KEY_CFBundleDisplayName = Vultisig;
				INFOPLIST_KEY_LSApplicationCategoryType = "public.app-category.finance";
				INFOPLIST_KEY_NSCameraUsageDescription = "We need to scan QR Codes.";
				INFOPLIST_KEY_NSFaceIDUsageDescription = "Secure your Vault using Face ID";
				INFOPLIST_KEY_NSFileProviderDomainUsageDescription = "We need to access your files.";
				INFOPLIST_KEY_NSHumanReadableCopyright = "";
				INFOPLIST_KEY_NSLocalNetworkUsageDescription = "We need access to the local network to discover services.";
				INFOPLIST_KEY_NSPhotoLibraryUsageDescription = "We need access to your photo library to save photos.";
				"INFOPLIST_KEY_UIApplicationSceneManifest_Generation[sdk=iphoneos*]" = YES;
				"INFOPLIST_KEY_UIApplicationSceneManifest_Generation[sdk=iphonesimulator*]" = YES;
				"INFOPLIST_KEY_UIApplicationSupportsIndirectInputEvents[sdk=iphoneos*]" = YES;
				"INFOPLIST_KEY_UIApplicationSupportsIndirectInputEvents[sdk=iphonesimulator*]" = YES;
				"INFOPLIST_KEY_UILaunchScreen_Generation[sdk=iphoneos*]" = YES;
				"INFOPLIST_KEY_UILaunchScreen_Generation[sdk=iphonesimulator*]" = YES;
				"INFOPLIST_KEY_UIStatusBarStyle[sdk=iphoneos*]" = UIStatusBarStyleDefault;
				"INFOPLIST_KEY_UIStatusBarStyle[sdk=iphonesimulator*]" = UIStatusBarStyleDefault;
				INFOPLIST_KEY_UISupportedInterfaceOrientations = "UIInterfaceOrientationPortrait UIInterfaceOrientationPortraitUpsideDown";
				INFOPLIST_KEY_UISupportedInterfaceOrientations_iPad = "UIInterfaceOrientationLandscapeLeft UIInterfaceOrientationLandscapeRight UIInterfaceOrientationPortrait UIInterfaceOrientationPortraitUpsideDown";
				INFOPLIST_KEY_UISupportsDocumentBrowser = YES;
				IPHONEOS_DEPLOYMENT_TARGET = 17.0;
				LD_RUNPATH_SEARCH_PATHS = "@executable_path/Frameworks";
				"LD_RUNPATH_SEARCH_PATHS[sdk=macosx*]" = "@executable_path/../Frameworks";
				MACOSX_DEPLOYMENT_TARGET = 14.0;
				MARKETING_VERSION = 1.11;
				PRODUCT_BUNDLE_IDENTIFIER = com.vultisig.wallet;
				PRODUCT_NAME = "$(TARGET_NAME)";
				PROVISIONING_PROFILE_SPECIFIER = "";
				REGISTER_APP_GROUPS = NO;
				SDKROOT = auto;
				SUPPORTED_PLATFORMS = "iphoneos iphonesimulator macosx";
				SUPPORTS_MACCATALYST = NO;
				SUPPORTS_MAC_DESIGNED_FOR_IPHONE_IPAD = YES;
				SWIFT_EMIT_LOC_STRINGS = YES;
				SWIFT_VERSION = 5.0;
				TARGETED_DEVICE_FAMILY = "1,2";
			};
			name = Debug;
		};
		DE49A18C2B65F6DB000F3AFB /* Release */ = {
			isa = XCBuildConfiguration;
			buildSettings = {
				ASSETCATALOG_COMPILER_APPICON_NAME = AppIcon;
				"ASSETCATALOG_COMPILER_APPICON_NAME[sdk=macosx*]" = AppIconMacOS;
				ASSETCATALOG_COMPILER_GLOBAL_ACCENT_COLOR_NAME = AccentColor;
				ASSETCATALOG_COMPILER_INCLUDE_ALL_APPICON_ASSETS = NO;
				CODE_SIGN_ENTITLEMENTS = VultisigApp/VultisigApp.entitlements;
				CODE_SIGN_IDENTITY = "Apple Development";
				"CODE_SIGN_IDENTITY[sdk=macosx*]" = "Apple Development";
				CODE_SIGN_STYLE = Automatic;
				CURRENT_PROJECT_VERSION = 0;
				DEAD_CODE_STRIPPING = YES;
				DEVELOPMENT_ASSET_PATHS = "\"VultisigApp/Preview Content\"";
				DEVELOPMENT_TEAM = G8Q5XUAJD9;
				ENABLE_HARDENED_RUNTIME = YES;
				"ENABLE_HARDENED_RUNTIME[sdk=macosx*]" = YES;
				ENABLE_PREVIEWS = YES;
				ENABLE_TESTABILITY = YES;
				GENERATE_INFOPLIST_FILE = YES;
				INFOPLIST_FILE = VultisigApp/Info.plist;
				INFOPLIST_KEY_CFBundleDisplayName = Vultisig;
				INFOPLIST_KEY_LSApplicationCategoryType = "public.app-category.finance";
				INFOPLIST_KEY_NSCameraUsageDescription = "We need to scan QR Codes.";
				INFOPLIST_KEY_NSFaceIDUsageDescription = "Secure your Vault using Face ID";
				INFOPLIST_KEY_NSFileProviderDomainUsageDescription = "We need to access your files.";
				INFOPLIST_KEY_NSHumanReadableCopyright = "";
				INFOPLIST_KEY_NSLocalNetworkUsageDescription = "We need access to the local network to discover services.";
				INFOPLIST_KEY_NSPhotoLibraryUsageDescription = "We need access to your photo library to save photos.";
				"INFOPLIST_KEY_UIApplicationSceneManifest_Generation[sdk=iphoneos*]" = YES;
				"INFOPLIST_KEY_UIApplicationSceneManifest_Generation[sdk=iphonesimulator*]" = YES;
				"INFOPLIST_KEY_UIApplicationSupportsIndirectInputEvents[sdk=iphoneos*]" = YES;
				"INFOPLIST_KEY_UIApplicationSupportsIndirectInputEvents[sdk=iphonesimulator*]" = YES;
				"INFOPLIST_KEY_UILaunchScreen_Generation[sdk=iphoneos*]" = YES;
				"INFOPLIST_KEY_UILaunchScreen_Generation[sdk=iphonesimulator*]" = YES;
				"INFOPLIST_KEY_UIStatusBarStyle[sdk=iphoneos*]" = UIStatusBarStyleDefault;
				"INFOPLIST_KEY_UIStatusBarStyle[sdk=iphonesimulator*]" = UIStatusBarStyleDefault;
				INFOPLIST_KEY_UISupportedInterfaceOrientations = "UIInterfaceOrientationPortrait UIInterfaceOrientationPortraitUpsideDown";
				INFOPLIST_KEY_UISupportedInterfaceOrientations_iPad = "UIInterfaceOrientationLandscapeLeft UIInterfaceOrientationLandscapeRight UIInterfaceOrientationPortrait UIInterfaceOrientationPortraitUpsideDown";
				INFOPLIST_KEY_UISupportsDocumentBrowser = YES;
				IPHONEOS_DEPLOYMENT_TARGET = 17.0;
				LD_RUNPATH_SEARCH_PATHS = "@executable_path/Frameworks";
				"LD_RUNPATH_SEARCH_PATHS[sdk=macosx*]" = "@executable_path/../Frameworks";
				MACOSX_DEPLOYMENT_TARGET = 14.0;
				MARKETING_VERSION = 1.11;
				PRODUCT_BUNDLE_IDENTIFIER = com.vultisig.wallet;
				PRODUCT_NAME = "$(TARGET_NAME)";
				PROVISIONING_PROFILE_SPECIFIER = "";
				REGISTER_APP_GROUPS = NO;
				SDKROOT = auto;
				SUPPORTED_PLATFORMS = "iphoneos iphonesimulator macosx";
				SUPPORTS_MACCATALYST = NO;
				SUPPORTS_MAC_DESIGNED_FOR_IPHONE_IPAD = YES;
				SWIFT_EMIT_LOC_STRINGS = YES;
				SWIFT_OPTIMIZATION_LEVEL = "-Onone";
				SWIFT_VERSION = 5.0;
				TARGETED_DEVICE_FAMILY = "1,2";
			};
			name = Release;
		};
		DE49A18E2B65F6DB000F3AFB /* Debug */ = {
			isa = XCBuildConfiguration;
			buildSettings = {
				BUNDLE_LOADER = "$(TEST_HOST)";
				CODE_SIGN_STYLE = Automatic;
				CURRENT_PROJECT_VERSION = 0;
				DEAD_CODE_STRIPPING = YES;
				DEVELOPMENT_TEAM = G8Q5XUAJD9;
				GENERATE_INFOPLIST_FILE = YES;
				IPHONEOS_DEPLOYMENT_TARGET = 17.2;
				MACOSX_DEPLOYMENT_TARGET = 14.2;
				MARKETING_VERSION = 1.0;
				PRODUCT_BUNDLE_IDENTIFIER = com.voltix.voltixAppTests;
				PRODUCT_NAME = "$(TARGET_NAME)";
				REGISTER_APP_GROUPS = NO;
				SDKROOT = auto;
				SUPPORTED_PLATFORMS = "iphoneos iphonesimulator";
				SUPPORTS_MACCATALYST = NO;
				SUPPORTS_MAC_DESIGNED_FOR_IPHONE_IPAD = YES;
				SWIFT_EMIT_LOC_STRINGS = NO;
				SWIFT_VERSION = 5.0;
				TARGETED_DEVICE_FAMILY = "1,2";
				TEST_HOST = "$(BUILT_PRODUCTS_DIR)/VultisigApp.app/$(BUNDLE_EXECUTABLE_FOLDER_PATH)/VultisigApp";
			};
			name = Debug;
		};
		DE49A18F2B65F6DB000F3AFB /* Release */ = {
			isa = XCBuildConfiguration;
			buildSettings = {
				BUNDLE_LOADER = "$(TEST_HOST)";
				CODE_SIGN_STYLE = Automatic;
				CURRENT_PROJECT_VERSION = 0;
				DEAD_CODE_STRIPPING = YES;
				DEVELOPMENT_TEAM = G8Q5XUAJD9;
				ENABLE_TESTABILITY = NO;
				GENERATE_INFOPLIST_FILE = YES;
				IPHONEOS_DEPLOYMENT_TARGET = 17.2;
				MACOSX_DEPLOYMENT_TARGET = 14.2;
				MARKETING_VERSION = 1.0;
				PRODUCT_BUNDLE_IDENTIFIER = com.voltix.voltixAppTests;
				PRODUCT_NAME = "$(TARGET_NAME)";
				REGISTER_APP_GROUPS = NO;
				SDKROOT = auto;
				SUPPORTED_PLATFORMS = "iphoneos iphonesimulator";
				SUPPORTS_MACCATALYST = NO;
				SUPPORTS_MAC_DESIGNED_FOR_IPHONE_IPAD = YES;
				SWIFT_EMIT_LOC_STRINGS = NO;
				SWIFT_VERSION = 5.0;
				TARGETED_DEVICE_FAMILY = "1,2";
				TEST_HOST = "$(BUILT_PRODUCTS_DIR)/VultisigApp.app/$(BUNDLE_EXECUTABLE_FOLDER_PATH)/VultisigApp";
			};
			name = Release;
		};
		DE49A1912B65F6DB000F3AFB /* Debug */ = {
			isa = XCBuildConfiguration;
			buildSettings = {
				CODE_SIGN_STYLE = Automatic;
				CURRENT_PROJECT_VERSION = 0;
				DEAD_CODE_STRIPPING = YES;
				GENERATE_INFOPLIST_FILE = YES;
				IPHONEOS_DEPLOYMENT_TARGET = 17.2;
				MACOSX_DEPLOYMENT_TARGET = 14.2;
				MARKETING_VERSION = 1.0;
				PRODUCT_BUNDLE_IDENTIFIER = com.voltix.voltixAppUITests;
				PRODUCT_NAME = "$(TARGET_NAME)";
				SDKROOT = auto;
				SUPPORTED_PLATFORMS = "iphoneos iphonesimulator macosx";
				SWIFT_EMIT_LOC_STRINGS = NO;
				SWIFT_VERSION = 5.0;
				TARGETED_DEVICE_FAMILY = "1,2";
				TEST_TARGET_NAME = voltixApp;
			};
			name = Debug;
		};
		DE49A1922B65F6DB000F3AFB /* Release */ = {
			isa = XCBuildConfiguration;
			buildSettings = {
				CODE_SIGN_STYLE = Automatic;
				CURRENT_PROJECT_VERSION = 0;
				DEAD_CODE_STRIPPING = YES;
				GENERATE_INFOPLIST_FILE = YES;
				IPHONEOS_DEPLOYMENT_TARGET = 17.2;
				MACOSX_DEPLOYMENT_TARGET = 14.2;
				MARKETING_VERSION = 1.0;
				PRODUCT_BUNDLE_IDENTIFIER = com.voltix.voltixAppUITests;
				PRODUCT_NAME = "$(TARGET_NAME)";
				SDKROOT = auto;
				SUPPORTED_PLATFORMS = "iphoneos iphonesimulator macosx";
				SWIFT_EMIT_LOC_STRINGS = NO;
				SWIFT_VERSION = 5.0;
				TARGETED_DEVICE_FAMILY = "1,2";
				TEST_TARGET_NAME = voltixApp;
			};
			name = Release;
		};
/* End XCBuildConfiguration section */

/* Begin XCConfigurationList section */
		DE49A15E2B65F6D9000F3AFB /* Build configuration list for PBXProject "VultisigApp" */ = {
			isa = XCConfigurationList;
			buildConfigurations = (
				DE49A1882B65F6DB000F3AFB /* Debug */,
				DE49A1892B65F6DB000F3AFB /* Release */,
			);
			defaultConfigurationIsVisible = 0;
			defaultConfigurationName = Release;
		};
		DE49A18A2B65F6DB000F3AFB /* Build configuration list for PBXNativeTarget "VultisigApp" */ = {
			isa = XCConfigurationList;
			buildConfigurations = (
				DE49A18B2B65F6DB000F3AFB /* Debug */,
				DE49A18C2B65F6DB000F3AFB /* Release */,
			);
			defaultConfigurationIsVisible = 0;
			defaultConfigurationName = Release;
		};
		DE49A18D2B65F6DB000F3AFB /* Build configuration list for PBXNativeTarget "VultisigAppTests" */ = {
			isa = XCConfigurationList;
			buildConfigurations = (
				DE49A18E2B65F6DB000F3AFB /* Debug */,
				DE49A18F2B65F6DB000F3AFB /* Release */,
			);
			defaultConfigurationIsVisible = 0;
			defaultConfigurationName = Release;
		};
		DE49A1902B65F6DB000F3AFB /* Build configuration list for PBXNativeTarget "VultisigAppUITests" */ = {
			isa = XCConfigurationList;
			buildConfigurations = (
				DE49A1912B65F6DB000F3AFB /* Debug */,
				DE49A1922B65F6DB000F3AFB /* Release */,
			);
			defaultConfigurationIsVisible = 0;
			defaultConfigurationName = Release;
		};
/* End XCConfigurationList section */

/* Begin XCLocalSwiftPackageReference section */
		D9A22EB52B667C41007281BF /* XCLocalSwiftPackageReference "../Mediator" */ = {
			isa = XCLocalSwiftPackageReference;
			relativePath = ../Mediator;
		};
/* End XCLocalSwiftPackageReference section */

/* Begin XCRemoteSwiftPackageReference section */
		A58CC3412C32C4EE0086D16B /* XCRemoteSwiftPackageReference "commondata" */ = {
			isa = XCRemoteSwiftPackageReference;
			repositoryURL = "https://github.com/vultisig/commondata";
			requirement = {
				branch = main;
				kind = branch;
			};
		};
		A6D44A592D51950600C66726 /* XCRemoteSwiftPackageReference "rive-ios" */ = {
			isa = XCRemoteSwiftPackageReference;
			repositoryURL = "https://github.com/rive-app/rive-ios";
			requirement = {
				kind = upToNextMajorVersion;
				minimumVersion = 6.5.11;
			};
		};
		DE49A1B32B6A1088000F3AFB /* XCRemoteSwiftPackageReference "CodeScanner" */ = {
			isa = XCRemoteSwiftPackageReference;
			repositoryURL = "https://github.com/twostraws/CodeScanner";
			requirement = {
				kind = upToNextMajorVersion;
				minimumVersion = 2.3.3;
			};
		};
		DE6325B52C2C12FB000D05B9 /* XCRemoteSwiftPackageReference "swift-protobuf" */ = {
			isa = XCRemoteSwiftPackageReference;
			repositoryURL = "https://github.com/apple/swift-protobuf.git";
			requirement = {
				kind = upToNextMajorVersion;
				minimumVersion = 1.26.0;
			};
		};
		DE8554662C2CFBC10002438C /* XCRemoteSwiftPackageReference "walletcore-spm" */ = {
			isa = XCRemoteSwiftPackageReference;
			repositoryURL = "https://github.com/vultisig/walletcore-spm.git";
			requirement = {
				branch = main;
				kind = branch;
			};
		};
		DEEDAEE62B8B50A4005170E8 /* XCRemoteSwiftPackageReference "BigInt" */ = {
			isa = XCRemoteSwiftPackageReference;
			repositoryURL = "https://github.com/attaswift/BigInt.git";
			requirement = {
				kind = upToNextMajorVersion;
				minimumVersion = 5.1.0;
			};
		};
		DEFF59022BD23A12005DFDF9 /* XCRemoteSwiftPackageReference "CryptoSwift" */ = {
			isa = XCRemoteSwiftPackageReference;
			repositoryURL = "https://github.com/krzyzanowskim/CryptoSwift.git";
			requirement = {
				kind = upToNextMajorVersion;
				minimumVersion = 1.8.2;
			};
		};
/* End XCRemoteSwiftPackageReference section */

/* Begin XCSwiftPackageProductDependency section */
		A58CC3422C32C4EE0086D16B /* VultisigCommonData */ = {
			isa = XCSwiftPackageProductDependency;
			package = A58CC3412C32C4EE0086D16B /* XCRemoteSwiftPackageReference "commondata" */;
			productName = VultisigCommonData;
		};
		A6D44A5A2D51950600C66726 /* RiveRuntime */ = {
			isa = XCSwiftPackageProductDependency;
			package = A6D44A592D51950600C66726 /* XCRemoteSwiftPackageReference "rive-ios" */;
			productName = RiveRuntime;
		};
		D9A22EB62B667C41007281BF /* Mediator */ = {
			isa = XCSwiftPackageProductDependency;
			productName = Mediator;
		};
		DE3D44AC2BD2445100BD64CD /* CryptoSwift */ = {
			isa = XCSwiftPackageProductDependency;
			package = DEFF59022BD23A12005DFDF9 /* XCRemoteSwiftPackageReference "CryptoSwift" */;
			productName = CryptoSwift;
		};
		DE49A1992B660D8D000F3AFB /* Mediator */ = {
			isa = XCSwiftPackageProductDependency;
			productName = Mediator;
		};
		DE49A1B42B6A1088000F3AFB /* CodeScanner */ = {
			isa = XCSwiftPackageProductDependency;
			package = DE49A1B32B6A1088000F3AFB /* XCRemoteSwiftPackageReference "CodeScanner" */;
			productName = CodeScanner;
		};
		DE6325B62C2C12FB000D05B9 /* SwiftProtobuf */ = {
			isa = XCSwiftPackageProductDependency;
			package = DE6325B52C2C12FB000D05B9 /* XCRemoteSwiftPackageReference "swift-protobuf" */;
			productName = SwiftProtobuf;
		};
		DE8554672C2CFBC10002438C /* walletcore */ = {
			isa = XCSwiftPackageProductDependency;
			package = DE8554662C2CFBC10002438C /* XCRemoteSwiftPackageReference "walletcore-spm" */;
			productName = walletcore;
		};
		DEEDAEE72B8B50A4005170E8 /* BigInt */ = {
			isa = XCSwiftPackageProductDependency;
			package = DEEDAEE62B8B50A4005170E8 /* XCRemoteSwiftPackageReference "BigInt" */;
			productName = BigInt;
		};
/* End XCSwiftPackageProductDependency section */
	};
	rootObject = DE49A15B2B65F6D9000F3AFB /* Project object */;
}<|MERGE_RESOLUTION|>--- conflicted
+++ resolved
@@ -4019,11 +4019,8 @@
 				A69FBBD02C8BBA2100A4B78B /* TransactionMemoVerifyView+iOS.swift in Sources */,
 				A61BC8192BA2687E00484689 /* TokensStore.swift in Sources */,
 				A6386DA12C90235200DDD58E /* CoinSelectionCell+iOS.swift in Sources */,
-<<<<<<< HEAD
 				A6F7B7172D4EC24700AC8104 /* BackupVaultSuccessView+iOS.swift in Sources */,
-=======
 				A575F2CA2D50CF94000C4F14 /* FastVaultSetHintView.swift in Sources */,
->>>>>>> 24d74800
 				DE15729E2B70F284009BC7C5 /* JoinKeysignView.swift in Sources */,
 				A52287482C42BB0000E1CC5A /* LiFiService.swift in Sources */,
 				A558D74E2C29808D007222EB /* SwapProvider.swift in Sources */,
