// !$*UTF8*$!
{
	archiveVersion = 1;
	classes = {
	};
	objectVersion = 60;
	objects = {

/* Begin PBXBuildFile section */
		049BBB5E2B71E83D004C231F /* VultisigLogo.swift in Sources */ = {isa = PBXBuildFile; fileRef = 049BBB5D2B71E83D004C231F /* VultisigLogo.swift */; };
		049BBB682B71E9C5004C231F /* WifiInstruction.swift in Sources */ = {isa = PBXBuildFile; fileRef = 049BBB672B71E9C5004C231F /* WifiInstruction.swift */; };
		4606B3B02B80465E0045094D /* UTXOTransactionsService.swift in Sources */ = {isa = PBXBuildFile; fileRef = 4606B3AF2B80465E0045094D /* UTXOTransactionsService.swift */; };
		461AD1B72BC6706500959278 /* VaultPairDetailView.swift in Sources */ = {isa = PBXBuildFile; fileRef = 461AD1B62BC6706500959278 /* VaultPairDetailView.swift */; };
		461AD1B92BC6858000959278 /* VaultPairDetailCell.swift in Sources */ = {isa = PBXBuildFile; fileRef = 461AD1B82BC6858000959278 /* VaultPairDetailCell.swift */; };
		461AD1BB2BC7239C00959278 /* DeviceInfo.swift in Sources */ = {isa = PBXBuildFile; fileRef = 461AD1BA2BC7239C00959278 /* DeviceInfo.swift */; };
		462DCD702BCA14F3003D542F /* CoinPaprikaQuote.swift in Sources */ = {isa = PBXBuildFile; fileRef = 462DCD6F2BCA14F3003D542F /* CoinPaprikaQuote.swift */; };
		462DCD742BCA1F45003D542F /* CoinPaprikaCoin.swift in Sources */ = {isa = PBXBuildFile; fileRef = 462DCD732BCA1F45003D542F /* CoinPaprikaCoin.swift */; };
		463408662BA9C1D200246248 /* CoinTypeExtension.swift in Sources */ = {isa = PBXBuildFile; fileRef = 463408652BA9C1D200246248 /* CoinTypeExtension.swift */; };
		465036BB2BCF968E00856B34 /* BigInt.swift in Sources */ = {isa = PBXBuildFile; fileRef = 465036BA2BCF968E00856B34 /* BigInt.swift */; };
		465A8D532B9E689B006E7457 /* SolanaService.swift in Sources */ = {isa = PBXBuildFile; fileRef = 465A8D522B9E689B006E7457 /* SolanaService.swift */; };
		465A8D562B9E6E0B006E7457 /* SolanaRpc.swift in Sources */ = {isa = PBXBuildFile; fileRef = 465A8D542B9E6E0A006E7457 /* SolanaRpc.swift */; };
		465B09A92B7C176700952DD9 /* SendTransaction.swift in Sources */ = {isa = PBXBuildFile; fileRef = 465B09A82B7C176700952DD9 /* SendTransaction.swift */; };
		465B09B52B7D8E7B00952DD9 /* CryptoPriceService.swift in Sources */ = {isa = PBXBuildFile; fileRef = 465B09B42B7D8E7B00952DD9 /* CryptoPriceService.swift */; };
		465B09B72B7D909400952DD9 /* CryptoPrice.swift in Sources */ = {isa = PBXBuildFile; fileRef = 465B09B62B7D909400952DD9 /* CryptoPrice.swift */; };
		468029362BC8E4CE005A9EEF /* Localizable.strings in Resources */ = {isa = PBXBuildFile; fileRef = 468029302BC8E4CE005A9EEF /* Localizable.strings */; };
		469ED3942B98E776008D4951 /* ThorchainService.swift in Sources */ = {isa = PBXBuildFile; fileRef = 469ED3932B98E776008D4951 /* ThorchainService.swift */; };
		469ED3992B98E896008D4951 /* CosmosBalanceResponse.swift in Sources */ = {isa = PBXBuildFile; fileRef = 469ED3982B98E896008D4951 /* CosmosBalanceResponse.swift */; };
		469ED39B2B98E8B5008D4951 /* CosmosBalance.swift in Sources */ = {isa = PBXBuildFile; fileRef = 469ED39A2B98E8B5008D4951 /* CosmosBalance.swift */; };
		469ED39D2B98E8C0008D4951 /* CosmosBalancePagination.swift in Sources */ = {isa = PBXBuildFile; fileRef = 469ED39C2B98E8C0008D4951 /* CosmosBalancePagination.swift */; };
		469ED3A02B98F5B4008D4951 /* THORChainAccountNumberResponse.swift in Sources */ = {isa = PBXBuildFile; fileRef = 469ED39F2B98F5B4008D4951 /* THORChainAccountNumberResponse.swift */; };
		469ED3A22B98F5CB008D4951 /* ThorchainAccountResult.swift in Sources */ = {isa = PBXBuildFile; fileRef = 469ED3A12B98F5CB008D4951 /* ThorchainAccountResult.swift */; };
		469ED3A42B98F5DE008D4951 /* CosmosAccountValue.swift in Sources */ = {isa = PBXBuildFile; fileRef = 469ED3A32B98F5DE008D4951 /* CosmosAccountValue.swift */; };
		46AAA4972BBF7EBA00E5BAB4 /* EvmServiceFactory.swift in Sources */ = {isa = PBXBuildFile; fileRef = 46AAA4962BBF7EBA00E5BAB4 /* EvmServiceFactory.swift */; };
		46AAA49D2BC3B4CF00E5BAB4 /* DecimalExtension.swift in Sources */ = {isa = PBXBuildFile; fileRef = 46AAA49C2BC3B4CF00E5BAB4 /* DecimalExtension.swift */; };
		46AC40A82B920061001704E6 /* EtherscanService.swift in Sources */ = {isa = PBXBuildFile; fileRef = 46AC40A72B920061001704E6 /* EtherscanService.swift */; };
		46B106512BA7CAFE00564023 /* ChainType.swift in Sources */ = {isa = PBXBuildFile; fileRef = 46B106502BA7CAFE00564023 /* ChainType.swift */; };
		46B60BBE2BBA811D0043EBBA /* AvalancheService.swift in Sources */ = {isa = PBXBuildFile; fileRef = 46B60BBD2BBA811D0043EBBA /* AvalancheService.swift */; };
		46B60BC02BBB20130043EBBA /* RpcEvmService.swift in Sources */ = {isa = PBXBuildFile; fileRef = 46B60BBF2BBB20130043EBBA /* RpcEvmService.swift */; };
		46C8CBBD2BA7753900E68E08 /* Blockchair.swift in Sources */ = {isa = PBXBuildFile; fileRef = 46C8CBBC2BA7753900E68E08 /* Blockchair.swift */; };
		46C8CBBF2BA777BF00E68E08 /* BlockchairService.swift in Sources */ = {isa = PBXBuildFile; fileRef = 46C8CBBE2BA777BF00E68E08 /* BlockchairService.swift */; };
		46DE088C2BD087D800AE8BDE /* kujira.swift in Sources */ = {isa = PBXBuildFile; fileRef = 46DE088B2BD087D800AE8BDE /* kujira.swift */; };
		46DE088E2BD08C9900AE8BDE /* KujiraService.swift in Sources */ = {isa = PBXBuildFile; fileRef = 46DE088D2BD08C9900AE8BDE /* KujiraService.swift */; };
		46DE08902BD0D03E00AE8BDE /* CosmosService.swift in Sources */ = {isa = PBXBuildFile; fileRef = 46DE088F2BD0D03E00AE8BDE /* CosmosService.swift */; };
		46DE08952BD0DCA200AE8BDE /* EvmL2Service.swift in Sources */ = {isa = PBXBuildFile; fileRef = 46DE08942BD0DCA200AE8BDE /* EvmL2Service.swift */; };
		46E98FFC2BAE407300C53D97 /* DecodingErrorExtension.swift in Sources */ = {isa = PBXBuildFile; fileRef = 46E98FFB2BAE407300C53D97 /* DecodingErrorExtension.swift */; };
		46F47CBB2B870EE900D964EA /* UTXOTransactionMempool.swift in Sources */ = {isa = PBXBuildFile; fileRef = 46F47CBA2B870EE900D964EA /* UTXOTransactionMempool.swift */; };
		46F8F7212B99FDB70099454E /* TransactionBroadcastResponse.swift in Sources */ = {isa = PBXBuildFile; fileRef = 46F8F7202B99FDB70099454E /* TransactionBroadcastResponse.swift */; };
		46F8F7262B99FEEC0099454E /* CosmosErrorResponse.swift in Sources */ = {isa = PBXBuildFile; fileRef = 46F8F7252B99FEEC0099454E /* CosmosErrorResponse.swift */; };
		46F8F7282B9A011B0099454E /* ThorchainBroadcastTransactionService.swift in Sources */ = {isa = PBXBuildFile; fileRef = 46F8F7272B9A011B0099454E /* ThorchainBroadcastTransactionService.swift */; };
		A500603F2C10E3EA008237D9 /* ThorchainSwapProvider.swift in Sources */ = {isa = PBXBuildFile; fileRef = A500603E2C10E3EA008237D9 /* ThorchainSwapProvider.swift */; };
		A50E793A2BFE30210031DB47 /* Storage.swift in Sources */ = {isa = PBXBuildFile; fileRef = A50E79392BFE30210031DB47 /* Storage.swift */; };
		A5125F042BEBBE43008A79AA /* SwapService.swift in Sources */ = {isa = PBXBuildFile; fileRef = A5125F032BEBBE43008A79AA /* SwapService.swift */; };
		A5125F072BEBBFAB008A79AA /* OneInchQuote.swift in Sources */ = {isa = PBXBuildFile; fileRef = A5125F052BEBBFAB008A79AA /* OneInchQuote.swift */; };
		A5125F082BEBBFAB008A79AA /* OneInchService.swift in Sources */ = {isa = PBXBuildFile; fileRef = A5125F062BEBBFAB008A79AA /* OneInchService.swift */; };
		A5199AF02BBD8C0400AA0A39 /* ThorchainSwapQuote.swift in Sources */ = {isa = PBXBuildFile; fileRef = A5199AEF2BBD8C0400AA0A39 /* ThorchainSwapQuote.swift */; };
		A51AE8BC2C931C2500EF9A7A /* FastVaultService.swift in Sources */ = {isa = PBXBuildFile; fileRef = A51AE8BA2C931C2000EF9A7A /* FastVaultService.swift */; };
		A51AE8C02C931C6000EF9A7A /* FastVaultSetPasswordView.swift in Sources */ = {isa = PBXBuildFile; fileRef = A51AE8BD2C931C6000EF9A7A /* FastVaultSetPasswordView.swift */; };
		A51AE8C12C931C6000EF9A7A /* FastVaultEmailView.swift in Sources */ = {isa = PBXBuildFile; fileRef = A51AE8BE2C931C6000EF9A7A /* FastVaultEmailView.swift */; };
		A51AE8C22C931C6000EF9A7A /* FastVaultEnterPasswordView.swift in Sources */ = {isa = PBXBuildFile; fileRef = A51AE8BF2C931C6000EF9A7A /* FastVaultEnterPasswordView.swift */; };
		A51AE8C42C9589E000EF9A7A /* FastVaultEnterPasswordView+iOS.swift in Sources */ = {isa = PBXBuildFile; fileRef = A51AE8C32C9589E000EF9A7A /* FastVaultEnterPasswordView+iOS.swift */; };
		A51AE8C62C958A0200EF9A7A /* FastVaultEnterPasswordView+macOS.swift in Sources */ = {isa = PBXBuildFile; fileRef = A51AE8C52C958A0200EF9A7A /* FastVaultEnterPasswordView+macOS.swift */; };
		A52287482C42BB0000E1CC5A /* LiFiService.swift in Sources */ = {isa = PBXBuildFile; fileRef = A52287472C42BB0000E1CC5A /* LiFiService.swift */; };
		A522C34A2C46948A00BC4311 /* SwapError.swift in Sources */ = {isa = PBXBuildFile; fileRef = A522C3492C46948A00BC4311 /* SwapError.swift */; };
		A52313DE2BDF665E00D4D0D5 /* KeysignSwapConfirmView.swift in Sources */ = {isa = PBXBuildFile; fileRef = A52313DD2BDF665E00D4D0D5 /* KeysignSwapConfirmView.swift */; };
		A527DD2C2C3E1CE000204464 /* KeygenMessage+ProtoMappable.swift in Sources */ = {isa = PBXBuildFile; fileRef = A527DD2B2C3E1CE000204464 /* KeygenMessage+ProtoMappable.swift */; };
		A527DD2E2C3E1D8500204464 /* ReshareMessage+ProtoMappable.swift in Sources */ = {isa = PBXBuildFile; fileRef = A527DD2D2C3E1D8500204464 /* ReshareMessage+ProtoMappable.swift */; };
		A53287B52C4DB874009FD3D3 /* CoinPickerView.swift in Sources */ = {isa = PBXBuildFile; fileRef = A53287B42C4DB874009FD3D3 /* CoinPickerView.swift */; };
		A542AE5B2C5B5F220061FEAF /* FilledLabelButton.swift in Sources */ = {isa = PBXBuildFile; fileRef = A542AE5A2C5B5F220061FEAF /* FilledLabelButton.swift */; };
		A543B3A22BEA93D4003FB989 /* SwapQuote.swift in Sources */ = {isa = PBXBuildFile; fileRef = A543B3A12BEA93D4003FB989 /* SwapQuote.swift */; };
		A54676522C179A93004DD782 /* Coin+Swaps.swift in Sources */ = {isa = PBXBuildFile; fileRef = A54676512C179A93004DD782 /* Coin+Swaps.swift */; };
		A54BBCFF2BC6E11600645C06 /* TransferViewModel.swift in Sources */ = {isa = PBXBuildFile; fileRef = A54BBCFE2BC6E11600645C06 /* TransferViewModel.swift */; };
		A558D74C2C298060007222EB /* SwapCoinsResolver.swift in Sources */ = {isa = PBXBuildFile; fileRef = A558D74B2C298060007222EB /* SwapCoinsResolver.swift */; };
		A558D74E2C29808D007222EB /* SwapProvider.swift in Sources */ = {isa = PBXBuildFile; fileRef = A558D74D2C29808D007222EB /* SwapProvider.swift */; };
		A55BCEBB2BC59E8100D35917 /* KeysignPayloadFactory.swift in Sources */ = {isa = PBXBuildFile; fileRef = A55BCEBA2BC59E8100D35917 /* KeysignPayloadFactory.swift */; };
		A56386802C3A213B008B848E /* ProtoMappableError.swift in Sources */ = {isa = PBXBuildFile; fileRef = A563867F2C3A213B008B848E /* ProtoMappableError.swift */; };
		A56386822C3A2148008B848E /* ProtoCoinResolver.swift in Sources */ = {isa = PBXBuildFile; fileRef = A56386812C3A2148008B848E /* ProtoCoinResolver.swift */; };
		A56386842C3A2167008B848E /* ProtoSerializer.swift in Sources */ = {isa = PBXBuildFile; fileRef = A56386832C3A2167008B848E /* ProtoSerializer.swift */; };
		A56386862C3A21B8008B848E /* KeysignMessage+ProtoMappable.swift in Sources */ = {isa = PBXBuildFile; fileRef = A56386852C3A21B8008B848E /* KeysignMessage+ProtoMappable.swift */; };
		A564ED402BC34B690056FDC0 /* SwapVerifyView.swift in Sources */ = {isa = PBXBuildFile; fileRef = A564ED3F2BC34B690056FDC0 /* SwapVerifyView.swift */; };
		A564ED422BC350520056FDC0 /* SwapTransaction.swift in Sources */ = {isa = PBXBuildFile; fileRef = A564ED412BC350520056FDC0 /* SwapTransaction.swift */; };
		A564ED442BC35D2B0056FDC0 /* SwapCryptoVerifyViewModel.swift in Sources */ = {isa = PBXBuildFile; fileRef = A564ED432BC35D2B0056FDC0 /* SwapCryptoVerifyViewModel.swift */; };
		A571F4682C7E48A1000F46D3 /* FeeMode.swift in Sources */ = {isa = PBXBuildFile; fileRef = A571F4672C7E48A1000F46D3 /* FeeMode.swift */; };
		A571F46C2C7E9218000F46D3 /* SendGasSettingsView.swift in Sources */ = {isa = PBXBuildFile; fileRef = A571F46B2C7E9218000F46D3 /* SendGasSettingsView.swift */; };
		A57495822BBC3FCA00D5F172 /* SwapCryptoViewModel.swift in Sources */ = {isa = PBXBuildFile; fileRef = A57495812BBC3FCA00D5F172 /* SwapCryptoViewModel.swift */; };
		A57A03CB2BC47D4F00F6F3DF /* BlockChainService.swift in Sources */ = {isa = PBXBuildFile; fileRef = A57A03CA2BC47D4F00F6F3DF /* BlockChainService.swift */; };
		A588F2DB2BEE8090002EEC60 /* OneInchSwapPayload.swift in Sources */ = {isa = PBXBuildFile; fileRef = A588F2DA2BEE8090002EEC60 /* OneInchSwapPayload.swift */; };
		A58CC3432C32C4EE0086D16B /* VultisigCommonData in Frameworks */ = {isa = PBXBuildFile; productRef = A58CC3422C32C4EE0086D16B /* VultisigCommonData */; };
		A58CC3462C32EE120086D16B /* KeysignMessageFactory.swift in Sources */ = {isa = PBXBuildFile; fileRef = A58CC3452C32EE120086D16B /* KeysignMessageFactory.swift */; };
		A58CC34B2C32FA760086D16B /* ProtoMappable.swift in Sources */ = {isa = PBXBuildFile; fileRef = A58CC34A2C32FA760086D16B /* ProtoMappable.swift */; };
		A58CC34D2C32FB800086D16B /* KeysignMessage.swift in Sources */ = {isa = PBXBuildFile; fileRef = A58CC34C2C32FB800086D16B /* KeysignMessage.swift */; };
		A58CC34F2C32FC530086D16B /* BlockChainSpecific.swift in Sources */ = {isa = PBXBuildFile; fileRef = A58CC34E2C32FC530086D16B /* BlockChainSpecific.swift */; };
		A594A9EB2C64364600A3D09E /* Rate.swift in Sources */ = {isa = PBXBuildFile; fileRef = A594A9EA2C64364600A3D09E /* Rate.swift */; };
		A594A9ED2C6436A800A3D09E /* DBMappable.swift in Sources */ = {isa = PBXBuildFile; fileRef = A594A9EC2C6436A800A3D09E /* DBMappable.swift */; };
		A5BA15082C077A0B00AA6C07 /* OneInchToken.swift in Sources */ = {isa = PBXBuildFile; fileRef = A5BA15072C077A0B00AA6C07 /* OneInchToken.swift */; };
		A5BA150A2C078EED00AA6C07 /* TokenSelectionCell.swift in Sources */ = {isa = PBXBuildFile; fileRef = A5BA15092C078EED00AA6C07 /* TokenSelectionCell.swift */; };
		A5BA150C2C078FA000AA6C07 /* TokenSelectionViewModel.swift in Sources */ = {isa = PBXBuildFile; fileRef = A5BA150B2C078FA000AA6C07 /* TokenSelectionViewModel.swift */; };
		A5BA150F2C085EEB00AA6C07 /* CachedAsyncImage.swift in Sources */ = {isa = PBXBuildFile; fileRef = A5BA150E2C085EEB00AA6C07 /* CachedAsyncImage.swift */; };
		A5BDC7BE2C32FF4A004DBBE7 /* CoinsGrouped.swift in Sources */ = {isa = PBXBuildFile; fileRef = A5BDC7BD2C32FF4A004DBBE7 /* CoinsGrouped.swift */; };
		A5C568952C246A0000E463B6 /* CoinFactory.swift in Sources */ = {isa = PBXBuildFile; fileRef = A5C568942C246A0000E463B6 /* CoinFactory.swift */; };
		A5CBA32C2BCD747C00088CC3 /* TappableTextFieldStyle.swift in Sources */ = {isa = PBXBuildFile; fileRef = A5CBA32B2BCD747C00088CC3 /* TappableTextFieldStyle.swift */; };
		A5D00E412BD65CE7009E025F /* ERC20ApprovePayload.swift in Sources */ = {isa = PBXBuildFile; fileRef = A5D00E402BD65CE7009E025F /* ERC20ApprovePayload.swift */; };
		A5D0C9352BEE77190022D421 /* SwapPayload.swift in Sources */ = {isa = PBXBuildFile; fileRef = A5D0C9342BEE77190022D421 /* SwapPayload.swift */; };
		A5D0C9372BEE778F0022D421 /* OneInchSwaps.swift in Sources */ = {isa = PBXBuildFile; fileRef = A5D0C9362BEE778F0022D421 /* OneInchSwaps.swift */; };
		A5D49F562BE26BB9001766C8 /* ChainAction.swift in Sources */ = {isa = PBXBuildFile; fileRef = A5D49F552BE26BB9001766C8 /* ChainAction.swift */; };
		A5D49F582BE26C63001766C8 /* CoinActionResolver.swift in Sources */ = {isa = PBXBuildFile; fileRef = A5D49F572BE26C63001766C8 /* CoinActionResolver.swift */; };
		A5D49F5A2BE26C87001766C8 /* Coin+ChainAction.swift in Sources */ = {isa = PBXBuildFile; fileRef = A5D49F592BE26C87001766C8 /* Coin+ChainAction.swift */; };
		A5DA62092BF79C1D00CBEAEE /* ThorchainSwapError.swift in Sources */ = {isa = PBXBuildFile; fileRef = A5DA62082BF79C1D00CBEAEE /* ThorchainSwapError.swift */; };
		A5E841CB2C639556009325CB /* DatabaseRate.swift in Sources */ = {isa = PBXBuildFile; fileRef = A5E841CA2C639556009325CB /* DatabaseRate.swift */; };
		A5E841CD2C63A987009325CB /* RateProvider.swift in Sources */ = {isa = PBXBuildFile; fileRef = A5E841CC2C63A987009325CB /* RateProvider.swift */; };
		A5F596BF2C7FB0C5008D5339 /* SendGasSettingsViewModel.swift in Sources */ = {isa = PBXBuildFile; fileRef = A5F596BE2C7FB0C5008D5339 /* SendGasSettingsViewModel.swift */; };
		A5F97C8E2BBF0BCF000C30DF /* BalanceService.swift in Sources */ = {isa = PBXBuildFile; fileRef = A5F97C8D2BBF0BCF000C30DF /* BalanceService.swift */; };
		A608E3772C01BD7A00E40B85 /* SwapDetailsSummary.swift in Sources */ = {isa = PBXBuildFile; fileRef = A608E3762C01BD7A00E40B85 /* SwapDetailsSummary.swift */; };
		A608E3792C02472C00E40B85 /* SwapCryptoAmountTextField.swift in Sources */ = {isa = PBXBuildFile; fileRef = A608E3782C02472C00E40B85 /* SwapCryptoAmountTextField.swift */; };
		A60CA7E52BB0D37D00FDEB5C /* ContentView.swift in Sources */ = {isa = PBXBuildFile; fileRef = A60CA7E42BB0D37D00FDEB5C /* ContentView.swift */; };
		A60CA7E72BB0EC6100FDEB5C /* AccountViewModel.swift in Sources */ = {isa = PBXBuildFile; fileRef = A60CA7E62BB0EC6100FDEB5C /* AccountViewModel.swift */; };
		A60CA7E92BB0F60100FDEB5C /* ViewExtension.swift in Sources */ = {isa = PBXBuildFile; fileRef = A60CA7E82BB0F60100FDEB5C /* ViewExtension.swift */; };
		A60CA7EB2BB1020900FDEB5C /* DetectOrientation.swift in Sources */ = {isa = PBXBuildFile; fileRef = A60CA7EA2BB1020900FDEB5C /* DetectOrientation.swift */; };
		A61173592BC8A10D00D616F9 /* ChainCellViewModel.swift in Sources */ = {isa = PBXBuildFile; fileRef = A61173582BC8A10D00D616F9 /* ChainCellViewModel.swift */; };
		A611735B2BC8B7AB00D616F9 /* ChainNavigationCell.swift in Sources */ = {isa = PBXBuildFile; fileRef = A611735A2BC8B7AB00D616F9 /* ChainNavigationCell.swift */; };
		A611735D2BC8D94400D616F9 /* KeyGenSummaryView.swift in Sources */ = {isa = PBXBuildFile; fileRef = A611735C2BC8D94400D616F9 /* KeyGenSummaryView.swift */; };
		A611CCC22C765F3000D64C9D /* OutlinedDisclaimer.swift in Sources */ = {isa = PBXBuildFile; fileRef = A611CCC12C765F3000D64C9D /* OutlinedDisclaimer.swift */; };
		A611CCCF2C7816EC00D64C9D /* UINavigationControllerExtension.swift in Sources */ = {isa = PBXBuildFile; fileRef = A611CCCE2C7816EC00D64C9D /* UINavigationControllerExtension.swift */; };
		A6182F252C9225B60059BFDD /* UpdateCheckUpToDateView.swift in Sources */ = {isa = PBXBuildFile; fileRef = A6182F242C9225B60059BFDD /* UpdateCheckUpToDateView.swift */; };
		A6182F272C9225CB0059BFDD /* UpdateCheckUpdateNowView.swift in Sources */ = {isa = PBXBuildFile; fileRef = A6182F262C9225CB0059BFDD /* UpdateCheckUpdateNowView.swift */; };
		A6182F292C9225DA0059BFDD /* MacCheckUpdateView.swift in Sources */ = {isa = PBXBuildFile; fileRef = A6182F282C9225DA0059BFDD /* MacCheckUpdateView.swift */; };
		A6182F2B2C9225EA0059BFDD /* MacCheckUpdateViewModel.swift in Sources */ = {isa = PBXBuildFile; fileRef = A6182F2A2C9225EA0059BFDD /* MacCheckUpdateViewModel.swift */; };
		A6182F2D2C9226310059BFDD /* UpdateVersion.swift in Sources */ = {isa = PBXBuildFile; fileRef = A6182F2C2C9226310059BFDD /* UpdateVersion.swift */; };
		A6182F2F2C922B6B0059BFDD /* AsyncImageView+iOS.swift in Sources */ = {isa = PBXBuildFile; fileRef = A6182F2E2C922B6B0059BFDD /* AsyncImageView+iOS.swift */; };
		A6182F312C922B750059BFDD /* AsyncImageView+macOS.swift in Sources */ = {isa = PBXBuildFile; fileRef = A6182F302C922B750059BFDD /* AsyncImageView+macOS.swift */; };
		A6182F332C922CCC0059BFDD /* ChainHeaderCell+iOS.swift in Sources */ = {isa = PBXBuildFile; fileRef = A6182F322C922CCC0059BFDD /* ChainHeaderCell+iOS.swift */; };
		A6182F352C922CD70059BFDD /* ChainHeaderCell+macOS.swift in Sources */ = {isa = PBXBuildFile; fileRef = A6182F342C922CD70059BFDD /* ChainHeaderCell+macOS.swift */; };
		A6182F372C92328E0059BFDD /* NetworkPromptCell+iOS.swift in Sources */ = {isa = PBXBuildFile; fileRef = A6182F362C92328E0059BFDD /* NetworkPromptCell+iOS.swift */; };
		A6182F392C9232990059BFDD /* NetworkPromptCell+macOS.swift in Sources */ = {isa = PBXBuildFile; fileRef = A6182F382C9232990059BFDD /* NetworkPromptCell+macOS.swift */; };
		A6182F3B2C92331D0059BFDD /* FilledButton+iOS.swift in Sources */ = {isa = PBXBuildFile; fileRef = A6182F3A2C92331D0059BFDD /* FilledButton+iOS.swift */; };
		A6182F3D2C92332A0059BFDD /* FilledButton+macOS.swift in Sources */ = {isa = PBXBuildFile; fileRef = A6182F3C2C92332A0059BFDD /* FilledButton+macOS.swift */; };
		A6182F3F2C9290C80059BFDD /* OutlineButton+iOS.swift in Sources */ = {isa = PBXBuildFile; fileRef = A6182F3E2C9290C80059BFDD /* OutlineButton+iOS.swift */; };
		A6182F412C9290DF0059BFDD /* OutlineButton+macOS.swift in Sources */ = {isa = PBXBuildFile; fileRef = A6182F402C9290DF0059BFDD /* OutlineButton+macOS.swift */; };
		A6182F432C9291900059BFDD /* VaultDetailScanButton+iOS.swift in Sources */ = {isa = PBXBuildFile; fileRef = A6182F422C9291900059BFDD /* VaultDetailScanButton+iOS.swift */; };
		A6182F452C92919D0059BFDD /* VaultDetailScanButton+macOS.swift in Sources */ = {isa = PBXBuildFile; fileRef = A6182F442C92919D0059BFDD /* VaultDetailScanButton+macOS.swift */; };
		A6182F472C9292EC0059BFDD /* NavigationButton+iOS.swift in Sources */ = {isa = PBXBuildFile; fileRef = A6182F462C9292EC0059BFDD /* NavigationButton+iOS.swift */; };
		A6182F492C9292F70059BFDD /* NavigationButton+macOS.swift in Sources */ = {isa = PBXBuildFile; fileRef = A6182F482C9292F70059BFDD /* NavigationButton+macOS.swift */; };
		A6182F4B2C9294390059BFDD /* SendCryptoAmountTextField+iOS.swift in Sources */ = {isa = PBXBuildFile; fileRef = A6182F4A2C9294390059BFDD /* SendCryptoAmountTextField+iOS.swift */; };
		A6182F4D2C92944A0059BFDD /* SendCryptoAmountTextField+macOS.swift in Sources */ = {isa = PBXBuildFile; fileRef = A6182F4C2C92944A0059BFDD /* SendCryptoAmountTextField+macOS.swift */; };
		A6182F4F2C9296350059BFDD /* StyledIntegerField+iOS.swift in Sources */ = {isa = PBXBuildFile; fileRef = A6182F4E2C9296350059BFDD /* StyledIntegerField+iOS.swift */; };
		A6182F512C9296430059BFDD /* StyledIntegerField+macOS.swift in Sources */ = {isa = PBXBuildFile; fileRef = A6182F502C9296430059BFDD /* StyledIntegerField+macOS.swift */; };
		A6182F532C9296CF0059BFDD /* StyledFloatingPointField+iOS.swift in Sources */ = {isa = PBXBuildFile; fileRef = A6182F522C9296CF0059BFDD /* StyledFloatingPointField+iOS.swift */; };
		A6182F552C9296DB0059BFDD /* StyledFloatingPointField+macOS.swift in Sources */ = {isa = PBXBuildFile; fileRef = A6182F542C9296DB0059BFDD /* StyledFloatingPointField+macOS.swift */; };
		A6182F572C9299370059BFDD /* SwapCryptoAmountTextField+iOS.swift in Sources */ = {isa = PBXBuildFile; fileRef = A6182F562C9299370059BFDD /* SwapCryptoAmountTextField+iOS.swift */; };
		A6182F592C9299410059BFDD /* SwapCryptoAmountTextField+macOS.swift in Sources */ = {isa = PBXBuildFile; fileRef = A6182F582C9299410059BFDD /* SwapCryptoAmountTextField+macOS.swift */; };
		A6182F5B2C9299DC0059BFDD /* MemoTextField+iOS.swift in Sources */ = {isa = PBXBuildFile; fileRef = A6182F5A2C9299DC0059BFDD /* MemoTextField+iOS.swift */; };
		A6182F5D2C9299ED0059BFDD /* MemoTextField+imacOS.swift in Sources */ = {isa = PBXBuildFile; fileRef = A6182F5C2C9299ED0059BFDD /* MemoTextField+imacOS.swift */; };
		A61BC8122BA2407A00484689 /* SendCryptoView.swift in Sources */ = {isa = PBXBuildFile; fileRef = A61BC8112BA2407A00484689 /* SendCryptoView.swift */; };
		A61BC8142BA240FC00484689 /* SendCryptoDetailsView.swift in Sources */ = {isa = PBXBuildFile; fileRef = A61BC8132BA240FC00484689 /* SendCryptoDetailsView.swift */; };
		A61BC8162BA256C600484689 /* ProgressBar.swift in Sources */ = {isa = PBXBuildFile; fileRef = A61BC8152BA256C600484689 /* ProgressBar.swift */; };
		A61BC8192BA2687E00484689 /* TokensStore.swift in Sources */ = {isa = PBXBuildFile; fileRef = A61BC8182BA2687D00484689 /* TokensStore.swift */; };
		A61BC81B2BA26D9900484689 /* ChainSelectionCell.swift in Sources */ = {isa = PBXBuildFile; fileRef = A61BC81A2BA26D9900484689 /* ChainSelectionCell.swift */; };
		A622C8322C9BB26F00908332 /* VultisigApp+iOS.swift in Sources */ = {isa = PBXBuildFile; fileRef = A622C8312C9BB26F00908332 /* VultisigApp+iOS.swift */; };
		A622C8342C9BB28000908332 /* VultisigApp+macOS.swift in Sources */ = {isa = PBXBuildFile; fileRef = A622C8332C9BB28000908332 /* VultisigApp+macOS.swift */; };
		A622C8362C9BB76A00908332 /* CoinPickerView+iOS.swift in Sources */ = {isa = PBXBuildFile; fileRef = A622C8352C9BB76A00908332 /* CoinPickerView+iOS.swift */; };
		A622C8382C9BB83800908332 /* CoinPickerView+macOS.swift in Sources */ = {isa = PBXBuildFile; fileRef = A622C8372C9BB83800908332 /* CoinPickerView+macOS.swift */; };
		A622C83A2C9BB9B400908332 /* AddressBookView+iOS.swift in Sources */ = {isa = PBXBuildFile; fileRef = A622C8392C9BB9B400908332 /* AddressBookView+iOS.swift */; };
		A622C83C2C9BB9C100908332 /* AddressBookView+macOS.swift in Sources */ = {isa = PBXBuildFile; fileRef = A622C83B2C9BB9C100908332 /* AddressBookView+macOS.swift */; };
		A622C83E2C9BBB2500908332 /* AddAddressBookView+iOS.swift in Sources */ = {isa = PBXBuildFile; fileRef = A622C83D2C9BBB2500908332 /* AddAddressBookView+iOS.swift */; };
		A622C8402C9BBB2E00908332 /* AddAddressBookView+macOS.swift in Sources */ = {isa = PBXBuildFile; fileRef = A622C83F2C9BBB2E00908332 /* AddAddressBookView+macOS.swift */; };
		A622C8422C9BBC0100908332 /* EditAddressBookView+iOS.swift in Sources */ = {isa = PBXBuildFile; fileRef = A622C8412C9BBC0100908332 /* EditAddressBookView+iOS.swift */; };
		A622C8442C9BBC0C00908332 /* EditAddressBookView+macOS.swift in Sources */ = {isa = PBXBuildFile; fileRef = A622C8432C9BBC0C00908332 /* EditAddressBookView+macOS.swift */; };
		A622C8462C9BBD2F00908332 /* TransactionMemoView+iOS.swift in Sources */ = {isa = PBXBuildFile; fileRef = A622C8452C9BBD2F00908332 /* TransactionMemoView+iOS.swift */; };
		A622C8482C9BBD3900908332 /* TransactionMemoView+macOS.swift in Sources */ = {isa = PBXBuildFile; fileRef = A622C8472C9BBD3900908332 /* TransactionMemoView+macOS.swift */; };
		A622C84A2C9BBE2800908332 /* TransactionMemoDetailsView+iOS.swift in Sources */ = {isa = PBXBuildFile; fileRef = A622C8492C9BBE2800908332 /* TransactionMemoDetailsView+iOS.swift */; };
		A622C84C2C9BBE3100908332 /* TransactionMemoDetailsView+macOS.swift in Sources */ = {isa = PBXBuildFile; fileRef = A622C84B2C9BBE3100908332 /* TransactionMemoDetailsView+macOS.swift */; };
		A622C84E2C9BC7C300908332 /* FastVaultEmailView+iOS.swift in Sources */ = {isa = PBXBuildFile; fileRef = A622C84D2C9BC7C300908332 /* FastVaultEmailView+iOS.swift */; };
		A622C8502C9BC7D600908332 /* FastVaultEmailView+macOS.swift in Sources */ = {isa = PBXBuildFile; fileRef = A622C84F2C9BC7D600908332 /* FastVaultEmailView+macOS.swift */; };
		A622C8522C9BC9D200908332 /* FastVaultSetPasswordView+iOS.swift in Sources */ = {isa = PBXBuildFile; fileRef = A622C8512C9BC9D200908332 /* FastVaultSetPasswordView+iOS.swift */; };
		A622C8542C9BC9E500908332 /* FastVaultSetPasswordView+macOS.swift in Sources */ = {isa = PBXBuildFile; fileRef = A622C8532C9BC9E500908332 /* FastVaultSetPasswordView+macOS.swift */; };
		A622C8562C9BCCB800908332 /* JoinKeygenView+iOS.swift in Sources */ = {isa = PBXBuildFile; fileRef = A622C8552C9BCCB800908332 /* JoinKeygenView+iOS.swift */; };
		A622C8582C9BCCC600908332 /* JoinKeygenView+macOS.swift in Sources */ = {isa = PBXBuildFile; fileRef = A622C8572C9BCCC600908332 /* JoinKeygenView+macOS.swift */; };
		A622C85A2C9BCD6600908332 /* KeygenView+iOS.swift in Sources */ = {isa = PBXBuildFile; fileRef = A622C8592C9BCD6600908332 /* KeygenView+iOS.swift */; };
		A622C85C2C9BCD6E00908332 /* KeygenView+imacOS.swift in Sources */ = {isa = PBXBuildFile; fileRef = A622C85B2C9BCD6E00908332 /* KeygenView+imacOS.swift */; };
		A622C85E2C9BCE6800908332 /* PeerDiscoveryView+iOS.swift in Sources */ = {isa = PBXBuildFile; fileRef = A622C85D2C9BCE6800908332 /* PeerDiscoveryView+iOS.swift */; };
		A622C8602C9BCE7100908332 /* PeerDiscoveryView+macOS.swift in Sources */ = {isa = PBXBuildFile; fileRef = A622C85F2C9BCE7100908332 /* PeerDiscoveryView+macOS.swift */; };
		A622C8622C9BEC2100908332 /* PhoneCheckUpdateViewModel.swift in Sources */ = {isa = PBXBuildFile; fileRef = A622C8612C9BEC2100908332 /* PhoneCheckUpdateViewModel.swift */; };
		A622C8642C9BED5100908332 /* PhoneCheckUpdateView.swift in Sources */ = {isa = PBXBuildFile; fileRef = A622C8632C9BED5100908332 /* PhoneCheckUpdateView.swift */; };
		A623A09F2BF09FEE00AA2F8D /* NewWalletNameView.swift in Sources */ = {isa = PBXBuildFile; fileRef = A623A09E2BF09FEE00AA2F8D /* NewWalletNameView.swift */; };
		A625D9C02C59F2FC0078FBF4 /* GradientSeparator.swift in Sources */ = {isa = PBXBuildFile; fileRef = A625D9BF2C59F2FC0078FBF4 /* GradientSeparator.swift */; };
		A625D9C22C5AD15A0078FBF4 /* KeygenViewInstructions.swift in Sources */ = {isa = PBXBuildFile; fileRef = A625D9C12C5AD15A0078FBF4 /* KeygenViewInstructions.swift */; };
		A625D9C62C5B5FE30078FBF4 /* KeygenViewInstructionsMac.swift in Sources */ = {isa = PBXBuildFile; fileRef = A625D9C52C5B5FE30078FBF4 /* KeygenViewInstructionsMac.swift */; };
		A62758F22B97B10600ADE3A6 /* Endpoint.swift in Sources */ = {isa = PBXBuildFile; fileRef = A62758F12B97B10600ADE3A6 /* Endpoint.swift */; };
		A62758F72B97DF4A00ADE3A6 /* ColorStyle.swift in Sources */ = {isa = PBXBuildFile; fileRef = A62758F62B97DF4A00ADE3A6 /* ColorStyle.swift */; };
		A62766512C85275F002C666A /* ImportWalletView+iOS.swift in Sources */ = {isa = PBXBuildFile; fileRef = A62766502C85275F002C666A /* ImportWalletView+iOS.swift */; };
		A62766532C852765002C666A /* ImportWalletView+macOS.swift in Sources */ = {isa = PBXBuildFile; fileRef = A62766522C852765002C666A /* ImportWalletView+macOS.swift */; };
		A62D6B032BFE7BF400F24E51 /* CoinDetailView.swift in Sources */ = {isa = PBXBuildFile; fileRef = A62D6B022BFE7BF400F24E51 /* CoinDetailView.swift */; };
		A62D6B052BFE7C5E00F24E51 /* ChainDetailActionButtons.swift in Sources */ = {isa = PBXBuildFile; fileRef = A62D6B042BFE7C5E00F24E51 /* ChainDetailActionButtons.swift */; };
		A63001B12C54AC0100D18E25 /* EditAddressBookView.swift in Sources */ = {isa = PBXBuildFile; fileRef = A63001B02C54AC0100D18E25 /* EditAddressBookView.swift */; };
		A63253C42C17BE9000D2F1B8 /* VaultDeletionDetails.swift in Sources */ = {isa = PBXBuildFile; fileRef = A63253C32C17BE9000D2F1B8 /* VaultDeletionDetails.swift */; };
		A633B11C2B99273A003D1738 /* ColorExtensions.swift in Sources */ = {isa = PBXBuildFile; fileRef = A633B11B2B99273A003D1738 /* ColorExtensions.swift */; };
		A633B1252B993FE7003D1738 /* FilledButton.swift in Sources */ = {isa = PBXBuildFile; fileRef = A633B1242B993FE7003D1738 /* FilledButton.swift */; };
		A633B12D2B994E92003D1738 /* CreateVaultView.swift in Sources */ = {isa = PBXBuildFile; fileRef = A633B12C2B994E92003D1738 /* CreateVaultView.swift */; };
		A633B12F2B9952D8003D1738 /* OutlineButton.swift in Sources */ = {isa = PBXBuildFile; fileRef = A633B12E2B9952D8003D1738 /* OutlineButton.swift */; };
		A633B1362B997D57003D1738 /* NavigationBackButton.swift in Sources */ = {isa = PBXBuildFile; fileRef = A633B1352B997D57003D1738 /* NavigationBackButton.swift */; };
		A633B1382B997F39003D1738 /* NavigationHelpButton.swift in Sources */ = {isa = PBXBuildFile; fileRef = A633B1372B997F39003D1738 /* NavigationHelpButton.swift */; };
		A633B13A2B9A5A22003D1738 /* ImportWalletView.swift in Sources */ = {isa = PBXBuildFile; fileRef = A633B1392B9A5A22003D1738 /* ImportWalletView.swift */; };
		A633B13C2B9A6564003D1738 /* SetupQRCodeView.swift in Sources */ = {isa = PBXBuildFile; fileRef = A633B13B2B9A6564003D1738 /* SetupQRCodeView.swift */; };
		A633B13E2B9A9E30003D1738 /* VaultDetailView.swift in Sources */ = {isa = PBXBuildFile; fileRef = A633B13D2B9A9E30003D1738 /* VaultDetailView.swift */; };
		A6386D882C8BBB7200DDD58E /* JoinKeysignDoneView+iOS.swift in Sources */ = {isa = PBXBuildFile; fileRef = A6386D872C8BBB7200DDD58E /* JoinKeysignDoneView+iOS.swift */; };
		A6386D8A2C8BBB7C00DDD58E /* JoinKeysignDoneView+macOS.swift in Sources */ = {isa = PBXBuildFile; fileRef = A6386D892C8BBB7C00DDD58E /* JoinKeysignDoneView+macOS.swift */; };
		A6386D8C2C8C274200DDD58E /* BackupVaultNowView+iOS.swift in Sources */ = {isa = PBXBuildFile; fileRef = A6386D8B2C8C274200DDD58E /* BackupVaultNowView+iOS.swift */; };
		A6386D8E2C8C274C00DDD58E /* BackupVaultNowView+macOS.swift in Sources */ = {isa = PBXBuildFile; fileRef = A6386D8D2C8C274C00DDD58E /* BackupVaultNowView+macOS.swift */; };
		A6386D902C8C290F00DDD58E /* SwapVerifyView+iOS.swift in Sources */ = {isa = PBXBuildFile; fileRef = A6386D8F2C8C290F00DDD58E /* SwapVerifyView+iOS.swift */; };
		A6386D922C8C291B00DDD58E /* SwapVerifyView+macOS.swift in Sources */ = {isa = PBXBuildFile; fileRef = A6386D912C8C291B00DDD58E /* SwapVerifyView+macOS.swift */; };
		A6386D942C8C2A9800DDD58E /* SwapCryptoDetailsView+iOS.swift in Sources */ = {isa = PBXBuildFile; fileRef = A6386D932C8C2A9800DDD58E /* SwapCryptoDetailsView+iOS.swift */; };
		A6386D962C8C2AA200DDD58E /* SwapCryptoDetailsView+macOS.swift in Sources */ = {isa = PBXBuildFile; fileRef = A6386D952C8C2AA200DDD58E /* SwapCryptoDetailsView+macOS.swift */; };
		A6386D982C901D9F00DDD58E /* SendCryptoVerifyView+iOS.swift in Sources */ = {isa = PBXBuildFile; fileRef = A6386D972C901D9F00DDD58E /* SendCryptoVerifyView+iOS.swift */; };
		A6386D9A2C901DAA00DDD58E /* SendCryptoVerifyView+macOS.swift in Sources */ = {isa = PBXBuildFile; fileRef = A6386D992C901DAA00DDD58E /* SendCryptoVerifyView+macOS.swift */; };
		A6386D9C2C90224300DDD58E /* SendCryptoSigningErrorView+macOS.swift in Sources */ = {isa = PBXBuildFile; fileRef = A6386D9B2C90224200DDD58E /* SendCryptoSigningErrorView+macOS.swift */; };
		A6386D9E2C90225000DDD58E /* SendCryptoSigningErrorView+iOS.swift in Sources */ = {isa = PBXBuildFile; fileRef = A6386D9D2C90225000DDD58E /* SendCryptoSigningErrorView+iOS.swift */; };
		A6386DA12C90235200DDD58E /* CoinSelectionCell+iOS.swift in Sources */ = {isa = PBXBuildFile; fileRef = A6386DA02C90235200DDD58E /* CoinSelectionCell+iOS.swift */; };
		A6386DA42C90236100DDD58E /* CoinSelectionCell+macOS.swift in Sources */ = {isa = PBXBuildFile; fileRef = A6386DA32C90236100DDD58E /* CoinSelectionCell+macOS.swift */; };
		A6386DA62C90243C00DDD58E /* TokenSelectionCell+iOS.swift in Sources */ = {isa = PBXBuildFile; fileRef = A6386DA52C90243C00DDD58E /* TokenSelectionCell+iOS.swift */; };
		A6386DA82C90244800DDD58E /* TokenSelectionCell+macOS.swift in Sources */ = {isa = PBXBuildFile; fileRef = A6386DA72C90244800DDD58E /* TokenSelectionCell+macOS.swift */; };
		A6386DAA2C9024F500DDD58E /* SettingFAQCell+iOS.swift in Sources */ = {isa = PBXBuildFile; fileRef = A6386DA92C9024F500DDD58E /* SettingFAQCell+iOS.swift */; };
		A6386DAC2C90250000DDD58E /* SettingFAQCell+macOS.swift in Sources */ = {isa = PBXBuildFile; fileRef = A6386DAB2C90250000DDD58E /* SettingFAQCell+macOS.swift */; };
		A6386DAE2C9025B000DDD58E /* ChainNavigationCell+iOS.swift in Sources */ = {isa = PBXBuildFile; fileRef = A6386DAD2C9025B000DDD58E /* ChainNavigationCell+iOS.swift */; };
		A6386DB02C9025BC00DDD58E /* ChainNavigationCell+macOS.swift in Sources */ = {isa = PBXBuildFile; fileRef = A6386DAF2C9025BC00DDD58E /* ChainNavigationCell+macOS.swift */; };
		A6386DB22C90263400DDD58E /* ToggleSelectionCell+iOS.swift in Sources */ = {isa = PBXBuildFile; fileRef = A6386DB12C90263400DDD58E /* ToggleSelectionCell+iOS.swift */; };
		A6386DB42C90263E00DDD58E /* ToggleSelectionCell+macOS.swift in Sources */ = {isa = PBXBuildFile; fileRef = A6386DB32C90263E00DDD58E /* ToggleSelectionCell+macOS.swift */; };
		A638752F2C38570F000CF242 /* BackupVaultNowView.swift in Sources */ = {isa = PBXBuildFile; fileRef = A638752E2C38570F000CF242 /* BackupVaultNowView.swift */; };
		A63875612C386647000CF242 /* BackupNowDisclaimer.swift in Sources */ = {isa = PBXBuildFile; fileRef = A63875602C386647000CF242 /* BackupNowDisclaimer.swift */; };
		A63953B02BA7BEDA000802EC /* Checkbox.swift in Sources */ = {isa = PBXBuildFile; fileRef = A63953AF2BA7BEDA000802EC /* Checkbox.swift */; };
		A63953B22BA7CB8E000802EC /* SendCryptoKeysignView.swift in Sources */ = {isa = PBXBuildFile; fileRef = A63953B12BA7CB8E000802EC /* SendCryptoKeysignView.swift */; };
		A63953B42BA7F120000802EC /* SendCryptoDoneView.swift in Sources */ = {isa = PBXBuildFile; fileRef = A63953B32BA7F120000802EC /* SendCryptoDoneView.swift */; };
		A6477D012C7EE13500672A1A /* OnDropQRUtils.swift in Sources */ = {isa = PBXBuildFile; fileRef = A6477D002C7EE13500672A1A /* OnDropQRUtils.swift */; };
		A649AB9E2C6C54AA004710A9 /* PopupCapsule.swift in Sources */ = {isa = PBXBuildFile; fileRef = A649AB9D2C6C54AA004710A9 /* PopupCapsule.swift */; };
		A6521C562C6EC769002D5C5F /* MacScannerView.swift in Sources */ = {isa = PBXBuildFile; fileRef = A6521C552C6EC769002D5C5F /* MacScannerView.swift */; };
		A6521C582C6ECA1A002D5C5F /* MacCameraPreview.swift in Sources */ = {isa = PBXBuildFile; fileRef = A6521C572C6ECA19002D5C5F /* MacCameraPreview.swift */; };
		A6521C5A2C6ECA62002D5C5F /* MacCameraServiceViewModel.swift in Sources */ = {isa = PBXBuildFile; fileRef = A6521C592C6ECA62002D5C5F /* MacCameraServiceViewModel.swift */; };
		A65324282BA51E8700DDE6EB /* QRCodeScannerView.swift in Sources */ = {isa = PBXBuildFile; fileRef = A65324272BA51E8700DDE6EB /* QRCodeScannerView.swift */; };
		A653242A2BA52A4700DDE6EB /* SendCryptoViewModel.swift in Sources */ = {isa = PBXBuildFile; fileRef = A65324292BA52A4700DDE6EB /* SendCryptoViewModel.swift */; };
		A653242E2BA53D0900DDE6EB /* SendCryptoPairView.swift in Sources */ = {isa = PBXBuildFile; fileRef = A653242D2BA53D0900DDE6EB /* SendCryptoPairView.swift */; };
		A65324302BA540ED00DDE6EB /* SendCryptoVerifyView.swift in Sources */ = {isa = PBXBuildFile; fileRef = A653242F2BA540ED00DDE6EB /* SendCryptoVerifyView.swift */; };
		A65518032BF849FC006BB924 /* CoverView.swift in Sources */ = {isa = PBXBuildFile; fileRef = A65518022BF849FC006BB924 /* CoverView.swift */; };
		A65518052BF867CF006BB924 /* KeysignSameDeviceShareErrorView.swift in Sources */ = {isa = PBXBuildFile; fileRef = A65518042BF867CF006BB924 /* KeysignSameDeviceShareErrorView.swift */; };
		A65649DF2B96602700E4B329 /* DecodableDefaultExtension.swift in Sources */ = {isa = PBXBuildFile; fileRef = A65649D72B96602700E4B329 /* DecodableDefaultExtension.swift */; };
		A65649E02B96602700E4B329 /* BigUIntExtension.swift in Sources */ = {isa = PBXBuildFile; fileRef = A65649D82B96602700E4B329 /* BigUIntExtension.swift */; };
		A65649E12B96602700E4B329 /* Int64Extension.swift in Sources */ = {isa = PBXBuildFile; fileRef = A65649D92B96602700E4B329 /* Int64Extension.swift */; };
		A65649E22B96602700E4B329 /* DataExtension.swift in Sources */ = {isa = PBXBuildFile; fileRef = A65649DA2B96602700E4B329 /* DataExtension.swift */; };
		A65649E32B96602700E4B329 /* BitcoinTransactionExtension.swift in Sources */ = {isa = PBXBuildFile; fileRef = A65649DB2B96602700E4B329 /* BitcoinTransactionExtension.swift */; };
		A65649E42B96602700E4B329 /* StringExtension.swift in Sources */ = {isa = PBXBuildFile; fileRef = A65649DC2B96602700E4B329 /* StringExtension.swift */; };
		A65649E52B96602700E4B329 /* VaultExtension.swift in Sources */ = {isa = PBXBuildFile; fileRef = A65649DD2B96602700E4B329 /* VaultExtension.swift */; };
		A65649E62B96602700E4B329 /* TssExtension.swift in Sources */ = {isa = PBXBuildFile; fileRef = A65649DE2B96602700E4B329 /* TssExtension.swift */; };
		A65649EA2B96690400E4B329 /* KeyShare.swift in Sources */ = {isa = PBXBuildFile; fileRef = A65649E92B96690400E4B329 /* KeyShare.swift */; };
		A65649EE2B9669DD00E4B329 /* UTXOTransactionMempoolInput.swift in Sources */ = {isa = PBXBuildFile; fileRef = A65649ED2B9669DD00E4B329 /* UTXOTransactionMempoolInput.swift */; };
		A65649F02B966A1200E4B329 /* UTXOTransactionMempoolOutput.swift in Sources */ = {isa = PBXBuildFile; fileRef = A65649EF2B966A1200E4B329 /* UTXOTransactionMempoolOutput.swift */; };
		A65649F22B966A2300E4B329 /* UTXOTransactionStatus.swift in Sources */ = {isa = PBXBuildFile; fileRef = A65649F12B966A2300E4B329 /* UTXOTransactionStatus.swift */; };
		A65649F52B966F3E00E4B329 /* DecodableDefault.swift in Sources */ = {isa = PBXBuildFile; fileRef = A65649F42B966F3E00E4B329 /* DecodableDefault.swift */; };
		A65649F82B96701300E4B329 /* UTXOTransactionMempoolPreviousOutput.swift in Sources */ = {isa = PBXBuildFile; fileRef = A65649F72B96701300E4B329 /* UTXOTransactionMempoolPreviousOutput.swift */; };
		A65BA9822BA93A9F00B2D8AA /* DebounceHelper.swift in Sources */ = {isa = PBXBuildFile; fileRef = A65BA9812BA93A9F00B2D8AA /* DebounceHelper.swift */; };
		A65BA9842BAA07B500B2D8AA /* Background.swift in Sources */ = {isa = PBXBuildFile; fileRef = A65BA9832BAA07B500B2D8AA /* Background.swift */; };
		A65BA9862BAA0F0D00B2D8AA /* SendCryptoVerifyViewModel.swift in Sources */ = {isa = PBXBuildFile; fileRef = A65BA9852BAA0F0D00B2D8AA /* SendCryptoVerifyViewModel.swift */; };
		A65BA9882BAAA0B700B2D8AA /* SendCryptoSigningErrorView.swift in Sources */ = {isa = PBXBuildFile; fileRef = A65BA9872BAAA0B700B2D8AA /* SendCryptoSigningErrorView.swift */; };
		A65BA98A2BAAA7A300B2D8AA /* SendCryptoVaultErrorView.swift in Sources */ = {isa = PBXBuildFile; fileRef = A65BA9892BAAA7A300B2D8AA /* SendCryptoVaultErrorView.swift */; };
		A65BA98C2BABD1AA00B2D8AA /* SendCryptoStartErrorView.swift in Sources */ = {isa = PBXBuildFile; fileRef = A65BA98B2BABD1AA00B2D8AA /* SendCryptoStartErrorView.swift */; };
		A65BA98E2BAD311200B2D8AA /* Loader.swift in Sources */ = {isa = PBXBuildFile; fileRef = A65BA98D2BAD311200B2D8AA /* Loader.swift */; };
		A65BA9902BAD402A00B2D8AA /* KeysignMessageConfirmView.swift in Sources */ = {isa = PBXBuildFile; fileRef = A65BA98F2BAD402A00B2D8AA /* KeysignMessageConfirmView.swift */; };
		A65BA9922BAD439900B2D8AA /* KeysignDiscoverServiceView.swift in Sources */ = {isa = PBXBuildFile; fileRef = A65BA9912BAD439900B2D8AA /* KeysignDiscoverServiceView.swift */; };
		A65BA9962BAD460600B2D8AA /* KeysignStartView.swift in Sources */ = {isa = PBXBuildFile; fileRef = A65BA9952BAD460600B2D8AA /* KeysignStartView.swift */; };
		A65BA9982BAD479C00B2D8AA /* JoinKeysignDoneView.swift in Sources */ = {isa = PBXBuildFile; fileRef = A65BA9972BAD479C00B2D8AA /* JoinKeysignDoneView.swift */; };
		A65C754D2BBF5A250076F30A /* PeerCell.swift in Sources */ = {isa = PBXBuildFile; fileRef = A65C754C2BBF5A250076F30A /* PeerCell.swift */; };
		A66A0BD52BA124D00021A483 /* EditVaultView.swift in Sources */ = {isa = PBXBuildFile; fileRef = A66A0BD42BA124D00021A483 /* EditVaultView.swift */; };
		A66A0BD72BA125C50021A483 /* EditVaultCell.swift in Sources */ = {isa = PBXBuildFile; fileRef = A66A0BD62BA125C50021A483 /* EditVaultCell.swift */; };
		A66A0BD92BA12DF50021A483 /* RenameVaultView.swift in Sources */ = {isa = PBXBuildFile; fileRef = A66A0BD82BA12DF50021A483 /* RenameVaultView.swift */; };
		A66A1DF82C268D6400C3EAF7 /* FontStyle.swift in Sources */ = {isa = PBXBuildFile; fileRef = A62758F42B97CE9E00ADE3A6 /* FontStyle.swift */; };
		A66BFCCD2C1347D5004DCD4F /* NavigationQRShareButton.swift in Sources */ = {isa = PBXBuildFile; fileRef = A66BFCCC2C1347D5004DCD4F /* NavigationQRShareButton.swift */; };
		A66BFCCF2C1348E4004DCD4F /* QRCodeShareSheet.swift in Sources */ = {isa = PBXBuildFile; fileRef = A66BFCCE2C1348E4004DCD4F /* QRCodeShareSheet.swift */; };
		A66BFCD12C134B3B004DCD4F /* QRShareSheetImage.swift in Sources */ = {isa = PBXBuildFile; fileRef = A66BFCD02C134B3B004DCD4F /* QRShareSheetImage.swift */; };
		A66BFCD32C135699004DCD4F /* ShareSheetViewModel.swift in Sources */ = {isa = PBXBuildFile; fileRef = A66BFCD22C135699004DCD4F /* ShareSheetViewModel.swift */; };
		A66BFCD52C136FB3004DCD4F /* VaultDetailBalanceContent.swift in Sources */ = {isa = PBXBuildFile; fileRef = A66BFCD42C136FB3004DCD4F /* VaultDetailBalanceContent.swift */; };
		A6725D3A2C3F9B4400D47716 /* AddAddressBookView.swift in Sources */ = {isa = PBXBuildFile; fileRef = A6725D392C3F9B4400D47716 /* AddAddressBookView.swift */; };
		A6725D3C2C3F9D6400D47716 /* AddressBookTextField.swift in Sources */ = {isa = PBXBuildFile; fileRef = A6725D3B2C3F9D6400D47716 /* AddressBookTextField.swift */; };
		A6725D3E2C3FB61900D47716 /* AddressBookItem.swift in Sources */ = {isa = PBXBuildFile; fileRef = A6725D3D2C3FB61900D47716 /* AddressBookItem.swift */; };
		A6725D412C40C3C100D47716 /* AddressBookChainSelector.swift in Sources */ = {isa = PBXBuildFile; fileRef = A6725D402C40C3C100D47716 /* AddressBookChainSelector.swift */; };
		A6725D432C40C45800D47716 /* AddressBookCell.swift in Sources */ = {isa = PBXBuildFile; fileRef = A6725D422C40C45800D47716 /* AddressBookCell.swift */; };
		A679D2A02C81951100FFCDA1 /* KeyboardObserver.swift in Sources */ = {isa = PBXBuildFile; fileRef = A679D29F2C81951100FFCDA1 /* KeyboardObserver.swift */; };
		A67AA1C42C64715000D06C7E /* ChainDetailHeader.swift in Sources */ = {isa = PBXBuildFile; fileRef = A67AA1C32C64715000D06C7E /* ChainDetailHeader.swift */; };
		A67AA1C62C64784F00D06C7E /* CoinDetailHeader.swift in Sources */ = {isa = PBXBuildFile; fileRef = A67AA1C52C64784F00D06C7E /* CoinDetailHeader.swift */; };
		A67F4C5F2BE313220086ED09 /* ActionButton.swift in Sources */ = {isa = PBXBuildFile; fileRef = A67F4C5E2BE313220086ED09 /* ActionButton.swift */; };
		A680BAC52BF47AA9006E611D /* OpenGalleryButton.swift in Sources */ = {isa = PBXBuildFile; fileRef = A680BAC42BF47AA9006E611D /* OpenGalleryButton.swift */; };
		A68125D62C8812B60049660E /* UIImageExtension.swift in Sources */ = {isa = PBXBuildFile; fileRef = A68125D52C8812B60049660E /* UIImageExtension.swift */; };
		A6833D7E2C659283002029E1 /* TokenSelectionHeader.swift in Sources */ = {isa = PBXBuildFile; fileRef = A6833D7D2C659283002029E1 /* TokenSelectionHeader.swift */; };
		A6833D802C65980D002029E1 /* GeneralMacHeader.swift in Sources */ = {isa = PBXBuildFile; fileRef = A6833D7F2C65980D002029E1 /* GeneralMacHeader.swift */; };
		A6833D822C65B199002029E1 /* AddressBookHeader.swift in Sources */ = {isa = PBXBuildFile; fileRef = A6833D812C65B199002029E1 /* AddressBookHeader.swift */; };
		A6833D842C65BC59002029E1 /* TransactionMemoHeader.swift in Sources */ = {isa = PBXBuildFile; fileRef = A6833D832C65BC59002029E1 /* TransactionMemoHeader.swift */; };
		A6833D862C65BF6D002029E1 /* JoinKeygenHeader.swift in Sources */ = {isa = PBXBuildFile; fileRef = A6833D852C65BF6D002029E1 /* JoinKeygenHeader.swift */; };
		A6833D882C65C129002029E1 /* PeerDiscoveryHeader.swift in Sources */ = {isa = PBXBuildFile; fileRef = A6833D872C65C129002029E1 /* PeerDiscoveryHeader.swift */; };
		A6833D8A2C65CF07002029E1 /* HomeHeader.swift in Sources */ = {isa = PBXBuildFile; fileRef = A6833D892C65CF07002029E1 /* HomeHeader.swift */; };
		A6833D8D2C65D2A1002029E1 /* AddressQRCodeHeader.swift in Sources */ = {isa = PBXBuildFile; fileRef = A6833D8C2C65D2A1002029E1 /* AddressQRCodeHeader.swift */; };
		A6833D912C66A0B5002029E1 /* CreateVaultHeader.swift in Sources */ = {isa = PBXBuildFile; fileRef = A6833D902C66A0B5002029E1 /* CreateVaultHeader.swift */; };
		A6833D932C66A4EA002029E1 /* SwapCryptoHeader.swift in Sources */ = {isa = PBXBuildFile; fileRef = A6833D922C66A4EA002029E1 /* SwapCryptoHeader.swift */; };
		A6833D952C66A697002029E1 /* SendCryptoHeader.swift in Sources */ = {isa = PBXBuildFile; fileRef = A6833D942C66A697002029E1 /* SendCryptoHeader.swift */; };
		A6833D972C671F11002029E1 /* SettingsHeader.swift in Sources */ = {isa = PBXBuildFile; fileRef = A6833D962C671F11002029E1 /* SettingsHeader.swift */; };
		A683EDEB2BCF635E00BB706E /* InstructionPrompt.swift in Sources */ = {isa = PBXBuildFile; fileRef = A683EDEA2BCF635E00BB706E /* InstructionPrompt.swift */; };
		A683EDED2BCF67D100BB706E /* NetworkPromptCell.swift in Sources */ = {isa = PBXBuildFile; fileRef = A683EDEC2BCF67D100BB706E /* NetworkPromptCell.swift */; };
		A68696212C1B5575004EDE0B /* BackupPasswordSetupView.swift in Sources */ = {isa = PBXBuildFile; fileRef = A68696202C1B5575004EDE0B /* BackupPasswordSetupView.swift */; };
		A68696232C1B5DD2004EDE0B /* EncryptedBackupViewModel.swift in Sources */ = {isa = PBXBuildFile; fileRef = A68696222C1B5DD2004EDE0B /* EncryptedBackupViewModel.swift */; };
		A68696252C1B777A004EDE0B /* EncryptedDataFile.swift in Sources */ = {isa = PBXBuildFile; fileRef = A68696242C1B777A004EDE0B /* EncryptedDataFile.swift */; };
		A686965A2C1F72FF004EDE0B /* HiddenTextField.swift in Sources */ = {isa = PBXBuildFile; fileRef = A68696592C1F72FF004EDE0B /* HiddenTextField.swift */; };
		A686C0B22C58C3AE00BBCE9C /* VaultSetupCard.swift in Sources */ = {isa = PBXBuildFile; fileRef = A686C0B12C58C3AE00BBCE9C /* VaultSetupCard.swift */; };
		A69069A12BCDEFD400F28A8B /* ProgressRing.swift in Sources */ = {isa = PBXBuildFile; fileRef = A69069A02BCDEFD400F28A8B /* ProgressRing.swift */; };
		A69069A32BCE2FD300F28A8B /* KeygenStatusText.swift in Sources */ = {isa = PBXBuildFile; fileRef = A69069A22BCE2FD300F28A8B /* KeygenStatusText.swift */; };
		A69069B52BCF538000F28A8B /* NetworkPrompts.swift in Sources */ = {isa = PBXBuildFile; fileRef = A69069B42BCF538000F28A8B /* NetworkPrompts.swift */; };
		A69069B72BCF53B600F28A8B /* NetworkPromptType.swift in Sources */ = {isa = PBXBuildFile; fileRef = A69069B62BCF53B600F28A8B /* NetworkPromptType.swift */; };
		A690E00E2BC0ED290006DC0D /* URL.swift in Sources */ = {isa = PBXBuildFile; fileRef = A690E00D2BC0ED290006DC0D /* URL.swift */; };
		A6951E862C52DAFD007292E7 /* SettingsDefaultChainView.swift in Sources */ = {isa = PBXBuildFile; fileRef = A6951E852C52DAFD007292E7 /* SettingsDefaultChainView.swift */; };
		A6951E882C52DB9D007292E7 /* Search.swift in Sources */ = {isa = PBXBuildFile; fileRef = A6951E872C52DB9D007292E7 /* Search.swift */; };
		A6951E8A2C52DBBD007292E7 /* ToggleSelectionCell.swift in Sources */ = {isa = PBXBuildFile; fileRef = A6951E892C52DBBD007292E7 /* ToggleSelectionCell.swift */; };
		A6951E8C2C52DC6B007292E7 /* SettingsDefaultChainViewModel.swift in Sources */ = {isa = PBXBuildFile; fileRef = A6951E8B2C52DC6B007292E7 /* SettingsDefaultChainViewModel.swift */; };
		A6966D1E2BA3DDAD00903CA4 /* OnboardingView.swift in Sources */ = {isa = PBXBuildFile; fileRef = A6966D1D2BA3DDAD00903CA4 /* OnboardingView.swift */; };
		A6966D202BA3DF0C00903CA4 /* OnboardingView1.swift in Sources */ = {isa = PBXBuildFile; fileRef = A6966D1F2BA3DF0C00903CA4 /* OnboardingView1.swift */; };
		A6966D242BA3E2A500903CA4 /* OnboardingView2.swift in Sources */ = {isa = PBXBuildFile; fileRef = A6966D232BA3E2A500903CA4 /* OnboardingView2.swift */; };
		A6966D262BA3E2CF00903CA4 /* OnboardingView3.swift in Sources */ = {isa = PBXBuildFile; fileRef = A6966D252BA3E2CF00903CA4 /* OnboardingView3.swift */; };
		A6966D292BA400B700903CA4 /* SendCryptoAddressTextField.swift in Sources */ = {isa = PBXBuildFile; fileRef = A6966D282BA400B700903CA4 /* SendCryptoAddressTextField.swift */; };
		A6966D2B2BA4018600903CA4 /* SendCryptoAmountTextField.swift in Sources */ = {isa = PBXBuildFile; fileRef = A6966D2A2BA4018600903CA4 /* SendCryptoAmountTextField.swift */; };
		A6966D2D2BA402A900903CA4 /* TokenSelectorDropdown.swift in Sources */ = {isa = PBXBuildFile; fileRef = A6966D2C2BA402A900903CA4 /* TokenSelectorDropdown.swift */; };
		A6966D2F2BA4045C00903CA4 /* SwapCryptoView.swift in Sources */ = {isa = PBXBuildFile; fileRef = A6966D2E2BA4045C00903CA4 /* SwapCryptoView.swift */; };
		A6966D312BA4048800903CA4 /* SwapCryptoDetailsView.swift in Sources */ = {isa = PBXBuildFile; fileRef = A6966D302BA4048800903CA4 /* SwapCryptoDetailsView.swift */; };
		A6980C242BC0836300F452AB /* SettingsView.swift in Sources */ = {isa = PBXBuildFile; fileRef = A6980C232BC0836300F452AB /* SettingsView.swift */; };
		A6980C262BC0848F00F452AB /* SettingCell.swift in Sources */ = {isa = PBXBuildFile; fileRef = A6980C252BC0848F00F452AB /* SettingCell.swift */; };
		A6980C282BC086BC00F452AB /* SettingsViewModel.swift in Sources */ = {isa = PBXBuildFile; fileRef = A6980C272BC086BC00F452AB /* SettingsViewModel.swift */; };
		A6980C2A2BC0870000F452AB /* SettingsOptionsStore.swift in Sources */ = {isa = PBXBuildFile; fileRef = A6980C292BC0870000F452AB /* SettingsOptionsStore.swift */; };
		A6980C2C2BC0896C00F452AB /* SettingsLanguageSelectionView.swift in Sources */ = {isa = PBXBuildFile; fileRef = A6980C2B2BC0896C00F452AB /* SettingsLanguageSelectionView.swift */; };
		A6980C2E2BC089F900F452AB /* SettingSelectionCell.swift in Sources */ = {isa = PBXBuildFile; fileRef = A6980C2D2BC089F900F452AB /* SettingSelectionCell.swift */; };
		A6980C302BC0A11100F452AB /* SettingsCurrencySelectionView.swift in Sources */ = {isa = PBXBuildFile; fileRef = A6980C2F2BC0A11100F452AB /* SettingsCurrencySelectionView.swift */; };
		A6980C322BC0A2F700F452AB /* SettingsFAQView.swift in Sources */ = {isa = PBXBuildFile; fileRef = A6980C312BC0A2F700F452AB /* SettingsFAQView.swift */; };
		A6980C342BC0A30900F452AB /* SettingFAQCell.swift in Sources */ = {isa = PBXBuildFile; fileRef = A6980C332BC0A30900F452AB /* SettingFAQCell.swift */; };
		A69FBB9A2C8AD63C00A4B78B /* CreateVaultView+macOS.swift in Sources */ = {isa = PBXBuildFile; fileRef = A69FBB992C8AD63C00A4B78B /* CreateVaultView+macOS.swift */; };
		A69FBB9C2C8AD68E00A4B78B /* CreateVaultView+iOS.swift in Sources */ = {isa = PBXBuildFile; fileRef = A69FBB9B2C8AD68E00A4B78B /* CreateVaultView+iOS.swift */; };
		A69FBB9E2C8AD7BD00A4B78B /* ContentView+macOS.swift in Sources */ = {isa = PBXBuildFile; fileRef = A69FBB9D2C8AD7BD00A4B78B /* ContentView+macOS.swift */; };
		A69FBBA02C8AD7C700A4B78B /* ContentView+iOS.swift in Sources */ = {isa = PBXBuildFile; fileRef = A69FBB9F2C8AD7C700A4B78B /* ContentView+iOS.swift */; };
		A69FBBA62C8ADC2E00A4B78B /* WelcomeView+iOS.swift in Sources */ = {isa = PBXBuildFile; fileRef = A69FBBA52C8ADC2E00A4B78B /* WelcomeView+iOS.swift */; };
		A69FBBA82C8ADC4600A4B78B /* WelcomeView+macOS.swift in Sources */ = {isa = PBXBuildFile; fileRef = A69FBBA72C8ADC4600A4B78B /* WelcomeView+macOS.swift */; };
		A69FBBC42C8BB5AD00A4B78B /* NoCameraPermissionView+iOS.swift in Sources */ = {isa = PBXBuildFile; fileRef = A69FBBC32C8BB5AD00A4B78B /* NoCameraPermissionView+iOS.swift */; };
		A69FBBC62C8BB5B700A4B78B /* NoCameraPermissionView+macOS.swift in Sources */ = {isa = PBXBuildFile; fileRef = A69FBBC52C8BB5B700A4B78B /* NoCameraPermissionView+macOS.swift */; };
		A69FBBC82C8BB76000A4B78B /* CoverView+macOS.swift in Sources */ = {isa = PBXBuildFile; fileRef = A69FBBC72C8BB76000A4B78B /* CoverView+macOS.swift */; };
		A69FBBCA2C8BB77900A4B78B /* CoverView+iOS.swift in Sources */ = {isa = PBXBuildFile; fileRef = A69FBBC92C8BB77900A4B78B /* CoverView+iOS.swift */; };
		A69FBBCE2C8BBA1900A4B78B /* TransactionMemoVerifyView+macOS.swift in Sources */ = {isa = PBXBuildFile; fileRef = A69FBBCD2C8BBA1900A4B78B /* TransactionMemoVerifyView+macOS.swift */; };
		A69FBBD02C8BBA2100A4B78B /* TransactionMemoVerifyView+iOS.swift in Sources */ = {isa = PBXBuildFile; fileRef = A69FBBCF2C8BBA2100A4B78B /* TransactionMemoVerifyView+iOS.swift */; };
		A6A41CAE2C63512D00C6858D /* ShareSheetViewController.swift in Sources */ = {isa = PBXBuildFile; fileRef = A6A41CAD2C63512D00C6858D /* ShareSheetViewController.swift */; };
		A6A831D62C803EBF00E28662 /* ImageFileDocument.swift in Sources */ = {isa = PBXBuildFile; fileRef = A6A831D52C803EBF00E28662 /* ImageFileDocument.swift */; };
		A6AF960C2C2E2D6400992578 /* GeneralQRImportMacView.swift in Sources */ = {isa = PBXBuildFile; fileRef = A6AF960B2C2E2D6400992578 /* GeneralQRImportMacView.swift */; };
		A6AF96102C2E2DC900992578 /* FileQRCodeImporterMac.swift in Sources */ = {isa = PBXBuildFile; fileRef = A6AF960F2C2E2DC900992578 /* FileQRCodeImporterMac.swift */; };
		A6AF96122C2E3D6100992578 /* ImportFileCell.swift in Sources */ = {isa = PBXBuildFile; fileRef = A6AF96112C2E3D6100992578 /* ImportFileCell.swift */; };
		A6AF96142C2E545800992578 /* UtilsQrCodeFromImageError.swift in Sources */ = {isa = PBXBuildFile; fileRef = A6AF96132C2E545800992578 /* UtilsQrCodeFromImageError.swift */; };
		A6B51BE92C098DAE007FDD3C /* OnFirstAppear.swift in Sources */ = {isa = PBXBuildFile; fileRef = A6B51BE82C098DAE007FDD3C /* OnFirstAppear.swift */; };
		A6B7F48C2C47A077006D83D1 /* InformationNote.swift in Sources */ = {isa = PBXBuildFile; fileRef = A6B7F48B2C47A077006D83D1 /* InformationNote.swift */; };
		A6B7F4962C493DD9006D83D1 /* NavigationQRCodeButton.swift in Sources */ = {isa = PBXBuildFile; fileRef = A6B7F4952C493DD9006D83D1 /* NavigationQRCodeButton.swift */; };
		A6B7F4982C49402F006D83D1 /* VaultDetailQRCodeView.swift in Sources */ = {isa = PBXBuildFile; fileRef = A6B7F4972C49402F006D83D1 /* VaultDetailQRCodeView.swift */; };
		A6B7F49A2C49418A006D83D1 /* VaultDetailQRCode.swift in Sources */ = {isa = PBXBuildFile; fileRef = A6B7F4992C49418A006D83D1 /* VaultDetailQRCode.swift */; };
		A6B7F49C2C4963F6006D83D1 /* VaultDetailQRCodeViewModel.swift in Sources */ = {isa = PBXBuildFile; fileRef = A6B7F49B2C4963F6006D83D1 /* VaultDetailQRCodeViewModel.swift */; };
		A6B7F49E2C496EA8006D83D1 /* VaultDetailMacQRCode.swift in Sources */ = {isa = PBXBuildFile; fileRef = A6B7F49D2C496EA8006D83D1 /* VaultDetailMacQRCode.swift */; };
		A6BACF1A2BC705DA00084810 /* ChainDetailView.swift in Sources */ = {isa = PBXBuildFile; fileRef = A6BACF192BC705DA00084810 /* ChainDetailView.swift */; };
		A6BACF1C2BC79B3100084810 /* TokenSelectionView.swift in Sources */ = {isa = PBXBuildFile; fileRef = A6BACF1B2BC79B3100084810 /* TokenSelectionView.swift */; };
		A6BEF5C02BE2B11C007A84A1 /* DeeplinkViewModel.swift in Sources */ = {isa = PBXBuildFile; fileRef = A6BEF5BF2BE2B11C007A84A1 /* DeeplinkViewModel.swift */; };
		A6C0D55A2BB3AAA200156689 /* ChainHeaderCell.swift in Sources */ = {isa = PBXBuildFile; fileRef = A6C0D5592BB3AAA200156689 /* ChainHeaderCell.swift */; };
		A6C0D55C2BB3AE8600156689 /* TransactionsView.swift in Sources */ = {isa = PBXBuildFile; fileRef = A6C0D55B2BB3AE8600156689 /* TransactionsView.swift */; };
		A6C0D55F2BB3B73900156689 /* UTXOTransactionsView.swift in Sources */ = {isa = PBXBuildFile; fileRef = A6C0D55E2BB3B73900156689 /* UTXOTransactionsView.swift */; };
		A6C0D5652BB3BD0F00156689 /* UTXOTransactionCell.swift in Sources */ = {isa = PBXBuildFile; fileRef = A6C0D5642BB3BD0F00156689 /* UTXOTransactionCell.swift */; };
		A6C0D5692BB3C6D400156689 /* ErrorMessage.swift in Sources */ = {isa = PBXBuildFile; fileRef = A6C0D5682BB3C6D400156689 /* ErrorMessage.swift */; };
		A6C3ABC82C3E595000F13ED0 /* AddressBookView.swift in Sources */ = {isa = PBXBuildFile; fileRef = A6C3ABC72C3E595000F13ED0 /* AddressBookView.swift */; };
		A6C3ABCA2C3E5A8700F13ED0 /* NavigationAddButton.swift in Sources */ = {isa = PBXBuildFile; fileRef = A6C3ABC92C3E5A8700F13ED0 /* NavigationAddButton.swift */; };
		A6C639492C1FED0F0078B8E3 /* NavigationButton.swift in Sources */ = {isa = PBXBuildFile; fileRef = A6C639482C1FED0F0078B8E3 /* NavigationButton.swift */; };
		A6C670822C9CDEE500F59B6A /* VaultCellViewModel.swift in Sources */ = {isa = PBXBuildFile; fileRef = A6C670812C9CDEE500F59B6A /* VaultCellViewModel.swift */; };
		A6C670842C9CF66400F59B6A /* JoinKeysignView+iOS.swift in Sources */ = {isa = PBXBuildFile; fileRef = A6C670832C9CF66400F59B6A /* JoinKeysignView+iOS.swift */; };
		A6C670862C9CF67E00F59B6A /* JoinKeysignView+macOS.swift in Sources */ = {isa = PBXBuildFile; fileRef = A6C670852C9CF67E00F59B6A /* JoinKeysignView+macOS.swift */; };
		A6C670882C9CFA9B00F59B6A /* KeysignDiscoveryView+iOS.swift in Sources */ = {isa = PBXBuildFile; fileRef = A6C670872C9CFA9B00F59B6A /* KeysignDiscoveryView+iOS.swift */; };
		A6C6708A2C9CFAA800F59B6A /* KeysignDiscoveryView+macOS.swift in Sources */ = {isa = PBXBuildFile; fileRef = A6C670892C9CFAA800F59B6A /* KeysignDiscoveryView+macOS.swift */; };
		A6C6708C2C9CFD0100F59B6A /* KeysignView+iOS.swift in Sources */ = {isa = PBXBuildFile; fileRef = A6C6708B2C9CFD0100F59B6A /* KeysignView+iOS.swift */; };
		A6C6708E2C9CFD0A00F59B6A /* KeysignView+macOS.swift in Sources */ = {isa = PBXBuildFile; fileRef = A6C6708D2C9CFD0A00F59B6A /* KeysignView+macOS.swift */; };
		A6C670902C9CFE0B00F59B6A /* HomeView+iOS.swift in Sources */ = {isa = PBXBuildFile; fileRef = A6C6708F2C9CFE0B00F59B6A /* HomeView+iOS.swift */; };
		A6C670922C9CFE1600F59B6A /* HomeView+macOS.swift in Sources */ = {isa = PBXBuildFile; fileRef = A6C670912C9CFE1600F59B6A /* HomeView+macOS.swift */; };
		A6C670942C9D080600F59B6A /* VaultDetailView+iOS.swift in Sources */ = {isa = PBXBuildFile; fileRef = A6C670932C9D080600F59B6A /* VaultDetailView+iOS.swift */; };
		A6C670962C9D081000F59B6A /* VaultDetailView+macOS.swift in Sources */ = {isa = PBXBuildFile; fileRef = A6C670952C9D081000F59B6A /* VaultDetailView+macOS.swift */; };
		A6C670982C9D09EF00F59B6A /* AddressQRCodeView+iOS.swift in Sources */ = {isa = PBXBuildFile; fileRef = A6C670972C9D09EF00F59B6A /* AddressQRCodeView+iOS.swift */; };
		A6C6709A2C9D09FB00F59B6A /* AddressQRCodeView+macOS.swift in Sources */ = {isa = PBXBuildFile; fileRef = A6C670992C9D09FB00F59B6A /* AddressQRCodeView+macOS.swift */; };
		A6C6709C2C9D0B3F00F59B6A /* ChainSelectionView+iOS.swift in Sources */ = {isa = PBXBuildFile; fileRef = A6C6709B2C9D0B3F00F59B6A /* ChainSelectionView+iOS.swift */; };
		A6C6709E2C9D0B4900F59B6A /* ChainSelectionView+macOS.swift in Sources */ = {isa = PBXBuildFile; fileRef = A6C6709D2C9D0B4900F59B6A /* ChainSelectionView+macOS.swift */; };
		A6C670A02C9D0C0700F59B6A /* EditVaultView+iOS.swift in Sources */ = {isa = PBXBuildFile; fileRef = A6C6709F2C9D0C0700F59B6A /* EditVaultView+iOS.swift */; };
		A6C670A22C9D0C1000F59B6A /* EditVaultView+macOS.swift in Sources */ = {isa = PBXBuildFile; fileRef = A6C670A12C9D0C1000F59B6A /* EditVaultView+macOS.swift */; };
		A6C670A42C9D0CA200F59B6A /* RenameVaultView+iOS.swift in Sources */ = {isa = PBXBuildFile; fileRef = A6C670A32C9D0CA200F59B6A /* RenameVaultView+iOS.swift */; };
		A6C670A62C9D0CAC00F59B6A /* RenameVaultView+macOS.swift in Sources */ = {isa = PBXBuildFile; fileRef = A6C670A52C9D0CAC00F59B6A /* RenameVaultView+macOS.swift */; };
		A6C670A82C9D0D5800F59B6A /* ChainDetailView+iOS.swift in Sources */ = {isa = PBXBuildFile; fileRef = A6C670A72C9D0D5800F59B6A /* ChainDetailView+iOS.swift */; };
		A6C670AA2C9D0D6600F59B6A /* ChainDetailView+macOS.swift in Sources */ = {isa = PBXBuildFile; fileRef = A6C670A92C9D0D6600F59B6A /* ChainDetailView+macOS.swift */; };
		A6C670AC2C9D117800F59B6A /* TokenSelectionView+iOS.swift in Sources */ = {isa = PBXBuildFile; fileRef = A6C670AB2C9D117800F59B6A /* TokenSelectionView+iOS.swift */; };
		A6C670AF2C9D118900F59B6A /* TokenSelectionView+macOS.swift in Sources */ = {isa = PBXBuildFile; fileRef = A6C670AE2C9D118900F59B6A /* TokenSelectionView+macOS.swift */; };
		A6C670B12C9D12C700F59B6A /* VaultPairDetailView+iOS.swift in Sources */ = {isa = PBXBuildFile; fileRef = A6C670B02C9D12C700F59B6A /* VaultPairDetailView+iOS.swift */; };
		A6C670B32C9D12CF00F59B6A /* VaultPairDetailView+macOS.swift in Sources */ = {isa = PBXBuildFile; fileRef = A6C670B22C9D12CF00F59B6A /* VaultPairDetailView+macOS.swift */; };
		A6C670B52C9D139100F59B6A /* CoinDetailView+iOS.swift in Sources */ = {isa = PBXBuildFile; fileRef = A6C670B42C9D139100F59B6A /* CoinDetailView+iOS.swift */; };
		A6C670B72C9D139A00F59B6A /* CoinDetailView+macOS.swift in Sources */ = {isa = PBXBuildFile; fileRef = A6C670B62C9D139A00F59B6A /* CoinDetailView+macOS.swift */; };
		A6C670B92C9D14B800F59B6A /* VaultDeletionConfirmView+iOS.swift in Sources */ = {isa = PBXBuildFile; fileRef = A6C670B82C9D14B800F59B6A /* VaultDeletionConfirmView+iOS.swift */; };
		A6C670BB2C9D14BF00F59B6A /* VaultDeletionConfirmView+macOS.swift in Sources */ = {isa = PBXBuildFile; fileRef = A6C670BA2C9D14BF00F59B6A /* VaultDeletionConfirmView+macOS.swift */; };
		A6C670BD2C9D158500F59B6A /* BackupPasswordSetupView+iOS.swift in Sources */ = {isa = PBXBuildFile; fileRef = A6C670BC2C9D158500F59B6A /* BackupPasswordSetupView+iOS.swift */; };
		A6C670BF2C9D158F00F59B6A /* BackupPasswordSetupView+macOS.swift in Sources */ = {isa = PBXBuildFile; fileRef = A6C670BE2C9D158F00F59B6A /* BackupPasswordSetupView+macOS.swift */; };
		A6C670C12C9D16BD00F59B6A /* CustomTokenView+iOS.swift in Sources */ = {isa = PBXBuildFile; fileRef = A6C670C02C9D16BD00F59B6A /* CustomTokenView+iOS.swift */; };
		A6C670C32C9D16C600F59B6A /* CustomTokenView+macOS.swift in Sources */ = {isa = PBXBuildFile; fileRef = A6C670C22C9D16C600F59B6A /* CustomTokenView+macOS.swift */; };
		A6C670C52C9D173800F59B6A /* VaultDetailQRCodeView+iOS.swift in Sources */ = {isa = PBXBuildFile; fileRef = A6C670C42C9D173800F59B6A /* VaultDetailQRCodeView+iOS.swift */; };
		A6C670C72C9D174000F59B6A /* VaultDetailQRCodeView+macOS.swift in Sources */ = {isa = PBXBuildFile; fileRef = A6C670C62C9D174000F59B6A /* VaultDetailQRCodeView+macOS.swift */; };
<<<<<<< HEAD
		A6C670C92C9E773300F59B6A /* VULTFileDocument.swift in Sources */ = {isa = PBXBuildFile; fileRef = A6C670C82C9E773300F59B6A /* VULTFileDocument.swift */; };
		A6C670CB2C9E8BAB00F59B6A /* VultExtensionViewModel.swift in Sources */ = {isa = PBXBuildFile; fileRef = A6C670CA2C9E8BAB00F59B6A /* VultExtensionViewModel.swift */; };
=======
		A6C670CD2C9E8D3500F59B6A /* SetupQRCodeView+iOS.swift in Sources */ = {isa = PBXBuildFile; fileRef = A6C670CC2C9E8D3500F59B6A /* SetupQRCodeView+iOS.swift */; };
		A6C670CF2C9E8D3F00F59B6A /* SetupQRCodeView+macOS.swift in Sources */ = {isa = PBXBuildFile; fileRef = A6C670CE2C9E8D3F00F59B6A /* SetupQRCodeView+macOS.swift */; };
		A6C670D12C9E8E1F00F59B6A /* NewWalletNameView+iOS.swift in Sources */ = {isa = PBXBuildFile; fileRef = A6C670D02C9E8E1F00F59B6A /* NewWalletNameView+iOS.swift */; };
		A6C670D32C9E8E2B00F59B6A /* NewWalletNameView+macOS.swift in Sources */ = {isa = PBXBuildFile; fileRef = A6C670D22C9E8E2B00F59B6A /* NewWalletNameView+macOS.swift */; };
		A6C670D52C9E8EEF00F59B6A /* SwapCryptoView+iOS.swift in Sources */ = {isa = PBXBuildFile; fileRef = A6C670D42C9E8EEF00F59B6A /* SwapCryptoView+iOS.swift */; };
		A6C670D72C9E8EFE00F59B6A /* SwapCryptoView+macOS.swift in Sources */ = {isa = PBXBuildFile; fileRef = A6C670D62C9E8EFE00F59B6A /* SwapCryptoView+macOS.swift */; };
		A6C670D92C9E905B00F59B6A /* SendCryptoView+iOS.swift in Sources */ = {isa = PBXBuildFile; fileRef = A6C670D82C9E905B00F59B6A /* SendCryptoView+iOS.swift */; };
		A6C670DB2C9E906400F59B6A /* SendCryptoView+macOS.swift in Sources */ = {isa = PBXBuildFile; fileRef = A6C670DA2C9E906400F59B6A /* SendCryptoView+macOS.swift */; };
		A6C670DD2C9E91A900F59B6A /* SendCryptoDetailsView+iOS.swift in Sources */ = {isa = PBXBuildFile; fileRef = A6C670DC2C9E91A900F59B6A /* SendCryptoDetailsView+iOS.swift */; };
		A6C670DF2C9E91B200F59B6A /* SendCryptoDetailsView+macOS.swift in Sources */ = {isa = PBXBuildFile; fileRef = A6C670DE2C9E91B200F59B6A /* SendCryptoDetailsView+macOS.swift */; };
		A6C670E12C9E93A600F59B6A /* SendGasSettingsView+iOS.swift in Sources */ = {isa = PBXBuildFile; fileRef = A6C670E02C9E93A600F59B6A /* SendGasSettingsView+iOS.swift */; };
		A6C670E32C9E93B500F59B6A /* SendGasSettingsView+macOS.swift in Sources */ = {isa = PBXBuildFile; fileRef = A6C670E22C9E93B500F59B6A /* SendGasSettingsView+macOS.swift */; };
		A6C670E52C9E954200F59B6A /* SendCryptoDoneView+iOS.swift in Sources */ = {isa = PBXBuildFile; fileRef = A6C670E42C9E954200F59B6A /* SendCryptoDoneView+iOS.swift */; };
		A6C670E72C9E954B00F59B6A /* SendCryptoDoneView+macOS.swift in Sources */ = {isa = PBXBuildFile; fileRef = A6C670E62C9E954B00F59B6A /* SendCryptoDoneView+macOS.swift */; };
		A6C670E92C9E95DC00F59B6A /* TransactionsView+iOS.swift in Sources */ = {isa = PBXBuildFile; fileRef = A6C670E82C9E95DC00F59B6A /* TransactionsView+iOS.swift */; };
		A6C670EB2C9E95E600F59B6A /* TransactionsView+macOS.swift in Sources */ = {isa = PBXBuildFile; fileRef = A6C670EA2C9E95E600F59B6A /* TransactionsView+macOS.swift */; };
		A6C670ED2CA26F5C00F59B6A /* SettingsView+iOS.swift in Sources */ = {isa = PBXBuildFile; fileRef = A6C670EC2CA26F5C00F59B6A /* SettingsView+iOS.swift */; };
		A6C670EF2CA26F6400F59B6A /* SettingsView+macOS.swift in Sources */ = {isa = PBXBuildFile; fileRef = A6C670EE2CA26F6400F59B6A /* SettingsView+macOS.swift */; };
		A6C670F12CA2744000F59B6A /* SettingsLanguageSelectionView+iOS.swift in Sources */ = {isa = PBXBuildFile; fileRef = A6C670F02CA2744000F59B6A /* SettingsLanguageSelectionView+iOS.swift */; };
		A6C670F32CA2744B00F59B6A /* SettingsLanguageSelectionView+macOS.swift in Sources */ = {isa = PBXBuildFile; fileRef = A6C670F22CA2744B00F59B6A /* SettingsLanguageSelectionView+macOS.swift */; };
		A6C670F52CA2750C00F59B6A /* SettingsCurrencySelectionView+iOS.swift in Sources */ = {isa = PBXBuildFile; fileRef = A6C670F42CA2750C00F59B6A /* SettingsCurrencySelectionView+iOS.swift */; };
		A6C670F72CA2751500F59B6A /* SettingsCurrencySelectionView+macOS.swift in Sources */ = {isa = PBXBuildFile; fileRef = A6C670F62CA2751500F59B6A /* SettingsCurrencySelectionView+macOS.swift */; };
		A6C670F92CA2759E00F59B6A /* SettingsFAQView+iOS.swift in Sources */ = {isa = PBXBuildFile; fileRef = A6C670F82CA2759E00F59B6A /* SettingsFAQView+iOS.swift */; };
		A6C670FB2CA275A900F59B6A /* SettingsFAQView+macOS.swift in Sources */ = {isa = PBXBuildFile; fileRef = A6C670FA2CA275A900F59B6A /* SettingsFAQView+macOS.swift */; };
		A6C670FD2CA2762400F59B6A /* SettingsDefaultChainView+iOS.swift in Sources */ = {isa = PBXBuildFile; fileRef = A6C670FC2CA2762400F59B6A /* SettingsDefaultChainView+iOS.swift */; };
		A6C670FF2CA2762D00F59B6A /* SettingsDefaultChainView+macOS.swift in Sources */ = {isa = PBXBuildFile; fileRef = A6C670FE2CA2762D00F59B6A /* SettingsDefaultChainView+macOS.swift */; };
		A6C671012CA276EF00F59B6A /* OnboardingView+iOS.swift in Sources */ = {isa = PBXBuildFile; fileRef = A6C671002CA276EF00F59B6A /* OnboardingView+iOS.swift */; };
		A6C671032CA276F800F59B6A /* OnboardingView+macOS.swift in Sources */ = {isa = PBXBuildFile; fileRef = A6C671022CA276F800F59B6A /* OnboardingView+macOS.swift */; };
		A6C671052CA2792800F59B6A /* OnboardingView1+iOS.swift in Sources */ = {isa = PBXBuildFile; fileRef = A6C671042CA2792800F59B6A /* OnboardingView1+iOS.swift */; };
		A6C671072CA2793F00F59B6A /* OnboardingView1+macOS.swift in Sources */ = {isa = PBXBuildFile; fileRef = A6C671062CA2793F00F59B6A /* OnboardingView1+macOS.swift */; };
		A6C671092CA27D0500F59B6A /* OnboardingView2+iOS.swift in Sources */ = {isa = PBXBuildFile; fileRef = A6C671082CA27D0500F59B6A /* OnboardingView2+iOS.swift */; };
		A6C6710B2CA27D1400F59B6A /* OnboardingView2+macOS.swift in Sources */ = {isa = PBXBuildFile; fileRef = A6C6710A2CA27D1400F59B6A /* OnboardingView2+macOS.swift */; };
		A6C6710D2CA27EA000F59B6A /* OnboardingView3+iOS.swift in Sources */ = {isa = PBXBuildFile; fileRef = A6C6710C2CA27EA000F59B6A /* OnboardingView3+iOS.swift */; };
		A6C6710F2CA27EAC00F59B6A /* OnboardingView3+macOS.swift in Sources */ = {isa = PBXBuildFile; fileRef = A6C6710E2CA27EAC00F59B6A /* OnboardingView3+macOS.swift */; };
		A6C671112CA27F8C00F59B6A /* OnboardingView4+iOS.swift in Sources */ = {isa = PBXBuildFile; fileRef = A6C671102CA27F8C00F59B6A /* OnboardingView4+iOS.swift */; };
		A6C671132CA27F9700F59B6A /* OnboardingView4+macOS.swift in Sources */ = {isa = PBXBuildFile; fileRef = A6C671122CA27F9700F59B6A /* OnboardingView4+macOS.swift */; };
>>>>>>> 20a56297
		A6C9D5C12BDB5E4E00A864FB /* KeysignVaultMismatchErrorView.swift in Sources */ = {isa = PBXBuildFile; fileRef = A6C9D5C02BDB5E4E00A864FB /* KeysignVaultMismatchErrorView.swift */; };
		A6CBA8F02BA2A629008B110C /* ImportWalletUploadSection.swift in Sources */ = {isa = PBXBuildFile; fileRef = A6CBA8EF2BA2A629008B110C /* ImportWalletUploadSection.swift */; };
		A6CBF2DC2C251D4100FD8080 /* LookingForDevicesLoader.swift in Sources */ = {isa = PBXBuildFile; fileRef = A6CBF2DB2C251D4100FD8080 /* LookingForDevicesLoader.swift */; };
		A6CBF2DF2C268D1400FD8080 /* Montserrat.ttf in Resources */ = {isa = PBXBuildFile; fileRef = A633B1202B993BF5003D1738 /* Montserrat.ttf */; };
		A6CBF2E02C268D1400FD8080 /* Montserrat-Italic.ttf in Resources */ = {isa = PBXBuildFile; fileRef = A633B11F2B993BF5003D1738 /* Montserrat-Italic.ttf */; };
		A6D07E412C366F7300594687 /* MemoTextField.swift in Sources */ = {isa = PBXBuildFile; fileRef = A6D07E402C366F7300594687 /* MemoTextField.swift */; };
		A6D07E432C36756700594687 /* OnboardingView4.swift in Sources */ = {isa = PBXBuildFile; fileRef = A6D07E422C36756700594687 /* OnboardingView4.swift */; };
		A6D0BA6A2C08353700E24DC9 /* NoCameraPermissionView.swift in Sources */ = {isa = PBXBuildFile; fileRef = A6D0BA692C08353700E24DC9 /* NoCameraPermissionView.swift */; };
		A6E52F802BBE430600FD3785 /* TransactionCell.swift in Sources */ = {isa = PBXBuildFile; fileRef = A6E52F7F2BBE430600FD3785 /* TransactionCell.swift */; };
		A6E5823D2BE98C4F006DA410 /* NavigationBlankBackButton.swift in Sources */ = {isa = PBXBuildFile; fileRef = A6E5823C2BE98C4F006DA410 /* NavigationBlankBackButton.swift */; };
		A6ECA1842C93F36200456110 /* NavigationQRShareButton+iOS.swift in Sources */ = {isa = PBXBuildFile; fileRef = A6ECA1832C93F36200456110 /* NavigationQRShareButton+iOS.swift */; };
		A6ECA1862C93F37200456110 /* NavigationQRShareButton+macOS.swift in Sources */ = {isa = PBXBuildFile; fileRef = A6ECA1852C93F37200456110 /* NavigationQRShareButton+macOS.swift */; };
		A6ECA1882C93F4E800456110 /* SetupVaultImageManager+iOS.swift in Sources */ = {isa = PBXBuildFile; fileRef = A6ECA1872C93F4E800456110 /* SetupVaultImageManager+iOS.swift */; };
		A6ECA18A2C93F4F400456110 /* SetupVaultImageManager+macOS.swift in Sources */ = {isa = PBXBuildFile; fileRef = A6ECA1892C93F4F400456110 /* SetupVaultImageManager+macOS.swift */; };
		A6ECA18C2C93F65D00456110 /* VultisigLogo+iOS.swift in Sources */ = {isa = PBXBuildFile; fileRef = A6ECA18B2C93F65D00456110 /* VultisigLogo+iOS.swift */; };
		A6ECA18E2C93F6CF00456110 /* VultisigLogo+macOS.swift in Sources */ = {isa = PBXBuildFile; fileRef = A6ECA18D2C93F6CF00456110 /* VultisigLogo+macOS.swift */; };
		A6ECA1902C93F7EF00456110 /* ProgressBar+iOS.swift in Sources */ = {isa = PBXBuildFile; fileRef = A6ECA18F2C93F7EF00456110 /* ProgressBar+iOS.swift */; };
		A6ECA1922C93F83B00456110 /* ProgressBar+macOS.swift in Sources */ = {isa = PBXBuildFile; fileRef = A6ECA1912C93F83B00456110 /* ProgressBar+macOS.swift */; };
		A6ECA1942C93F98D00456110 /* InstructionPrompt+iOS.swift in Sources */ = {isa = PBXBuildFile; fileRef = A6ECA1932C93F98D00456110 /* InstructionPrompt+iOS.swift */; };
		A6ECA1962C93F99700456110 /* InstructionPrompt+macOS.swift in Sources */ = {isa = PBXBuildFile; fileRef = A6ECA1952C93F99700456110 /* InstructionPrompt+macOS.swift */; };
		A6ECA1982C93FB0400456110 /* BlowfishWarningInformationNote+iOS.swift in Sources */ = {isa = PBXBuildFile; fileRef = A6ECA1972C93FB0400456110 /* BlowfishWarningInformationNote+iOS.swift */; };
		A6ECA19A2C93FB0E00456110 /* BlowfishWarningInformationNote+macOS.swift in Sources */ = {isa = PBXBuildFile; fileRef = A6ECA1992C93FB0E00456110 /* BlowfishWarningInformationNote+macOS.swift */; };
		A6ECA19C2C93FB7200456110 /* Search+iOS.swift in Sources */ = {isa = PBXBuildFile; fileRef = A6ECA19B2C93FB7200456110 /* Search+iOS.swift */; };
		A6ECA19E2C93FB7B00456110 /* Search+macOS.swift in Sources */ = {isa = PBXBuildFile; fileRef = A6ECA19D2C93FB7B00456110 /* Search+macOS.swift */; };
		A6ECA1A02C93FC0000456110 /* VaultSetupCard+iOS.swift in Sources */ = {isa = PBXBuildFile; fileRef = A6ECA19F2C93FC0000456110 /* VaultSetupCard+iOS.swift */; };
		A6ECA1A22C93FC0D00456110 /* VaultSetupCard+macOS.swift in Sources */ = {isa = PBXBuildFile; fileRef = A6ECA1A12C93FC0D00456110 /* VaultSetupCard+macOS.swift */; };
		A6ECA1A52C940FDA00456110 /* JoinKeygenViewModel+iOS.swift in Sources */ = {isa = PBXBuildFile; fileRef = A6ECA1A42C940FDA00456110 /* JoinKeygenViewModel+iOS.swift */; };
		A6ECA1A72C94106700456110 /* JoinKeysignViewModel+iOS.swift in Sources */ = {isa = PBXBuildFile; fileRef = A6ECA1A62C94106700456110 /* JoinKeysignViewModel+iOS.swift */; };
		A6ECA1A92C9410D100456110 /* ShareSheetViewModel+iOS.swift in Sources */ = {isa = PBXBuildFile; fileRef = A6ECA1A82C9410D100456110 /* ShareSheetViewModel+iOS.swift */; };
		A6ECA1AC2C9410EA00456110 /* ShareSheetViewModel+macOS.swift in Sources */ = {isa = PBXBuildFile; fileRef = A6ECA1AB2C9410EA00456110 /* ShareSheetViewModel+macOS.swift */; };
		A6ECA1AE2C9411DA00456110 /* EncryptedBackupViewModel+iOS.swift in Sources */ = {isa = PBXBuildFile; fileRef = A6ECA1AD2C9411DA00456110 /* EncryptedBackupViewModel+iOS.swift */; };
		A6ECA1B02C9411E200456110 /* EncryptedBackupViewModel+macOS.swift in Sources */ = {isa = PBXBuildFile; fileRef = A6ECA1AF2C9411E200456110 /* EncryptedBackupViewModel+macOS.swift */; };
		A6ECA1B22C94129300456110 /* VaultDetailQRCodeViewModel+iOS.swift in Sources */ = {isa = PBXBuildFile; fileRef = A6ECA1B12C94129300456110 /* VaultDetailQRCodeViewModel+iOS.swift */; };
		A6ECA1B42C94129D00456110 /* VaultDetailQRCodeViewModel+macOS.swift in Sources */ = {isa = PBXBuildFile; fileRef = A6ECA1B32C94129D00456110 /* VaultDetailQRCodeViewModel+macOS.swift */; };
		A6F2C5452B9FE3A00095C8E3 /* HomeView.swift in Sources */ = {isa = PBXBuildFile; fileRef = A6F2C5442B9FE3A00095C8E3 /* HomeView.swift */; };
		A6F2C5472B9FFC560095C8E3 /* NavigationBackSheetButton.swift in Sources */ = {isa = PBXBuildFile; fileRef = A6F2C5462B9FFC560095C8E3 /* NavigationBackSheetButton.swift */; };
		A6F2C5492BA001460095C8E3 /* ChainSelectionView.swift in Sources */ = {isa = PBXBuildFile; fileRef = A6F2C5482BA001460095C8E3 /* ChainSelectionView.swift */; };
		A6F2C54B2BA003E10095C8E3 /* CoinSelectionCell.swift in Sources */ = {isa = PBXBuildFile; fileRef = A6F2C54A2BA003E10095C8E3 /* CoinSelectionCell.swift */; };
		A6F2C54F2BA009420095C8E3 /* CoinSelectionViewModel.swift in Sources */ = {isa = PBXBuildFile; fileRef = A6F2C54E2BA009420095C8E3 /* CoinSelectionViewModel.swift */; };
		A6F42CC22C09175B00D0431C /* GeneralCodeScannerView.swift in Sources */ = {isa = PBXBuildFile; fileRef = A6F42CC12C09175B00D0431C /* GeneralCodeScannerView.swift */; };
		A6F42CC42C09598900D0431C /* VaultDetailScanButton.swift in Sources */ = {isa = PBXBuildFile; fileRef = A6F42CC32C09598900D0431C /* VaultDetailScanButton.swift */; };
		A6F9E7A52BED6BC800BA36E1 /* SetupVaultTabView.swift in Sources */ = {isa = PBXBuildFile; fileRef = A6F9E7A42BED6BC800BA36E1 /* SetupVaultTabView.swift */; };
		A6F9E7A72BED6BD100BA36E1 /* SetupVaultTab.swift in Sources */ = {isa = PBXBuildFile; fileRef = A6F9E7A62BED6BD100BA36E1 /* SetupVaultTab.swift */; };
		A6F9E7A92BED6BDB00BA36E1 /* SetupVaultImageManager.swift in Sources */ = {isa = PBXBuildFile; fileRef = A6F9E7A82BED6BDB00BA36E1 /* SetupVaultImageManager.swift */; };
		A6F9E7AB2BED6CCC00BA36E1 /* SetupVaultState.swift in Sources */ = {isa = PBXBuildFile; fileRef = A6F9E7AA2BED6CCC00BA36E1 /* SetupVaultState.swift */; };
		A6F9F7DB2B9BA2DE00790258 /* ChainCell.swift in Sources */ = {isa = PBXBuildFile; fileRef = A6F9F7DA2B9BA2DD00790258 /* ChainCell.swift */; };
		A6F9F7DD2B9BA5F000790258 /* CoinCell.swift in Sources */ = {isa = PBXBuildFile; fileRef = A6F9F7DC2B9BA5F000790258 /* CoinCell.swift */; };
		A6F9F7DF2B9BAA9F00790258 /* Separator.swift in Sources */ = {isa = PBXBuildFile; fileRef = A6F9F7DE2B9BAA9F00790258 /* Separator.swift */; };
		A6F9F7E12B9BAFA700790258 /* NavigationRefreshButton.swift in Sources */ = {isa = PBXBuildFile; fileRef = A6F9F7E02B9BAFA700790258 /* NavigationRefreshButton.swift */; };
		A6F9F7E32B9BB48700790258 /* VaultsView.swift in Sources */ = {isa = PBXBuildFile; fileRef = A6F9F7E22B9BB48700790258 /* VaultsView.swift */; };
		A6F9F7E52B9BB4D100790258 /* NavigationMenuButton.swift in Sources */ = {isa = PBXBuildFile; fileRef = A6F9F7E42B9BB4D100790258 /* NavigationMenuButton.swift */; };
		A6F9F7E72B9BB63700790258 /* VaultCell.swift in Sources */ = {isa = PBXBuildFile; fileRef = A6F9F7E62B9BB63700790258 /* VaultCell.swift */; };
		A6F9F7E92B9BBFD500790258 /* AddressQRCodeView.swift in Sources */ = {isa = PBXBuildFile; fileRef = A6F9F7E82B9BBFD500790258 /* AddressQRCodeView.swift */; };
		A6F9F7EB2B9D1B3700790258 /* VaultDetailViewModel.swift in Sources */ = {isa = PBXBuildFile; fileRef = A6F9F7EA2B9D1B3700790258 /* VaultDetailViewModel.swift */; };
		A6FA40212C10241700D6C6B7 /* VaultDeletionConfirmView.swift in Sources */ = {isa = PBXBuildFile; fileRef = A6FA40202C10241700D6C6B7 /* VaultDeletionConfirmView.swift */; };
		A6FB96B12BD086AD00D56F68 /* HomeViewModel.swift in Sources */ = {isa = PBXBuildFile; fileRef = A6FB96B02BD086AD00D56F68 /* HomeViewModel.swift */; };
		A6FB96B32BD0CDA900D56F68 /* NavigationEditButton.swift in Sources */ = {isa = PBXBuildFile; fileRef = A6FB96B22BD0CDA900D56F68 /* NavigationEditButton.swift */; };
		A6FB96B52BD0CE6700D56F68 /* NavigationHomeEditButton.swift in Sources */ = {isa = PBXBuildFile; fileRef = A6FB96B42BD0CE6700D56F68 /* NavigationHomeEditButton.swift */; };
		B50E399B2BF5AB2100B9A269 /* TransactionMemoAddressable.swift in Sources */ = {isa = PBXBuildFile; fileRef = B50E399A2BF5AB2100B9A269 /* TransactionMemoAddressable.swift */; };
		B50E399D2BF5AB4B00B9A269 /* TransactionMemoContractTypeEnum.swift in Sources */ = {isa = PBXBuildFile; fileRef = B50E399C2BF5AB4B00B9A269 /* TransactionMemoContractTypeEnum.swift */; };
		B51097EE2C4E43830066D560 /* BlowfishService.swift in Sources */ = {isa = PBXBuildFile; fileRef = B51097ED2C4E43830066D560 /* BlowfishService.swift */; };
		B51097F12C4E48CD0066D560 /* BlowfishRequest.swift in Sources */ = {isa = PBXBuildFile; fileRef = B51097F02C4E48CD0066D560 /* BlowfishRequest.swift */; };
		B51097F32C4E48EE0066D560 /* BlowfishResponse.swift in Sources */ = {isa = PBXBuildFile; fileRef = B51097F22C4E48EE0066D560 /* BlowfishResponse.swift */; };
		B51097F52C4EB7200066D560 /* BlowfishEvmWarningInformationNote.swift in Sources */ = {isa = PBXBuildFile; fileRef = B51097F42C4EB7200066D560 /* BlowfishEvmWarningInformationNote.swift */; };
		B51119332C0072620020B711 /* TransactionMemoCustom.swift in Sources */ = {isa = PBXBuildFile; fileRef = B51119322C0072620020B711 /* TransactionMemoCustom.swift */; };
		B520B2FE2C3250230097C590 /* TextField.swift in Sources */ = {isa = PBXBuildFile; fileRef = B520B2FD2C3250230097C590 /* TextField.swift */; };
		B52196422C1296DF0021D27A /* IntExtension.swift in Sources */ = {isa = PBXBuildFile; fileRef = B52196412C1296DF0021D27A /* IntExtension.swift */; };
		B52196442C12C3540021D27A /* CustomTokenView.swift in Sources */ = {isa = PBXBuildFile; fileRef = B52196432C12C3540021D27A /* CustomTokenView.swift */; };
		B52196462C12CA2E0021D27A /* AddressTextField.swift in Sources */ = {isa = PBXBuildFile; fileRef = B52196452C12CA2E0021D27A /* AddressTextField.swift */; };
		B52196482C12D1110021D27A /* CircularFilledButton.swift in Sources */ = {isa = PBXBuildFile; fileRef = B52196472C12D1110021D27A /* CircularFilledButton.swift */; };
		B530F8742C5FFF0A00C2E523 /* RpcEvmServiceEnsServiceExtension.swift in Sources */ = {isa = PBXBuildFile; fileRef = B530F8732C5FFF0A00C2E523 /* RpcEvmServiceEnsServiceExtension.swift */; };
		B53D8CC82BF7F21500B795D3 /* TransactionMemoBond.swift in Sources */ = {isa = PBXBuildFile; fileRef = B53D8CC72BF7F21500B795D3 /* TransactionMemoBond.swift */; };
		B53D8CCA2BF7F22500B795D3 /* TransactionMemoUnbond.swift in Sources */ = {isa = PBXBuildFile; fileRef = B53D8CC92BF7F22500B795D3 /* TransactionMemoUnbond.swift */; };
		B53D8CCC2BF7F22F00B795D3 /* TransactionMemoLeave.swift in Sources */ = {isa = PBXBuildFile; fileRef = B53D8CCB2BF7F22F00B795D3 /* TransactionMemoLeave.swift */; };
		B53DCB7D2C0D7327008388D4 /* EvmTokenServiceProtocol.swift in Sources */ = {isa = PBXBuildFile; fileRef = B53DCB7C2C0D7327008388D4 /* EvmTokenServiceProtocol.swift */; };
		B54B01972BDCEB8E00FDA472 /* Polkadot.swift in Sources */ = {isa = PBXBuildFile; fileRef = B54B01962BDCEB8E00FDA472 /* Polkadot.swift */; };
		B54B019A2BDE0A1D00FDA472 /* PolkadotService.swift in Sources */ = {isa = PBXBuildFile; fileRef = B54B01992BDE0A1D00FDA472 /* PolkadotService.swift */; };
		B54B019C2BDE135C00FDA472 /* RpcService.swift in Sources */ = {isa = PBXBuildFile; fileRef = B54B019B2BDE135C00FDA472 /* RpcService.swift */; };
		B54E317B2BF57D9300D4FC0A /* TransactionMemoContractSelectorDropDown.swift in Sources */ = {isa = PBXBuildFile; fileRef = B54E317A2BF57D9300D4FC0A /* TransactionMemoContractSelectorDropDown.swift */; };
		B54E317D2BF5A19200D4FC0A /* StyledTextField.swift in Sources */ = {isa = PBXBuildFile; fileRef = B54E317C2BF5A19200D4FC0A /* StyledTextField.swift */; };
		B54E317F2BF5A1A700D4FC0A /* StyledNumberField.swift in Sources */ = {isa = PBXBuildFile; fileRef = B54E317E2BF5A1A700D4FC0A /* StyledNumberField.swift */; };
		B54E31812BF5A22700D4FC0A /* StyledFloatingPointField.swift in Sources */ = {isa = PBXBuildFile; fileRef = B54E31802BF5A22700D4FC0A /* StyledFloatingPointField.swift */; };
		B54E31832BF5A73500D4FC0A /* TransactionMemoTypeEnum.swift in Sources */ = {isa = PBXBuildFile; fileRef = B54E31822BF5A73500D4FC0A /* TransactionMemoTypeEnum.swift */; };
		B55C10762C6A724E0095D274 /* TransactionMemoAddPool.swift in Sources */ = {isa = PBXBuildFile; fileRef = B55C10752C6A724E0095D274 /* TransactionMemoAddPool.swift */; };
		B55C10782C6AC0820095D274 /* TransactionMemoWithdrawPool.swift in Sources */ = {isa = PBXBuildFile; fileRef = B55C10772C6AC0820095D274 /* TransactionMemoWithdrawPool.swift */; };
		B57A1E012C51173B009C4B25 /* BlowfishSolanaRequest.swift in Sources */ = {isa = PBXBuildFile; fileRef = B57A1E002C51173B009C4B25 /* BlowfishSolanaRequest.swift */; };
		B57DD59A2C3DA5EA00934CBB /* SolanaFmTokenInfo.swift in Sources */ = {isa = PBXBuildFile; fileRef = B57DD5992C3DA5EA00934CBB /* SolanaFmTokenInfo.swift */; };
		B57DD59E2C3E69F500934CBB /* TokenAccountsByOwner.swift in Sources */ = {isa = PBXBuildFile; fileRef = B57DD59D2C3E69F500934CBB /* TokenAccountsByOwner.swift */; };
		B58156352C5D4DC9006164BF /* BlowfishViewModel.swift in Sources */ = {isa = PBXBuildFile; fileRef = B58156342C5D4DC9006164BF /* BlowfishViewModel.swift */; };
		B58768702BFB0C43001AAEA5 /* DepositStore.swift in Sources */ = {isa = PBXBuildFile; fileRef = B587686F2BFB0C43001AAEA5 /* DepositStore.swift */; };
		B590DF862C2E70B800ED934E /* TransactionMemoVote.swift in Sources */ = {isa = PBXBuildFile; fileRef = B590DF852C2E70B800ED934E /* TransactionMemoVote.swift */; };
		B590DF882C2E815A00ED934E /* GenericSelectorDropDown.swift in Sources */ = {isa = PBXBuildFile; fileRef = B590DF872C2E815A00ED934E /* GenericSelectorDropDown.swift */; };
		B590DF8A2C2E88F900ED934E /* VoteOption.swift in Sources */ = {isa = PBXBuildFile; fileRef = B590DF892C2E88F900ED934E /* VoteOption.swift */; };
		B59173312C641F3D007100E3 /* CoinService.swift in Sources */ = {isa = PBXBuildFile; fileRef = B59173302C641F3D007100E3 /* CoinService.swift */; };
		B5A97CED2BF41573007574D7 /* TransactionMemoView.swift in Sources */ = {isa = PBXBuildFile; fileRef = B5A97CEC2BF41573007574D7 /* TransactionMemoView.swift */; };
		B5A97CEF2BF41779007574D7 /* TransactionMemoViewModel.swift in Sources */ = {isa = PBXBuildFile; fileRef = B5A97CEE2BF41779007574D7 /* TransactionMemoViewModel.swift */; };
		B5A97CF12BF41903007574D7 /* TransactionMemoVerifyViewModel.swift in Sources */ = {isa = PBXBuildFile; fileRef = B5A97CF02BF41903007574D7 /* TransactionMemoVerifyViewModel.swift */; };
		B5A97CF32BF426D4007574D7 /* TransactionMemoDetailsView.swift in Sources */ = {isa = PBXBuildFile; fileRef = B5A97CF22BF426D4007574D7 /* TransactionMemoDetailsView.swift */; };
		B5A97CF52BF4287A007574D7 /* TransactionMemoSelectorDropdown.swift in Sources */ = {isa = PBXBuildFile; fileRef = B5A97CF42BF4287A007574D7 /* TransactionMemoSelectorDropdown.swift */; };
		B5A97CF72BF42BE1007574D7 /* TransactionMemoVerifyView.swift in Sources */ = {isa = PBXBuildFile; fileRef = B5A97CF62BF42BE1007574D7 /* TransactionMemoVerifyView.swift */; };
		B5A97CF92BF42E72007574D7 /* TransactionMemoAddressTextField.swift in Sources */ = {isa = PBXBuildFile; fileRef = B5A97CF82BF42E72007574D7 /* TransactionMemoAddressTextField.swift */; };
		B5A97CFC2BF4365E007574D7 /* TransactionMemoInstance.swift in Sources */ = {isa = PBXBuildFile; fileRef = B5A97CFB2BF4365E007574D7 /* TransactionMemoInstance.swift */; };
		B5C4A42C2C62EC6500AF9B8B /* AddressService.swift in Sources */ = {isa = PBXBuildFile; fileRef = B5C4A42B2C62EC6500AF9B8B /* AddressService.swift */; };
		B5CA1A062C16C39700789B11 /* AsyncImageView.swift in Sources */ = {isa = PBXBuildFile; fileRef = B5CA1A052C16C39700789B11 /* AsyncImageView.swift */; };
		B5E476AB2C1A13D7005DB485 /* dydx.swift in Sources */ = {isa = PBXBuildFile; fileRef = B5E476AA2C1A13D7005DB485 /* dydx.swift */; };
		B5E476AD2C1A556D005DB485 /* DydxService.swift in Sources */ = {isa = PBXBuildFile; fileRef = B5E476AC2C1A556D005DB485 /* DydxService.swift */; };
		B5E95E092BED84D9003778F0 /* ImagePicker.swift in Sources */ = {isa = PBXBuildFile; fileRef = B5E95E082BED84D9003778F0 /* ImagePicker.swift */; };
		B5F758182BD8E65D0097B5B9 /* Sui.swift in Sources */ = {isa = PBXBuildFile; fileRef = B5F758172BD8E65D0097B5B9 /* Sui.swift */; };
		B5F7581A2BD8E7230097B5B9 /* SuiService.swift in Sources */ = {isa = PBXBuildFile; fileRef = B5F758192BD8E7230097B5B9 /* SuiService.swift */; };
		B5F7581D2BD8FDA20097B5B9 /* SuiCoin.swift in Sources */ = {isa = PBXBuildFile; fileRef = B5F7581C2BD8FDA20097B5B9 /* SuiCoin.swift */; };
		D9A22EB72B667C41007281BF /* Mediator in Frameworks */ = {isa = PBXBuildFile; productRef = D9A22EB62B667C41007281BF /* Mediator */; };
		D9AD8EDA2B6722CC0009F8D5 /* ApplicationState.swift in Sources */ = {isa = PBXBuildFile; fileRef = D9AD8ED92B6722CC0009F8D5 /* ApplicationState.swift */; };
		D9AD8EDE2B6730430009F8D5 /* WelcomeView.swift in Sources */ = {isa = PBXBuildFile; fileRef = D9AD8EDD2B6730430009F8D5 /* WelcomeView.swift */; };
		D9AD8EE62B6730A40009F8D5 /* PeerDiscoveryView.swift in Sources */ = {isa = PBXBuildFile; fileRef = D9AD8EE52B6730A40009F8D5 /* PeerDiscoveryView.swift */; };
		DE0893562C47C8FA007632F7 /* Chain+extensions.swift in Sources */ = {isa = PBXBuildFile; fileRef = DE0893552C47C8FA007632F7 /* Chain+extensions.swift */; };
		DE13BB9F2C239FC90014B754 /* CoinMeta.swift in Sources */ = {isa = PBXBuildFile; fileRef = DE13BB9E2C239FC90014B754 /* CoinMeta.swift */; };
		DE1572962B70F254009BC7C5 /* TssMessenger.swift in Sources */ = {isa = PBXBuildFile; fileRef = DE1572942B70F254009BC7C5 /* TssMessenger.swift */; };
		DE1572972B70F254009BC7C5 /* LocalStateAccessorImp.swift in Sources */ = {isa = PBXBuildFile; fileRef = DE1572952B70F254009BC7C5 /* LocalStateAccessorImp.swift */; };
		DE1572992B70F26A009BC7C5 /* KeyType.swift in Sources */ = {isa = PBXBuildFile; fileRef = DE1572982B70F26A009BC7C5 /* KeyType.swift */; };
		DE15729E2B70F284009BC7C5 /* JoinKeysignView.swift in Sources */ = {isa = PBXBuildFile; fileRef = DE15729B2B70F284009BC7C5 /* JoinKeysignView.swift */; };
		DE15729F2B70F284009BC7C5 /* KeysignDiscoveryView.swift in Sources */ = {isa = PBXBuildFile; fileRef = DE15729C2B70F284009BC7C5 /* KeysignDiscoveryView.swift */; };
		DE1572A02B70F284009BC7C5 /* KeysignView.swift in Sources */ = {isa = PBXBuildFile; fileRef = DE15729D2B70F284009BC7C5 /* KeysignView.swift */; };
		DE1572AC2B7174D3009BC7C5 /* Utils.swift in Sources */ = {isa = PBXBuildFile; fileRef = DE1572AB2B7174D3009BC7C5 /* Utils.swift */; };
		DE1905272BD8CC4D0043577E /* KeysignVerify.swift in Sources */ = {isa = PBXBuildFile; fileRef = DE1905262BD8CC4D0043577E /* KeysignVerify.swift */; };
		DE320E6E2C846C610068D0E1 /* ReshareRequest.swift in Sources */ = {isa = PBXBuildFile; fileRef = DE320E6D2C846C610068D0E1 /* ReshareRequest.swift */; };
		DE3D44AD2BD2445100BD64CD /* CryptoSwift in Frameworks */ = {isa = PBXBuildFile; productRef = DE3D44AC2BD2445100BD64CD /* CryptoSwift */; };
		DE3D44AF2BD2487900BD64CD /* CosmosSignature.swift in Sources */ = {isa = PBXBuildFile; fileRef = DE3D44AE2BD2487900BD64CD /* CosmosSignature.swift */; };
		DE491CEF2B708260007C88D5 /* KeygenView.swift in Sources */ = {isa = PBXBuildFile; fileRef = DE491CEE2B708260007C88D5 /* KeygenView.swift */; };
		DE49A1672B65F6D9000F3AFB /* VultisigApp.swift in Sources */ = {isa = PBXBuildFile; fileRef = DE49A1662B65F6D9000F3AFB /* VultisigApp.swift */; };
		DE49A16D2B65F6DB000F3AFB /* Assets.xcassets in Resources */ = {isa = PBXBuildFile; fileRef = DE49A16C2B65F6DB000F3AFB /* Assets.xcassets */; };
		DE49A1712B65F6DB000F3AFB /* Preview Assets.xcassets in Resources */ = {isa = PBXBuildFile; fileRef = DE49A1702B65F6DB000F3AFB /* Preview Assets.xcassets */; };
		DE49A17B2B65F6DB000F3AFB /* VultisigAppTests.swift in Sources */ = {isa = PBXBuildFile; fileRef = DE49A17A2B65F6DB000F3AFB /* VultisigAppTests.swift */; };
		DE49A1852B65F6DB000F3AFB /* VultisigAppUITests.swift in Sources */ = {isa = PBXBuildFile; fileRef = DE49A1842B65F6DB000F3AFB /* VultisigAppUITests.swift */; };
		DE49A1872B65F6DB000F3AFB /* VultisigAppUITestsLaunchTests.swift in Sources */ = {isa = PBXBuildFile; fileRef = DE49A1862B65F6DB000F3AFB /* VultisigAppUITestsLaunchTests.swift */; };
		DE49A1942B65F7B6000F3AFB /* Mediator in Resources */ = {isa = PBXBuildFile; fileRef = DE49A1932B65F7B6000F3AFB /* Mediator */; };
		DE49A19A2B660D8D000F3AFB /* Mediator in Frameworks */ = {isa = PBXBuildFile; productRef = DE49A1992B660D8D000F3AFB /* Mediator */; };
		DE49A19C2B67133D000F3AFB /* Vault.swift in Sources */ = {isa = PBXBuildFile; fileRef = DE49A19B2B67133D000F3AFB /* Vault.swift */; };
		DE49A19E2B671416000F3AFB /* Coin.swift in Sources */ = {isa = PBXBuildFile; fileRef = DE49A19D2B671416000F3AFB /* Coin.swift */; };
		DE49A1A02B67143B000F3AFB /* Chain.swift in Sources */ = {isa = PBXBuildFile; fileRef = DE49A19F2B67143B000F3AFB /* Chain.swift */; };
		DE49A1B22B6A0F77000F3AFB /* JoinKeygenView.swift in Sources */ = {isa = PBXBuildFile; fileRef = DE49A1B12B6A0F77000F3AFB /* JoinKeygenView.swift */; };
		DE49A1B52B6A1088000F3AFB /* CodeScanner in Frameworks */ = {isa = PBXBuildFile; platformFilter = ios; productRef = DE49A1B42B6A1088000F3AFB /* CodeScanner */; };
		DE4DFA7B2B7B1692004F8E73 /* ModelContainerPreview.swift in Sources */ = {isa = PBXBuildFile; fileRef = DE4DFA7A2B7B1692004F8E73 /* ModelContainerPreview.swift */; };
		DE5F7E1F2C8155C50022030F /* VaultCreateRequest.swift in Sources */ = {isa = PBXBuildFile; fileRef = DE5F7E1E2C8155C50022030F /* VaultCreateRequest.swift */; };
		DE5F7E212C816AC70022030F /* KeysignRequest.swift in Sources */ = {isa = PBXBuildFile; fileRef = DE5F7E202C816AC70022030F /* KeysignRequest.swift */; };
		DE5FA58A2BAD1EF2008FD910 /* CosmosBalanceCacheEntry.swift in Sources */ = {isa = PBXBuildFile; fileRef = DE5FA5892BAD1EF2008FD910 /* CosmosBalanceCacheEntry.swift */; };
		DE6325B12C2A1E97000D05B9 /* Placement.swift in Sources */ = {isa = PBXBuildFile; fileRef = DE6325B02C2A1E97000D05B9 /* Placement.swift */; };
		DE6325B72C2C12FB000D05B9 /* SwiftProtobuf in Frameworks */ = {isa = PBXBuildFile; productRef = DE6325B62C2C12FB000D05B9 /* SwiftProtobuf */; };
		DE63AE0E2BAD2408001BBE5C /* THORBalanceExtension.swift in Sources */ = {isa = PBXBuildFile; fileRef = DE63AE0D2BAD2408001BBE5C /* THORBalanceExtension.swift */; };
		DE63AE4B2BB4D87F001BBE5C /* BscService.swift in Sources */ = {isa = PBXBuildFile; fileRef = DE63AE4A2BB4D87F001BBE5C /* BscService.swift */; };
		DE63AE4D2BB4E94E001BBE5C /* JSONRPCResponse.swift in Sources */ = {isa = PBXBuildFile; fileRef = DE63AE4C2BB4E94E001BBE5C /* JSONRPCResponse.swift */; };
		DE63AE4F2BB4E96E001BBE5C /* JSONRPCError.swift in Sources */ = {isa = PBXBuildFile; fileRef = DE63AE4E2BB4E96E001BBE5C /* JSONRPCError.swift */; };
		DE63AE532BBA627B001BBE5C /* atom.swift in Sources */ = {isa = PBXBuildFile; fileRef = DE63AE522BBA627B001BBE5C /* atom.swift */; };
		DE63AE562BBA788D001BBE5C /* GaiaService.swift in Sources */ = {isa = PBXBuildFile; fileRef = DE63AE552BBA788D001BBE5C /* GaiaService.swift */; };
		DE64A4C62BA7E0E400C342E3 /* KeygenPeerDiscoveryViewModel.swift in Sources */ = {isa = PBXBuildFile; fileRef = DE64A4C52BA7E0E400C342E3 /* KeygenPeerDiscoveryViewModel.swift */; };
		DE64A4C82BA7EBEC00C342E3 /* JoinKeygenViewModel.swift in Sources */ = {isa = PBXBuildFile; fileRef = DE64A4C72BA7EBEC00C342E3 /* JoinKeygenViewModel.swift */; };
		DE64A4CA2BA7F90E00C342E3 /* ServiceDelegate.swift in Sources */ = {isa = PBXBuildFile; fileRef = DE64A4C92BA7F90E00C342E3 /* ServiceDelegate.swift */; };
		DE64A4CC2BA7F97500C342E3 /* KeysignDiscoveryViewModel.swift in Sources */ = {isa = PBXBuildFile; fileRef = DE64A4CB2BA7F97500C342E3 /* KeysignDiscoveryViewModel.swift */; };
		DE64A4CE2BA7FEE100C342E3 /* JoinKeysignViewModel.swift in Sources */ = {isa = PBXBuildFile; fileRef = DE64A4CD2BA7FEE100C342E3 /* JoinKeysignViewModel.swift */; };
		DE6DCB932B97D81C009A39D5 /* THORChainSwaps.swift in Sources */ = {isa = PBXBuildFile; fileRef = DE6DCB922B97D81C009A39D5 /* THORChainSwaps.swift */; };
		DE6DCB952B97D88A009A39D5 /* THORChainSwapPayload.swift in Sources */ = {isa = PBXBuildFile; fileRef = DE6DCB942B97D88A009A39D5 /* THORChainSwapPayload.swift */; };
		DE8554682C2CFBC10002438C /* walletcore in Frameworks */ = {isa = PBXBuildFile; productRef = DE8554672C2CFBC10002438C /* walletcore */; };
		DE8AD7402BC649A600339775 /* Tss.xcframework in Frameworks */ = {isa = PBXBuildFile; fileRef = DE1572A12B70F873009BC7C5 /* Tss.xcframework */; };
		DE8AD7432BC64A4C00339775 /* PrivacyInfo.xcprivacy in Resources */ = {isa = PBXBuildFile; fileRef = DE8AD73F2BC1600800339775 /* PrivacyInfo.xcprivacy */; };
		DE8AD7472BC78FA400339775 /* Encryption.swift in Sources */ = {isa = PBXBuildFile; fileRef = DE8AD7462BC78FA400339775 /* Encryption.swift */; };
		DE8AD74A2BC7A86200339775 /* EncryptionTest.swift in Sources */ = {isa = PBXBuildFile; fileRef = DE8AD7492BC7A86200339775 /* EncryptionTest.swift */; };
		DE8AD74C2BC8E3FE00339775 /* KeygenVerify.swift in Sources */ = {isa = PBXBuildFile; fileRef = DE8AD74B2BC8E3FE00339775 /* KeygenVerify.swift */; };
		DE8BDCCB2C47E34300A1EDA6 /* Vault+ProtoMappable.swift in Sources */ = {isa = PBXBuildFile; fileRef = DE8BDCCA2C47E34300A1EDA6 /* Vault+ProtoMappable.swift */; };
		DE8BDCCD2C4A314D00A1EDA6 /* VaultPublicKeyExport.swift in Sources */ = {isa = PBXBuildFile; fileRef = DE8BDCCC2C4A314D00A1EDA6 /* VaultPublicKeyExport.swift */; };
		DE9EB0EC2BA2CC3C001747D9 /* TssType.swift in Sources */ = {isa = PBXBuildFile; fileRef = DE9EB0EB2BA2CC3C001747D9 /* TssType.swift */; };
		DE9EB0EE2BA2CF49001747D9 /* KeygenMessage.swift in Sources */ = {isa = PBXBuildFile; fileRef = DE9EB0ED2BA2CF49001747D9 /* KeygenMessage.swift */; };
		DE9EB0F02BA2CFB7001747D9 /* ReshareMessage.swift in Sources */ = {isa = PBXBuildFile; fileRef = DE9EB0EF2BA2CFB7001747D9 /* ReshareMessage.swift */; };
		DE9EB0F42BA309AB001747D9 /* MessagePuller.swift in Sources */ = {isa = PBXBuildFile; fileRef = DE9EB0F32BA309AB001747D9 /* MessagePuller.swift */; };
		DE9EB0F62BA3F9C2001747D9 /* ParticipantDiscovery.swift in Sources */ = {isa = PBXBuildFile; fileRef = DE9EB0F52BA3F9C2001747D9 /* ParticipantDiscovery.swift */; };
		DE9EB0F82BA43388001747D9 /* KeysignViewModel.swift in Sources */ = {isa = PBXBuildFile; fileRef = DE9EB0F72BA43388001747D9 /* KeysignViewModel.swift */; };
		DE9EB0FA2BA4491B001747D9 /* CoinExtension.swift in Sources */ = {isa = PBXBuildFile; fileRef = DE9EB0F92BA4491B001747D9 /* CoinExtension.swift */; };
		DE9EB0FC2BA463F7001747D9 /* KeygenViewModel.swift in Sources */ = {isa = PBXBuildFile; fileRef = DE9EB0FB2BA463F7001747D9 /* KeygenViewModel.swift */; };
		DEBF93972B8D5FEF002868CD /* KeysignPayload.swift in Sources */ = {isa = PBXBuildFile; fileRef = DEBF93962B8D5FEF002868CD /* KeysignPayload.swift */; };
		DED05FE42BBB824D00E0496C /* ThorchainAccountValue.swift in Sources */ = {isa = PBXBuildFile; fileRef = DED05FE32BBB824D00E0496C /* ThorchainAccountValue.swift */; };
		DED05FE62BBB82F300E0496C /* CosmosAccountsResponse.swift in Sources */ = {isa = PBXBuildFile; fileRef = DED05FE52BBB82F300E0496C /* CosmosAccountsResponse.swift */; };
		DEE2D8722C0D37A900D2F4C3 /* VaultDefaultCoinService.swift in Sources */ = {isa = PBXBuildFile; fileRef = DEE2D8712C0D37A900D2F4C3 /* VaultDefaultCoinService.swift */; };
		DEEADCF72B916676007978DE /* Solana.swift in Sources */ = {isa = PBXBuildFile; fileRef = DEEADCF62B916676007978DE /* Solana.swift */; };
		DEEDAEE12B8AF7EF005170E8 /* evm.swift in Sources */ = {isa = PBXBuildFile; fileRef = DEEDAEE02B8AF7EF005170E8 /* evm.swift */; };
		DEEDAEE32B8AF8B1005170E8 /* publickey.swift in Sources */ = {isa = PBXBuildFile; fileRef = DEEDAEE22B8AF8B1005170E8 /* publickey.swift */; };
		DEEDAEE52B8AFB5D005170E8 /* common.swift in Sources */ = {isa = PBXBuildFile; fileRef = DEEDAEE42B8AFB5D005170E8 /* common.swift */; };
		DEEDAEE82B8B50A4005170E8 /* BigInt in Frameworks */ = {isa = PBXBuildFile; productRef = DEEDAEE72B8B50A4005170E8 /* BigInt */; };
		DEEFF4FD2B9835DE0015692E /* THORChainSwapChainExtension.swift in Sources */ = {isa = PBXBuildFile; fileRef = DEEFF4FC2B9835DE0015692E /* THORChainSwapChainExtension.swift */; };
		DEF2E2CB2B9AD5EA000737B8 /* UTXOChainsHelper.swift in Sources */ = {isa = PBXBuildFile; fileRef = DEF2E2CA2B9AD5EA000737B8 /* UTXOChainsHelper.swift */; };
		DEF2E2D02B9DA459000737B8 /* PublicKeyTest.swift in Sources */ = {isa = PBXBuildFile; fileRef = DEF2E2CF2B9DA459000737B8 /* PublicKeyTest.swift */; };
		DEF2E2D32B9DC685000737B8 /* UTXOChainsHelperTest.swift in Sources */ = {isa = PBXBuildFile; fileRef = DEF2E2D22B9DC685000737B8 /* UTXOChainsHelperTest.swift */; };
		DEF722602C520377002FFE8A /* THORChainNetworkStatus.swift in Sources */ = {isa = PBXBuildFile; fileRef = DEF7225F2C520377002FFE8A /* THORChainNetworkStatus.swift */; };
		DEFC7BFB2B8D87370090B07A /* erc20.swift in Sources */ = {isa = PBXBuildFile; fileRef = DEFC7BFA2B8D87370090B07A /* erc20.swift */; };
		DEFC7BFF2B8EC95E0090B07A /* thorchain.swift in Sources */ = {isa = PBXBuildFile; fileRef = DEFC7BFE2B8EC95E0090B07A /* thorchain.swift */; };
		DEFF58F22BCBACDA005DFDF9 /* VultisigRelay.swift in Sources */ = {isa = PBXBuildFile; fileRef = DEFF58F12BCBACDA005DFDF9 /* VultisigRelay.swift */; };
		DEFF58F42BCBF65D005DFDF9 /* TssHelper.swift in Sources */ = {isa = PBXBuildFile; fileRef = DEFF58F32BCBF65D005DFDF9 /* TssHelper.swift */; };
		DEFF58F82BCF4E11005DFDF9 /* BackupVault.swift in Sources */ = {isa = PBXBuildFile; fileRef = DEFF58F72BCF4E11005DFDF9 /* BackupVault.swift */; };
		DEFF58FA2BCF85FA005DFDF9 /* maya.swift in Sources */ = {isa = PBXBuildFile; fileRef = DEFF58F92BCF85FA005DFDF9 /* maya.swift */; };
		DEFF58FC2BCFB384005DFDF9 /* MayaChainService.swift in Sources */ = {isa = PBXBuildFile; fileRef = DEFF58FB2BCFB384005DFDF9 /* MayaChainService.swift */; };
		DEFF58FE2BD13E5D005DFDF9 /* ThreadSafeDictionary.swift in Sources */ = {isa = PBXBuildFile; fileRef = DEFF58FD2BD13E5D005DFDF9 /* ThreadSafeDictionary.swift */; };
		DEFF59012BD238CF005DFDF9 /* SignedTransactionResult.swift in Sources */ = {isa = PBXBuildFile; fileRef = DEFF59002BD238CF005DFDF9 /* SignedTransactionResult.swift */; };
/* End PBXBuildFile section */

/* Begin PBXContainerItemProxy section */
		DE49A1772B65F6DB000F3AFB /* PBXContainerItemProxy */ = {
			isa = PBXContainerItemProxy;
			containerPortal = DE49A15B2B65F6D9000F3AFB /* Project object */;
			proxyType = 1;
			remoteGlobalIDString = DE49A1622B65F6D9000F3AFB;
			remoteInfo = voltixApp;
		};
		DE49A1812B65F6DB000F3AFB /* PBXContainerItemProxy */ = {
			isa = PBXContainerItemProxy;
			containerPortal = DE49A15B2B65F6D9000F3AFB /* Project object */;
			proxyType = 1;
			remoteGlobalIDString = DE49A1622B65F6D9000F3AFB;
			remoteInfo = voltixApp;
		};
/* End PBXContainerItemProxy section */

/* Begin PBXFileReference section */
		049BBB5D2B71E83D004C231F /* VultisigLogo.swift */ = {isa = PBXFileReference; lastKnownFileType = sourcecode.swift; path = VultisigLogo.swift; sourceTree = "<group>"; };
		049BBB672B71E9C5004C231F /* WifiInstruction.swift */ = {isa = PBXFileReference; lastKnownFileType = sourcecode.swift; path = WifiInstruction.swift; sourceTree = "<group>"; };
		4600167D2B71A12D00CE17C7 /* Tss.xcframework */ = {isa = PBXFileReference; expectedSignature = "AppleDeveloperProgram:G8Q5XUAJD9:Cortina Ventures PTY LTD"; lastKnownFileType = wrapper.xcframework; path = Tss.xcframework; sourceTree = "<group>"; };
		4606B3AF2B80465E0045094D /* UTXOTransactionsService.swift */ = {isa = PBXFileReference; lastKnownFileType = sourcecode.swift; path = UTXOTransactionsService.swift; sourceTree = "<group>"; };
		461AD1B62BC6706500959278 /* VaultPairDetailView.swift */ = {isa = PBXFileReference; lastKnownFileType = sourcecode.swift; path = VaultPairDetailView.swift; sourceTree = "<group>"; };
		461AD1B82BC6858000959278 /* VaultPairDetailCell.swift */ = {isa = PBXFileReference; lastKnownFileType = sourcecode.swift; path = VaultPairDetailCell.swift; sourceTree = "<group>"; };
		461AD1BA2BC7239C00959278 /* DeviceInfo.swift */ = {isa = PBXFileReference; lastKnownFileType = sourcecode.swift; path = DeviceInfo.swift; sourceTree = "<group>"; };
		462DCD6F2BCA14F3003D542F /* CoinPaprikaQuote.swift */ = {isa = PBXFileReference; lastKnownFileType = sourcecode.swift; path = CoinPaprikaQuote.swift; sourceTree = "<group>"; };
		462DCD732BCA1F45003D542F /* CoinPaprikaCoin.swift */ = {isa = PBXFileReference; lastKnownFileType = sourcecode.swift; path = CoinPaprikaCoin.swift; sourceTree = "<group>"; };
		463408652BA9C1D200246248 /* CoinTypeExtension.swift */ = {isa = PBXFileReference; lastKnownFileType = sourcecode.swift; path = CoinTypeExtension.swift; sourceTree = "<group>"; };
		465036BA2BCF968E00856B34 /* BigInt.swift */ = {isa = PBXFileReference; fileEncoding = 4; lastKnownFileType = sourcecode.swift; path = BigInt.swift; sourceTree = "<group>"; };
		465A8D522B9E689B006E7457 /* SolanaService.swift */ = {isa = PBXFileReference; lastKnownFileType = sourcecode.swift; path = SolanaService.swift; sourceTree = "<group>"; };
		465A8D542B9E6E0A006E7457 /* SolanaRpc.swift */ = {isa = PBXFileReference; fileEncoding = 4; lastKnownFileType = sourcecode.swift; path = SolanaRpc.swift; sourceTree = "<group>"; };
		465B09A82B7C176700952DD9 /* SendTransaction.swift */ = {isa = PBXFileReference; lastKnownFileType = sourcecode.swift; path = SendTransaction.swift; sourceTree = "<group>"; };
		465B09B42B7D8E7B00952DD9 /* CryptoPriceService.swift */ = {isa = PBXFileReference; lastKnownFileType = sourcecode.swift; path = CryptoPriceService.swift; sourceTree = "<group>"; };
		465B09B62B7D909400952DD9 /* CryptoPrice.swift */ = {isa = PBXFileReference; lastKnownFileType = sourcecode.swift; path = CryptoPrice.swift; sourceTree = "<group>"; };
		4680292F2BC8E4CE005A9EEF /* en */ = {isa = PBXFileReference; lastKnownFileType = text.plist.strings; name = en; path = en.lproj/Localizable.strings; sourceTree = "<group>"; };
		468029512BC8E7DD005A9EEF /* de */ = {isa = PBXFileReference; lastKnownFileType = text.plist.strings; name = de; path = de.lproj/Localizable.strings; sourceTree = "<group>"; };
		468029522BC8E7F9005A9EEF /* it */ = {isa = PBXFileReference; lastKnownFileType = text.plist.strings; name = it; path = it.lproj/Localizable.strings; sourceTree = "<group>"; };
		468029532BC8E7FB005A9EEF /* pt */ = {isa = PBXFileReference; lastKnownFileType = text.plist.strings; name = pt; path = pt.lproj/Localizable.strings; sourceTree = "<group>"; };
		468029542BC8E7FE005A9EEF /* es */ = {isa = PBXFileReference; lastKnownFileType = text.plist.strings; name = es; path = es.lproj/Localizable.strings; sourceTree = "<group>"; };
		468029552BC8F688005A9EEF /* hr */ = {isa = PBXFileReference; lastKnownFileType = text.plist.strings; name = hr; path = hr.lproj/Localizable.strings; sourceTree = "<group>"; };
		469ED3932B98E776008D4951 /* ThorchainService.swift */ = {isa = PBXFileReference; lastKnownFileType = sourcecode.swift; path = ThorchainService.swift; sourceTree = "<group>"; };
		469ED3982B98E896008D4951 /* CosmosBalanceResponse.swift */ = {isa = PBXFileReference; lastKnownFileType = sourcecode.swift; path = CosmosBalanceResponse.swift; sourceTree = "<group>"; };
		469ED39A2B98E8B5008D4951 /* CosmosBalance.swift */ = {isa = PBXFileReference; lastKnownFileType = sourcecode.swift; path = CosmosBalance.swift; sourceTree = "<group>"; };
		469ED39C2B98E8C0008D4951 /* CosmosBalancePagination.swift */ = {isa = PBXFileReference; lastKnownFileType = sourcecode.swift; path = CosmosBalancePagination.swift; sourceTree = "<group>"; };
		469ED39F2B98F5B4008D4951 /* THORChainAccountNumberResponse.swift */ = {isa = PBXFileReference; lastKnownFileType = sourcecode.swift; path = THORChainAccountNumberResponse.swift; sourceTree = "<group>"; };
		469ED3A12B98F5CB008D4951 /* ThorchainAccountResult.swift */ = {isa = PBXFileReference; lastKnownFileType = sourcecode.swift; path = ThorchainAccountResult.swift; sourceTree = "<group>"; };
		469ED3A32B98F5DE008D4951 /* CosmosAccountValue.swift */ = {isa = PBXFileReference; lastKnownFileType = sourcecode.swift; path = CosmosAccountValue.swift; sourceTree = "<group>"; };
		46AAA4962BBF7EBA00E5BAB4 /* EvmServiceFactory.swift */ = {isa = PBXFileReference; lastKnownFileType = sourcecode.swift; path = EvmServiceFactory.swift; sourceTree = "<group>"; };
		46AAA49C2BC3B4CF00E5BAB4 /* DecimalExtension.swift */ = {isa = PBXFileReference; lastKnownFileType = sourcecode.swift; path = DecimalExtension.swift; sourceTree = "<group>"; };
		46AC40A72B920061001704E6 /* EtherscanService.swift */ = {isa = PBXFileReference; lastKnownFileType = sourcecode.swift; path = EtherscanService.swift; sourceTree = "<group>"; };
		46B106502BA7CAFE00564023 /* ChainType.swift */ = {isa = PBXFileReference; lastKnownFileType = sourcecode.swift; path = ChainType.swift; sourceTree = "<group>"; };
		46B60BBD2BBA811D0043EBBA /* AvalancheService.swift */ = {isa = PBXFileReference; lastKnownFileType = sourcecode.swift; path = AvalancheService.swift; sourceTree = "<group>"; };
		46B60BBF2BBB20130043EBBA /* RpcEvmService.swift */ = {isa = PBXFileReference; lastKnownFileType = sourcecode.swift; path = RpcEvmService.swift; sourceTree = "<group>"; };
		46C8CBBC2BA7753900E68E08 /* Blockchair.swift */ = {isa = PBXFileReference; lastKnownFileType = sourcecode.swift; path = Blockchair.swift; sourceTree = "<group>"; };
		46C8CBBE2BA777BF00E68E08 /* BlockchairService.swift */ = {isa = PBXFileReference; lastKnownFileType = sourcecode.swift; path = BlockchairService.swift; sourceTree = "<group>"; };
		46DE088B2BD087D800AE8BDE /* kujira.swift */ = {isa = PBXFileReference; lastKnownFileType = sourcecode.swift; path = kujira.swift; sourceTree = "<group>"; };
		46DE088D2BD08C9900AE8BDE /* KujiraService.swift */ = {isa = PBXFileReference; lastKnownFileType = sourcecode.swift; path = KujiraService.swift; sourceTree = "<group>"; };
		46DE088F2BD0D03E00AE8BDE /* CosmosService.swift */ = {isa = PBXFileReference; lastKnownFileType = sourcecode.swift; path = CosmosService.swift; sourceTree = "<group>"; };
		46DE08942BD0DCA200AE8BDE /* EvmL2Service.swift */ = {isa = PBXFileReference; fileEncoding = 4; lastKnownFileType = sourcecode.swift; path = EvmL2Service.swift; sourceTree = "<group>"; };
		46E98FFB2BAE407300C53D97 /* DecodingErrorExtension.swift */ = {isa = PBXFileReference; lastKnownFileType = sourcecode.swift; path = DecodingErrorExtension.swift; sourceTree = "<group>"; };
		46F47CBA2B870EE900D964EA /* UTXOTransactionMempool.swift */ = {isa = PBXFileReference; lastKnownFileType = sourcecode.swift; path = UTXOTransactionMempool.swift; sourceTree = "<group>"; };
		46F8F7202B99FDB70099454E /* TransactionBroadcastResponse.swift */ = {isa = PBXFileReference; lastKnownFileType = sourcecode.swift; path = TransactionBroadcastResponse.swift; sourceTree = "<group>"; };
		46F8F7252B99FEEC0099454E /* CosmosErrorResponse.swift */ = {isa = PBXFileReference; lastKnownFileType = sourcecode.swift; path = CosmosErrorResponse.swift; sourceTree = "<group>"; };
		46F8F7272B9A011B0099454E /* ThorchainBroadcastTransactionService.swift */ = {isa = PBXFileReference; lastKnownFileType = sourcecode.swift; path = ThorchainBroadcastTransactionService.swift; sourceTree = "<group>"; };
		A500603E2C10E3EA008237D9 /* ThorchainSwapProvider.swift */ = {isa = PBXFileReference; lastKnownFileType = sourcecode.swift; path = ThorchainSwapProvider.swift; sourceTree = "<group>"; };
		A50E79392BFE30210031DB47 /* Storage.swift */ = {isa = PBXFileReference; lastKnownFileType = sourcecode.swift; path = Storage.swift; sourceTree = "<group>"; };
		A5125F032BEBBE43008A79AA /* SwapService.swift */ = {isa = PBXFileReference; fileEncoding = 4; lastKnownFileType = sourcecode.swift; path = SwapService.swift; sourceTree = "<group>"; };
		A5125F052BEBBFAB008A79AA /* OneInchQuote.swift */ = {isa = PBXFileReference; fileEncoding = 4; lastKnownFileType = sourcecode.swift; path = OneInchQuote.swift; sourceTree = "<group>"; };
		A5125F062BEBBFAB008A79AA /* OneInchService.swift */ = {isa = PBXFileReference; fileEncoding = 4; lastKnownFileType = sourcecode.swift; path = OneInchService.swift; sourceTree = "<group>"; };
		A5199AEF2BBD8C0400AA0A39 /* ThorchainSwapQuote.swift */ = {isa = PBXFileReference; lastKnownFileType = sourcecode.swift; path = ThorchainSwapQuote.swift; sourceTree = "<group>"; };
		A51AE8BA2C931C2000EF9A7A /* FastVaultService.swift */ = {isa = PBXFileReference; fileEncoding = 4; lastKnownFileType = sourcecode.swift; path = FastVaultService.swift; sourceTree = "<group>"; };
		A51AE8BD2C931C6000EF9A7A /* FastVaultSetPasswordView.swift */ = {isa = PBXFileReference; fileEncoding = 4; lastKnownFileType = sourcecode.swift; path = FastVaultSetPasswordView.swift; sourceTree = "<group>"; };
		A51AE8BE2C931C6000EF9A7A /* FastVaultEmailView.swift */ = {isa = PBXFileReference; fileEncoding = 4; lastKnownFileType = sourcecode.swift; path = FastVaultEmailView.swift; sourceTree = "<group>"; };
		A51AE8BF2C931C6000EF9A7A /* FastVaultEnterPasswordView.swift */ = {isa = PBXFileReference; fileEncoding = 4; lastKnownFileType = sourcecode.swift; path = FastVaultEnterPasswordView.swift; sourceTree = "<group>"; };
		A51AE8C32C9589E000EF9A7A /* FastVaultEnterPasswordView+iOS.swift */ = {isa = PBXFileReference; lastKnownFileType = sourcecode.swift; path = "FastVaultEnterPasswordView+iOS.swift"; sourceTree = "<group>"; };
		A51AE8C52C958A0200EF9A7A /* FastVaultEnterPasswordView+macOS.swift */ = {isa = PBXFileReference; lastKnownFileType = sourcecode.swift; path = "FastVaultEnterPasswordView+macOS.swift"; sourceTree = "<group>"; };
		A52287472C42BB0000E1CC5A /* LiFiService.swift */ = {isa = PBXFileReference; lastKnownFileType = sourcecode.swift; path = LiFiService.swift; sourceTree = "<group>"; };
		A522C3492C46948A00BC4311 /* SwapError.swift */ = {isa = PBXFileReference; lastKnownFileType = sourcecode.swift; path = SwapError.swift; sourceTree = "<group>"; };
		A52313DD2BDF665E00D4D0D5 /* KeysignSwapConfirmView.swift */ = {isa = PBXFileReference; lastKnownFileType = sourcecode.swift; path = KeysignSwapConfirmView.swift; sourceTree = "<group>"; };
		A527DD2B2C3E1CE000204464 /* KeygenMessage+ProtoMappable.swift */ = {isa = PBXFileReference; lastKnownFileType = sourcecode.swift; path = "KeygenMessage+ProtoMappable.swift"; sourceTree = "<group>"; };
		A527DD2D2C3E1D8500204464 /* ReshareMessage+ProtoMappable.swift */ = {isa = PBXFileReference; lastKnownFileType = sourcecode.swift; path = "ReshareMessage+ProtoMappable.swift"; sourceTree = "<group>"; };
		A53287B42C4DB874009FD3D3 /* CoinPickerView.swift */ = {isa = PBXFileReference; lastKnownFileType = sourcecode.swift; path = CoinPickerView.swift; sourceTree = "<group>"; };
		A542AE5A2C5B5F220061FEAF /* FilledLabelButton.swift */ = {isa = PBXFileReference; lastKnownFileType = sourcecode.swift; path = FilledLabelButton.swift; sourceTree = "<group>"; };
		A543B3A12BEA93D4003FB989 /* SwapQuote.swift */ = {isa = PBXFileReference; lastKnownFileType = sourcecode.swift; path = SwapQuote.swift; sourceTree = "<group>"; };
		A54676512C179A93004DD782 /* Coin+Swaps.swift */ = {isa = PBXFileReference; lastKnownFileType = sourcecode.swift; path = "Coin+Swaps.swift"; sourceTree = "<group>"; };
		A54BBCFE2BC6E11600645C06 /* TransferViewModel.swift */ = {isa = PBXFileReference; lastKnownFileType = sourcecode.swift; path = TransferViewModel.swift; sourceTree = "<group>"; };
		A558D74B2C298060007222EB /* SwapCoinsResolver.swift */ = {isa = PBXFileReference; lastKnownFileType = sourcecode.swift; path = SwapCoinsResolver.swift; sourceTree = "<group>"; };
		A558D74D2C29808D007222EB /* SwapProvider.swift */ = {isa = PBXFileReference; lastKnownFileType = sourcecode.swift; path = SwapProvider.swift; sourceTree = "<group>"; };
		A55BCEBA2BC59E8100D35917 /* KeysignPayloadFactory.swift */ = {isa = PBXFileReference; lastKnownFileType = sourcecode.swift; path = KeysignPayloadFactory.swift; sourceTree = "<group>"; };
		A563867F2C3A213B008B848E /* ProtoMappableError.swift */ = {isa = PBXFileReference; lastKnownFileType = sourcecode.swift; path = ProtoMappableError.swift; sourceTree = "<group>"; };
		A56386812C3A2148008B848E /* ProtoCoinResolver.swift */ = {isa = PBXFileReference; lastKnownFileType = sourcecode.swift; path = ProtoCoinResolver.swift; sourceTree = "<group>"; };
		A56386832C3A2167008B848E /* ProtoSerializer.swift */ = {isa = PBXFileReference; lastKnownFileType = sourcecode.swift; path = ProtoSerializer.swift; sourceTree = "<group>"; };
		A56386852C3A21B8008B848E /* KeysignMessage+ProtoMappable.swift */ = {isa = PBXFileReference; lastKnownFileType = sourcecode.swift; path = "KeysignMessage+ProtoMappable.swift"; sourceTree = "<group>"; };
		A564ED3F2BC34B690056FDC0 /* SwapVerifyView.swift */ = {isa = PBXFileReference; lastKnownFileType = sourcecode.swift; path = SwapVerifyView.swift; sourceTree = "<group>"; };
		A564ED412BC350520056FDC0 /* SwapTransaction.swift */ = {isa = PBXFileReference; lastKnownFileType = sourcecode.swift; path = SwapTransaction.swift; sourceTree = "<group>"; };
		A564ED432BC35D2B0056FDC0 /* SwapCryptoVerifyViewModel.swift */ = {isa = PBXFileReference; lastKnownFileType = sourcecode.swift; path = SwapCryptoVerifyViewModel.swift; sourceTree = "<group>"; };
		A571F4672C7E48A1000F46D3 /* FeeMode.swift */ = {isa = PBXFileReference; lastKnownFileType = sourcecode.swift; path = FeeMode.swift; sourceTree = "<group>"; };
		A571F46B2C7E9218000F46D3 /* SendGasSettingsView.swift */ = {isa = PBXFileReference; lastKnownFileType = sourcecode.swift; path = SendGasSettingsView.swift; sourceTree = "<group>"; };
		A57495812BBC3FCA00D5F172 /* SwapCryptoViewModel.swift */ = {isa = PBXFileReference; lastKnownFileType = sourcecode.swift; path = SwapCryptoViewModel.swift; sourceTree = "<group>"; };
		A57A03CA2BC47D4F00F6F3DF /* BlockChainService.swift */ = {isa = PBXFileReference; lastKnownFileType = sourcecode.swift; path = BlockChainService.swift; sourceTree = "<group>"; };
		A588F2DA2BEE8090002EEC60 /* OneInchSwapPayload.swift */ = {isa = PBXFileReference; lastKnownFileType = sourcecode.swift; path = OneInchSwapPayload.swift; sourceTree = "<group>"; };
		A58CC3452C32EE120086D16B /* KeysignMessageFactory.swift */ = {isa = PBXFileReference; lastKnownFileType = sourcecode.swift; path = KeysignMessageFactory.swift; sourceTree = "<group>"; };
		A58CC34A2C32FA760086D16B /* ProtoMappable.swift */ = {isa = PBXFileReference; lastKnownFileType = sourcecode.swift; path = ProtoMappable.swift; sourceTree = "<group>"; };
		A58CC34C2C32FB800086D16B /* KeysignMessage.swift */ = {isa = PBXFileReference; lastKnownFileType = sourcecode.swift; path = KeysignMessage.swift; sourceTree = "<group>"; };
		A58CC34E2C32FC530086D16B /* BlockChainSpecific.swift */ = {isa = PBXFileReference; lastKnownFileType = sourcecode.swift; path = BlockChainSpecific.swift; sourceTree = "<group>"; };
		A594A9EA2C64364600A3D09E /* Rate.swift */ = {isa = PBXFileReference; lastKnownFileType = sourcecode.swift; path = Rate.swift; sourceTree = "<group>"; };
		A594A9EC2C6436A800A3D09E /* DBMappable.swift */ = {isa = PBXFileReference; lastKnownFileType = sourcecode.swift; path = DBMappable.swift; sourceTree = "<group>"; };
		A5BA15072C077A0B00AA6C07 /* OneInchToken.swift */ = {isa = PBXFileReference; lastKnownFileType = sourcecode.swift; path = OneInchToken.swift; sourceTree = "<group>"; };
		A5BA15092C078EED00AA6C07 /* TokenSelectionCell.swift */ = {isa = PBXFileReference; lastKnownFileType = sourcecode.swift; path = TokenSelectionCell.swift; sourceTree = "<group>"; };
		A5BA150B2C078FA000AA6C07 /* TokenSelectionViewModel.swift */ = {isa = PBXFileReference; lastKnownFileType = sourcecode.swift; path = TokenSelectionViewModel.swift; sourceTree = "<group>"; };
		A5BA150E2C085EEB00AA6C07 /* CachedAsyncImage.swift */ = {isa = PBXFileReference; lastKnownFileType = sourcecode.swift; path = CachedAsyncImage.swift; sourceTree = "<group>"; };
		A5BDC7BD2C32FF4A004DBBE7 /* CoinsGrouped.swift */ = {isa = PBXFileReference; fileEncoding = 4; lastKnownFileType = sourcecode.swift; path = CoinsGrouped.swift; sourceTree = "<group>"; };
		A5C568942C246A0000E463B6 /* CoinFactory.swift */ = {isa = PBXFileReference; lastKnownFileType = sourcecode.swift; path = CoinFactory.swift; sourceTree = "<group>"; };
		A5CBA32B2BCD747C00088CC3 /* TappableTextFieldStyle.swift */ = {isa = PBXFileReference; lastKnownFileType = sourcecode.swift; path = TappableTextFieldStyle.swift; sourceTree = "<group>"; };
		A5D00E402BD65CE7009E025F /* ERC20ApprovePayload.swift */ = {isa = PBXFileReference; lastKnownFileType = sourcecode.swift; path = ERC20ApprovePayload.swift; sourceTree = "<group>"; };
		A5D0C9342BEE77190022D421 /* SwapPayload.swift */ = {isa = PBXFileReference; lastKnownFileType = sourcecode.swift; path = SwapPayload.swift; sourceTree = "<group>"; };
		A5D0C9362BEE778F0022D421 /* OneInchSwaps.swift */ = {isa = PBXFileReference; lastKnownFileType = sourcecode.swift; path = OneInchSwaps.swift; sourceTree = "<group>"; };
		A5D49F552BE26BB9001766C8 /* ChainAction.swift */ = {isa = PBXFileReference; lastKnownFileType = sourcecode.swift; path = ChainAction.swift; sourceTree = "<group>"; };
		A5D49F572BE26C63001766C8 /* CoinActionResolver.swift */ = {isa = PBXFileReference; lastKnownFileType = sourcecode.swift; path = CoinActionResolver.swift; sourceTree = "<group>"; };
		A5D49F592BE26C87001766C8 /* Coin+ChainAction.swift */ = {isa = PBXFileReference; lastKnownFileType = sourcecode.swift; path = "Coin+ChainAction.swift"; sourceTree = "<group>"; };
		A5DA62082BF79C1D00CBEAEE /* ThorchainSwapError.swift */ = {isa = PBXFileReference; lastKnownFileType = sourcecode.swift; path = ThorchainSwapError.swift; sourceTree = "<group>"; };
		A5E841CA2C639556009325CB /* DatabaseRate.swift */ = {isa = PBXFileReference; lastKnownFileType = sourcecode.swift; path = DatabaseRate.swift; sourceTree = "<group>"; };
		A5E841CC2C63A987009325CB /* RateProvider.swift */ = {isa = PBXFileReference; lastKnownFileType = sourcecode.swift; path = RateProvider.swift; sourceTree = "<group>"; };
		A5F596BE2C7FB0C5008D5339 /* SendGasSettingsViewModel.swift */ = {isa = PBXFileReference; lastKnownFileType = sourcecode.swift; path = SendGasSettingsViewModel.swift; sourceTree = "<group>"; };
		A5F97C8D2BBF0BCF000C30DF /* BalanceService.swift */ = {isa = PBXFileReference; lastKnownFileType = sourcecode.swift; path = BalanceService.swift; sourceTree = "<group>"; };
		A608E3762C01BD7A00E40B85 /* SwapDetailsSummary.swift */ = {isa = PBXFileReference; lastKnownFileType = sourcecode.swift; path = SwapDetailsSummary.swift; sourceTree = "<group>"; };
		A608E3782C02472C00E40B85 /* SwapCryptoAmountTextField.swift */ = {isa = PBXFileReference; lastKnownFileType = sourcecode.swift; path = SwapCryptoAmountTextField.swift; sourceTree = "<group>"; };
		A60CA7E42BB0D37D00FDEB5C /* ContentView.swift */ = {isa = PBXFileReference; lastKnownFileType = sourcecode.swift; path = ContentView.swift; sourceTree = "<group>"; };
		A60CA7E62BB0EC6100FDEB5C /* AccountViewModel.swift */ = {isa = PBXFileReference; lastKnownFileType = sourcecode.swift; path = AccountViewModel.swift; sourceTree = "<group>"; };
		A60CA7E82BB0F60100FDEB5C /* ViewExtension.swift */ = {isa = PBXFileReference; lastKnownFileType = sourcecode.swift; path = ViewExtension.swift; sourceTree = "<group>"; };
		A60CA7EA2BB1020900FDEB5C /* DetectOrientation.swift */ = {isa = PBXFileReference; lastKnownFileType = sourcecode.swift; path = DetectOrientation.swift; sourceTree = "<group>"; };
		A61173582BC8A10D00D616F9 /* ChainCellViewModel.swift */ = {isa = PBXFileReference; lastKnownFileType = sourcecode.swift; path = ChainCellViewModel.swift; sourceTree = "<group>"; };
		A611735A2BC8B7AB00D616F9 /* ChainNavigationCell.swift */ = {isa = PBXFileReference; lastKnownFileType = sourcecode.swift; path = ChainNavigationCell.swift; sourceTree = "<group>"; };
		A611735C2BC8D94400D616F9 /* KeyGenSummaryView.swift */ = {isa = PBXFileReference; lastKnownFileType = sourcecode.swift; path = KeyGenSummaryView.swift; sourceTree = "<group>"; };
		A611CCC12C765F3000D64C9D /* OutlinedDisclaimer.swift */ = {isa = PBXFileReference; lastKnownFileType = sourcecode.swift; path = OutlinedDisclaimer.swift; sourceTree = "<group>"; };
		A611CCCE2C7816EC00D64C9D /* UINavigationControllerExtension.swift */ = {isa = PBXFileReference; lastKnownFileType = sourcecode.swift; path = UINavigationControllerExtension.swift; sourceTree = "<group>"; };
		A6182F242C9225B60059BFDD /* UpdateCheckUpToDateView.swift */ = {isa = PBXFileReference; lastKnownFileType = sourcecode.swift; path = UpdateCheckUpToDateView.swift; sourceTree = "<group>"; };
		A6182F262C9225CB0059BFDD /* UpdateCheckUpdateNowView.swift */ = {isa = PBXFileReference; lastKnownFileType = sourcecode.swift; path = UpdateCheckUpdateNowView.swift; sourceTree = "<group>"; };
		A6182F282C9225DA0059BFDD /* MacCheckUpdateView.swift */ = {isa = PBXFileReference; lastKnownFileType = sourcecode.swift; path = MacCheckUpdateView.swift; sourceTree = "<group>"; };
		A6182F2A2C9225EA0059BFDD /* MacCheckUpdateViewModel.swift */ = {isa = PBXFileReference; lastKnownFileType = sourcecode.swift; path = MacCheckUpdateViewModel.swift; sourceTree = "<group>"; };
		A6182F2C2C9226310059BFDD /* UpdateVersion.swift */ = {isa = PBXFileReference; lastKnownFileType = sourcecode.swift; path = UpdateVersion.swift; sourceTree = "<group>"; };
		A6182F2E2C922B6B0059BFDD /* AsyncImageView+iOS.swift */ = {isa = PBXFileReference; lastKnownFileType = sourcecode.swift; path = "AsyncImageView+iOS.swift"; sourceTree = "<group>"; };
		A6182F302C922B750059BFDD /* AsyncImageView+macOS.swift */ = {isa = PBXFileReference; lastKnownFileType = sourcecode.swift; path = "AsyncImageView+macOS.swift"; sourceTree = "<group>"; };
		A6182F322C922CCC0059BFDD /* ChainHeaderCell+iOS.swift */ = {isa = PBXFileReference; lastKnownFileType = sourcecode.swift; path = "ChainHeaderCell+iOS.swift"; sourceTree = "<group>"; };
		A6182F342C922CD70059BFDD /* ChainHeaderCell+macOS.swift */ = {isa = PBXFileReference; lastKnownFileType = sourcecode.swift; path = "ChainHeaderCell+macOS.swift"; sourceTree = "<group>"; };
		A6182F362C92328E0059BFDD /* NetworkPromptCell+iOS.swift */ = {isa = PBXFileReference; lastKnownFileType = sourcecode.swift; path = "NetworkPromptCell+iOS.swift"; sourceTree = "<group>"; };
		A6182F382C9232990059BFDD /* NetworkPromptCell+macOS.swift */ = {isa = PBXFileReference; lastKnownFileType = sourcecode.swift; path = "NetworkPromptCell+macOS.swift"; sourceTree = "<group>"; };
		A6182F3A2C92331D0059BFDD /* FilledButton+iOS.swift */ = {isa = PBXFileReference; lastKnownFileType = sourcecode.swift; path = "FilledButton+iOS.swift"; sourceTree = "<group>"; };
		A6182F3C2C92332A0059BFDD /* FilledButton+macOS.swift */ = {isa = PBXFileReference; lastKnownFileType = sourcecode.swift; path = "FilledButton+macOS.swift"; sourceTree = "<group>"; };
		A6182F3E2C9290C80059BFDD /* OutlineButton+iOS.swift */ = {isa = PBXFileReference; lastKnownFileType = sourcecode.swift; path = "OutlineButton+iOS.swift"; sourceTree = "<group>"; };
		A6182F402C9290DF0059BFDD /* OutlineButton+macOS.swift */ = {isa = PBXFileReference; lastKnownFileType = sourcecode.swift; path = "OutlineButton+macOS.swift"; sourceTree = "<group>"; };
		A6182F422C9291900059BFDD /* VaultDetailScanButton+iOS.swift */ = {isa = PBXFileReference; lastKnownFileType = sourcecode.swift; path = "VaultDetailScanButton+iOS.swift"; sourceTree = "<group>"; };
		A6182F442C92919D0059BFDD /* VaultDetailScanButton+macOS.swift */ = {isa = PBXFileReference; lastKnownFileType = sourcecode.swift; path = "VaultDetailScanButton+macOS.swift"; sourceTree = "<group>"; };
		A6182F462C9292EC0059BFDD /* NavigationButton+iOS.swift */ = {isa = PBXFileReference; lastKnownFileType = sourcecode.swift; path = "NavigationButton+iOS.swift"; sourceTree = "<group>"; };
		A6182F482C9292F70059BFDD /* NavigationButton+macOS.swift */ = {isa = PBXFileReference; lastKnownFileType = sourcecode.swift; path = "NavigationButton+macOS.swift"; sourceTree = "<group>"; };
		A6182F4A2C9294390059BFDD /* SendCryptoAmountTextField+iOS.swift */ = {isa = PBXFileReference; lastKnownFileType = sourcecode.swift; path = "SendCryptoAmountTextField+iOS.swift"; sourceTree = "<group>"; };
		A6182F4C2C92944A0059BFDD /* SendCryptoAmountTextField+macOS.swift */ = {isa = PBXFileReference; lastKnownFileType = sourcecode.swift; path = "SendCryptoAmountTextField+macOS.swift"; sourceTree = "<group>"; };
		A6182F4E2C9296350059BFDD /* StyledIntegerField+iOS.swift */ = {isa = PBXFileReference; lastKnownFileType = sourcecode.swift; path = "StyledIntegerField+iOS.swift"; sourceTree = "<group>"; };
		A6182F502C9296430059BFDD /* StyledIntegerField+macOS.swift */ = {isa = PBXFileReference; lastKnownFileType = sourcecode.swift; path = "StyledIntegerField+macOS.swift"; sourceTree = "<group>"; };
		A6182F522C9296CF0059BFDD /* StyledFloatingPointField+iOS.swift */ = {isa = PBXFileReference; lastKnownFileType = sourcecode.swift; path = "StyledFloatingPointField+iOS.swift"; sourceTree = "<group>"; };
		A6182F542C9296DB0059BFDD /* StyledFloatingPointField+macOS.swift */ = {isa = PBXFileReference; lastKnownFileType = sourcecode.swift; path = "StyledFloatingPointField+macOS.swift"; sourceTree = "<group>"; };
		A6182F562C9299370059BFDD /* SwapCryptoAmountTextField+iOS.swift */ = {isa = PBXFileReference; lastKnownFileType = sourcecode.swift; path = "SwapCryptoAmountTextField+iOS.swift"; sourceTree = "<group>"; };
		A6182F582C9299410059BFDD /* SwapCryptoAmountTextField+macOS.swift */ = {isa = PBXFileReference; lastKnownFileType = sourcecode.swift; path = "SwapCryptoAmountTextField+macOS.swift"; sourceTree = "<group>"; };
		A6182F5A2C9299DC0059BFDD /* MemoTextField+iOS.swift */ = {isa = PBXFileReference; lastKnownFileType = sourcecode.swift; path = "MemoTextField+iOS.swift"; sourceTree = "<group>"; };
		A6182F5C2C9299ED0059BFDD /* MemoTextField+imacOS.swift */ = {isa = PBXFileReference; lastKnownFileType = sourcecode.swift; path = "MemoTextField+imacOS.swift"; sourceTree = "<group>"; };
		A61BC8112BA2407A00484689 /* SendCryptoView.swift */ = {isa = PBXFileReference; lastKnownFileType = sourcecode.swift; path = SendCryptoView.swift; sourceTree = "<group>"; };
		A61BC8132BA240FC00484689 /* SendCryptoDetailsView.swift */ = {isa = PBXFileReference; lastKnownFileType = sourcecode.swift; path = SendCryptoDetailsView.swift; sourceTree = "<group>"; };
		A61BC8152BA256C600484689 /* ProgressBar.swift */ = {isa = PBXFileReference; lastKnownFileType = sourcecode.swift; path = ProgressBar.swift; sourceTree = "<group>"; };
		A61BC8182BA2687D00484689 /* TokensStore.swift */ = {isa = PBXFileReference; lastKnownFileType = sourcecode.swift; path = TokensStore.swift; sourceTree = "<group>"; };
		A61BC81A2BA26D9900484689 /* ChainSelectionCell.swift */ = {isa = PBXFileReference; lastKnownFileType = sourcecode.swift; path = ChainSelectionCell.swift; sourceTree = "<group>"; };
		A622C8312C9BB26F00908332 /* VultisigApp+iOS.swift */ = {isa = PBXFileReference; lastKnownFileType = sourcecode.swift; path = "VultisigApp+iOS.swift"; sourceTree = "<group>"; };
		A622C8332C9BB28000908332 /* VultisigApp+macOS.swift */ = {isa = PBXFileReference; lastKnownFileType = sourcecode.swift; path = "VultisigApp+macOS.swift"; sourceTree = "<group>"; };
		A622C8352C9BB76A00908332 /* CoinPickerView+iOS.swift */ = {isa = PBXFileReference; lastKnownFileType = sourcecode.swift; path = "CoinPickerView+iOS.swift"; sourceTree = "<group>"; };
		A622C8372C9BB83800908332 /* CoinPickerView+macOS.swift */ = {isa = PBXFileReference; lastKnownFileType = sourcecode.swift; path = "CoinPickerView+macOS.swift"; sourceTree = "<group>"; };
		A622C8392C9BB9B400908332 /* AddressBookView+iOS.swift */ = {isa = PBXFileReference; lastKnownFileType = sourcecode.swift; path = "AddressBookView+iOS.swift"; sourceTree = "<group>"; };
		A622C83B2C9BB9C100908332 /* AddressBookView+macOS.swift */ = {isa = PBXFileReference; lastKnownFileType = sourcecode.swift; path = "AddressBookView+macOS.swift"; sourceTree = "<group>"; };
		A622C83D2C9BBB2500908332 /* AddAddressBookView+iOS.swift */ = {isa = PBXFileReference; lastKnownFileType = sourcecode.swift; path = "AddAddressBookView+iOS.swift"; sourceTree = "<group>"; };
		A622C83F2C9BBB2E00908332 /* AddAddressBookView+macOS.swift */ = {isa = PBXFileReference; lastKnownFileType = sourcecode.swift; path = "AddAddressBookView+macOS.swift"; sourceTree = "<group>"; };
		A622C8412C9BBC0100908332 /* EditAddressBookView+iOS.swift */ = {isa = PBXFileReference; lastKnownFileType = sourcecode.swift; path = "EditAddressBookView+iOS.swift"; sourceTree = "<group>"; };
		A622C8432C9BBC0C00908332 /* EditAddressBookView+macOS.swift */ = {isa = PBXFileReference; lastKnownFileType = sourcecode.swift; path = "EditAddressBookView+macOS.swift"; sourceTree = "<group>"; };
		A622C8452C9BBD2F00908332 /* TransactionMemoView+iOS.swift */ = {isa = PBXFileReference; lastKnownFileType = sourcecode.swift; path = "TransactionMemoView+iOS.swift"; sourceTree = "<group>"; };
		A622C8472C9BBD3900908332 /* TransactionMemoView+macOS.swift */ = {isa = PBXFileReference; lastKnownFileType = sourcecode.swift; path = "TransactionMemoView+macOS.swift"; sourceTree = "<group>"; };
		A622C8492C9BBE2800908332 /* TransactionMemoDetailsView+iOS.swift */ = {isa = PBXFileReference; lastKnownFileType = sourcecode.swift; path = "TransactionMemoDetailsView+iOS.swift"; sourceTree = "<group>"; };
		A622C84B2C9BBE3100908332 /* TransactionMemoDetailsView+macOS.swift */ = {isa = PBXFileReference; lastKnownFileType = sourcecode.swift; path = "TransactionMemoDetailsView+macOS.swift"; sourceTree = "<group>"; };
		A622C84D2C9BC7C300908332 /* FastVaultEmailView+iOS.swift */ = {isa = PBXFileReference; lastKnownFileType = sourcecode.swift; path = "FastVaultEmailView+iOS.swift"; sourceTree = "<group>"; };
		A622C84F2C9BC7D600908332 /* FastVaultEmailView+macOS.swift */ = {isa = PBXFileReference; lastKnownFileType = sourcecode.swift; path = "FastVaultEmailView+macOS.swift"; sourceTree = "<group>"; };
		A622C8512C9BC9D200908332 /* FastVaultSetPasswordView+iOS.swift */ = {isa = PBXFileReference; lastKnownFileType = sourcecode.swift; path = "FastVaultSetPasswordView+iOS.swift"; sourceTree = "<group>"; };
		A622C8532C9BC9E500908332 /* FastVaultSetPasswordView+macOS.swift */ = {isa = PBXFileReference; lastKnownFileType = sourcecode.swift; path = "FastVaultSetPasswordView+macOS.swift"; sourceTree = "<group>"; };
		A622C8552C9BCCB800908332 /* JoinKeygenView+iOS.swift */ = {isa = PBXFileReference; lastKnownFileType = sourcecode.swift; path = "JoinKeygenView+iOS.swift"; sourceTree = "<group>"; };
		A622C8572C9BCCC600908332 /* JoinKeygenView+macOS.swift */ = {isa = PBXFileReference; lastKnownFileType = sourcecode.swift; path = "JoinKeygenView+macOS.swift"; sourceTree = "<group>"; };
		A622C8592C9BCD6600908332 /* KeygenView+iOS.swift */ = {isa = PBXFileReference; lastKnownFileType = sourcecode.swift; path = "KeygenView+iOS.swift"; sourceTree = "<group>"; };
		A622C85B2C9BCD6E00908332 /* KeygenView+imacOS.swift */ = {isa = PBXFileReference; lastKnownFileType = sourcecode.swift; path = "KeygenView+imacOS.swift"; sourceTree = "<group>"; };
		A622C85D2C9BCE6800908332 /* PeerDiscoveryView+iOS.swift */ = {isa = PBXFileReference; lastKnownFileType = sourcecode.swift; path = "PeerDiscoveryView+iOS.swift"; sourceTree = "<group>"; };
		A622C85F2C9BCE7100908332 /* PeerDiscoveryView+macOS.swift */ = {isa = PBXFileReference; lastKnownFileType = sourcecode.swift; path = "PeerDiscoveryView+macOS.swift"; sourceTree = "<group>"; };
		A622C8612C9BEC2100908332 /* PhoneCheckUpdateViewModel.swift */ = {isa = PBXFileReference; lastKnownFileType = sourcecode.swift; path = PhoneCheckUpdateViewModel.swift; sourceTree = "<group>"; };
		A622C8632C9BED5100908332 /* PhoneCheckUpdateView.swift */ = {isa = PBXFileReference; lastKnownFileType = sourcecode.swift; path = PhoneCheckUpdateView.swift; sourceTree = "<group>"; };
		A623A09E2BF09FEE00AA2F8D /* NewWalletNameView.swift */ = {isa = PBXFileReference; lastKnownFileType = sourcecode.swift; path = NewWalletNameView.swift; sourceTree = "<group>"; };
		A625D9BF2C59F2FC0078FBF4 /* GradientSeparator.swift */ = {isa = PBXFileReference; lastKnownFileType = sourcecode.swift; path = GradientSeparator.swift; sourceTree = "<group>"; };
		A625D9C12C5AD15A0078FBF4 /* KeygenViewInstructions.swift */ = {isa = PBXFileReference; lastKnownFileType = sourcecode.swift; path = KeygenViewInstructions.swift; sourceTree = "<group>"; };
		A625D9C52C5B5FE30078FBF4 /* KeygenViewInstructionsMac.swift */ = {isa = PBXFileReference; lastKnownFileType = sourcecode.swift; path = KeygenViewInstructionsMac.swift; sourceTree = "<group>"; };
		A62758F12B97B10600ADE3A6 /* Endpoint.swift */ = {isa = PBXFileReference; lastKnownFileType = sourcecode.swift; path = Endpoint.swift; sourceTree = "<group>"; };
		A62758F42B97CE9E00ADE3A6 /* FontStyle.swift */ = {isa = PBXFileReference; lastKnownFileType = sourcecode.swift; path = FontStyle.swift; sourceTree = "<group>"; };
		A62758F62B97DF4A00ADE3A6 /* ColorStyle.swift */ = {isa = PBXFileReference; lastKnownFileType = sourcecode.swift; path = ColorStyle.swift; sourceTree = "<group>"; };
		A62766502C85275F002C666A /* ImportWalletView+iOS.swift */ = {isa = PBXFileReference; lastKnownFileType = sourcecode.swift; path = "ImportWalletView+iOS.swift"; sourceTree = "<group>"; };
		A62766522C852765002C666A /* ImportWalletView+macOS.swift */ = {isa = PBXFileReference; lastKnownFileType = sourcecode.swift; path = "ImportWalletView+macOS.swift"; sourceTree = "<group>"; };
		A62D6B022BFE7BF400F24E51 /* CoinDetailView.swift */ = {isa = PBXFileReference; lastKnownFileType = sourcecode.swift; path = CoinDetailView.swift; sourceTree = "<group>"; };
		A62D6B042BFE7C5E00F24E51 /* ChainDetailActionButtons.swift */ = {isa = PBXFileReference; lastKnownFileType = sourcecode.swift; path = ChainDetailActionButtons.swift; sourceTree = "<group>"; };
		A63001B02C54AC0100D18E25 /* EditAddressBookView.swift */ = {isa = PBXFileReference; lastKnownFileType = sourcecode.swift; path = EditAddressBookView.swift; sourceTree = "<group>"; };
		A63253C32C17BE9000D2F1B8 /* VaultDeletionDetails.swift */ = {isa = PBXFileReference; lastKnownFileType = sourcecode.swift; path = VaultDeletionDetails.swift; sourceTree = "<group>"; };
		A633B11B2B99273A003D1738 /* ColorExtensions.swift */ = {isa = PBXFileReference; lastKnownFileType = sourcecode.swift; path = ColorExtensions.swift; sourceTree = "<group>"; };
		A633B11F2B993BF5003D1738 /* Montserrat-Italic.ttf */ = {isa = PBXFileReference; lastKnownFileType = file; path = "Montserrat-Italic.ttf"; sourceTree = "<group>"; };
		A633B1202B993BF5003D1738 /* Montserrat.ttf */ = {isa = PBXFileReference; lastKnownFileType = file; path = Montserrat.ttf; sourceTree = "<group>"; };
		A633B1242B993FE7003D1738 /* FilledButton.swift */ = {isa = PBXFileReference; lastKnownFileType = sourcecode.swift; path = FilledButton.swift; sourceTree = "<group>"; };
		A633B12C2B994E92003D1738 /* CreateVaultView.swift */ = {isa = PBXFileReference; lastKnownFileType = sourcecode.swift; path = CreateVaultView.swift; sourceTree = "<group>"; };
		A633B12E2B9952D8003D1738 /* OutlineButton.swift */ = {isa = PBXFileReference; lastKnownFileType = sourcecode.swift; path = OutlineButton.swift; sourceTree = "<group>"; };
		A633B1352B997D57003D1738 /* NavigationBackButton.swift */ = {isa = PBXFileReference; lastKnownFileType = sourcecode.swift; path = NavigationBackButton.swift; sourceTree = "<group>"; };
		A633B1372B997F39003D1738 /* NavigationHelpButton.swift */ = {isa = PBXFileReference; lastKnownFileType = sourcecode.swift; path = NavigationHelpButton.swift; sourceTree = "<group>"; };
		A633B1392B9A5A22003D1738 /* ImportWalletView.swift */ = {isa = PBXFileReference; lastKnownFileType = sourcecode.swift; path = ImportWalletView.swift; sourceTree = "<group>"; };
		A633B13B2B9A6564003D1738 /* SetupQRCodeView.swift */ = {isa = PBXFileReference; lastKnownFileType = sourcecode.swift; path = SetupQRCodeView.swift; sourceTree = "<group>"; };
		A633B13D2B9A9E30003D1738 /* VaultDetailView.swift */ = {isa = PBXFileReference; lastKnownFileType = sourcecode.swift; path = VaultDetailView.swift; sourceTree = "<group>"; };
		A6386D872C8BBB7200DDD58E /* JoinKeysignDoneView+iOS.swift */ = {isa = PBXFileReference; lastKnownFileType = sourcecode.swift; path = "JoinKeysignDoneView+iOS.swift"; sourceTree = "<group>"; };
		A6386D892C8BBB7C00DDD58E /* JoinKeysignDoneView+macOS.swift */ = {isa = PBXFileReference; lastKnownFileType = sourcecode.swift; path = "JoinKeysignDoneView+macOS.swift"; sourceTree = "<group>"; };
		A6386D8B2C8C274200DDD58E /* BackupVaultNowView+iOS.swift */ = {isa = PBXFileReference; lastKnownFileType = sourcecode.swift; path = "BackupVaultNowView+iOS.swift"; sourceTree = "<group>"; };
		A6386D8D2C8C274C00DDD58E /* BackupVaultNowView+macOS.swift */ = {isa = PBXFileReference; lastKnownFileType = sourcecode.swift; path = "BackupVaultNowView+macOS.swift"; sourceTree = "<group>"; };
		A6386D8F2C8C290F00DDD58E /* SwapVerifyView+iOS.swift */ = {isa = PBXFileReference; lastKnownFileType = sourcecode.swift; path = "SwapVerifyView+iOS.swift"; sourceTree = "<group>"; };
		A6386D912C8C291B00DDD58E /* SwapVerifyView+macOS.swift */ = {isa = PBXFileReference; lastKnownFileType = sourcecode.swift; path = "SwapVerifyView+macOS.swift"; sourceTree = "<group>"; };
		A6386D932C8C2A9800DDD58E /* SwapCryptoDetailsView+iOS.swift */ = {isa = PBXFileReference; lastKnownFileType = sourcecode.swift; path = "SwapCryptoDetailsView+iOS.swift"; sourceTree = "<group>"; };
		A6386D952C8C2AA200DDD58E /* SwapCryptoDetailsView+macOS.swift */ = {isa = PBXFileReference; lastKnownFileType = sourcecode.swift; path = "SwapCryptoDetailsView+macOS.swift"; sourceTree = "<group>"; };
		A6386D972C901D9F00DDD58E /* SendCryptoVerifyView+iOS.swift */ = {isa = PBXFileReference; lastKnownFileType = sourcecode.swift; path = "SendCryptoVerifyView+iOS.swift"; sourceTree = "<group>"; };
		A6386D992C901DAA00DDD58E /* SendCryptoVerifyView+macOS.swift */ = {isa = PBXFileReference; lastKnownFileType = sourcecode.swift; path = "SendCryptoVerifyView+macOS.swift"; sourceTree = "<group>"; };
		A6386D9B2C90224200DDD58E /* SendCryptoSigningErrorView+macOS.swift */ = {isa = PBXFileReference; lastKnownFileType = sourcecode.swift; path = "SendCryptoSigningErrorView+macOS.swift"; sourceTree = "<group>"; };
		A6386D9D2C90225000DDD58E /* SendCryptoSigningErrorView+iOS.swift */ = {isa = PBXFileReference; lastKnownFileType = sourcecode.swift; path = "SendCryptoSigningErrorView+iOS.swift"; sourceTree = "<group>"; };
		A6386DA02C90235200DDD58E /* CoinSelectionCell+iOS.swift */ = {isa = PBXFileReference; lastKnownFileType = sourcecode.swift; path = "CoinSelectionCell+iOS.swift"; sourceTree = "<group>"; };
		A6386DA32C90236100DDD58E /* CoinSelectionCell+macOS.swift */ = {isa = PBXFileReference; lastKnownFileType = sourcecode.swift; path = "CoinSelectionCell+macOS.swift"; sourceTree = "<group>"; };
		A6386DA52C90243C00DDD58E /* TokenSelectionCell+iOS.swift */ = {isa = PBXFileReference; lastKnownFileType = sourcecode.swift; path = "TokenSelectionCell+iOS.swift"; sourceTree = "<group>"; };
		A6386DA72C90244800DDD58E /* TokenSelectionCell+macOS.swift */ = {isa = PBXFileReference; lastKnownFileType = sourcecode.swift; path = "TokenSelectionCell+macOS.swift"; sourceTree = "<group>"; };
		A6386DA92C9024F500DDD58E /* SettingFAQCell+iOS.swift */ = {isa = PBXFileReference; lastKnownFileType = sourcecode.swift; path = "SettingFAQCell+iOS.swift"; sourceTree = "<group>"; };
		A6386DAB2C90250000DDD58E /* SettingFAQCell+macOS.swift */ = {isa = PBXFileReference; lastKnownFileType = sourcecode.swift; path = "SettingFAQCell+macOS.swift"; sourceTree = "<group>"; };
		A6386DAD2C9025B000DDD58E /* ChainNavigationCell+iOS.swift */ = {isa = PBXFileReference; lastKnownFileType = sourcecode.swift; path = "ChainNavigationCell+iOS.swift"; sourceTree = "<group>"; };
		A6386DAF2C9025BC00DDD58E /* ChainNavigationCell+macOS.swift */ = {isa = PBXFileReference; lastKnownFileType = sourcecode.swift; path = "ChainNavigationCell+macOS.swift"; sourceTree = "<group>"; };
		A6386DB12C90263400DDD58E /* ToggleSelectionCell+iOS.swift */ = {isa = PBXFileReference; lastKnownFileType = sourcecode.swift; path = "ToggleSelectionCell+iOS.swift"; sourceTree = "<group>"; };
		A6386DB32C90263E00DDD58E /* ToggleSelectionCell+macOS.swift */ = {isa = PBXFileReference; lastKnownFileType = sourcecode.swift; path = "ToggleSelectionCell+macOS.swift"; sourceTree = "<group>"; };
		A638752E2C38570F000CF242 /* BackupVaultNowView.swift */ = {isa = PBXFileReference; lastKnownFileType = sourcecode.swift; path = BackupVaultNowView.swift; sourceTree = "<group>"; };
		A63875602C386647000CF242 /* BackupNowDisclaimer.swift */ = {isa = PBXFileReference; lastKnownFileType = sourcecode.swift; path = BackupNowDisclaimer.swift; sourceTree = "<group>"; };
		A63953AF2BA7BEDA000802EC /* Checkbox.swift */ = {isa = PBXFileReference; lastKnownFileType = sourcecode.swift; path = Checkbox.swift; sourceTree = "<group>"; };
		A63953B12BA7CB8E000802EC /* SendCryptoKeysignView.swift */ = {isa = PBXFileReference; lastKnownFileType = sourcecode.swift; path = SendCryptoKeysignView.swift; sourceTree = "<group>"; };
		A63953B32BA7F120000802EC /* SendCryptoDoneView.swift */ = {isa = PBXFileReference; lastKnownFileType = sourcecode.swift; path = SendCryptoDoneView.swift; sourceTree = "<group>"; };
		A6477D002C7EE13500672A1A /* OnDropQRUtils.swift */ = {isa = PBXFileReference; lastKnownFileType = sourcecode.swift; path = OnDropQRUtils.swift; sourceTree = "<group>"; };
		A649AB9D2C6C54AA004710A9 /* PopupCapsule.swift */ = {isa = PBXFileReference; lastKnownFileType = sourcecode.swift; path = PopupCapsule.swift; sourceTree = "<group>"; };
		A6521C552C6EC769002D5C5F /* MacScannerView.swift */ = {isa = PBXFileReference; lastKnownFileType = sourcecode.swift; path = MacScannerView.swift; sourceTree = "<group>"; };
		A6521C572C6ECA19002D5C5F /* MacCameraPreview.swift */ = {isa = PBXFileReference; lastKnownFileType = sourcecode.swift; path = MacCameraPreview.swift; sourceTree = "<group>"; };
		A6521C592C6ECA62002D5C5F /* MacCameraServiceViewModel.swift */ = {isa = PBXFileReference; lastKnownFileType = sourcecode.swift; path = MacCameraServiceViewModel.swift; sourceTree = "<group>"; };
		A65324272BA51E8700DDE6EB /* QRCodeScannerView.swift */ = {isa = PBXFileReference; lastKnownFileType = sourcecode.swift; path = QRCodeScannerView.swift; sourceTree = "<group>"; };
		A65324292BA52A4700DDE6EB /* SendCryptoViewModel.swift */ = {isa = PBXFileReference; lastKnownFileType = sourcecode.swift; path = SendCryptoViewModel.swift; sourceTree = "<group>"; };
		A653242D2BA53D0900DDE6EB /* SendCryptoPairView.swift */ = {isa = PBXFileReference; lastKnownFileType = sourcecode.swift; path = SendCryptoPairView.swift; sourceTree = "<group>"; };
		A653242F2BA540ED00DDE6EB /* SendCryptoVerifyView.swift */ = {isa = PBXFileReference; lastKnownFileType = sourcecode.swift; path = SendCryptoVerifyView.swift; sourceTree = "<group>"; };
		A65518022BF849FC006BB924 /* CoverView.swift */ = {isa = PBXFileReference; lastKnownFileType = sourcecode.swift; path = CoverView.swift; sourceTree = "<group>"; };
		A65518042BF867CF006BB924 /* KeysignSameDeviceShareErrorView.swift */ = {isa = PBXFileReference; lastKnownFileType = sourcecode.swift; path = KeysignSameDeviceShareErrorView.swift; sourceTree = "<group>"; };
		A65649D72B96602700E4B329 /* DecodableDefaultExtension.swift */ = {isa = PBXFileReference; fileEncoding = 4; lastKnownFileType = sourcecode.swift; path = DecodableDefaultExtension.swift; sourceTree = "<group>"; };
		A65649D82B96602700E4B329 /* BigUIntExtension.swift */ = {isa = PBXFileReference; fileEncoding = 4; lastKnownFileType = sourcecode.swift; path = BigUIntExtension.swift; sourceTree = "<group>"; };
		A65649D92B96602700E4B329 /* Int64Extension.swift */ = {isa = PBXFileReference; fileEncoding = 4; lastKnownFileType = sourcecode.swift; path = Int64Extension.swift; sourceTree = "<group>"; };
		A65649DA2B96602700E4B329 /* DataExtension.swift */ = {isa = PBXFileReference; fileEncoding = 4; lastKnownFileType = sourcecode.swift; path = DataExtension.swift; sourceTree = "<group>"; };
		A65649DB2B96602700E4B329 /* BitcoinTransactionExtension.swift */ = {isa = PBXFileReference; fileEncoding = 4; lastKnownFileType = sourcecode.swift; path = BitcoinTransactionExtension.swift; sourceTree = "<group>"; };
		A65649DC2B96602700E4B329 /* StringExtension.swift */ = {isa = PBXFileReference; fileEncoding = 4; lastKnownFileType = sourcecode.swift; path = StringExtension.swift; sourceTree = "<group>"; };
		A65649DD2B96602700E4B329 /* VaultExtension.swift */ = {isa = PBXFileReference; fileEncoding = 4; lastKnownFileType = sourcecode.swift; path = VaultExtension.swift; sourceTree = "<group>"; };
		A65649DE2B96602700E4B329 /* TssExtension.swift */ = {isa = PBXFileReference; fileEncoding = 4; lastKnownFileType = sourcecode.swift; path = TssExtension.swift; sourceTree = "<group>"; };
		A65649E92B96690400E4B329 /* KeyShare.swift */ = {isa = PBXFileReference; lastKnownFileType = sourcecode.swift; path = KeyShare.swift; sourceTree = "<group>"; };
		A65649ED2B9669DD00E4B329 /* UTXOTransactionMempoolInput.swift */ = {isa = PBXFileReference; lastKnownFileType = sourcecode.swift; path = UTXOTransactionMempoolInput.swift; sourceTree = "<group>"; };
		A65649EF2B966A1200E4B329 /* UTXOTransactionMempoolOutput.swift */ = {isa = PBXFileReference; lastKnownFileType = sourcecode.swift; path = UTXOTransactionMempoolOutput.swift; sourceTree = "<group>"; };
		A65649F12B966A2300E4B329 /* UTXOTransactionStatus.swift */ = {isa = PBXFileReference; lastKnownFileType = sourcecode.swift; path = UTXOTransactionStatus.swift; sourceTree = "<group>"; };
		A65649F42B966F3E00E4B329 /* DecodableDefault.swift */ = {isa = PBXFileReference; lastKnownFileType = sourcecode.swift; path = DecodableDefault.swift; sourceTree = "<group>"; };
		A65649F72B96701300E4B329 /* UTXOTransactionMempoolPreviousOutput.swift */ = {isa = PBXFileReference; lastKnownFileType = sourcecode.swift; path = UTXOTransactionMempoolPreviousOutput.swift; sourceTree = "<group>"; };
		A65BA9812BA93A9F00B2D8AA /* DebounceHelper.swift */ = {isa = PBXFileReference; lastKnownFileType = sourcecode.swift; path = DebounceHelper.swift; sourceTree = "<group>"; };
		A65BA9832BAA07B500B2D8AA /* Background.swift */ = {isa = PBXFileReference; lastKnownFileType = sourcecode.swift; path = Background.swift; sourceTree = "<group>"; };
		A65BA9852BAA0F0D00B2D8AA /* SendCryptoVerifyViewModel.swift */ = {isa = PBXFileReference; lastKnownFileType = sourcecode.swift; path = SendCryptoVerifyViewModel.swift; sourceTree = "<group>"; };
		A65BA9872BAAA0B700B2D8AA /* SendCryptoSigningErrorView.swift */ = {isa = PBXFileReference; lastKnownFileType = sourcecode.swift; path = SendCryptoSigningErrorView.swift; sourceTree = "<group>"; };
		A65BA9892BAAA7A300B2D8AA /* SendCryptoVaultErrorView.swift */ = {isa = PBXFileReference; lastKnownFileType = sourcecode.swift; path = SendCryptoVaultErrorView.swift; sourceTree = "<group>"; };
		A65BA98B2BABD1AA00B2D8AA /* SendCryptoStartErrorView.swift */ = {isa = PBXFileReference; lastKnownFileType = sourcecode.swift; path = SendCryptoStartErrorView.swift; sourceTree = "<group>"; };
		A65BA98D2BAD311200B2D8AA /* Loader.swift */ = {isa = PBXFileReference; lastKnownFileType = sourcecode.swift; path = Loader.swift; sourceTree = "<group>"; };
		A65BA98F2BAD402A00B2D8AA /* KeysignMessageConfirmView.swift */ = {isa = PBXFileReference; lastKnownFileType = sourcecode.swift; path = KeysignMessageConfirmView.swift; sourceTree = "<group>"; };
		A65BA9912BAD439900B2D8AA /* KeysignDiscoverServiceView.swift */ = {isa = PBXFileReference; lastKnownFileType = sourcecode.swift; path = KeysignDiscoverServiceView.swift; sourceTree = "<group>"; };
		A65BA9952BAD460600B2D8AA /* KeysignStartView.swift */ = {isa = PBXFileReference; lastKnownFileType = sourcecode.swift; path = KeysignStartView.swift; sourceTree = "<group>"; };
		A65BA9972BAD479C00B2D8AA /* JoinKeysignDoneView.swift */ = {isa = PBXFileReference; lastKnownFileType = sourcecode.swift; path = JoinKeysignDoneView.swift; sourceTree = "<group>"; };
		A65C754C2BBF5A250076F30A /* PeerCell.swift */ = {isa = PBXFileReference; lastKnownFileType = sourcecode.swift; path = PeerCell.swift; sourceTree = "<group>"; };
		A66A0BD42BA124D00021A483 /* EditVaultView.swift */ = {isa = PBXFileReference; lastKnownFileType = sourcecode.swift; path = EditVaultView.swift; sourceTree = "<group>"; };
		A66A0BD62BA125C50021A483 /* EditVaultCell.swift */ = {isa = PBXFileReference; lastKnownFileType = sourcecode.swift; path = EditVaultCell.swift; sourceTree = "<group>"; };
		A66A0BD82BA12DF50021A483 /* RenameVaultView.swift */ = {isa = PBXFileReference; lastKnownFileType = sourcecode.swift; path = RenameVaultView.swift; sourceTree = "<group>"; };
		A66BFCCC2C1347D5004DCD4F /* NavigationQRShareButton.swift */ = {isa = PBXFileReference; lastKnownFileType = sourcecode.swift; path = NavigationQRShareButton.swift; sourceTree = "<group>"; };
		A66BFCCE2C1348E4004DCD4F /* QRCodeShareSheet.swift */ = {isa = PBXFileReference; lastKnownFileType = sourcecode.swift; path = QRCodeShareSheet.swift; sourceTree = "<group>"; };
		A66BFCD02C134B3B004DCD4F /* QRShareSheetImage.swift */ = {isa = PBXFileReference; lastKnownFileType = sourcecode.swift; path = QRShareSheetImage.swift; sourceTree = "<group>"; };
		A66BFCD22C135699004DCD4F /* ShareSheetViewModel.swift */ = {isa = PBXFileReference; lastKnownFileType = sourcecode.swift; path = ShareSheetViewModel.swift; sourceTree = "<group>"; };
		A66BFCD42C136FB3004DCD4F /* VaultDetailBalanceContent.swift */ = {isa = PBXFileReference; lastKnownFileType = sourcecode.swift; path = VaultDetailBalanceContent.swift; sourceTree = "<group>"; };
		A6725D392C3F9B4400D47716 /* AddAddressBookView.swift */ = {isa = PBXFileReference; lastKnownFileType = sourcecode.swift; path = AddAddressBookView.swift; sourceTree = "<group>"; };
		A6725D3B2C3F9D6400D47716 /* AddressBookTextField.swift */ = {isa = PBXFileReference; lastKnownFileType = sourcecode.swift; path = AddressBookTextField.swift; sourceTree = "<group>"; };
		A6725D3D2C3FB61900D47716 /* AddressBookItem.swift */ = {isa = PBXFileReference; lastKnownFileType = sourcecode.swift; path = AddressBookItem.swift; sourceTree = "<group>"; };
		A6725D402C40C3C100D47716 /* AddressBookChainSelector.swift */ = {isa = PBXFileReference; lastKnownFileType = sourcecode.swift; path = AddressBookChainSelector.swift; sourceTree = "<group>"; };
		A6725D422C40C45800D47716 /* AddressBookCell.swift */ = {isa = PBXFileReference; lastKnownFileType = sourcecode.swift; path = AddressBookCell.swift; sourceTree = "<group>"; };
		A679D29F2C81951100FFCDA1 /* KeyboardObserver.swift */ = {isa = PBXFileReference; lastKnownFileType = sourcecode.swift; path = KeyboardObserver.swift; sourceTree = "<group>"; };
		A67AA1C32C64715000D06C7E /* ChainDetailHeader.swift */ = {isa = PBXFileReference; lastKnownFileType = sourcecode.swift; path = ChainDetailHeader.swift; sourceTree = "<group>"; };
		A67AA1C52C64784F00D06C7E /* CoinDetailHeader.swift */ = {isa = PBXFileReference; lastKnownFileType = sourcecode.swift; path = CoinDetailHeader.swift; sourceTree = "<group>"; };
		A67F4C5E2BE313220086ED09 /* ActionButton.swift */ = {isa = PBXFileReference; lastKnownFileType = sourcecode.swift; path = ActionButton.swift; sourceTree = "<group>"; };
		A680BAC42BF47AA9006E611D /* OpenGalleryButton.swift */ = {isa = PBXFileReference; lastKnownFileType = sourcecode.swift; path = OpenGalleryButton.swift; sourceTree = "<group>"; };
		A68125D52C8812B60049660E /* UIImageExtension.swift */ = {isa = PBXFileReference; lastKnownFileType = sourcecode.swift; path = UIImageExtension.swift; sourceTree = "<group>"; };
		A6833D7D2C659283002029E1 /* TokenSelectionHeader.swift */ = {isa = PBXFileReference; lastKnownFileType = sourcecode.swift; path = TokenSelectionHeader.swift; sourceTree = "<group>"; };
		A6833D7F2C65980D002029E1 /* GeneralMacHeader.swift */ = {isa = PBXFileReference; lastKnownFileType = sourcecode.swift; path = GeneralMacHeader.swift; sourceTree = "<group>"; };
		A6833D812C65B199002029E1 /* AddressBookHeader.swift */ = {isa = PBXFileReference; lastKnownFileType = sourcecode.swift; path = AddressBookHeader.swift; sourceTree = "<group>"; };
		A6833D832C65BC59002029E1 /* TransactionMemoHeader.swift */ = {isa = PBXFileReference; lastKnownFileType = sourcecode.swift; path = TransactionMemoHeader.swift; sourceTree = "<group>"; };
		A6833D852C65BF6D002029E1 /* JoinKeygenHeader.swift */ = {isa = PBXFileReference; lastKnownFileType = sourcecode.swift; path = JoinKeygenHeader.swift; sourceTree = "<group>"; };
		A6833D872C65C129002029E1 /* PeerDiscoveryHeader.swift */ = {isa = PBXFileReference; lastKnownFileType = sourcecode.swift; path = PeerDiscoveryHeader.swift; sourceTree = "<group>"; };
		A6833D892C65CF07002029E1 /* HomeHeader.swift */ = {isa = PBXFileReference; lastKnownFileType = sourcecode.swift; path = HomeHeader.swift; sourceTree = "<group>"; };
		A6833D8C2C65D2A1002029E1 /* AddressQRCodeHeader.swift */ = {isa = PBXFileReference; lastKnownFileType = sourcecode.swift; path = AddressQRCodeHeader.swift; sourceTree = "<group>"; };
		A6833D902C66A0B5002029E1 /* CreateVaultHeader.swift */ = {isa = PBXFileReference; lastKnownFileType = sourcecode.swift; path = CreateVaultHeader.swift; sourceTree = "<group>"; };
		A6833D922C66A4EA002029E1 /* SwapCryptoHeader.swift */ = {isa = PBXFileReference; lastKnownFileType = sourcecode.swift; path = SwapCryptoHeader.swift; sourceTree = "<group>"; };
		A6833D942C66A697002029E1 /* SendCryptoHeader.swift */ = {isa = PBXFileReference; lastKnownFileType = sourcecode.swift; path = SendCryptoHeader.swift; sourceTree = "<group>"; };
		A6833D962C671F11002029E1 /* SettingsHeader.swift */ = {isa = PBXFileReference; lastKnownFileType = sourcecode.swift; path = SettingsHeader.swift; sourceTree = "<group>"; };
		A683EDEA2BCF635E00BB706E /* InstructionPrompt.swift */ = {isa = PBXFileReference; lastKnownFileType = sourcecode.swift; path = InstructionPrompt.swift; sourceTree = "<group>"; };
		A683EDEC2BCF67D100BB706E /* NetworkPromptCell.swift */ = {isa = PBXFileReference; lastKnownFileType = sourcecode.swift; path = NetworkPromptCell.swift; sourceTree = "<group>"; };
		A68696202C1B5575004EDE0B /* BackupPasswordSetupView.swift */ = {isa = PBXFileReference; lastKnownFileType = sourcecode.swift; path = BackupPasswordSetupView.swift; sourceTree = "<group>"; };
		A68696222C1B5DD2004EDE0B /* EncryptedBackupViewModel.swift */ = {isa = PBXFileReference; lastKnownFileType = sourcecode.swift; path = EncryptedBackupViewModel.swift; sourceTree = "<group>"; };
		A68696242C1B777A004EDE0B /* EncryptedDataFile.swift */ = {isa = PBXFileReference; lastKnownFileType = sourcecode.swift; path = EncryptedDataFile.swift; sourceTree = "<group>"; };
		A68696592C1F72FF004EDE0B /* HiddenTextField.swift */ = {isa = PBXFileReference; lastKnownFileType = sourcecode.swift; path = HiddenTextField.swift; sourceTree = "<group>"; };
		A686C0B12C58C3AE00BBCE9C /* VaultSetupCard.swift */ = {isa = PBXFileReference; lastKnownFileType = sourcecode.swift; path = VaultSetupCard.swift; sourceTree = "<group>"; };
		A69069A02BCDEFD400F28A8B /* ProgressRing.swift */ = {isa = PBXFileReference; lastKnownFileType = sourcecode.swift; path = ProgressRing.swift; sourceTree = "<group>"; };
		A69069A22BCE2FD300F28A8B /* KeygenStatusText.swift */ = {isa = PBXFileReference; lastKnownFileType = sourcecode.swift; path = KeygenStatusText.swift; sourceTree = "<group>"; };
		A69069B42BCF538000F28A8B /* NetworkPrompts.swift */ = {isa = PBXFileReference; lastKnownFileType = sourcecode.swift; path = NetworkPrompts.swift; sourceTree = "<group>"; };
		A69069B62BCF53B600F28A8B /* NetworkPromptType.swift */ = {isa = PBXFileReference; lastKnownFileType = sourcecode.swift; path = NetworkPromptType.swift; sourceTree = "<group>"; };
		A690E00D2BC0ED290006DC0D /* URL.swift */ = {isa = PBXFileReference; lastKnownFileType = sourcecode.swift; path = URL.swift; sourceTree = "<group>"; };
		A6951E852C52DAFD007292E7 /* SettingsDefaultChainView.swift */ = {isa = PBXFileReference; lastKnownFileType = sourcecode.swift; path = SettingsDefaultChainView.swift; sourceTree = "<group>"; };
		A6951E872C52DB9D007292E7 /* Search.swift */ = {isa = PBXFileReference; lastKnownFileType = sourcecode.swift; path = Search.swift; sourceTree = "<group>"; };
		A6951E892C52DBBD007292E7 /* ToggleSelectionCell.swift */ = {isa = PBXFileReference; lastKnownFileType = sourcecode.swift; path = ToggleSelectionCell.swift; sourceTree = "<group>"; };
		A6951E8B2C52DC6B007292E7 /* SettingsDefaultChainViewModel.swift */ = {isa = PBXFileReference; lastKnownFileType = sourcecode.swift; path = SettingsDefaultChainViewModel.swift; sourceTree = "<group>"; };
		A6966D1D2BA3DDAD00903CA4 /* OnboardingView.swift */ = {isa = PBXFileReference; lastKnownFileType = sourcecode.swift; path = OnboardingView.swift; sourceTree = "<group>"; };
		A6966D1F2BA3DF0C00903CA4 /* OnboardingView1.swift */ = {isa = PBXFileReference; lastKnownFileType = sourcecode.swift; path = OnboardingView1.swift; sourceTree = "<group>"; };
		A6966D232BA3E2A500903CA4 /* OnboardingView2.swift */ = {isa = PBXFileReference; lastKnownFileType = sourcecode.swift; path = OnboardingView2.swift; sourceTree = "<group>"; };
		A6966D252BA3E2CF00903CA4 /* OnboardingView3.swift */ = {isa = PBXFileReference; lastKnownFileType = sourcecode.swift; path = OnboardingView3.swift; sourceTree = "<group>"; };
		A6966D282BA400B700903CA4 /* SendCryptoAddressTextField.swift */ = {isa = PBXFileReference; lastKnownFileType = sourcecode.swift; path = SendCryptoAddressTextField.swift; sourceTree = "<group>"; };
		A6966D2A2BA4018600903CA4 /* SendCryptoAmountTextField.swift */ = {isa = PBXFileReference; lastKnownFileType = sourcecode.swift; path = SendCryptoAmountTextField.swift; sourceTree = "<group>"; };
		A6966D2C2BA402A900903CA4 /* TokenSelectorDropdown.swift */ = {isa = PBXFileReference; lastKnownFileType = sourcecode.swift; path = TokenSelectorDropdown.swift; sourceTree = "<group>"; };
		A6966D2E2BA4045C00903CA4 /* SwapCryptoView.swift */ = {isa = PBXFileReference; lastKnownFileType = sourcecode.swift; path = SwapCryptoView.swift; sourceTree = "<group>"; };
		A6966D302BA4048800903CA4 /* SwapCryptoDetailsView.swift */ = {isa = PBXFileReference; lastKnownFileType = sourcecode.swift; path = SwapCryptoDetailsView.swift; sourceTree = "<group>"; };
		A6980C232BC0836300F452AB /* SettingsView.swift */ = {isa = PBXFileReference; lastKnownFileType = sourcecode.swift; path = SettingsView.swift; sourceTree = "<group>"; };
		A6980C252BC0848F00F452AB /* SettingCell.swift */ = {isa = PBXFileReference; lastKnownFileType = sourcecode.swift; path = SettingCell.swift; sourceTree = "<group>"; };
		A6980C272BC086BC00F452AB /* SettingsViewModel.swift */ = {isa = PBXFileReference; lastKnownFileType = sourcecode.swift; path = SettingsViewModel.swift; sourceTree = "<group>"; };
		A6980C292BC0870000F452AB /* SettingsOptionsStore.swift */ = {isa = PBXFileReference; lastKnownFileType = sourcecode.swift; path = SettingsOptionsStore.swift; sourceTree = "<group>"; };
		A6980C2B2BC0896C00F452AB /* SettingsLanguageSelectionView.swift */ = {isa = PBXFileReference; lastKnownFileType = sourcecode.swift; path = SettingsLanguageSelectionView.swift; sourceTree = "<group>"; };
		A6980C2D2BC089F900F452AB /* SettingSelectionCell.swift */ = {isa = PBXFileReference; lastKnownFileType = sourcecode.swift; path = SettingSelectionCell.swift; sourceTree = "<group>"; };
		A6980C2F2BC0A11100F452AB /* SettingsCurrencySelectionView.swift */ = {isa = PBXFileReference; lastKnownFileType = sourcecode.swift; path = SettingsCurrencySelectionView.swift; sourceTree = "<group>"; };
		A6980C312BC0A2F700F452AB /* SettingsFAQView.swift */ = {isa = PBXFileReference; lastKnownFileType = sourcecode.swift; path = SettingsFAQView.swift; sourceTree = "<group>"; };
		A6980C332BC0A30900F452AB /* SettingFAQCell.swift */ = {isa = PBXFileReference; lastKnownFileType = sourcecode.swift; path = SettingFAQCell.swift; sourceTree = "<group>"; };
		A69FBB992C8AD63C00A4B78B /* CreateVaultView+macOS.swift */ = {isa = PBXFileReference; lastKnownFileType = sourcecode.swift; path = "CreateVaultView+macOS.swift"; sourceTree = "<group>"; };
		A69FBB9B2C8AD68E00A4B78B /* CreateVaultView+iOS.swift */ = {isa = PBXFileReference; lastKnownFileType = sourcecode.swift; path = "CreateVaultView+iOS.swift"; sourceTree = "<group>"; };
		A69FBB9D2C8AD7BD00A4B78B /* ContentView+macOS.swift */ = {isa = PBXFileReference; lastKnownFileType = sourcecode.swift; path = "ContentView+macOS.swift"; sourceTree = "<group>"; };
		A69FBB9F2C8AD7C700A4B78B /* ContentView+iOS.swift */ = {isa = PBXFileReference; lastKnownFileType = sourcecode.swift; path = "ContentView+iOS.swift"; sourceTree = "<group>"; };
		A69FBBA52C8ADC2E00A4B78B /* WelcomeView+iOS.swift */ = {isa = PBXFileReference; lastKnownFileType = sourcecode.swift; path = "WelcomeView+iOS.swift"; sourceTree = "<group>"; };
		A69FBBA72C8ADC4600A4B78B /* WelcomeView+macOS.swift */ = {isa = PBXFileReference; lastKnownFileType = sourcecode.swift; path = "WelcomeView+macOS.swift"; sourceTree = "<group>"; };
		A69FBBC32C8BB5AD00A4B78B /* NoCameraPermissionView+iOS.swift */ = {isa = PBXFileReference; lastKnownFileType = sourcecode.swift; path = "NoCameraPermissionView+iOS.swift"; sourceTree = "<group>"; };
		A69FBBC52C8BB5B700A4B78B /* NoCameraPermissionView+macOS.swift */ = {isa = PBXFileReference; lastKnownFileType = sourcecode.swift; path = "NoCameraPermissionView+macOS.swift"; sourceTree = "<group>"; };
		A69FBBC72C8BB76000A4B78B /* CoverView+macOS.swift */ = {isa = PBXFileReference; lastKnownFileType = sourcecode.swift; path = "CoverView+macOS.swift"; sourceTree = "<group>"; };
		A69FBBC92C8BB77900A4B78B /* CoverView+iOS.swift */ = {isa = PBXFileReference; lastKnownFileType = sourcecode.swift; path = "CoverView+iOS.swift"; sourceTree = "<group>"; };
		A69FBBCD2C8BBA1900A4B78B /* TransactionMemoVerifyView+macOS.swift */ = {isa = PBXFileReference; lastKnownFileType = sourcecode.swift; path = "TransactionMemoVerifyView+macOS.swift"; sourceTree = "<group>"; };
		A69FBBCF2C8BBA2100A4B78B /* TransactionMemoVerifyView+iOS.swift */ = {isa = PBXFileReference; lastKnownFileType = sourcecode.swift; path = "TransactionMemoVerifyView+iOS.swift"; sourceTree = "<group>"; };
		A6A41CAD2C63512D00C6858D /* ShareSheetViewController.swift */ = {isa = PBXFileReference; lastKnownFileType = sourcecode.swift; path = ShareSheetViewController.swift; sourceTree = "<group>"; };
		A6A831D52C803EBF00E28662 /* ImageFileDocument.swift */ = {isa = PBXFileReference; lastKnownFileType = sourcecode.swift; path = ImageFileDocument.swift; sourceTree = "<group>"; };
		A6AF960B2C2E2D6400992578 /* GeneralQRImportMacView.swift */ = {isa = PBXFileReference; lastKnownFileType = sourcecode.swift; path = GeneralQRImportMacView.swift; sourceTree = "<group>"; };
		A6AF960F2C2E2DC900992578 /* FileQRCodeImporterMac.swift */ = {isa = PBXFileReference; lastKnownFileType = sourcecode.swift; path = FileQRCodeImporterMac.swift; sourceTree = "<group>"; };
		A6AF96112C2E3D6100992578 /* ImportFileCell.swift */ = {isa = PBXFileReference; lastKnownFileType = sourcecode.swift; path = ImportFileCell.swift; sourceTree = "<group>"; };
		A6AF96132C2E545800992578 /* UtilsQrCodeFromImageError.swift */ = {isa = PBXFileReference; lastKnownFileType = sourcecode.swift; path = UtilsQrCodeFromImageError.swift; sourceTree = "<group>"; };
		A6B51BE82C098DAE007FDD3C /* OnFirstAppear.swift */ = {isa = PBXFileReference; lastKnownFileType = sourcecode.swift; path = OnFirstAppear.swift; sourceTree = "<group>"; };
		A6B7F48B2C47A077006D83D1 /* InformationNote.swift */ = {isa = PBXFileReference; lastKnownFileType = sourcecode.swift; path = InformationNote.swift; sourceTree = "<group>"; };
		A6B7F4952C493DD9006D83D1 /* NavigationQRCodeButton.swift */ = {isa = PBXFileReference; lastKnownFileType = sourcecode.swift; path = NavigationQRCodeButton.swift; sourceTree = "<group>"; };
		A6B7F4972C49402F006D83D1 /* VaultDetailQRCodeView.swift */ = {isa = PBXFileReference; lastKnownFileType = sourcecode.swift; path = VaultDetailQRCodeView.swift; sourceTree = "<group>"; };
		A6B7F4992C49418A006D83D1 /* VaultDetailQRCode.swift */ = {isa = PBXFileReference; lastKnownFileType = sourcecode.swift; path = VaultDetailQRCode.swift; sourceTree = "<group>"; };
		A6B7F49B2C4963F6006D83D1 /* VaultDetailQRCodeViewModel.swift */ = {isa = PBXFileReference; lastKnownFileType = sourcecode.swift; path = VaultDetailQRCodeViewModel.swift; sourceTree = "<group>"; };
		A6B7F49D2C496EA8006D83D1 /* VaultDetailMacQRCode.swift */ = {isa = PBXFileReference; lastKnownFileType = sourcecode.swift; path = VaultDetailMacQRCode.swift; sourceTree = "<group>"; };
		A6BACF192BC705DA00084810 /* ChainDetailView.swift */ = {isa = PBXFileReference; lastKnownFileType = sourcecode.swift; path = ChainDetailView.swift; sourceTree = "<group>"; };
		A6BACF1B2BC79B3100084810 /* TokenSelectionView.swift */ = {isa = PBXFileReference; lastKnownFileType = sourcecode.swift; path = TokenSelectionView.swift; sourceTree = "<group>"; };
		A6BEF5BF2BE2B11C007A84A1 /* DeeplinkViewModel.swift */ = {isa = PBXFileReference; lastKnownFileType = sourcecode.swift; path = DeeplinkViewModel.swift; sourceTree = "<group>"; };
		A6C0D5592BB3AAA200156689 /* ChainHeaderCell.swift */ = {isa = PBXFileReference; lastKnownFileType = sourcecode.swift; path = ChainHeaderCell.swift; sourceTree = "<group>"; };
		A6C0D55B2BB3AE8600156689 /* TransactionsView.swift */ = {isa = PBXFileReference; lastKnownFileType = sourcecode.swift; path = TransactionsView.swift; sourceTree = "<group>"; };
		A6C0D55E2BB3B73900156689 /* UTXOTransactionsView.swift */ = {isa = PBXFileReference; lastKnownFileType = sourcecode.swift; path = UTXOTransactionsView.swift; sourceTree = "<group>"; };
		A6C0D5642BB3BD0F00156689 /* UTXOTransactionCell.swift */ = {isa = PBXFileReference; lastKnownFileType = sourcecode.swift; path = UTXOTransactionCell.swift; sourceTree = "<group>"; };
		A6C0D5682BB3C6D400156689 /* ErrorMessage.swift */ = {isa = PBXFileReference; lastKnownFileType = sourcecode.swift; path = ErrorMessage.swift; sourceTree = "<group>"; };
		A6C3ABC72C3E595000F13ED0 /* AddressBookView.swift */ = {isa = PBXFileReference; lastKnownFileType = sourcecode.swift; path = AddressBookView.swift; sourceTree = "<group>"; };
		A6C3ABC92C3E5A8700F13ED0 /* NavigationAddButton.swift */ = {isa = PBXFileReference; lastKnownFileType = sourcecode.swift; path = NavigationAddButton.swift; sourceTree = "<group>"; };
		A6C639482C1FED0F0078B8E3 /* NavigationButton.swift */ = {isa = PBXFileReference; lastKnownFileType = sourcecode.swift; path = NavigationButton.swift; sourceTree = "<group>"; };
		A6C670812C9CDEE500F59B6A /* VaultCellViewModel.swift */ = {isa = PBXFileReference; lastKnownFileType = sourcecode.swift; path = VaultCellViewModel.swift; sourceTree = "<group>"; };
		A6C670832C9CF66400F59B6A /* JoinKeysignView+iOS.swift */ = {isa = PBXFileReference; lastKnownFileType = sourcecode.swift; path = "JoinKeysignView+iOS.swift"; sourceTree = "<group>"; };
		A6C670852C9CF67E00F59B6A /* JoinKeysignView+macOS.swift */ = {isa = PBXFileReference; lastKnownFileType = sourcecode.swift; path = "JoinKeysignView+macOS.swift"; sourceTree = "<group>"; };
		A6C670872C9CFA9B00F59B6A /* KeysignDiscoveryView+iOS.swift */ = {isa = PBXFileReference; lastKnownFileType = sourcecode.swift; path = "KeysignDiscoveryView+iOS.swift"; sourceTree = "<group>"; };
		A6C670892C9CFAA800F59B6A /* KeysignDiscoveryView+macOS.swift */ = {isa = PBXFileReference; lastKnownFileType = sourcecode.swift; path = "KeysignDiscoveryView+macOS.swift"; sourceTree = "<group>"; };
		A6C6708B2C9CFD0100F59B6A /* KeysignView+iOS.swift */ = {isa = PBXFileReference; lastKnownFileType = sourcecode.swift; path = "KeysignView+iOS.swift"; sourceTree = "<group>"; };
		A6C6708D2C9CFD0A00F59B6A /* KeysignView+macOS.swift */ = {isa = PBXFileReference; lastKnownFileType = sourcecode.swift; path = "KeysignView+macOS.swift"; sourceTree = "<group>"; };
		A6C6708F2C9CFE0B00F59B6A /* HomeView+iOS.swift */ = {isa = PBXFileReference; lastKnownFileType = sourcecode.swift; path = "HomeView+iOS.swift"; sourceTree = "<group>"; };
		A6C670912C9CFE1600F59B6A /* HomeView+macOS.swift */ = {isa = PBXFileReference; lastKnownFileType = sourcecode.swift; path = "HomeView+macOS.swift"; sourceTree = "<group>"; };
		A6C670932C9D080600F59B6A /* VaultDetailView+iOS.swift */ = {isa = PBXFileReference; lastKnownFileType = sourcecode.swift; path = "VaultDetailView+iOS.swift"; sourceTree = "<group>"; };
		A6C670952C9D081000F59B6A /* VaultDetailView+macOS.swift */ = {isa = PBXFileReference; lastKnownFileType = sourcecode.swift; path = "VaultDetailView+macOS.swift"; sourceTree = "<group>"; };
		A6C670972C9D09EF00F59B6A /* AddressQRCodeView+iOS.swift */ = {isa = PBXFileReference; lastKnownFileType = sourcecode.swift; path = "AddressQRCodeView+iOS.swift"; sourceTree = "<group>"; };
		A6C670992C9D09FB00F59B6A /* AddressQRCodeView+macOS.swift */ = {isa = PBXFileReference; lastKnownFileType = sourcecode.swift; path = "AddressQRCodeView+macOS.swift"; sourceTree = "<group>"; };
		A6C6709B2C9D0B3F00F59B6A /* ChainSelectionView+iOS.swift */ = {isa = PBXFileReference; lastKnownFileType = sourcecode.swift; path = "ChainSelectionView+iOS.swift"; sourceTree = "<group>"; };
		A6C6709D2C9D0B4900F59B6A /* ChainSelectionView+macOS.swift */ = {isa = PBXFileReference; lastKnownFileType = sourcecode.swift; path = "ChainSelectionView+macOS.swift"; sourceTree = "<group>"; };
		A6C6709F2C9D0C0700F59B6A /* EditVaultView+iOS.swift */ = {isa = PBXFileReference; lastKnownFileType = sourcecode.swift; path = "EditVaultView+iOS.swift"; sourceTree = "<group>"; };
		A6C670A12C9D0C1000F59B6A /* EditVaultView+macOS.swift */ = {isa = PBXFileReference; lastKnownFileType = sourcecode.swift; path = "EditVaultView+macOS.swift"; sourceTree = "<group>"; };
		A6C670A32C9D0CA200F59B6A /* RenameVaultView+iOS.swift */ = {isa = PBXFileReference; lastKnownFileType = sourcecode.swift; path = "RenameVaultView+iOS.swift"; sourceTree = "<group>"; };
		A6C670A52C9D0CAC00F59B6A /* RenameVaultView+macOS.swift */ = {isa = PBXFileReference; lastKnownFileType = sourcecode.swift; path = "RenameVaultView+macOS.swift"; sourceTree = "<group>"; };
		A6C670A72C9D0D5800F59B6A /* ChainDetailView+iOS.swift */ = {isa = PBXFileReference; lastKnownFileType = sourcecode.swift; path = "ChainDetailView+iOS.swift"; sourceTree = "<group>"; };
		A6C670A92C9D0D6600F59B6A /* ChainDetailView+macOS.swift */ = {isa = PBXFileReference; lastKnownFileType = sourcecode.swift; path = "ChainDetailView+macOS.swift"; sourceTree = "<group>"; };
		A6C670AB2C9D117800F59B6A /* TokenSelectionView+iOS.swift */ = {isa = PBXFileReference; lastKnownFileType = sourcecode.swift; path = "TokenSelectionView+iOS.swift"; sourceTree = "<group>"; };
		A6C670AE2C9D118900F59B6A /* TokenSelectionView+macOS.swift */ = {isa = PBXFileReference; lastKnownFileType = sourcecode.swift; path = "TokenSelectionView+macOS.swift"; sourceTree = "<group>"; };
		A6C670B02C9D12C700F59B6A /* VaultPairDetailView+iOS.swift */ = {isa = PBXFileReference; lastKnownFileType = sourcecode.swift; path = "VaultPairDetailView+iOS.swift"; sourceTree = "<group>"; };
		A6C670B22C9D12CF00F59B6A /* VaultPairDetailView+macOS.swift */ = {isa = PBXFileReference; lastKnownFileType = sourcecode.swift; path = "VaultPairDetailView+macOS.swift"; sourceTree = "<group>"; };
		A6C670B42C9D139100F59B6A /* CoinDetailView+iOS.swift */ = {isa = PBXFileReference; lastKnownFileType = sourcecode.swift; path = "CoinDetailView+iOS.swift"; sourceTree = "<group>"; };
		A6C670B62C9D139A00F59B6A /* CoinDetailView+macOS.swift */ = {isa = PBXFileReference; lastKnownFileType = sourcecode.swift; path = "CoinDetailView+macOS.swift"; sourceTree = "<group>"; };
		A6C670B82C9D14B800F59B6A /* VaultDeletionConfirmView+iOS.swift */ = {isa = PBXFileReference; lastKnownFileType = sourcecode.swift; path = "VaultDeletionConfirmView+iOS.swift"; sourceTree = "<group>"; };
		A6C670BA2C9D14BF00F59B6A /* VaultDeletionConfirmView+macOS.swift */ = {isa = PBXFileReference; lastKnownFileType = sourcecode.swift; path = "VaultDeletionConfirmView+macOS.swift"; sourceTree = "<group>"; };
		A6C670BC2C9D158500F59B6A /* BackupPasswordSetupView+iOS.swift */ = {isa = PBXFileReference; lastKnownFileType = sourcecode.swift; path = "BackupPasswordSetupView+iOS.swift"; sourceTree = "<group>"; };
		A6C670BE2C9D158F00F59B6A /* BackupPasswordSetupView+macOS.swift */ = {isa = PBXFileReference; lastKnownFileType = sourcecode.swift; path = "BackupPasswordSetupView+macOS.swift"; sourceTree = "<group>"; };
		A6C670C02C9D16BD00F59B6A /* CustomTokenView+iOS.swift */ = {isa = PBXFileReference; lastKnownFileType = sourcecode.swift; path = "CustomTokenView+iOS.swift"; sourceTree = "<group>"; };
		A6C670C22C9D16C600F59B6A /* CustomTokenView+macOS.swift */ = {isa = PBXFileReference; lastKnownFileType = sourcecode.swift; path = "CustomTokenView+macOS.swift"; sourceTree = "<group>"; };
		A6C670C42C9D173800F59B6A /* VaultDetailQRCodeView+iOS.swift */ = {isa = PBXFileReference; lastKnownFileType = sourcecode.swift; path = "VaultDetailQRCodeView+iOS.swift"; sourceTree = "<group>"; };
		A6C670C62C9D174000F59B6A /* VaultDetailQRCodeView+macOS.swift */ = {isa = PBXFileReference; lastKnownFileType = sourcecode.swift; path = "VaultDetailQRCodeView+macOS.swift"; sourceTree = "<group>"; };
<<<<<<< HEAD
		A6C670C82C9E773300F59B6A /* VULTFileDocument.swift */ = {isa = PBXFileReference; lastKnownFileType = sourcecode.swift; path = VULTFileDocument.swift; sourceTree = "<group>"; };
		A6C670CA2C9E8BAB00F59B6A /* VultExtensionViewModel.swift */ = {isa = PBXFileReference; lastKnownFileType = sourcecode.swift; path = VultExtensionViewModel.swift; sourceTree = "<group>"; };
=======
		A6C670CC2C9E8D3500F59B6A /* SetupQRCodeView+iOS.swift */ = {isa = PBXFileReference; lastKnownFileType = sourcecode.swift; path = "SetupQRCodeView+iOS.swift"; sourceTree = "<group>"; };
		A6C670CE2C9E8D3F00F59B6A /* SetupQRCodeView+macOS.swift */ = {isa = PBXFileReference; lastKnownFileType = sourcecode.swift; path = "SetupQRCodeView+macOS.swift"; sourceTree = "<group>"; };
		A6C670D02C9E8E1F00F59B6A /* NewWalletNameView+iOS.swift */ = {isa = PBXFileReference; lastKnownFileType = sourcecode.swift; path = "NewWalletNameView+iOS.swift"; sourceTree = "<group>"; };
		A6C670D22C9E8E2B00F59B6A /* NewWalletNameView+macOS.swift */ = {isa = PBXFileReference; lastKnownFileType = sourcecode.swift; path = "NewWalletNameView+macOS.swift"; sourceTree = "<group>"; };
		A6C670D42C9E8EEF00F59B6A /* SwapCryptoView+iOS.swift */ = {isa = PBXFileReference; lastKnownFileType = sourcecode.swift; path = "SwapCryptoView+iOS.swift"; sourceTree = "<group>"; };
		A6C670D62C9E8EFE00F59B6A /* SwapCryptoView+macOS.swift */ = {isa = PBXFileReference; lastKnownFileType = sourcecode.swift; path = "SwapCryptoView+macOS.swift"; sourceTree = "<group>"; };
		A6C670D82C9E905B00F59B6A /* SendCryptoView+iOS.swift */ = {isa = PBXFileReference; lastKnownFileType = sourcecode.swift; path = "SendCryptoView+iOS.swift"; sourceTree = "<group>"; };
		A6C670DA2C9E906400F59B6A /* SendCryptoView+macOS.swift */ = {isa = PBXFileReference; lastKnownFileType = sourcecode.swift; path = "SendCryptoView+macOS.swift"; sourceTree = "<group>"; };
		A6C670DC2C9E91A900F59B6A /* SendCryptoDetailsView+iOS.swift */ = {isa = PBXFileReference; lastKnownFileType = sourcecode.swift; path = "SendCryptoDetailsView+iOS.swift"; sourceTree = "<group>"; };
		A6C670DE2C9E91B200F59B6A /* SendCryptoDetailsView+macOS.swift */ = {isa = PBXFileReference; lastKnownFileType = sourcecode.swift; path = "SendCryptoDetailsView+macOS.swift"; sourceTree = "<group>"; };
		A6C670E02C9E93A600F59B6A /* SendGasSettingsView+iOS.swift */ = {isa = PBXFileReference; lastKnownFileType = sourcecode.swift; path = "SendGasSettingsView+iOS.swift"; sourceTree = "<group>"; };
		A6C670E22C9E93B500F59B6A /* SendGasSettingsView+macOS.swift */ = {isa = PBXFileReference; lastKnownFileType = sourcecode.swift; path = "SendGasSettingsView+macOS.swift"; sourceTree = "<group>"; };
		A6C670E42C9E954200F59B6A /* SendCryptoDoneView+iOS.swift */ = {isa = PBXFileReference; lastKnownFileType = sourcecode.swift; path = "SendCryptoDoneView+iOS.swift"; sourceTree = "<group>"; };
		A6C670E62C9E954B00F59B6A /* SendCryptoDoneView+macOS.swift */ = {isa = PBXFileReference; lastKnownFileType = sourcecode.swift; path = "SendCryptoDoneView+macOS.swift"; sourceTree = "<group>"; };
		A6C670E82C9E95DC00F59B6A /* TransactionsView+iOS.swift */ = {isa = PBXFileReference; lastKnownFileType = sourcecode.swift; path = "TransactionsView+iOS.swift"; sourceTree = "<group>"; };
		A6C670EA2C9E95E600F59B6A /* TransactionsView+macOS.swift */ = {isa = PBXFileReference; lastKnownFileType = sourcecode.swift; path = "TransactionsView+macOS.swift"; sourceTree = "<group>"; };
		A6C670EC2CA26F5C00F59B6A /* SettingsView+iOS.swift */ = {isa = PBXFileReference; lastKnownFileType = sourcecode.swift; path = "SettingsView+iOS.swift"; sourceTree = "<group>"; };
		A6C670EE2CA26F6400F59B6A /* SettingsView+macOS.swift */ = {isa = PBXFileReference; lastKnownFileType = sourcecode.swift; path = "SettingsView+macOS.swift"; sourceTree = "<group>"; };
		A6C670F02CA2744000F59B6A /* SettingsLanguageSelectionView+iOS.swift */ = {isa = PBXFileReference; lastKnownFileType = sourcecode.swift; path = "SettingsLanguageSelectionView+iOS.swift"; sourceTree = "<group>"; };
		A6C670F22CA2744B00F59B6A /* SettingsLanguageSelectionView+macOS.swift */ = {isa = PBXFileReference; lastKnownFileType = sourcecode.swift; path = "SettingsLanguageSelectionView+macOS.swift"; sourceTree = "<group>"; };
		A6C670F42CA2750C00F59B6A /* SettingsCurrencySelectionView+iOS.swift */ = {isa = PBXFileReference; lastKnownFileType = sourcecode.swift; path = "SettingsCurrencySelectionView+iOS.swift"; sourceTree = "<group>"; };
		A6C670F62CA2751500F59B6A /* SettingsCurrencySelectionView+macOS.swift */ = {isa = PBXFileReference; lastKnownFileType = sourcecode.swift; path = "SettingsCurrencySelectionView+macOS.swift"; sourceTree = "<group>"; };
		A6C670F82CA2759E00F59B6A /* SettingsFAQView+iOS.swift */ = {isa = PBXFileReference; lastKnownFileType = sourcecode.swift; path = "SettingsFAQView+iOS.swift"; sourceTree = "<group>"; };
		A6C670FA2CA275A900F59B6A /* SettingsFAQView+macOS.swift */ = {isa = PBXFileReference; lastKnownFileType = sourcecode.swift; path = "SettingsFAQView+macOS.swift"; sourceTree = "<group>"; };
		A6C670FC2CA2762400F59B6A /* SettingsDefaultChainView+iOS.swift */ = {isa = PBXFileReference; lastKnownFileType = sourcecode.swift; path = "SettingsDefaultChainView+iOS.swift"; sourceTree = "<group>"; };
		A6C670FE2CA2762D00F59B6A /* SettingsDefaultChainView+macOS.swift */ = {isa = PBXFileReference; lastKnownFileType = sourcecode.swift; path = "SettingsDefaultChainView+macOS.swift"; sourceTree = "<group>"; };
		A6C671002CA276EF00F59B6A /* OnboardingView+iOS.swift */ = {isa = PBXFileReference; lastKnownFileType = sourcecode.swift; path = "OnboardingView+iOS.swift"; sourceTree = "<group>"; };
		A6C671022CA276F800F59B6A /* OnboardingView+macOS.swift */ = {isa = PBXFileReference; lastKnownFileType = sourcecode.swift; path = "OnboardingView+macOS.swift"; sourceTree = "<group>"; };
		A6C671042CA2792800F59B6A /* OnboardingView1+iOS.swift */ = {isa = PBXFileReference; lastKnownFileType = sourcecode.swift; path = "OnboardingView1+iOS.swift"; sourceTree = "<group>"; };
		A6C671062CA2793F00F59B6A /* OnboardingView1+macOS.swift */ = {isa = PBXFileReference; lastKnownFileType = sourcecode.swift; path = "OnboardingView1+macOS.swift"; sourceTree = "<group>"; };
		A6C671082CA27D0500F59B6A /* OnboardingView2+iOS.swift */ = {isa = PBXFileReference; lastKnownFileType = sourcecode.swift; path = "OnboardingView2+iOS.swift"; sourceTree = "<group>"; };
		A6C6710A2CA27D1400F59B6A /* OnboardingView2+macOS.swift */ = {isa = PBXFileReference; lastKnownFileType = sourcecode.swift; path = "OnboardingView2+macOS.swift"; sourceTree = "<group>"; };
		A6C6710C2CA27EA000F59B6A /* OnboardingView3+iOS.swift */ = {isa = PBXFileReference; lastKnownFileType = sourcecode.swift; path = "OnboardingView3+iOS.swift"; sourceTree = "<group>"; };
		A6C6710E2CA27EAC00F59B6A /* OnboardingView3+macOS.swift */ = {isa = PBXFileReference; lastKnownFileType = sourcecode.swift; path = "OnboardingView3+macOS.swift"; sourceTree = "<group>"; };
		A6C671102CA27F8C00F59B6A /* OnboardingView4+iOS.swift */ = {isa = PBXFileReference; lastKnownFileType = sourcecode.swift; path = "OnboardingView4+iOS.swift"; sourceTree = "<group>"; };
		A6C671122CA27F9700F59B6A /* OnboardingView4+macOS.swift */ = {isa = PBXFileReference; lastKnownFileType = sourcecode.swift; path = "OnboardingView4+macOS.swift"; sourceTree = "<group>"; };
>>>>>>> 20a56297
		A6C9D5C02BDB5E4E00A864FB /* KeysignVaultMismatchErrorView.swift */ = {isa = PBXFileReference; lastKnownFileType = sourcecode.swift; path = KeysignVaultMismatchErrorView.swift; sourceTree = "<group>"; };
		A6CBA8EF2BA2A629008B110C /* ImportWalletUploadSection.swift */ = {isa = PBXFileReference; lastKnownFileType = sourcecode.swift; path = ImportWalletUploadSection.swift; sourceTree = "<group>"; };
		A6CBF2DB2C251D4100FD8080 /* LookingForDevicesLoader.swift */ = {isa = PBXFileReference; lastKnownFileType = sourcecode.swift; path = LookingForDevicesLoader.swift; sourceTree = "<group>"; };
		A6D07E402C366F7300594687 /* MemoTextField.swift */ = {isa = PBXFileReference; lastKnownFileType = sourcecode.swift; path = MemoTextField.swift; sourceTree = "<group>"; };
		A6D07E422C36756700594687 /* OnboardingView4.swift */ = {isa = PBXFileReference; lastKnownFileType = sourcecode.swift; path = OnboardingView4.swift; sourceTree = "<group>"; };
		A6D0BA692C08353700E24DC9 /* NoCameraPermissionView.swift */ = {isa = PBXFileReference; lastKnownFileType = sourcecode.swift; path = NoCameraPermissionView.swift; sourceTree = "<group>"; };
		A6E52F7F2BBE430600FD3785 /* TransactionCell.swift */ = {isa = PBXFileReference; lastKnownFileType = sourcecode.swift; path = TransactionCell.swift; sourceTree = "<group>"; };
		A6E5823C2BE98C4F006DA410 /* NavigationBlankBackButton.swift */ = {isa = PBXFileReference; lastKnownFileType = sourcecode.swift; path = NavigationBlankBackButton.swift; sourceTree = "<group>"; };
		A6ECA1832C93F36200456110 /* NavigationQRShareButton+iOS.swift */ = {isa = PBXFileReference; lastKnownFileType = sourcecode.swift; path = "NavigationQRShareButton+iOS.swift"; sourceTree = "<group>"; };
		A6ECA1852C93F37200456110 /* NavigationQRShareButton+macOS.swift */ = {isa = PBXFileReference; lastKnownFileType = sourcecode.swift; path = "NavigationQRShareButton+macOS.swift"; sourceTree = "<group>"; };
		A6ECA1872C93F4E800456110 /* SetupVaultImageManager+iOS.swift */ = {isa = PBXFileReference; lastKnownFileType = sourcecode.swift; path = "SetupVaultImageManager+iOS.swift"; sourceTree = "<group>"; };
		A6ECA1892C93F4F400456110 /* SetupVaultImageManager+macOS.swift */ = {isa = PBXFileReference; lastKnownFileType = sourcecode.swift; path = "SetupVaultImageManager+macOS.swift"; sourceTree = "<group>"; };
		A6ECA18B2C93F65D00456110 /* VultisigLogo+iOS.swift */ = {isa = PBXFileReference; lastKnownFileType = sourcecode.swift; path = "VultisigLogo+iOS.swift"; sourceTree = "<group>"; };
		A6ECA18D2C93F6CF00456110 /* VultisigLogo+macOS.swift */ = {isa = PBXFileReference; lastKnownFileType = sourcecode.swift; path = "VultisigLogo+macOS.swift"; sourceTree = "<group>"; };
		A6ECA18F2C93F7EF00456110 /* ProgressBar+iOS.swift */ = {isa = PBXFileReference; lastKnownFileType = sourcecode.swift; path = "ProgressBar+iOS.swift"; sourceTree = "<group>"; };
		A6ECA1912C93F83B00456110 /* ProgressBar+macOS.swift */ = {isa = PBXFileReference; lastKnownFileType = sourcecode.swift; path = "ProgressBar+macOS.swift"; sourceTree = "<group>"; };
		A6ECA1932C93F98D00456110 /* InstructionPrompt+iOS.swift */ = {isa = PBXFileReference; lastKnownFileType = sourcecode.swift; path = "InstructionPrompt+iOS.swift"; sourceTree = "<group>"; };
		A6ECA1952C93F99700456110 /* InstructionPrompt+macOS.swift */ = {isa = PBXFileReference; lastKnownFileType = sourcecode.swift; path = "InstructionPrompt+macOS.swift"; sourceTree = "<group>"; };
		A6ECA1972C93FB0400456110 /* BlowfishWarningInformationNote+iOS.swift */ = {isa = PBXFileReference; lastKnownFileType = sourcecode.swift; path = "BlowfishWarningInformationNote+iOS.swift"; sourceTree = "<group>"; };
		A6ECA1992C93FB0E00456110 /* BlowfishWarningInformationNote+macOS.swift */ = {isa = PBXFileReference; lastKnownFileType = sourcecode.swift; path = "BlowfishWarningInformationNote+macOS.swift"; sourceTree = "<group>"; };
		A6ECA19B2C93FB7200456110 /* Search+iOS.swift */ = {isa = PBXFileReference; lastKnownFileType = sourcecode.swift; path = "Search+iOS.swift"; sourceTree = "<group>"; };
		A6ECA19D2C93FB7B00456110 /* Search+macOS.swift */ = {isa = PBXFileReference; lastKnownFileType = sourcecode.swift; path = "Search+macOS.swift"; sourceTree = "<group>"; };
		A6ECA19F2C93FC0000456110 /* VaultSetupCard+iOS.swift */ = {isa = PBXFileReference; lastKnownFileType = sourcecode.swift; path = "VaultSetupCard+iOS.swift"; sourceTree = "<group>"; };
		A6ECA1A12C93FC0D00456110 /* VaultSetupCard+macOS.swift */ = {isa = PBXFileReference; lastKnownFileType = sourcecode.swift; path = "VaultSetupCard+macOS.swift"; sourceTree = "<group>"; };
		A6ECA1A42C940FDA00456110 /* JoinKeygenViewModel+iOS.swift */ = {isa = PBXFileReference; lastKnownFileType = sourcecode.swift; path = "JoinKeygenViewModel+iOS.swift"; sourceTree = "<group>"; };
		A6ECA1A62C94106700456110 /* JoinKeysignViewModel+iOS.swift */ = {isa = PBXFileReference; lastKnownFileType = sourcecode.swift; path = "JoinKeysignViewModel+iOS.swift"; sourceTree = "<group>"; };
		A6ECA1A82C9410D100456110 /* ShareSheetViewModel+iOS.swift */ = {isa = PBXFileReference; lastKnownFileType = sourcecode.swift; path = "ShareSheetViewModel+iOS.swift"; sourceTree = "<group>"; };
		A6ECA1AB2C9410EA00456110 /* ShareSheetViewModel+macOS.swift */ = {isa = PBXFileReference; lastKnownFileType = sourcecode.swift; path = "ShareSheetViewModel+macOS.swift"; sourceTree = "<group>"; };
		A6ECA1AD2C9411DA00456110 /* EncryptedBackupViewModel+iOS.swift */ = {isa = PBXFileReference; lastKnownFileType = sourcecode.swift; path = "EncryptedBackupViewModel+iOS.swift"; sourceTree = "<group>"; };
		A6ECA1AF2C9411E200456110 /* EncryptedBackupViewModel+macOS.swift */ = {isa = PBXFileReference; lastKnownFileType = sourcecode.swift; path = "EncryptedBackupViewModel+macOS.swift"; sourceTree = "<group>"; };
		A6ECA1B12C94129300456110 /* VaultDetailQRCodeViewModel+iOS.swift */ = {isa = PBXFileReference; lastKnownFileType = sourcecode.swift; path = "VaultDetailQRCodeViewModel+iOS.swift"; sourceTree = "<group>"; };
		A6ECA1B32C94129D00456110 /* VaultDetailQRCodeViewModel+macOS.swift */ = {isa = PBXFileReference; lastKnownFileType = sourcecode.swift; path = "VaultDetailQRCodeViewModel+macOS.swift"; sourceTree = "<group>"; };
		A6F2C5442B9FE3A00095C8E3 /* HomeView.swift */ = {isa = PBXFileReference; lastKnownFileType = sourcecode.swift; path = HomeView.swift; sourceTree = "<group>"; };
		A6F2C5462B9FFC560095C8E3 /* NavigationBackSheetButton.swift */ = {isa = PBXFileReference; lastKnownFileType = sourcecode.swift; path = NavigationBackSheetButton.swift; sourceTree = "<group>"; };
		A6F2C5482BA001460095C8E3 /* ChainSelectionView.swift */ = {isa = PBXFileReference; lastKnownFileType = sourcecode.swift; path = ChainSelectionView.swift; sourceTree = "<group>"; };
		A6F2C54A2BA003E10095C8E3 /* CoinSelectionCell.swift */ = {isa = PBXFileReference; lastKnownFileType = sourcecode.swift; path = CoinSelectionCell.swift; sourceTree = "<group>"; };
		A6F2C54E2BA009420095C8E3 /* CoinSelectionViewModel.swift */ = {isa = PBXFileReference; lastKnownFileType = sourcecode.swift; path = CoinSelectionViewModel.swift; sourceTree = "<group>"; };
		A6F42CC12C09175B00D0431C /* GeneralCodeScannerView.swift */ = {isa = PBXFileReference; lastKnownFileType = sourcecode.swift; path = GeneralCodeScannerView.swift; sourceTree = "<group>"; };
		A6F42CC32C09598900D0431C /* VaultDetailScanButton.swift */ = {isa = PBXFileReference; lastKnownFileType = sourcecode.swift; path = VaultDetailScanButton.swift; sourceTree = "<group>"; };
		A6F9E7A42BED6BC800BA36E1 /* SetupVaultTabView.swift */ = {isa = PBXFileReference; lastKnownFileType = sourcecode.swift; path = SetupVaultTabView.swift; sourceTree = "<group>"; };
		A6F9E7A62BED6BD100BA36E1 /* SetupVaultTab.swift */ = {isa = PBXFileReference; lastKnownFileType = sourcecode.swift; path = SetupVaultTab.swift; sourceTree = "<group>"; };
		A6F9E7A82BED6BDB00BA36E1 /* SetupVaultImageManager.swift */ = {isa = PBXFileReference; lastKnownFileType = sourcecode.swift; path = SetupVaultImageManager.swift; sourceTree = "<group>"; };
		A6F9E7AA2BED6CCC00BA36E1 /* SetupVaultState.swift */ = {isa = PBXFileReference; lastKnownFileType = sourcecode.swift; path = SetupVaultState.swift; sourceTree = "<group>"; };
		A6F9F7DA2B9BA2DD00790258 /* ChainCell.swift */ = {isa = PBXFileReference; lastKnownFileType = sourcecode.swift; path = ChainCell.swift; sourceTree = "<group>"; };
		A6F9F7DC2B9BA5F000790258 /* CoinCell.swift */ = {isa = PBXFileReference; lastKnownFileType = sourcecode.swift; path = CoinCell.swift; sourceTree = "<group>"; };
		A6F9F7DE2B9BAA9F00790258 /* Separator.swift */ = {isa = PBXFileReference; lastKnownFileType = sourcecode.swift; path = Separator.swift; sourceTree = "<group>"; };
		A6F9F7E02B9BAFA700790258 /* NavigationRefreshButton.swift */ = {isa = PBXFileReference; lastKnownFileType = sourcecode.swift; path = NavigationRefreshButton.swift; sourceTree = "<group>"; };
		A6F9F7E22B9BB48700790258 /* VaultsView.swift */ = {isa = PBXFileReference; lastKnownFileType = sourcecode.swift; path = VaultsView.swift; sourceTree = "<group>"; };
		A6F9F7E42B9BB4D100790258 /* NavigationMenuButton.swift */ = {isa = PBXFileReference; lastKnownFileType = sourcecode.swift; path = NavigationMenuButton.swift; sourceTree = "<group>"; };
		A6F9F7E62B9BB63700790258 /* VaultCell.swift */ = {isa = PBXFileReference; lastKnownFileType = sourcecode.swift; path = VaultCell.swift; sourceTree = "<group>"; };
		A6F9F7E82B9BBFD500790258 /* AddressQRCodeView.swift */ = {isa = PBXFileReference; lastKnownFileType = sourcecode.swift; path = AddressQRCodeView.swift; sourceTree = "<group>"; };
		A6F9F7EA2B9D1B3700790258 /* VaultDetailViewModel.swift */ = {isa = PBXFileReference; lastKnownFileType = sourcecode.swift; path = VaultDetailViewModel.swift; sourceTree = "<group>"; };
		A6FA40202C10241700D6C6B7 /* VaultDeletionConfirmView.swift */ = {isa = PBXFileReference; lastKnownFileType = sourcecode.swift; path = VaultDeletionConfirmView.swift; sourceTree = "<group>"; };
		A6FB96B02BD086AD00D56F68 /* HomeViewModel.swift */ = {isa = PBXFileReference; lastKnownFileType = sourcecode.swift; path = HomeViewModel.swift; sourceTree = "<group>"; };
		A6FB96B22BD0CDA900D56F68 /* NavigationEditButton.swift */ = {isa = PBXFileReference; lastKnownFileType = sourcecode.swift; path = NavigationEditButton.swift; sourceTree = "<group>"; };
		A6FB96B42BD0CE6700D56F68 /* NavigationHomeEditButton.swift */ = {isa = PBXFileReference; lastKnownFileType = sourcecode.swift; path = NavigationHomeEditButton.swift; sourceTree = "<group>"; };
		B50E399A2BF5AB2100B9A269 /* TransactionMemoAddressable.swift */ = {isa = PBXFileReference; lastKnownFileType = sourcecode.swift; path = TransactionMemoAddressable.swift; sourceTree = "<group>"; };
		B50E399C2BF5AB4B00B9A269 /* TransactionMemoContractTypeEnum.swift */ = {isa = PBXFileReference; lastKnownFileType = sourcecode.swift; path = TransactionMemoContractTypeEnum.swift; sourceTree = "<group>"; };
		B51097ED2C4E43830066D560 /* BlowfishService.swift */ = {isa = PBXFileReference; lastKnownFileType = sourcecode.swift; path = BlowfishService.swift; sourceTree = "<group>"; };
		B51097F02C4E48CD0066D560 /* BlowfishRequest.swift */ = {isa = PBXFileReference; lastKnownFileType = sourcecode.swift; path = BlowfishRequest.swift; sourceTree = "<group>"; };
		B51097F22C4E48EE0066D560 /* BlowfishResponse.swift */ = {isa = PBXFileReference; lastKnownFileType = sourcecode.swift; path = BlowfishResponse.swift; sourceTree = "<group>"; };
		B51097F42C4EB7200066D560 /* BlowfishEvmWarningInformationNote.swift */ = {isa = PBXFileReference; lastKnownFileType = sourcecode.swift; path = BlowfishEvmWarningInformationNote.swift; sourceTree = "<group>"; };
		B51119322C0072620020B711 /* TransactionMemoCustom.swift */ = {isa = PBXFileReference; lastKnownFileType = sourcecode.swift; path = TransactionMemoCustom.swift; sourceTree = "<group>"; };
		B520B2FD2C3250230097C590 /* TextField.swift */ = {isa = PBXFileReference; lastKnownFileType = sourcecode.swift; path = TextField.swift; sourceTree = "<group>"; };
		B52196412C1296DF0021D27A /* IntExtension.swift */ = {isa = PBXFileReference; lastKnownFileType = sourcecode.swift; path = IntExtension.swift; sourceTree = "<group>"; };
		B52196432C12C3540021D27A /* CustomTokenView.swift */ = {isa = PBXFileReference; lastKnownFileType = sourcecode.swift; path = CustomTokenView.swift; sourceTree = "<group>"; };
		B52196452C12CA2E0021D27A /* AddressTextField.swift */ = {isa = PBXFileReference; lastKnownFileType = sourcecode.swift; path = AddressTextField.swift; sourceTree = "<group>"; };
		B52196472C12D1110021D27A /* CircularFilledButton.swift */ = {isa = PBXFileReference; lastKnownFileType = sourcecode.swift; path = CircularFilledButton.swift; sourceTree = "<group>"; };
		B530F8732C5FFF0A00C2E523 /* RpcEvmServiceEnsServiceExtension.swift */ = {isa = PBXFileReference; lastKnownFileType = sourcecode.swift; path = RpcEvmServiceEnsServiceExtension.swift; sourceTree = "<group>"; };
		B53D8CC72BF7F21500B795D3 /* TransactionMemoBond.swift */ = {isa = PBXFileReference; lastKnownFileType = sourcecode.swift; path = TransactionMemoBond.swift; sourceTree = "<group>"; };
		B53D8CC92BF7F22500B795D3 /* TransactionMemoUnbond.swift */ = {isa = PBXFileReference; lastKnownFileType = sourcecode.swift; path = TransactionMemoUnbond.swift; sourceTree = "<group>"; };
		B53D8CCB2BF7F22F00B795D3 /* TransactionMemoLeave.swift */ = {isa = PBXFileReference; lastKnownFileType = sourcecode.swift; path = TransactionMemoLeave.swift; sourceTree = "<group>"; };
		B53DCB7C2C0D7327008388D4 /* EvmTokenServiceProtocol.swift */ = {isa = PBXFileReference; lastKnownFileType = sourcecode.swift; path = EvmTokenServiceProtocol.swift; sourceTree = "<group>"; };
		B54B01962BDCEB8E00FDA472 /* Polkadot.swift */ = {isa = PBXFileReference; lastKnownFileType = sourcecode.swift; path = Polkadot.swift; sourceTree = "<group>"; };
		B54B01992BDE0A1D00FDA472 /* PolkadotService.swift */ = {isa = PBXFileReference; lastKnownFileType = sourcecode.swift; path = PolkadotService.swift; sourceTree = "<group>"; };
		B54B019B2BDE135C00FDA472 /* RpcService.swift */ = {isa = PBXFileReference; lastKnownFileType = sourcecode.swift; path = RpcService.swift; sourceTree = "<group>"; };
		B54E317A2BF57D9300D4FC0A /* TransactionMemoContractSelectorDropDown.swift */ = {isa = PBXFileReference; lastKnownFileType = sourcecode.swift; path = TransactionMemoContractSelectorDropDown.swift; sourceTree = "<group>"; };
		B54E317C2BF5A19200D4FC0A /* StyledTextField.swift */ = {isa = PBXFileReference; lastKnownFileType = sourcecode.swift; path = StyledTextField.swift; sourceTree = "<group>"; };
		B54E317E2BF5A1A700D4FC0A /* StyledNumberField.swift */ = {isa = PBXFileReference; lastKnownFileType = sourcecode.swift; path = StyledNumberField.swift; sourceTree = "<group>"; };
		B54E31802BF5A22700D4FC0A /* StyledFloatingPointField.swift */ = {isa = PBXFileReference; lastKnownFileType = sourcecode.swift; path = StyledFloatingPointField.swift; sourceTree = "<group>"; };
		B54E31822BF5A73500D4FC0A /* TransactionMemoTypeEnum.swift */ = {isa = PBXFileReference; lastKnownFileType = sourcecode.swift; path = TransactionMemoTypeEnum.swift; sourceTree = "<group>"; };
		B55C10752C6A724E0095D274 /* TransactionMemoAddPool.swift */ = {isa = PBXFileReference; lastKnownFileType = sourcecode.swift; path = TransactionMemoAddPool.swift; sourceTree = "<group>"; };
		B55C10772C6AC0820095D274 /* TransactionMemoWithdrawPool.swift */ = {isa = PBXFileReference; lastKnownFileType = sourcecode.swift; path = TransactionMemoWithdrawPool.swift; sourceTree = "<group>"; };
		B57A1E002C51173B009C4B25 /* BlowfishSolanaRequest.swift */ = {isa = PBXFileReference; lastKnownFileType = sourcecode.swift; path = BlowfishSolanaRequest.swift; sourceTree = "<group>"; };
		B57DD5992C3DA5EA00934CBB /* SolanaFmTokenInfo.swift */ = {isa = PBXFileReference; lastKnownFileType = sourcecode.swift; path = SolanaFmTokenInfo.swift; sourceTree = "<group>"; };
		B57DD59D2C3E69F500934CBB /* TokenAccountsByOwner.swift */ = {isa = PBXFileReference; lastKnownFileType = sourcecode.swift; path = TokenAccountsByOwner.swift; sourceTree = "<group>"; };
		B58156342C5D4DC9006164BF /* BlowfishViewModel.swift */ = {isa = PBXFileReference; lastKnownFileType = sourcecode.swift; path = BlowfishViewModel.swift; sourceTree = "<group>"; };
		B587686F2BFB0C43001AAEA5 /* DepositStore.swift */ = {isa = PBXFileReference; lastKnownFileType = sourcecode.swift; path = DepositStore.swift; sourceTree = "<group>"; };
		B590DF852C2E70B800ED934E /* TransactionMemoVote.swift */ = {isa = PBXFileReference; lastKnownFileType = sourcecode.swift; path = TransactionMemoVote.swift; sourceTree = "<group>"; };
		B590DF872C2E815A00ED934E /* GenericSelectorDropDown.swift */ = {isa = PBXFileReference; lastKnownFileType = sourcecode.swift; path = GenericSelectorDropDown.swift; sourceTree = "<group>"; };
		B590DF892C2E88F900ED934E /* VoteOption.swift */ = {isa = PBXFileReference; lastKnownFileType = sourcecode.swift; path = VoteOption.swift; sourceTree = "<group>"; };
		B59173302C641F3D007100E3 /* CoinService.swift */ = {isa = PBXFileReference; lastKnownFileType = sourcecode.swift; path = CoinService.swift; sourceTree = "<group>"; };
		B5A97CEC2BF41573007574D7 /* TransactionMemoView.swift */ = {isa = PBXFileReference; lastKnownFileType = sourcecode.swift; path = TransactionMemoView.swift; sourceTree = "<group>"; };
		B5A97CEE2BF41779007574D7 /* TransactionMemoViewModel.swift */ = {isa = PBXFileReference; lastKnownFileType = sourcecode.swift; path = TransactionMemoViewModel.swift; sourceTree = "<group>"; };
		B5A97CF02BF41903007574D7 /* TransactionMemoVerifyViewModel.swift */ = {isa = PBXFileReference; lastKnownFileType = sourcecode.swift; path = TransactionMemoVerifyViewModel.swift; sourceTree = "<group>"; };
		B5A97CF22BF426D4007574D7 /* TransactionMemoDetailsView.swift */ = {isa = PBXFileReference; lastKnownFileType = sourcecode.swift; path = TransactionMemoDetailsView.swift; sourceTree = "<group>"; };
		B5A97CF42BF4287A007574D7 /* TransactionMemoSelectorDropdown.swift */ = {isa = PBXFileReference; lastKnownFileType = sourcecode.swift; path = TransactionMemoSelectorDropdown.swift; sourceTree = "<group>"; };
		B5A97CF62BF42BE1007574D7 /* TransactionMemoVerifyView.swift */ = {isa = PBXFileReference; lastKnownFileType = sourcecode.swift; path = TransactionMemoVerifyView.swift; sourceTree = "<group>"; };
		B5A97CF82BF42E72007574D7 /* TransactionMemoAddressTextField.swift */ = {isa = PBXFileReference; lastKnownFileType = sourcecode.swift; path = TransactionMemoAddressTextField.swift; sourceTree = "<group>"; };
		B5A97CFB2BF4365E007574D7 /* TransactionMemoInstance.swift */ = {isa = PBXFileReference; lastKnownFileType = sourcecode.swift; path = TransactionMemoInstance.swift; sourceTree = "<group>"; };
		B5C4A42B2C62EC6500AF9B8B /* AddressService.swift */ = {isa = PBXFileReference; lastKnownFileType = sourcecode.swift; path = AddressService.swift; sourceTree = "<group>"; };
		B5CA1A052C16C39700789B11 /* AsyncImageView.swift */ = {isa = PBXFileReference; lastKnownFileType = sourcecode.swift; path = AsyncImageView.swift; sourceTree = "<group>"; };
		B5E476AA2C1A13D7005DB485 /* dydx.swift */ = {isa = PBXFileReference; lastKnownFileType = sourcecode.swift; path = dydx.swift; sourceTree = "<group>"; };
		B5E476AC2C1A556D005DB485 /* DydxService.swift */ = {isa = PBXFileReference; lastKnownFileType = sourcecode.swift; path = DydxService.swift; sourceTree = "<group>"; };
		B5E95E082BED84D9003778F0 /* ImagePicker.swift */ = {isa = PBXFileReference; lastKnownFileType = sourcecode.swift; path = ImagePicker.swift; sourceTree = "<group>"; };
		B5F758172BD8E65D0097B5B9 /* Sui.swift */ = {isa = PBXFileReference; fileEncoding = 4; lastKnownFileType = sourcecode.swift; path = Sui.swift; sourceTree = "<group>"; };
		B5F758192BD8E7230097B5B9 /* SuiService.swift */ = {isa = PBXFileReference; fileEncoding = 4; lastKnownFileType = sourcecode.swift; path = SuiService.swift; sourceTree = "<group>"; };
		B5F7581C2BD8FDA20097B5B9 /* SuiCoin.swift */ = {isa = PBXFileReference; lastKnownFileType = sourcecode.swift; path = SuiCoin.swift; sourceTree = "<group>"; };
		D9AD8ED92B6722CC0009F8D5 /* ApplicationState.swift */ = {isa = PBXFileReference; lastKnownFileType = sourcecode.swift; name = ApplicationState.swift; path = "VultisigApp/View Models/ApplicationState.swift"; sourceTree = SOURCE_ROOT; };
		D9AD8EDD2B6730430009F8D5 /* WelcomeView.swift */ = {isa = PBXFileReference; lastKnownFileType = sourcecode.swift; name = WelcomeView.swift; path = VultisigApp/Views/WelcomeView.swift; sourceTree = SOURCE_ROOT; };
		D9AD8EE52B6730A40009F8D5 /* PeerDiscoveryView.swift */ = {isa = PBXFileReference; lastKnownFileType = sourcecode.swift; name = PeerDiscoveryView.swift; path = VultisigApp/Views/Keygen/PeerDiscoveryView.swift; sourceTree = SOURCE_ROOT; };
		DE0893552C47C8FA007632F7 /* Chain+extensions.swift */ = {isa = PBXFileReference; lastKnownFileType = sourcecode.swift; path = "Chain+extensions.swift"; sourceTree = "<group>"; };
		DE13BB9E2C239FC90014B754 /* CoinMeta.swift */ = {isa = PBXFileReference; lastKnownFileType = sourcecode.swift; path = CoinMeta.swift; sourceTree = "<group>"; };
		DE1572942B70F254009BC7C5 /* TssMessenger.swift */ = {isa = PBXFileReference; fileEncoding = 4; lastKnownFileType = sourcecode.swift; path = TssMessenger.swift; sourceTree = "<group>"; };
		DE1572952B70F254009BC7C5 /* LocalStateAccessorImp.swift */ = {isa = PBXFileReference; fileEncoding = 4; lastKnownFileType = sourcecode.swift; path = LocalStateAccessorImp.swift; sourceTree = "<group>"; };
		DE1572982B70F26A009BC7C5 /* KeyType.swift */ = {isa = PBXFileReference; fileEncoding = 4; lastKnownFileType = sourcecode.swift; path = KeyType.swift; sourceTree = "<group>"; };
		DE15729B2B70F284009BC7C5 /* JoinKeysignView.swift */ = {isa = PBXFileReference; fileEncoding = 4; lastKnownFileType = sourcecode.swift; path = JoinKeysignView.swift; sourceTree = "<group>"; };
		DE15729C2B70F284009BC7C5 /* KeysignDiscoveryView.swift */ = {isa = PBXFileReference; fileEncoding = 4; lastKnownFileType = sourcecode.swift; path = KeysignDiscoveryView.swift; sourceTree = "<group>"; };
		DE15729D2B70F284009BC7C5 /* KeysignView.swift */ = {isa = PBXFileReference; fileEncoding = 4; lastKnownFileType = sourcecode.swift; path = KeysignView.swift; sourceTree = "<group>"; };
		DE1572A12B70F873009BC7C5 /* Tss.xcframework */ = {isa = PBXFileReference; expectedSignature = "AppleDeveloperProgram:G8Q5XUAJD9:Cortina Ventures PTY LTD"; lastKnownFileType = wrapper.xcframework; path = Tss.xcframework; sourceTree = "<group>"; };
		DE1572AB2B7174D3009BC7C5 /* Utils.swift */ = {isa = PBXFileReference; lastKnownFileType = sourcecode.swift; path = Utils.swift; sourceTree = "<group>"; };
		DE1905262BD8CC4D0043577E /* KeysignVerify.swift */ = {isa = PBXFileReference; fileEncoding = 4; lastKnownFileType = sourcecode.swift; path = KeysignVerify.swift; sourceTree = "<group>"; };
		DE2B4E4A2C97DA9200FF4C49 /* VultisigApp.xctestplan */ = {isa = PBXFileReference; lastKnownFileType = text; path = VultisigApp.xctestplan; sourceTree = "<group>"; };
		DE320E6D2C846C610068D0E1 /* ReshareRequest.swift */ = {isa = PBXFileReference; lastKnownFileType = sourcecode.swift; path = ReshareRequest.swift; sourceTree = "<group>"; };
		DE3D44AE2BD2487900BD64CD /* CosmosSignature.swift */ = {isa = PBXFileReference; lastKnownFileType = sourcecode.swift; path = CosmosSignature.swift; sourceTree = "<group>"; };
		DE491CEE2B708260007C88D5 /* KeygenView.swift */ = {isa = PBXFileReference; fileEncoding = 4; lastKnownFileType = sourcecode.swift; path = KeygenView.swift; sourceTree = "<group>"; };
		DE49A1632B65F6D9000F3AFB /* VultisigApp.app */ = {isa = PBXFileReference; explicitFileType = wrapper.application; includeInIndex = 0; path = VultisigApp.app; sourceTree = BUILT_PRODUCTS_DIR; };
		DE49A1662B65F6D9000F3AFB /* VultisigApp.swift */ = {isa = PBXFileReference; lastKnownFileType = sourcecode.swift; path = VultisigApp.swift; sourceTree = "<group>"; };
		DE49A16C2B65F6DB000F3AFB /* Assets.xcassets */ = {isa = PBXFileReference; lastKnownFileType = folder.assetcatalog; path = Assets.xcassets; sourceTree = "<group>"; };
		DE49A16E2B65F6DB000F3AFB /* VultisigApp.entitlements */ = {isa = PBXFileReference; lastKnownFileType = text.plist.entitlements; path = VultisigApp.entitlements; sourceTree = "<group>"; };
		DE49A1702B65F6DB000F3AFB /* Preview Assets.xcassets */ = {isa = PBXFileReference; lastKnownFileType = folder.assetcatalog; path = "Preview Assets.xcassets"; sourceTree = "<group>"; };
		DE49A1762B65F6DB000F3AFB /* VultisigAppTests.xctest */ = {isa = PBXFileReference; explicitFileType = wrapper.cfbundle; includeInIndex = 0; path = VultisigAppTests.xctest; sourceTree = BUILT_PRODUCTS_DIR; };
		DE49A17A2B65F6DB000F3AFB /* VultisigAppTests.swift */ = {isa = PBXFileReference; lastKnownFileType = sourcecode.swift; path = VultisigAppTests.swift; sourceTree = "<group>"; };
		DE49A1802B65F6DB000F3AFB /* VultisigAppUITests.xctest */ = {isa = PBXFileReference; explicitFileType = wrapper.cfbundle; includeInIndex = 0; path = VultisigAppUITests.xctest; sourceTree = BUILT_PRODUCTS_DIR; };
		DE49A1842B65F6DB000F3AFB /* VultisigAppUITests.swift */ = {isa = PBXFileReference; lastKnownFileType = sourcecode.swift; path = VultisigAppUITests.swift; sourceTree = "<group>"; };
		DE49A1862B65F6DB000F3AFB /* VultisigAppUITestsLaunchTests.swift */ = {isa = PBXFileReference; lastKnownFileType = sourcecode.swift; path = VultisigAppUITestsLaunchTests.swift; sourceTree = "<group>"; };
		DE49A1932B65F7B6000F3AFB /* Mediator */ = {isa = PBXFileReference; lastKnownFileType = wrapper; name = Mediator; path = ../Mediator; sourceTree = "<group>"; };
		DE49A19B2B67133D000F3AFB /* Vault.swift */ = {isa = PBXFileReference; lastKnownFileType = sourcecode.swift; path = Vault.swift; sourceTree = "<group>"; };
		DE49A19D2B671416000F3AFB /* Coin.swift */ = {isa = PBXFileReference; lastKnownFileType = sourcecode.swift; path = Coin.swift; sourceTree = "<group>"; };
		DE49A19F2B67143B000F3AFB /* Chain.swift */ = {isa = PBXFileReference; lastKnownFileType = sourcecode.swift; path = Chain.swift; sourceTree = "<group>"; };
		DE49A1A22B67158A000F3AFB /* UIKit.framework */ = {isa = PBXFileReference; lastKnownFileType = wrapper.framework; name = UIKit.framework; path = Platforms/iPhoneOS.platform/Developer/SDKs/iPhoneOS17.2.sdk/System/Library/Frameworks/UIKit.framework; sourceTree = DEVELOPER_DIR; };
		DE49A1B12B6A0F77000F3AFB /* JoinKeygenView.swift */ = {isa = PBXFileReference; lastKnownFileType = sourcecode.swift; path = JoinKeygenView.swift; sourceTree = "<group>"; };
		DE49A1B62B6A1222000F3AFB /* Info.plist */ = {isa = PBXFileReference; lastKnownFileType = text.plist; path = Info.plist; sourceTree = "<group>"; };
		DE4DFA7A2B7B1692004F8E73 /* ModelContainerPreview.swift */ = {isa = PBXFileReference; fileEncoding = 4; lastKnownFileType = sourcecode.swift; path = ModelContainerPreview.swift; sourceTree = "<group>"; };
		DE5F7E1E2C8155C50022030F /* VaultCreateRequest.swift */ = {isa = PBXFileReference; lastKnownFileType = sourcecode.swift; path = VaultCreateRequest.swift; sourceTree = "<group>"; };
		DE5F7E202C816AC70022030F /* KeysignRequest.swift */ = {isa = PBXFileReference; lastKnownFileType = sourcecode.swift; path = KeysignRequest.swift; sourceTree = "<group>"; };
		DE5FA5892BAD1EF2008FD910 /* CosmosBalanceCacheEntry.swift */ = {isa = PBXFileReference; lastKnownFileType = sourcecode.swift; path = CosmosBalanceCacheEntry.swift; sourceTree = "<group>"; };
		DE6325B02C2A1E97000D05B9 /* Placement.swift */ = {isa = PBXFileReference; lastKnownFileType = sourcecode.swift; path = Placement.swift; sourceTree = "<group>"; };
		DE63AE0D2BAD2408001BBE5C /* THORBalanceExtension.swift */ = {isa = PBXFileReference; lastKnownFileType = sourcecode.swift; path = THORBalanceExtension.swift; sourceTree = "<group>"; };
		DE63AE4A2BB4D87F001BBE5C /* BscService.swift */ = {isa = PBXFileReference; lastKnownFileType = sourcecode.swift; path = BscService.swift; sourceTree = "<group>"; };
		DE63AE4C2BB4E94E001BBE5C /* JSONRPCResponse.swift */ = {isa = PBXFileReference; lastKnownFileType = sourcecode.swift; path = JSONRPCResponse.swift; sourceTree = "<group>"; };
		DE63AE4E2BB4E96E001BBE5C /* JSONRPCError.swift */ = {isa = PBXFileReference; lastKnownFileType = sourcecode.swift; path = JSONRPCError.swift; sourceTree = "<group>"; };
		DE63AE522BBA627B001BBE5C /* atom.swift */ = {isa = PBXFileReference; lastKnownFileType = sourcecode.swift; path = atom.swift; sourceTree = "<group>"; };
		DE63AE552BBA788D001BBE5C /* GaiaService.swift */ = {isa = PBXFileReference; lastKnownFileType = sourcecode.swift; path = GaiaService.swift; sourceTree = "<group>"; };
		DE64A4C52BA7E0E400C342E3 /* KeygenPeerDiscoveryViewModel.swift */ = {isa = PBXFileReference; lastKnownFileType = sourcecode.swift; path = KeygenPeerDiscoveryViewModel.swift; sourceTree = "<group>"; };
		DE64A4C72BA7EBEC00C342E3 /* JoinKeygenViewModel.swift */ = {isa = PBXFileReference; lastKnownFileType = sourcecode.swift; path = JoinKeygenViewModel.swift; sourceTree = "<group>"; };
		DE64A4C92BA7F90E00C342E3 /* ServiceDelegate.swift */ = {isa = PBXFileReference; lastKnownFileType = sourcecode.swift; path = ServiceDelegate.swift; sourceTree = "<group>"; };
		DE64A4CB2BA7F97500C342E3 /* KeysignDiscoveryViewModel.swift */ = {isa = PBXFileReference; lastKnownFileType = sourcecode.swift; path = KeysignDiscoveryViewModel.swift; sourceTree = "<group>"; };
		DE64A4CD2BA7FEE100C342E3 /* JoinKeysignViewModel.swift */ = {isa = PBXFileReference; lastKnownFileType = sourcecode.swift; path = JoinKeysignViewModel.swift; sourceTree = "<group>"; };
		DE6DCB922B97D81C009A39D5 /* THORChainSwaps.swift */ = {isa = PBXFileReference; lastKnownFileType = sourcecode.swift; path = THORChainSwaps.swift; sourceTree = "<group>"; };
		DE6DCB942B97D88A009A39D5 /* THORChainSwapPayload.swift */ = {isa = PBXFileReference; lastKnownFileType = sourcecode.swift; path = THORChainSwapPayload.swift; sourceTree = "<group>"; };
		DE8AD73F2BC1600800339775 /* PrivacyInfo.xcprivacy */ = {isa = PBXFileReference; lastKnownFileType = text.xml; path = PrivacyInfo.xcprivacy; sourceTree = "<group>"; };
		DE8AD7462BC78FA400339775 /* Encryption.swift */ = {isa = PBXFileReference; lastKnownFileType = sourcecode.swift; path = Encryption.swift; sourceTree = "<group>"; };
		DE8AD7492BC7A86200339775 /* EncryptionTest.swift */ = {isa = PBXFileReference; lastKnownFileType = sourcecode.swift; path = EncryptionTest.swift; sourceTree = "<group>"; };
		DE8AD74B2BC8E3FE00339775 /* KeygenVerify.swift */ = {isa = PBXFileReference; lastKnownFileType = sourcecode.swift; path = KeygenVerify.swift; sourceTree = "<group>"; };
		DE8BDCCA2C47E34300A1EDA6 /* Vault+ProtoMappable.swift */ = {isa = PBXFileReference; lastKnownFileType = sourcecode.swift; path = "Vault+ProtoMappable.swift"; sourceTree = "<group>"; };
		DE8BDCCC2C4A314D00A1EDA6 /* VaultPublicKeyExport.swift */ = {isa = PBXFileReference; lastKnownFileType = sourcecode.swift; path = VaultPublicKeyExport.swift; sourceTree = "<group>"; };
		DE9EB0EB2BA2CC3C001747D9 /* TssType.swift */ = {isa = PBXFileReference; lastKnownFileType = sourcecode.swift; path = TssType.swift; sourceTree = "<group>"; };
		DE9EB0ED2BA2CF49001747D9 /* KeygenMessage.swift */ = {isa = PBXFileReference; lastKnownFileType = sourcecode.swift; path = KeygenMessage.swift; sourceTree = "<group>"; };
		DE9EB0EF2BA2CFB7001747D9 /* ReshareMessage.swift */ = {isa = PBXFileReference; lastKnownFileType = sourcecode.swift; path = ReshareMessage.swift; sourceTree = "<group>"; };
		DE9EB0F32BA309AB001747D9 /* MessagePuller.swift */ = {isa = PBXFileReference; lastKnownFileType = sourcecode.swift; path = MessagePuller.swift; sourceTree = "<group>"; };
		DE9EB0F52BA3F9C2001747D9 /* ParticipantDiscovery.swift */ = {isa = PBXFileReference; lastKnownFileType = sourcecode.swift; path = ParticipantDiscovery.swift; sourceTree = "<group>"; };
		DE9EB0F72BA43388001747D9 /* KeysignViewModel.swift */ = {isa = PBXFileReference; lastKnownFileType = sourcecode.swift; path = KeysignViewModel.swift; sourceTree = "<group>"; };
		DE9EB0F92BA4491B001747D9 /* CoinExtension.swift */ = {isa = PBXFileReference; lastKnownFileType = sourcecode.swift; path = CoinExtension.swift; sourceTree = "<group>"; };
		DE9EB0FB2BA463F7001747D9 /* KeygenViewModel.swift */ = {isa = PBXFileReference; lastKnownFileType = sourcecode.swift; path = KeygenViewModel.swift; sourceTree = "<group>"; };
		DEBF93962B8D5FEF002868CD /* KeysignPayload.swift */ = {isa = PBXFileReference; lastKnownFileType = sourcecode.swift; path = KeysignPayload.swift; sourceTree = "<group>"; };
		DED05FE32BBB824D00E0496C /* ThorchainAccountValue.swift */ = {isa = PBXFileReference; lastKnownFileType = sourcecode.swift; path = ThorchainAccountValue.swift; sourceTree = "<group>"; };
		DED05FE52BBB82F300E0496C /* CosmosAccountsResponse.swift */ = {isa = PBXFileReference; lastKnownFileType = sourcecode.swift; path = CosmosAccountsResponse.swift; sourceTree = "<group>"; };
		DEE2D8712C0D37A900D2F4C3 /* VaultDefaultCoinService.swift */ = {isa = PBXFileReference; lastKnownFileType = sourcecode.swift; path = VaultDefaultCoinService.swift; sourceTree = "<group>"; };
		DEEADCF62B916676007978DE /* Solana.swift */ = {isa = PBXFileReference; fileEncoding = 4; lastKnownFileType = sourcecode.swift; path = Solana.swift; sourceTree = "<group>"; };
		DEEDAEE02B8AF7EF005170E8 /* evm.swift */ = {isa = PBXFileReference; lastKnownFileType = sourcecode.swift; path = evm.swift; sourceTree = "<group>"; };
		DEEDAEE22B8AF8B1005170E8 /* publickey.swift */ = {isa = PBXFileReference; lastKnownFileType = sourcecode.swift; path = publickey.swift; sourceTree = "<group>"; };
		DEEDAEE42B8AFB5D005170E8 /* common.swift */ = {isa = PBXFileReference; lastKnownFileType = sourcecode.swift; path = common.swift; sourceTree = "<group>"; };
		DEEFF4FC2B9835DE0015692E /* THORChainSwapChainExtension.swift */ = {isa = PBXFileReference; lastKnownFileType = sourcecode.swift; path = THORChainSwapChainExtension.swift; sourceTree = "<group>"; };
		DEF2E2CA2B9AD5EA000737B8 /* UTXOChainsHelper.swift */ = {isa = PBXFileReference; lastKnownFileType = sourcecode.swift; path = UTXOChainsHelper.swift; sourceTree = "<group>"; };
		DEF2E2CF2B9DA459000737B8 /* PublicKeyTest.swift */ = {isa = PBXFileReference; lastKnownFileType = sourcecode.swift; path = PublicKeyTest.swift; sourceTree = "<group>"; };
		DEF2E2D22B9DC685000737B8 /* UTXOChainsHelperTest.swift */ = {isa = PBXFileReference; lastKnownFileType = sourcecode.swift; path = UTXOChainsHelperTest.swift; sourceTree = "<group>"; };
		DEF7225F2C520377002FFE8A /* THORChainNetworkStatus.swift */ = {isa = PBXFileReference; lastKnownFileType = sourcecode.swift; path = THORChainNetworkStatus.swift; sourceTree = "<group>"; };
		DEFC7BFA2B8D87370090B07A /* erc20.swift */ = {isa = PBXFileReference; lastKnownFileType = sourcecode.swift; path = erc20.swift; sourceTree = "<group>"; };
		DEFC7BFE2B8EC95E0090B07A /* thorchain.swift */ = {isa = PBXFileReference; fileEncoding = 4; lastKnownFileType = sourcecode.swift; path = thorchain.swift; sourceTree = "<group>"; };
		DEFF58F12BCBACDA005DFDF9 /* VultisigRelay.swift */ = {isa = PBXFileReference; lastKnownFileType = sourcecode.swift; path = VultisigRelay.swift; sourceTree = "<group>"; };
		DEFF58F32BCBF65D005DFDF9 /* TssHelper.swift */ = {isa = PBXFileReference; lastKnownFileType = sourcecode.swift; path = TssHelper.swift; sourceTree = "<group>"; };
		DEFF58F72BCF4E11005DFDF9 /* BackupVault.swift */ = {isa = PBXFileReference; lastKnownFileType = sourcecode.swift; path = BackupVault.swift; sourceTree = "<group>"; };
		DEFF58F92BCF85FA005DFDF9 /* maya.swift */ = {isa = PBXFileReference; lastKnownFileType = sourcecode.swift; path = maya.swift; sourceTree = "<group>"; };
		DEFF58FB2BCFB384005DFDF9 /* MayaChainService.swift */ = {isa = PBXFileReference; lastKnownFileType = sourcecode.swift; path = MayaChainService.swift; sourceTree = "<group>"; };
		DEFF58FD2BD13E5D005DFDF9 /* ThreadSafeDictionary.swift */ = {isa = PBXFileReference; lastKnownFileType = sourcecode.swift; path = ThreadSafeDictionary.swift; sourceTree = "<group>"; };
		DEFF59002BD238CF005DFDF9 /* SignedTransactionResult.swift */ = {isa = PBXFileReference; lastKnownFileType = sourcecode.swift; path = SignedTransactionResult.swift; sourceTree = "<group>"; };
/* End PBXFileReference section */

/* Begin PBXFrameworksBuildPhase section */
		DE49A1602B65F6D9000F3AFB /* Frameworks */ = {
			isa = PBXFrameworksBuildPhase;
			buildActionMask = 2147483647;
			files = (
				DE3D44AD2BD2445100BD64CD /* CryptoSwift in Frameworks */,
				DE49A19A2B660D8D000F3AFB /* Mediator in Frameworks */,
				DEEDAEE82B8B50A4005170E8 /* BigInt in Frameworks */,
				DE8AD7402BC649A600339775 /* Tss.xcframework in Frameworks */,
				D9A22EB72B667C41007281BF /* Mediator in Frameworks */,
				DE49A1B52B6A1088000F3AFB /* CodeScanner in Frameworks */,
				A58CC3432C32C4EE0086D16B /* VultisigCommonData in Frameworks */,
				DE8554682C2CFBC10002438C /* walletcore in Frameworks */,
				DE6325B72C2C12FB000D05B9 /* SwiftProtobuf in Frameworks */,
			);
			runOnlyForDeploymentPostprocessing = 0;
		};
		DE49A1732B65F6DB000F3AFB /* Frameworks */ = {
			isa = PBXFrameworksBuildPhase;
			buildActionMask = 2147483647;
			files = (
			);
			runOnlyForDeploymentPostprocessing = 0;
		};
		DE49A17D2B65F6DB000F3AFB /* Frameworks */ = {
			isa = PBXFrameworksBuildPhase;
			buildActionMask = 2147483647;
			files = (
			);
			runOnlyForDeploymentPostprocessing = 0;
		};
/* End PBXFrameworksBuildPhase section */

/* Begin PBXGroup section */
		049BBB4E2B71E37B004C231F /* Components */ = {
			isa = PBXGroup;
			children = (
				A6725D3F2C40C36700D47716 /* AddressBook */,
				A5BA150D2C085ED300AA6C07 /* ImageView */,
				A6F9F7D92B9BA2CF00790258 /* Cells */,
				A633B1232B993FCC003D1738 /* Buttons */,
				A6966D272BA4009B00903CA4 /* TextFields */,
				A633B1342B997D35003D1738 /* Navigation Items */,
				A67AA1C22C64713A00D06C7E /* Navigation Header */,
				A6F9E7A32BED6BA200BA36E1 /* New Wallet */,
				A608E3752C01BD6800E40B85 /* Swap */,
				049BBB5D2B71E83D004C231F /* VultisigLogo.swift */,
				049BBB672B71E9C5004C231F /* WifiInstruction.swift */,
				A6F9F7DE2B9BAA9F00790258 /* Separator.swift */,
				A61BC8152BA256C600484689 /* ProgressBar.swift */,
				A6CBA8EF2BA2A629008B110C /* ImportWalletUploadSection.swift */,
				A6966D2C2BA402A900903CA4 /* TokenSelectorDropdown.swift */,
				A6C0D5682BB3C6D400156689 /* ErrorMessage.swift */,
				A63953AF2BA7BEDA000802EC /* Checkbox.swift */,
				A65BA9832BAA07B500B2D8AA /* Background.swift */,
				A65BA98D2BAD311200B2D8AA /* Loader.swift */,
				A69069A02BCDEFD400F28A8B /* ProgressRing.swift */,
				A69069A22BCE2FD300F28A8B /* KeygenStatusText.swift */,
				A5CBA32B2BCD747C00088CC3 /* TappableTextFieldStyle.swift */,
				A69069B42BCF538000F28A8B /* NetworkPrompts.swift */,
				A683EDEA2BCF635E00BB706E /* InstructionPrompt.swift */,
				B5A97CF42BF4287A007574D7 /* TransactionMemoSelectorDropdown.swift */,
				B54E317A2BF57D9300D4FC0A /* TransactionMemoContractSelectorDropDown.swift */,
				A62D6B042BFE7C5E00F24E51 /* ChainDetailActionButtons.swift */,
				A66BFCD42C136FB3004DCD4F /* VaultDetailBalanceContent.swift */,
				A66BFCD02C134B3B004DCD4F /* QRShareSheetImage.swift */,
				A63253C32C17BE9000D2F1B8 /* VaultDeletionDetails.swift */,
				A68696592C1F72FF004EDE0B /* HiddenTextField.swift */,
				A6CBF2DB2C251D4100FD8080 /* LookingForDevicesLoader.swift */,
				B590DF872C2E815A00ED934E /* GenericSelectorDropDown.swift */,
				A63875602C386647000CF242 /* BackupNowDisclaimer.swift */,
				A6B7F48B2C47A077006D83D1 /* InformationNote.swift */,
				A6B7F4992C49418A006D83D1 /* VaultDetailQRCode.swift */,
				A6B7F49D2C496EA8006D83D1 /* VaultDetailMacQRCode.swift */,
				B51097F42C4EB7200066D560 /* BlowfishEvmWarningInformationNote.swift */,
				A6951E872C52DB9D007292E7 /* Search.swift */,
				A686C0B12C58C3AE00BBCE9C /* VaultSetupCard.swift */,
				A625D9BF2C59F2FC0078FBF4 /* GradientSeparator.swift */,
				A625D9C12C5AD15A0078FBF4 /* KeygenViewInstructions.swift */,
				A625D9C52C5B5FE30078FBF4 /* KeygenViewInstructionsMac.swift */,
				A649AB9D2C6C54AA004710A9 /* PopupCapsule.swift */,
				A611CCC12C765F3000D64C9D /* OutlinedDisclaimer.swift */,
			);
			path = Components;
			sourceTree = "<group>";
		};
		460347822BA148A2007ED3AC /* Ethereum */ = {
			isa = PBXGroup;
			children = (
				46AC40A72B920061001704E6 /* EtherscanService.swift */,
			);
			path = Ethereum;
			sourceTree = "<group>";
		};
		461BD0962B7EFA8000BFF703 /* Services */ = {
			isa = PBXGroup;
			children = (
				A51AE8BB2C931C2000EF9A7A /* FastVault */,
				A5A6969C2C74D0DB0075AA45 /* Fee */,
				A5E841C92C639550009325CB /* Rates */,
				B51097EC2C4E43660066D560 /* Blowfish */,
				A52287462C42BAEB00E1CC5A /* LiFi */,
				A563867E2C3A2121008B848E /* Protobuf */,
				A58CC3442C32EDDB0086D16B /* Keysign */,
				A50E79382BFE30170031DB47 /* Storage */,
				A543B39E2BEA72BA003FB989 /* SwapService */,
				A543B3992BEA6E3E003FB989 /* 1inch */,
				A5D49F542BE26BA7001766C8 /* Actions */,
				B5A51B532BD8C68B00791D78 /* Sui */,
				B54B01982BDE0A0F00FDA472 /* Polkadot */,
				46DE08912BD0DA1F00AE8BDE /* EvmL2 */,
				46B60BBC2BBA810C0043EBBA /* Avalanche */,
				DE63AE542BBA7878001BBE5C /* Cosmos */,
				DE63AE492BB4D86A001BBE5C /* BSC */,
				46C8CBBA2BA76CC100E68E08 /* UTXO */,
				460347822BA148A2007ED3AC /* Ethereum */,
				465A8D512B9E6887006E7457 /* Solana */,
				469ED3952B98E782008D4951 /* Thorchain */,
				465B09B42B7D8E7B00952DD9 /* CryptoPriceService.swift */,
				46B60BBF2BBB20130043EBBA /* RpcEvmService.swift */,
				A5F97C8D2BBF0BCF000C30DF /* BalanceService.swift */,
				A57A03CA2BC47D4F00F6F3DF /* BlockChainService.swift */,
				46AAA4962BBF7EBA00E5BAB4 /* EvmServiceFactory.swift */,
				DEE2D8712C0D37A900D2F4C3 /* VaultDefaultCoinService.swift */,
				B54B019B2BDE135C00FDA472 /* RpcService.swift */,
				B53DCB7C2C0D7327008388D4 /* EvmTokenServiceProtocol.swift */,
				B5C4A42B2C62EC6500AF9B8B /* AddressService.swift */,
				B59173302C641F3D007100E3 /* CoinService.swift */,
			);
			path = Services;
			sourceTree = "<group>";
		};
		462DCD6E2BCA14D9003D542F /* Coinpaprika */ = {
			isa = PBXGroup;
			children = (
				462DCD6F2BCA14F3003D542F /* CoinPaprikaQuote.swift */,
				462DCD732BCA1F45003D542F /* CoinPaprikaCoin.swift */,
			);
			path = Coinpaprika;
			sourceTree = "<group>";
		};
		465A8D512B9E6887006E7457 /* Solana */ = {
			isa = PBXGroup;
			children = (
				465A8D522B9E689B006E7457 /* SolanaService.swift */,
			);
			path = Solana;
			sourceTree = "<group>";
		};
		465A8D552B9E6E0A006E7457 /* Solana */ = {
			isa = PBXGroup;
			children = (
				465A8D542B9E6E0A006E7457 /* SolanaRpc.swift */,
				B57DD5992C3DA5EA00934CBB /* SolanaFmTokenInfo.swift */,
				B57DD59D2C3E69F500934CBB /* TokenAccountsByOwner.swift */,
			);
			path = Solana;
			sourceTree = "<group>";
		};
		465B189C2BA3D786001D7407 /* UTXO */ = {
			isa = PBXGroup;
			children = (
				46C8CBBB2BA7752C00E68E08 /* Blockchair */,
				A65649F12B966A2300E4B329 /* UTXOTransactionStatus.swift */,
				46F47CBA2B870EE900D964EA /* UTXOTransactionMempool.swift */,
				A65649ED2B9669DD00E4B329 /* UTXOTransactionMempoolInput.swift */,
				A65649EF2B966A1200E4B329 /* UTXOTransactionMempoolOutput.swift */,
			);
			path = UTXO;
			sourceTree = "<group>";
		};
		465B189D2BA3D7AD001D7407 /* Coingecko */ = {
			isa = PBXGroup;
			children = (
				465B09B62B7D909400952DD9 /* CryptoPrice.swift */,
			);
			path = Coingecko;
			sourceTree = "<group>";
		};
		465B189E2BA3D7B5001D7407 /* Prices */ = {
			isa = PBXGroup;
			children = (
				462DCD6E2BCA14D9003D542F /* Coinpaprika */,
				465B189D2BA3D7AD001D7407 /* Coingecko */,
			);
			path = Prices;
			sourceTree = "<group>";
		};
		468029352BC8E4CE005A9EEF /* Localizables */ = {
			isa = PBXGroup;
			children = (
				468029302BC8E4CE005A9EEF /* Localizable.strings */,
			);
			path = Localizables;
			sourceTree = "<group>";
		};
		469ED3952B98E782008D4951 /* Thorchain */ = {
			isa = PBXGroup;
			children = (
				469ED3932B98E776008D4951 /* ThorchainService.swift */,
				A500603E2C10E3EA008237D9 /* ThorchainSwapProvider.swift */,
				A5DA62082BF79C1D00CBEAEE /* ThorchainSwapError.swift */,
				46F8F7272B9A011B0099454E /* ThorchainBroadcastTransactionService.swift */,
				DEFF58FB2BCFB384005DFDF9 /* MayaChainService.swift */,
				DEF7225F2C520377002FFE8A /* THORChainNetworkStatus.swift */,
			);
			path = Thorchain;
			sourceTree = "<group>";
		};
		469ED3962B98E7B7008D4951 /* Cosmos */ = {
			isa = PBXGroup;
			children = (
				46F8F71F2B99FDAC0099454E /* TransactionManager */,
				469ED39E2B98F5A9008D4951 /* AccountManager */,
				469ED3972B98E885008D4951 /* BalanceManager */,
				DE3D44AE2BD2487900BD64CD /* CosmosSignature.swift */,
			);
			path = Cosmos;
			sourceTree = "<group>";
		};
		469ED3972B98E885008D4951 /* BalanceManager */ = {
			isa = PBXGroup;
			children = (
				469ED3982B98E896008D4951 /* CosmosBalanceResponse.swift */,
				469ED39A2B98E8B5008D4951 /* CosmosBalance.swift */,
				469ED39C2B98E8C0008D4951 /* CosmosBalancePagination.swift */,
				DE5FA5892BAD1EF2008FD910 /* CosmosBalanceCacheEntry.swift */,
			);
			path = BalanceManager;
			sourceTree = "<group>";
		};
		469ED39E2B98F5A9008D4951 /* AccountManager */ = {
			isa = PBXGroup;
			children = (
				469ED39F2B98F5B4008D4951 /* THORChainAccountNumberResponse.swift */,
				A5199AEF2BBD8C0400AA0A39 /* ThorchainSwapQuote.swift */,
				469ED3A12B98F5CB008D4951 /* ThorchainAccountResult.swift */,
				469ED3A32B98F5DE008D4951 /* CosmosAccountValue.swift */,
				DED05FE32BBB824D00E0496C /* ThorchainAccountValue.swift */,
				DED05FE52BBB82F300E0496C /* CosmosAccountsResponse.swift */,
			);
			path = AccountManager;
			sourceTree = "<group>";
		};
		46B60BBC2BBA810C0043EBBA /* Avalanche */ = {
			isa = PBXGroup;
			children = (
				46B60BBD2BBA811D0043EBBA /* AvalancheService.swift */,
			);
			path = Avalanche;
			sourceTree = "<group>";
		};
		46C8CBBA2BA76CC100E68E08 /* UTXO */ = {
			isa = PBXGroup;
			children = (
				4606B3AF2B80465E0045094D /* UTXOTransactionsService.swift */,
				46C8CBBE2BA777BF00E68E08 /* BlockchairService.swift */,
			);
			path = UTXO;
			sourceTree = "<group>";
		};
		46C8CBBB2BA7752C00E68E08 /* Blockchair */ = {
			isa = PBXGroup;
			children = (
				46C8CBBC2BA7753900E68E08 /* Blockchair.swift */,
			);
			path = Blockchair;
			sourceTree = "<group>";
		};
		46D067E42B8852B70052F535 /* Keygen */ = {
			isa = PBXGroup;
			children = (
				A51AE8BE2C931C6000EF9A7A /* FastVaultEmailView.swift */,
				A51AE8BF2C931C6000EF9A7A /* FastVaultEnterPasswordView.swift */,
				A51AE8BD2C931C6000EF9A7A /* FastVaultSetPasswordView.swift */,
				DE49A1B12B6A0F77000F3AFB /* JoinKeygenView.swift */,
				DE491CEE2B708260007C88D5 /* KeygenView.swift */,
				D9AD8EE52B6730A40009F8D5 /* PeerDiscoveryView.swift */,
				DE9EB0F32BA309AB001747D9 /* MessagePuller.swift */,
				A611735C2BC8D94400D616F9 /* KeyGenSummaryView.swift */,
			);
			path = Keygen;
			sourceTree = "<group>";
		};
		46DE08912BD0DA1F00AE8BDE /* EvmL2 */ = {
			isa = PBXGroup;
			children = (
				46DE08942BD0DCA200AE8BDE /* EvmL2Service.swift */,
			);
			path = EvmL2;
			sourceTree = "<group>";
		};
		46F8F71F2B99FDAC0099454E /* TransactionManager */ = {
			isa = PBXGroup;
			children = (
				46F8F7202B99FDB70099454E /* TransactionBroadcastResponse.swift */,
				46F8F7252B99FEEC0099454E /* CosmosErrorResponse.swift */,
			);
			path = TransactionManager;
			sourceTree = "<group>";
		};
		A50E79382BFE30170031DB47 /* Storage */ = {
			isa = PBXGroup;
			children = (
				A50E79392BFE30210031DB47 /* Storage.swift */,
			);
			path = Storage;
			sourceTree = "<group>";
		};
		A51AE8BB2C931C2000EF9A7A /* FastVault */ = {
			isa = PBXGroup;
			children = (
				A51AE8BA2C931C2000EF9A7A /* FastVaultService.swift */,
			);
			path = FastVault;
			sourceTree = "<group>";
		};
		A52287462C42BAEB00E1CC5A /* LiFi */ = {
			isa = PBXGroup;
			children = (
				A52287472C42BB0000E1CC5A /* LiFiService.swift */,
			);
			path = LiFi;
			sourceTree = "<group>";
		};
		A53287B32C4DB835009FD3D3 /* CoinPicker */ = {
			isa = PBXGroup;
			children = (
				A53287B42C4DB874009FD3D3 /* CoinPickerView.swift */,
			);
			path = CoinPicker;
			sourceTree = "<group>";
		};
		A543B3992BEA6E3E003FB989 /* 1inch */ = {
			isa = PBXGroup;
			children = (
				A5125F052BEBBFAB008A79AA /* OneInchQuote.swift */,
				A5125F062BEBBFAB008A79AA /* OneInchService.swift */,
				A5BA15072C077A0B00AA6C07 /* OneInchToken.swift */,
			);
			path = 1inch;
			sourceTree = "<group>";
		};
		A543B39E2BEA72BA003FB989 /* SwapService */ = {
			isa = PBXGroup;
			children = (
				A5125F032BEBBE43008A79AA /* SwapService.swift */,
				A522C3492C46948A00BC4311 /* SwapError.swift */,
				A558D74D2C29808D007222EB /* SwapProvider.swift */,
				A558D74B2C298060007222EB /* SwapCoinsResolver.swift */,
			);
			path = SwapService;
			sourceTree = "<group>";
		};
		A563867E2C3A2121008B848E /* Protobuf */ = {
			isa = PBXGroup;
			children = (
				A58CC34A2C32FA760086D16B /* ProtoMappable.swift */,
				A563867F2C3A213B008B848E /* ProtoMappableError.swift */,
				A56386832C3A2167008B848E /* ProtoSerializer.swift */,
				A56386812C3A2148008B848E /* ProtoCoinResolver.swift */,
			);
			path = Protobuf;
			sourceTree = "<group>";
		};
		A58CC3442C32EDDB0086D16B /* Keysign */ = {
			isa = PBXGroup;
			children = (
				A55BCEBA2BC59E8100D35917 /* KeysignPayloadFactory.swift */,
				DEBF93962B8D5FEF002868CD /* KeysignPayload.swift */,
				A5D0C9342BEE77190022D421 /* SwapPayload.swift */,
				A58CC3452C32EE120086D16B /* KeysignMessageFactory.swift */,
				A58CC34E2C32FC530086D16B /* BlockChainSpecific.swift */,
				A58CC34C2C32FB800086D16B /* KeysignMessage.swift */,
				A56386852C3A21B8008B848E /* KeysignMessage+ProtoMappable.swift */,
				DE6DCB942B97D88A009A39D5 /* THORChainSwapPayload.swift */,
				A588F2DA2BEE8090002EEC60 /* OneInchSwapPayload.swift */,
				A5D00E402BD65CE7009E025F /* ERC20ApprovePayload.swift */,
			);
			path = Keysign;
			sourceTree = "<group>";
		};
		A5A6969C2C74D0DB0075AA45 /* Fee */ = {
			isa = PBXGroup;
			children = (
				A571F4672C7E48A1000F46D3 /* FeeMode.swift */,
			);
			path = Fee;
			sourceTree = "<group>";
		};
		A5BA150D2C085ED300AA6C07 /* ImageView */ = {
			isa = PBXGroup;
			children = (
				A5BA150E2C085EEB00AA6C07 /* CachedAsyncImage.swift */,
				B5CA1A052C16C39700789B11 /* AsyncImageView.swift */,
			);
			path = ImageView;
			sourceTree = "<group>";
		};
		A5D49F542BE26BA7001766C8 /* Actions */ = {
			isa = PBXGroup;
			children = (
				A5D49F552BE26BB9001766C8 /* ChainAction.swift */,
				A5D49F592BE26C87001766C8 /* Coin+ChainAction.swift */,
				A54676512C179A93004DD782 /* Coin+Swaps.swift */,
				A5D49F572BE26C63001766C8 /* CoinActionResolver.swift */,
			);
			path = Actions;
			sourceTree = "<group>";
		};
		A5E841C92C639550009325CB /* Rates */ = {
			isa = PBXGroup;
			children = (
				A5E841CA2C639556009325CB /* DatabaseRate.swift */,
				A594A9EA2C64364600A3D09E /* Rate.swift */,
				A5E841CC2C63A987009325CB /* RateProvider.swift */,
				A594A9EC2C6436A800A3D09E /* DBMappable.swift */,
			);
			path = Rates;
			sourceTree = "<group>";
		};
		A608E3752C01BD6800E40B85 /* Swap */ = {
			isa = PBXGroup;
			children = (
				A608E3762C01BD7A00E40B85 /* SwapDetailsSummary.swift */,
			);
			path = Swap;
			sourceTree = "<group>";
		};
		A6182F232C9224D10059BFDD /* Update Check */ = {
			isa = PBXGroup;
			children = (
				A622C8632C9BED5100908332 /* PhoneCheckUpdateView.swift */,
				A6182F282C9225DA0059BFDD /* MacCheckUpdateView.swift */,
				A6182F242C9225B60059BFDD /* UpdateCheckUpToDateView.swift */,
				A6182F262C9225CB0059BFDD /* UpdateCheckUpdateNowView.swift */,
			);
			path = "Update Check";
			sourceTree = "<group>";
		};
		A61BC8172BA2685E00484689 /* Stores */ = {
			isa = PBXGroup;
			children = (
				A61BC8182BA2687D00484689 /* TokensStore.swift */,
				A6980C292BC0870000F452AB /* SettingsOptionsStore.swift */,
				DEFF58F12BCBACDA005DFDF9 /* VultisigRelay.swift */,
				B587686F2BFB0C43001AAEA5 /* DepositStore.swift */,
			);
			path = Stores;
			sourceTree = "<group>";
		};
		A62758F32B97CE7E00ADE3A6 /* Styles */ = {
			isa = PBXGroup;
			children = (
				A62758F42B97CE9E00ADE3A6 /* FontStyle.swift */,
				A62758F62B97DF4A00ADE3A6 /* ColorStyle.swift */,
			);
			path = Styles;
			sourceTree = "<group>";
		};
		A627664E2C85273B002C666A /* iOS */ = {
			isa = PBXGroup;
			children = (
				A69FBB9F2C8AD7C700A4B78B /* ContentView+iOS.swift */,
				A69FBBA12C8AD9F500A4B78B /* View */,
				A69FBBCB2C8BB85600A4B78B /* Native */,
				A6ECA1A32C940FC900456110 /* View Model */,
			);
			path = iOS;
			sourceTree = "<group>";
		};
		A627664F2C852745002C666A /* macOS */ = {
			isa = PBXGroup;
			children = (
				A69FBB9D2C8AD7BD00A4B78B /* ContentView+macOS.swift */,
				A69FBBA22C8AD9FD00A4B78B /* View */,
				A69FBBCC2C8BB86300A4B78B /* Native */,
				A6ECA1AA2C9410DA00456110 /* View Model */,
			);
			path = macOS;
			sourceTree = "<group>";
		};
		A633B11D2B993BCD003D1738 /* Resources */ = {
			isa = PBXGroup;
			children = (
				A633B11E2B993BDC003D1738 /* Fonts */,
			);
			path = Resources;
			sourceTree = "<group>";
		};
		A633B11E2B993BDC003D1738 /* Fonts */ = {
			isa = PBXGroup;
			children = (
				A633B11F2B993BF5003D1738 /* Montserrat-Italic.ttf */,
				A633B1202B993BF5003D1738 /* Montserrat.ttf */,
			);
			path = Fonts;
			sourceTree = "<group>";
		};
		A633B1232B993FCC003D1738 /* Buttons */ = {
			isa = PBXGroup;
			children = (
				A633B1242B993FE7003D1738 /* FilledButton.swift */,
				A542AE5A2C5B5F220061FEAF /* FilledLabelButton.swift */,
				A633B12E2B9952D8003D1738 /* OutlineButton.swift */,
				A67F4C5E2BE313220086ED09 /* ActionButton.swift */,
				A680BAC42BF47AA9006E611D /* OpenGalleryButton.swift */,
				A6F42CC32C09598900D0431C /* VaultDetailScanButton.swift */,
				B52196472C12D1110021D27A /* CircularFilledButton.swift */,
				A6C639482C1FED0F0078B8E3 /* NavigationButton.swift */,
			);
			path = Buttons;
			sourceTree = "<group>";
		};
		A633B1342B997D35003D1738 /* Navigation Items */ = {
			isa = PBXGroup;
			children = (
				A633B1352B997D57003D1738 /* NavigationBackButton.swift */,
				A633B1372B997F39003D1738 /* NavigationHelpButton.swift */,
				A6F9F7E02B9BAFA700790258 /* NavigationRefreshButton.swift */,
				A6F9F7E42B9BB4D100790258 /* NavigationMenuButton.swift */,
				A6F2C5462B9FFC560095C8E3 /* NavigationBackSheetButton.swift */,
				A6FB96B22BD0CDA900D56F68 /* NavigationEditButton.swift */,
				A6FB96B42BD0CE6700D56F68 /* NavigationHomeEditButton.swift */,
				A6E5823C2BE98C4F006DA410 /* NavigationBlankBackButton.swift */,
				A66BFCCC2C1347D5004DCD4F /* NavigationQRShareButton.swift */,
				A6C3ABC92C3E5A8700F13ED0 /* NavigationAddButton.swift */,
				A6B7F4952C493DD9006D83D1 /* NavigationQRCodeButton.swift */,
			);
			path = "Navigation Items";
			sourceTree = "<group>";
		};
		A6386D9F2C90234400DDD58E /* Components */ = {
			isa = PBXGroup;
			children = (
				A6182F422C9291900059BFDD /* VaultDetailScanButton+iOS.swift */,
				A6386DA02C90235200DDD58E /* CoinSelectionCell+iOS.swift */,
				A6386DA52C90243C00DDD58E /* TokenSelectionCell+iOS.swift */,
				A6182F2E2C922B6B0059BFDD /* AsyncImageView+iOS.swift */,
				A6182F322C922CCC0059BFDD /* ChainHeaderCell+iOS.swift */,
				A6182F362C92328E0059BFDD /* NetworkPromptCell+iOS.swift */,
				A6182F3A2C92331D0059BFDD /* FilledButton+iOS.swift */,
				A6386DAD2C9025B000DDD58E /* ChainNavigationCell+iOS.swift */,
				A6386DB12C90263400DDD58E /* ToggleSelectionCell+iOS.swift */,
				A6182F3E2C9290C80059BFDD /* OutlineButton+iOS.swift */,
				A6182F462C9292EC0059BFDD /* NavigationButton+iOS.swift */,
				A6182F4A2C9294390059BFDD /* SendCryptoAmountTextField+iOS.swift */,
				A6182F4E2C9296350059BFDD /* StyledIntegerField+iOS.swift */,
				A6182F522C9296CF0059BFDD /* StyledFloatingPointField+iOS.swift */,
				A6182F562C9299370059BFDD /* SwapCryptoAmountTextField+iOS.swift */,
				A6182F5A2C9299DC0059BFDD /* MemoTextField+iOS.swift */,
				A6ECA1832C93F36200456110 /* NavigationQRShareButton+iOS.swift */,
				A6ECA1872C93F4E800456110 /* SetupVaultImageManager+iOS.swift */,
				A6ECA18B2C93F65D00456110 /* VultisigLogo+iOS.swift */,
				A6ECA18F2C93F7EF00456110 /* ProgressBar+iOS.swift */,
				A6ECA1932C93F98D00456110 /* InstructionPrompt+iOS.swift */,
				A6ECA1972C93FB0400456110 /* BlowfishWarningInformationNote+iOS.swift */,
				A6ECA19B2C93FB7200456110 /* Search+iOS.swift */,
				A6ECA19F2C93FC0000456110 /* VaultSetupCard+iOS.swift */,
			);
			path = Components;
			sourceTree = "<group>";
		};
		A6386DA22C90235600DDD58E /* Components */ = {
			isa = PBXGroup;
			children = (
				A6386DA32C90236100DDD58E /* CoinSelectionCell+macOS.swift */,
				A6386DA72C90244800DDD58E /* TokenSelectionCell+macOS.swift */,
				A6182F302C922B750059BFDD /* AsyncImageView+macOS.swift */,
				A6182F342C922CD70059BFDD /* ChainHeaderCell+macOS.swift */,
				A6182F382C9232990059BFDD /* NetworkPromptCell+macOS.swift */,
				A6182F3C2C92332A0059BFDD /* FilledButton+macOS.swift */,
				A6182F402C9290DF0059BFDD /* OutlineButton+macOS.swift */,
				A6182F442C92919D0059BFDD /* VaultDetailScanButton+macOS.swift */,
				A6182F482C9292F70059BFDD /* NavigationButton+macOS.swift */,
				A6182F4C2C92944A0059BFDD /* SendCryptoAmountTextField+macOS.swift */,
				A6182F502C9296430059BFDD /* StyledIntegerField+macOS.swift */,
				A6182F542C9296DB0059BFDD /* StyledFloatingPointField+macOS.swift */,
				A6182F582C9299410059BFDD /* SwapCryptoAmountTextField+macOS.swift */,
				A6182F5C2C9299ED0059BFDD /* MemoTextField+imacOS.swift */,
				A6ECA1852C93F37200456110 /* NavigationQRShareButton+macOS.swift */,
				A6ECA1892C93F4F400456110 /* SetupVaultImageManager+macOS.swift */,
				A6ECA18D2C93F6CF00456110 /* VultisigLogo+macOS.swift */,
				A6ECA1912C93F83B00456110 /* ProgressBar+macOS.swift */,
				A6ECA1952C93F99700456110 /* InstructionPrompt+macOS.swift */,
				A6ECA1992C93FB0E00456110 /* BlowfishWarningInformationNote+macOS.swift */,
				A6ECA19D2C93FB7B00456110 /* Search+macOS.swift */,
				A6ECA1A12C93FC0D00456110 /* VaultSetupCard+macOS.swift */,
			);
			path = Components;
			sourceTree = "<group>";
		};
		A65649D52B965FC400E4B329 /* View Models */ = {
			isa = PBXGroup;
			children = (
				A564ED432BC35D2B0056FDC0 /* SwapCryptoVerifyViewModel.swift */,
				A57495812BBC3FCA00D5F172 /* SwapCryptoViewModel.swift */,
				DE8AD74B2BC8E3FE00339775 /* KeygenVerify.swift */,
				D9AD8ED92B6722CC0009F8D5 /* ApplicationState.swift */,
				465B09A82B7C176700952DD9 /* SendTransaction.swift */,
				A6F9F7EA2B9D1B3700790258 /* VaultDetailViewModel.swift */,
				A6F2C54E2BA009420095C8E3 /* CoinSelectionViewModel.swift */,
				A5BA150B2C078FA000AA6C07 /* TokenSelectionViewModel.swift */,
				A65324292BA52A4700DDE6EB /* SendCryptoViewModel.swift */,
				A54BBCFE2BC6E11600645C06 /* TransferViewModel.swift */,
				DE9EB0F72BA43388001747D9 /* KeysignViewModel.swift */,
				DE9EB0FB2BA463F7001747D9 /* KeygenViewModel.swift */,
				DE64A4C52BA7E0E400C342E3 /* KeygenPeerDiscoveryViewModel.swift */,
				DE64A4C72BA7EBEC00C342E3 /* JoinKeygenViewModel.swift */,
				DE64A4CB2BA7F97500C342E3 /* KeysignDiscoveryViewModel.swift */,
				DE64A4CD2BA7FEE100C342E3 /* JoinKeysignViewModel.swift */,
				A65BA9852BAA0F0D00B2D8AA /* SendCryptoVerifyViewModel.swift */,
				A60CA7E62BB0EC6100FDEB5C /* AccountViewModel.swift */,
				A6980C272BC086BC00F452AB /* SettingsViewModel.swift */,
				A61173582BC8A10D00D616F9 /* ChainCellViewModel.swift */,
				A6FB96B02BD086AD00D56F68 /* HomeViewModel.swift */,
				A6BEF5BF2BE2B11C007A84A1 /* DeeplinkViewModel.swift */,
				B5A97CEE2BF41779007574D7 /* TransactionMemoViewModel.swift */,
				B5A97CF02BF41903007574D7 /* TransactionMemoVerifyViewModel.swift */,
				A66BFCD22C135699004DCD4F /* ShareSheetViewModel.swift */,
				A68696222C1B5DD2004EDE0B /* EncryptedBackupViewModel.swift */,
				A6B7F49B2C4963F6006D83D1 /* VaultDetailQRCodeViewModel.swift */,
				A6951E8B2C52DC6B007292E7 /* SettingsDefaultChainViewModel.swift */,
				B58156342C5D4DC9006164BF /* BlowfishViewModel.swift */,
				A5F596BE2C7FB0C5008D5339 /* SendGasSettingsViewModel.swift */,
				A6182F2A2C9225EA0059BFDD /* CheckUpdateViewModel.swift */,
				A6C670812C9CDEE500F59B6A /* VaultCellViewModel.swift */,
				A6182F2A2C9225EA0059BFDD /* MacCheckUpdateViewModel.swift */,
				A622C8612C9BEC2100908332 /* PhoneCheckUpdateViewModel.swift */,
				A6C670CA2C9E8BAB00F59B6A /* VultExtensionViewModel.swift */,
			);
			path = "View Models";
			sourceTree = "<group>";
		};
		A65649D62B96602700E4B329 /* Extensions */ = {
			isa = PBXGroup;
			children = (
				465036BA2BCF968E00856B34 /* BigInt.swift */,
				A65649D72B96602700E4B329 /* DecodableDefaultExtension.swift */,
				A65649D82B96602700E4B329 /* BigUIntExtension.swift */,
				A65649D92B96602700E4B329 /* Int64Extension.swift */,
				A65649DA2B96602700E4B329 /* DataExtension.swift */,
				A65649DB2B96602700E4B329 /* BitcoinTransactionExtension.swift */,
				A65649DC2B96602700E4B329 /* StringExtension.swift */,
				A65649DD2B96602700E4B329 /* VaultExtension.swift */,
				A65649DE2B96602700E4B329 /* TssExtension.swift */,
				A633B11B2B99273A003D1738 /* ColorExtensions.swift */,
				DEEFF4FC2B9835DE0015692E /* THORChainSwapChainExtension.swift */,
				DE9EB0F92BA4491B001747D9 /* CoinExtension.swift */,
				463408652BA9C1D200246248 /* CoinTypeExtension.swift */,
				DE63AE0D2BAD2408001BBE5C /* THORBalanceExtension.swift */,
				A60CA7E82BB0F60100FDEB5C /* ViewExtension.swift */,
				46E98FFB2BAE407300C53D97 /* DecodingErrorExtension.swift */,
				46AAA49C2BC3B4CF00E5BAB4 /* DecimalExtension.swift */,
				B52196412C1296DF0021D27A /* IntExtension.swift */,
				B590DF892C2E88F900ED934E /* VoteOption.swift */,
				B520B2FD2C3250230097C590 /* TextField.swift */,
				B530F8732C5FFF0A00C2E523 /* RpcEvmServiceEnsServiceExtension.swift */,
				A611CCCE2C7816EC00D64C9D /* UINavigationControllerExtension.swift */,
				A68125D52C8812B60049660E /* UIImageExtension.swift */,
			);
			path = Extensions;
			sourceTree = "<group>";
		};
		A65649F32B966CCB00E4B329 /* States */ = {
			isa = PBXGroup;
			children = (
				DE1572982B70F26A009BC7C5 /* KeyType.swift */,
				A65649F42B966F3E00E4B329 /* DecodableDefault.swift */,
				46B106502BA7CAFE00564023 /* ChainType.swift */,
				A6A793E22BB508C000CC5950 /* Keygen */,
				A69069B62BCF53B600F28A8B /* NetworkPromptType.swift */,
				A6F9E7AA2BED6CCC00BA36E1 /* SetupVaultState.swift */,
			);
			path = States;
			sourceTree = "<group>";
		};
		A6725D3F2C40C36700D47716 /* AddressBook */ = {
			isa = PBXGroup;
			children = (
				A6725D402C40C3C100D47716 /* AddressBookChainSelector.swift */,
				A6725D3B2C3F9D6400D47716 /* AddressBookTextField.swift */,
			);
			path = AddressBook;
			sourceTree = "<group>";
		};
		A67AA1C22C64713A00D06C7E /* Navigation Header */ = {
			isa = PBXGroup;
			children = (
				A67AA1C32C64715000D06C7E /* ChainDetailHeader.swift */,
				A67AA1C52C64784F00D06C7E /* CoinDetailHeader.swift */,
				A6833D7D2C659283002029E1 /* TokenSelectionHeader.swift */,
				A6833D7F2C65980D002029E1 /* GeneralMacHeader.swift */,
				A6833D812C65B199002029E1 /* AddressBookHeader.swift */,
				A6833D832C65BC59002029E1 /* TransactionMemoHeader.swift */,
				A6833D852C65BF6D002029E1 /* JoinKeygenHeader.swift */,
				A6833D872C65C129002029E1 /* PeerDiscoveryHeader.swift */,
				A6833D892C65CF07002029E1 /* HomeHeader.swift */,
				A6833D8C2C65D2A1002029E1 /* AddressQRCodeHeader.swift */,
				A6833D902C66A0B5002029E1 /* CreateVaultHeader.swift */,
				A6833D922C66A4EA002029E1 /* SwapCryptoHeader.swift */,
				A6833D942C66A697002029E1 /* SendCryptoHeader.swift */,
				A6833D962C671F11002029E1 /* SettingsHeader.swift */,
			);
			path = "Navigation Header";
			sourceTree = "<group>";
		};
		A6966D1C2BA3DD9900903CA4 /* Onboarding */ = {
			isa = PBXGroup;
			children = (
				A6966D1D2BA3DDAD00903CA4 /* OnboardingView.swift */,
				A6966D1F2BA3DF0C00903CA4 /* OnboardingView1.swift */,
				A6966D232BA3E2A500903CA4 /* OnboardingView2.swift */,
				A6966D252BA3E2CF00903CA4 /* OnboardingView3.swift */,
				A6D07E422C36756700594687 /* OnboardingView4.swift */,
			);
			path = Onboarding;
			sourceTree = "<group>";
		};
		A6966D272BA4009B00903CA4 /* TextFields */ = {
			isa = PBXGroup;
			children = (
				A6966D282BA400B700903CA4 /* SendCryptoAddressTextField.swift */,
				A6966D2A2BA4018600903CA4 /* SendCryptoAmountTextField.swift */,
				B5A97CF82BF42E72007574D7 /* TransactionMemoAddressTextField.swift */,
				B54E317C2BF5A19200D4FC0A /* StyledTextField.swift */,
				B54E317E2BF5A1A700D4FC0A /* StyledNumberField.swift */,
				B54E31802BF5A22700D4FC0A /* StyledFloatingPointField.swift */,
				A608E3782C02472C00E40B85 /* SwapCryptoAmountTextField.swift */,
				B52196452C12CA2E0021D27A /* AddressTextField.swift */,
				A6D07E402C366F7300594687 /* MemoTextField.swift */,
			);
			path = TextFields;
			sourceTree = "<group>";
		};
		A6980C222BC0834E00F452AB /* Settings */ = {
			isa = PBXGroup;
			children = (
				A6980C232BC0836300F452AB /* SettingsView.swift */,
				A6980C2B2BC0896C00F452AB /* SettingsLanguageSelectionView.swift */,
				A6980C2F2BC0A11100F452AB /* SettingsCurrencySelectionView.swift */,
				A6980C312BC0A2F700F452AB /* SettingsFAQView.swift */,
				A6951E852C52DAFD007292E7 /* SettingsDefaultChainView.swift */,
			);
			path = Settings;
			sourceTree = "<group>";
		};
		A69FBBA12C8AD9F500A4B78B /* View */ = {
			isa = PBXGroup;
			children = (
				A51AE8C32C9589E000EF9A7A /* FastVaultEnterPasswordView+iOS.swift */,
				A62766502C85275F002C666A /* ImportWalletView+iOS.swift */,
				A69FBB9B2C8AD68E00A4B78B /* CreateVaultView+iOS.swift */,
				A69FBBA52C8ADC2E00A4B78B /* WelcomeView+iOS.swift */,
				A69FBBC32C8BB5AD00A4B78B /* NoCameraPermissionView+iOS.swift */,
				A69FBBC92C8BB77900A4B78B /* CoverView+iOS.swift */,
				A69FBBCF2C8BBA2100A4B78B /* TransactionMemoVerifyView+iOS.swift */,
				A6386D872C8BBB7200DDD58E /* JoinKeysignDoneView+iOS.swift */,
				A6386D8B2C8C274200DDD58E /* BackupVaultNowView+iOS.swift */,
				A6386D8F2C8C290F00DDD58E /* SwapVerifyView+iOS.swift */,
				A6386D932C8C2A9800DDD58E /* SwapCryptoDetailsView+iOS.swift */,
				A6386D972C901D9F00DDD58E /* SendCryptoVerifyView+iOS.swift */,
				A6386D9D2C90225000DDD58E /* SendCryptoSigningErrorView+iOS.swift */,
				A6386DA92C9024F500DDD58E /* SettingFAQCell+iOS.swift */,
				A622C8312C9BB26F00908332 /* VultisigApp+iOS.swift */,
				A622C8352C9BB76A00908332 /* CoinPickerView+iOS.swift */,
				A622C8392C9BB9B400908332 /* AddressBookView+iOS.swift */,
				A622C83D2C9BBB2500908332 /* AddAddressBookView+iOS.swift */,
				A622C8412C9BBC0100908332 /* EditAddressBookView+iOS.swift */,
				A622C8452C9BBD2F00908332 /* TransactionMemoView+iOS.swift */,
				A622C8492C9BBE2800908332 /* TransactionMemoDetailsView+iOS.swift */,
				A622C84D2C9BC7C300908332 /* FastVaultEmailView+iOS.swift */,
				A622C8512C9BC9D200908332 /* FastVaultSetPasswordView+iOS.swift */,
				A622C8552C9BCCB800908332 /* JoinKeygenView+iOS.swift */,
				A622C8592C9BCD6600908332 /* KeygenView+iOS.swift */,
				A622C85D2C9BCE6800908332 /* PeerDiscoveryView+iOS.swift */,
				A6C670832C9CF66400F59B6A /* JoinKeysignView+iOS.swift */,
				A6C670872C9CFA9B00F59B6A /* KeysignDiscoveryView+iOS.swift */,
				A6C6708B2C9CFD0100F59B6A /* KeysignView+iOS.swift */,
				A6C6708F2C9CFE0B00F59B6A /* HomeView+iOS.swift */,
				A6C670932C9D080600F59B6A /* VaultDetailView+iOS.swift */,
				A6C670972C9D09EF00F59B6A /* AddressQRCodeView+iOS.swift */,
				A6C6709B2C9D0B3F00F59B6A /* ChainSelectionView+iOS.swift */,
				A6C6709F2C9D0C0700F59B6A /* EditVaultView+iOS.swift */,
				A6C670A32C9D0CA200F59B6A /* RenameVaultView+iOS.swift */,
				A6C670A72C9D0D5800F59B6A /* ChainDetailView+iOS.swift */,
				A6C670AB2C9D117800F59B6A /* TokenSelectionView+iOS.swift */,
				A6C670B02C9D12C700F59B6A /* VaultPairDetailView+iOS.swift */,
				A6C670B42C9D139100F59B6A /* CoinDetailView+iOS.swift */,
				A6C670B82C9D14B800F59B6A /* VaultDeletionConfirmView+iOS.swift */,
				A6C670BC2C9D158500F59B6A /* BackupPasswordSetupView+iOS.swift */,
				A6C670C02C9D16BD00F59B6A /* CustomTokenView+iOS.swift */,
				A6C670C42C9D173800F59B6A /* VaultDetailQRCodeView+iOS.swift */,
				A6C670CC2C9E8D3500F59B6A /* SetupQRCodeView+iOS.swift */,
				A6C670D02C9E8E1F00F59B6A /* NewWalletNameView+iOS.swift */,
				A6C670D42C9E8EEF00F59B6A /* SwapCryptoView+iOS.swift */,
				A6C670D82C9E905B00F59B6A /* SendCryptoView+iOS.swift */,
				A6C670DC2C9E91A900F59B6A /* SendCryptoDetailsView+iOS.swift */,
				A6C670E02C9E93A600F59B6A /* SendGasSettingsView+iOS.swift */,
				A6C670E42C9E954200F59B6A /* SendCryptoDoneView+iOS.swift */,
				A6C670E82C9E95DC00F59B6A /* TransactionsView+iOS.swift */,
				A6C670EC2CA26F5C00F59B6A /* SettingsView+iOS.swift */,
				A6C670F02CA2744000F59B6A /* SettingsLanguageSelectionView+iOS.swift */,
				A6C670F42CA2750C00F59B6A /* SettingsCurrencySelectionView+iOS.swift */,
				A6C670F82CA2759E00F59B6A /* SettingsFAQView+iOS.swift */,
				A6C670FC2CA2762400F59B6A /* SettingsDefaultChainView+iOS.swift */,
				A6C671002CA276EF00F59B6A /* OnboardingView+iOS.swift */,
				A6C671042CA2792800F59B6A /* OnboardingView1+iOS.swift */,
				A6C671082CA27D0500F59B6A /* OnboardingView2+iOS.swift */,
				A6C6710C2CA27EA000F59B6A /* OnboardingView3+iOS.swift */,
				A6C671102CA27F8C00F59B6A /* OnboardingView4+iOS.swift */,
				A6386D9F2C90234400DDD58E /* Components */,
			);
			path = View;
			sourceTree = "<group>";
		};
		A69FBBA22C8AD9FD00A4B78B /* View */ = {
			isa = PBXGroup;
			children = (
				A62766522C852765002C666A /* ImportWalletView+macOS.swift */,
				A69FBB992C8AD63C00A4B78B /* CreateVaultView+macOS.swift */,
				A69FBBA72C8ADC4600A4B78B /* WelcomeView+macOS.swift */,
				A69FBBC52C8BB5B700A4B78B /* NoCameraPermissionView+macOS.swift */,
				A69FBBC72C8BB76000A4B78B /* CoverView+macOS.swift */,
				A69FBBCD2C8BBA1900A4B78B /* TransactionMemoVerifyView+macOS.swift */,
				A6386D892C8BBB7C00DDD58E /* JoinKeysignDoneView+macOS.swift */,
				A6386D8D2C8C274C00DDD58E /* BackupVaultNowView+macOS.swift */,
				A6386D912C8C291B00DDD58E /* SwapVerifyView+macOS.swift */,
				A6386D952C8C2AA200DDD58E /* SwapCryptoDetailsView+macOS.swift */,
				A6386D992C901DAA00DDD58E /* SendCryptoVerifyView+macOS.swift */,
				A6386D9B2C90224200DDD58E /* SendCryptoSigningErrorView+macOS.swift */,
				A6386DAB2C90250000DDD58E /* SettingFAQCell+macOS.swift */,
				A6386DAF2C9025BC00DDD58E /* ChainNavigationCell+macOS.swift */,
				A6386DB32C90263E00DDD58E /* ToggleSelectionCell+macOS.swift */,
				A622C8332C9BB28000908332 /* VultisigApp+macOS.swift */,
				A51AE8C52C958A0200EF9A7A /* FastVaultEnterPasswordView+macOS.swift */,
				A622C8372C9BB83800908332 /* CoinPickerView+macOS.swift */,
				A622C83B2C9BB9C100908332 /* AddressBookView+macOS.swift */,
				A622C83F2C9BBB2E00908332 /* AddAddressBookView+macOS.swift */,
				A622C8432C9BBC0C00908332 /* EditAddressBookView+macOS.swift */,
				A622C8472C9BBD3900908332 /* TransactionMemoView+macOS.swift */,
				A622C84B2C9BBE3100908332 /* TransactionMemoDetailsView+macOS.swift */,
				A622C84F2C9BC7D600908332 /* FastVaultEmailView+macOS.swift */,
				A622C8532C9BC9E500908332 /* FastVaultSetPasswordView+macOS.swift */,
				A622C8572C9BCCC600908332 /* JoinKeygenView+macOS.swift */,
				A622C85B2C9BCD6E00908332 /* KeygenView+imacOS.swift */,
				A622C85F2C9BCE7100908332 /* PeerDiscoveryView+macOS.swift */,
				A6C670852C9CF67E00F59B6A /* JoinKeysignView+macOS.swift */,
				A6C670892C9CFAA800F59B6A /* KeysignDiscoveryView+macOS.swift */,
				A6C6708D2C9CFD0A00F59B6A /* KeysignView+macOS.swift */,
				A6C670912C9CFE1600F59B6A /* HomeView+macOS.swift */,
				A6C670952C9D081000F59B6A /* VaultDetailView+macOS.swift */,
				A6C670992C9D09FB00F59B6A /* AddressQRCodeView+macOS.swift */,
				A6C6709D2C9D0B4900F59B6A /* ChainSelectionView+macOS.swift */,
				A6C670A12C9D0C1000F59B6A /* EditVaultView+macOS.swift */,
				A6C670A52C9D0CAC00F59B6A /* RenameVaultView+macOS.swift */,
				A6C670A92C9D0D6600F59B6A /* ChainDetailView+macOS.swift */,
				A6C670AE2C9D118900F59B6A /* TokenSelectionView+macOS.swift */,
				A6C670B22C9D12CF00F59B6A /* VaultPairDetailView+macOS.swift */,
				A6C670B62C9D139A00F59B6A /* CoinDetailView+macOS.swift */,
				A6C670BA2C9D14BF00F59B6A /* VaultDeletionConfirmView+macOS.swift */,
				A6C670BE2C9D158F00F59B6A /* BackupPasswordSetupView+macOS.swift */,
				A6C670C22C9D16C600F59B6A /* CustomTokenView+macOS.swift */,
				A6C670C62C9D174000F59B6A /* VaultDetailQRCodeView+macOS.swift */,
				A6C670CE2C9E8D3F00F59B6A /* SetupQRCodeView+macOS.swift */,
				A6C670D22C9E8E2B00F59B6A /* NewWalletNameView+macOS.swift */,
				A6C670D62C9E8EFE00F59B6A /* SwapCryptoView+macOS.swift */,
				A6C670DA2C9E906400F59B6A /* SendCryptoView+macOS.swift */,
				A6C670DE2C9E91B200F59B6A /* SendCryptoDetailsView+macOS.swift */,
				A6C670E22C9E93B500F59B6A /* SendGasSettingsView+macOS.swift */,
				A6C670E62C9E954B00F59B6A /* SendCryptoDoneView+macOS.swift */,
				A6C670EA2C9E95E600F59B6A /* TransactionsView+macOS.swift */,
				A6C670EE2CA26F6400F59B6A /* SettingsView+macOS.swift */,
				A6C670F22CA2744B00F59B6A /* SettingsLanguageSelectionView+macOS.swift */,
				A6C670F62CA2751500F59B6A /* SettingsCurrencySelectionView+macOS.swift */,
				A6C670FA2CA275A900F59B6A /* SettingsFAQView+macOS.swift */,
				A6C670FE2CA2762D00F59B6A /* SettingsDefaultChainView+macOS.swift */,
				A6C671022CA276F800F59B6A /* OnboardingView+macOS.swift */,
				A6C671062CA2793F00F59B6A /* OnboardingView1+macOS.swift */,
				A6C6710A2CA27D1400F59B6A /* OnboardingView2+macOS.swift */,
				A6C6710E2CA27EAC00F59B6A /* OnboardingView3+macOS.swift */,
				A6C671122CA27F9700F59B6A /* OnboardingView4+macOS.swift */,
				A6386DA22C90235600DDD58E /* Components */,
			);
			path = View;
			sourceTree = "<group>";
		};
		A69FBBCB2C8BB85600A4B78B /* Native */ = {
			isa = PBXGroup;
			children = (
				A66BFCCE2C1348E4004DCD4F /* QRCodeShareSheet.swift */,
				A65324272BA51E8700DDE6EB /* QRCodeScannerView.swift */,
				A6A41CAD2C63512D00C6858D /* ShareSheetViewController.swift */,
				A6F42CC12C09175B00D0431C /* GeneralCodeScannerView.swift */,
			);
			path = Native;
			sourceTree = "<group>";
		};
		A69FBBCC2C8BB86300A4B78B /* Native */ = {
			isa = PBXGroup;
			children = (
				A6521C552C6EC769002D5C5F /* MacScannerView.swift */,
				A6521C592C6ECA62002D5C5F /* MacCameraServiceViewModel.swift */,
				A6521C572C6ECA19002D5C5F /* MacCameraPreview.swift */,
				A6AF960F2C2E2DC900992578 /* FileQRCodeImporterMac.swift */,
				A6AF960B2C2E2D6400992578 /* GeneralQRImportMacView.swift */,
			);
			path = Native;
			sourceTree = "<group>";
		};
		A6A793E22BB508C000CC5950 /* Keygen */ = {
			isa = PBXGroup;
			children = (
				DE9EB0EB2BA2CC3C001747D9 /* TssType.swift */,
				DE9EB0ED2BA2CF49001747D9 /* KeygenMessage.swift */,
				A527DD2B2C3E1CE000204464 /* KeygenMessage+ProtoMappable.swift */,
				DE9EB0EF2BA2CFB7001747D9 /* ReshareMessage.swift */,
				A527DD2D2C3E1D8500204464 /* ReshareMessage+ProtoMappable.swift */,
			);
			path = Keygen;
			sourceTree = "<group>";
		};
		A6C0D55D2BB3B71300156689 /* Transactions */ = {
			isa = PBXGroup;
			children = (
				A6C0D55B2BB3AE8600156689 /* TransactionsView.swift */,
				A6C0D55E2BB3B73900156689 /* UTXOTransactionsView.swift */,
			);
			path = Transactions;
			sourceTree = "<group>";
		};
		A6C3ABC62C3E594400F13ED0 /* Address Book */ = {
			isa = PBXGroup;
			children = (
				A6C3ABC72C3E595000F13ED0 /* AddressBookView.swift */,
				A6725D392C3F9B4400D47716 /* AddAddressBookView.swift */,
				A63001B02C54AC0100D18E25 /* EditAddressBookView.swift */,
			);
			path = "Address Book";
			sourceTree = "<group>";
		};
		A6ECA1A32C940FC900456110 /* View Model */ = {
			isa = PBXGroup;
			children = (
				A6ECA1A42C940FDA00456110 /* JoinKeygenViewModel+iOS.swift */,
				A6ECA1A62C94106700456110 /* JoinKeysignViewModel+iOS.swift */,
				A6ECA1A82C9410D100456110 /* ShareSheetViewModel+iOS.swift */,
				A6ECA1AD2C9411DA00456110 /* EncryptedBackupViewModel+iOS.swift */,
				A6ECA1B12C94129300456110 /* VaultDetailQRCodeViewModel+iOS.swift */,
			);
			path = "View Model";
			sourceTree = "<group>";
		};
		A6ECA1AA2C9410DA00456110 /* View Model */ = {
			isa = PBXGroup;
			children = (
				A6ECA1AB2C9410EA00456110 /* ShareSheetViewModel+macOS.swift */,
				A6ECA1AF2C9411E200456110 /* EncryptedBackupViewModel+macOS.swift */,
				A6ECA1B32C94129D00456110 /* VaultDetailQRCodeViewModel+macOS.swift */,
			);
			path = "View Model";
			sourceTree = "<group>";
		};
		A6F9E7A32BED6BA200BA36E1 /* New Wallet */ = {
			isa = PBXGroup;
			children = (
				A6F9E7A62BED6BD100BA36E1 /* SetupVaultTab.swift */,
				A6F9E7A82BED6BDB00BA36E1 /* SetupVaultImageManager.swift */,
			);
			path = "New Wallet";
			sourceTree = "<group>";
		};
		A6F9F7D92B9BA2CF00790258 /* Cells */ = {
			isa = PBXGroup;
			children = (
				A61BC81A2BA26D9900484689 /* ChainSelectionCell.swift */,
				A6F9F7DA2B9BA2DD00790258 /* ChainCell.swift */,
				A6F9F7DC2B9BA5F000790258 /* CoinCell.swift */,
				A6F9F7E62B9BB63700790258 /* VaultCell.swift */,
				A6F2C54A2BA003E10095C8E3 /* CoinSelectionCell.swift */,
				A66A0BD62BA125C50021A483 /* EditVaultCell.swift */,
				A5BA15092C078EED00AA6C07 /* TokenSelectionCell.swift */,
				A6C0D5592BB3AAA200156689 /* ChainHeaderCell.swift */,
				A6C0D5642BB3BD0F00156689 /* UTXOTransactionCell.swift */,
				A6E52F7F2BBE430600FD3785 /* TransactionCell.swift */,
				A65C754C2BBF5A250076F30A /* PeerCell.swift */,
				A6980C252BC0848F00F452AB /* SettingCell.swift */,
				A6980C2D2BC089F900F452AB /* SettingSelectionCell.swift */,
				A6980C332BC0A30900F452AB /* SettingFAQCell.swift */,
				461AD1B82BC6858000959278 /* VaultPairDetailCell.swift */,
				A611735A2BC8B7AB00D616F9 /* ChainNavigationCell.swift */,
				A683EDEC2BCF67D100BB706E /* NetworkPromptCell.swift */,
				A6AF96112C2E3D6100992578 /* ImportFileCell.swift */,
				A6725D422C40C45800D47716 /* AddressBookCell.swift */,
				A6951E892C52DBBD007292E7 /* ToggleSelectionCell.swift */,
			);
			path = Cells;
			sourceTree = "<group>";
		};
		B51097EC2C4E43660066D560 /* Blowfish */ = {
			isa = PBXGroup;
			children = (
				B51097ED2C4E43830066D560 /* BlowfishService.swift */,
			);
			path = Blowfish;
			sourceTree = "<group>";
		};
		B51097EF2C4E48BB0066D560 /* Blowfish */ = {
			isa = PBXGroup;
			children = (
				B51097F02C4E48CD0066D560 /* BlowfishRequest.swift */,
				B51097F22C4E48EE0066D560 /* BlowfishResponse.swift */,
				B57A1E002C51173B009C4B25 /* BlowfishSolanaRequest.swift */,
			);
			path = Blowfish;
			sourceTree = "<group>";
		};
		B54B01982BDE0A0F00FDA472 /* Polkadot */ = {
			isa = PBXGroup;
			children = (
				B54B01992BDE0A1D00FDA472 /* PolkadotService.swift */,
			);
			path = Polkadot;
			sourceTree = "<group>";
		};
		B5A51B532BD8C68B00791D78 /* Sui */ = {
			isa = PBXGroup;
			children = (
				B5F758192BD8E7230097B5B9 /* SuiService.swift */,
			);
			path = Sui;
			sourceTree = "<group>";
		};
		B5A97CEB2BF41554007574D7 /* TransactionMemo */ = {
			isa = PBXGroup;
			children = (
				B5A97CEC2BF41573007574D7 /* TransactionMemoView.swift */,
				B5A97CF22BF426D4007574D7 /* TransactionMemoDetailsView.swift */,
				B5A97CF62BF42BE1007574D7 /* TransactionMemoVerifyView.swift */,
			);
			path = TransactionMemo;
			sourceTree = "<group>";
		};
		B5A97CFA2BF43653007574D7 /* TransactionMemo */ = {
			isa = PBXGroup;
			children = (
				B5A97CFB2BF4365E007574D7 /* TransactionMemoInstance.swift */,
				B54E31822BF5A73500D4FC0A /* TransactionMemoTypeEnum.swift */,
				B50E399A2BF5AB2100B9A269 /* TransactionMemoAddressable.swift */,
				B50E399C2BF5AB4B00B9A269 /* TransactionMemoContractTypeEnum.swift */,
				B53D8CC72BF7F21500B795D3 /* TransactionMemoBond.swift */,
				B53D8CC92BF7F22500B795D3 /* TransactionMemoUnbond.swift */,
				B53D8CCB2BF7F22F00B795D3 /* TransactionMemoLeave.swift */,
				B51119322C0072620020B711 /* TransactionMemoCustom.swift */,
				B590DF852C2E70B800ED934E /* TransactionMemoVote.swift */,
				B55C10752C6A724E0095D274 /* TransactionMemoAddPool.swift */,
				B55C10772C6AC0820095D274 /* TransactionMemoWithdrawPool.swift */,
			);
			path = TransactionMemo;
			sourceTree = "<group>";
		};
		B5F7581B2BD8FD970097B5B9 /* Sui */ = {
			isa = PBXGroup;
			children = (
				B5F7581C2BD8FDA20097B5B9 /* SuiCoin.swift */,
			);
			path = Sui;
			sourceTree = "<group>";
		};
		D7347C222B74717F00887E57 /* Recovered References */ = {
			isa = PBXGroup;
			children = (
				4600167D2B71A12D00CE17C7 /* Tss.xcframework */,
			);
			name = "Recovered References";
			sourceTree = "<group>";
		};
		D9AD8ED72B67225F0009F8D5 /* Views */ = {
			isa = PBXGroup;
			children = (
				D9AD8EDD2B6730430009F8D5 /* WelcomeView.swift */,
				A6D0BA692C08353700E24DC9 /* NoCameraPermissionView.swift */,
				A65518022BF849FC006BB924 /* CoverView.swift */,
				A53287B32C4DB835009FD3D3 /* CoinPicker */,
				A6C3ABC62C3E594400F13ED0 /* Address Book */,
				B5A97CEB2BF41554007574D7 /* TransactionMemo */,
				46D067E42B8852B70052F535 /* Keygen */,
				DE15729A2B70F284009BC7C5 /* Keysign */,
				D9AD8F042B675E230009F8D5 /* Vault */,
				D9AD8EED2B6731290009F8D5 /* New Wallet */,
				D9AD8EEF2B6731570009F8D5 /* Swap */,
				D9AD8EEE2B6731480009F8D5 /* Send */,
				A6C0D55D2BB3B71300156689 /* Transactions */,
				A6980C222BC0834E00F452AB /* Settings */,
				A6966D1C2BA3DD9900903CA4 /* Onboarding */,
				A6182F232C9224D10059BFDD /* Update Check */,
				049BBB4E2B71E37B004C231F /* Components */,
			);
			path = Views;
			sourceTree = "<group>";
		};
		D9AD8ED82B6722AC0009F8D5 /* Model */ = {
			isa = PBXGroup;
			children = (
				B51097EF2C4E48BB0066D560 /* Blowfish */,
				B5A97CFA2BF43653007574D7 /* TransactionMemo */,
				B5F7581B2BD8FD970097B5B9 /* Sui */,
				465B189E2BA3D7B5001D7407 /* Prices */,
				465B189C2BA3D786001D7407 /* UTXO */,
				465A8D552B9E6E0A006E7457 /* Solana */,
				469ED3962B98E7B7008D4951 /* Cosmos */,
				A65649E92B96690400E4B329 /* KeyShare.swift */,
				DE49A19B2B67133D000F3AFB /* Vault.swift */,
				DE8BDCCA2C47E34300A1EDA6 /* Vault+ProtoMappable.swift */,
				A5BDC7BD2C32FF4A004DBBE7 /* CoinsGrouped.swift */,
				DE49A19F2B67143B000F3AFB /* Chain.swift */,
				DE0893552C47C8FA007632F7 /* Chain+extensions.swift */,
				DE49A19D2B671416000F3AFB /* Coin.swift */,
				A65649F72B96701300E4B329 /* UTXOTransactionMempoolPreviousOutput.swift */,
				DE63AE4C2BB4E94E001BBE5C /* JSONRPCResponse.swift */,
				DE63AE4E2BB4E96E001BBE5C /* JSONRPCError.swift */,
				DEFF58F72BCF4E11005DFDF9 /* BackupVault.swift */,
				461AD1BA2BC7239C00959278 /* DeviceInfo.swift */,
				DE13BB9E2C239FC90014B754 /* CoinMeta.swift */,
				A6725D3D2C3FB61900D47716 /* AddressBookItem.swift */,
				DE8BDCCC2C4A314D00A1EDA6 /* VaultPublicKeyExport.swift */,
				A6182F2C2C9226310059BFDD /* UpdateVersion.swift */,
				DE5F7E1E2C8155C50022030F /* VaultCreateRequest.swift */,
				DE320E6D2C846C610068D0E1 /* ReshareRequest.swift */,
				DE5F7E202C816AC70022030F /* KeysignRequest.swift */,
			);
			path = Model;
			sourceTree = "<group>";
		};
		D9AD8EED2B6731290009F8D5 /* New Wallet */ = {
			isa = PBXGroup;
			children = (
				A633B12C2B994E92003D1738 /* CreateVaultView.swift */,
				A633B1392B9A5A22003D1738 /* ImportWalletView.swift */,
				A633B13B2B9A6564003D1738 /* SetupQRCodeView.swift */,
				A6F9E7A42BED6BC800BA36E1 /* SetupVaultTabView.swift */,
				A623A09E2BF09FEE00AA2F8D /* NewWalletNameView.swift */,
			);
			path = "New Wallet";
			sourceTree = "<group>";
		};
		D9AD8EEE2B6731480009F8D5 /* Send */ = {
			isa = PBXGroup;
			children = (
				A61BC8112BA2407A00484689 /* SendCryptoView.swift */,
				A61BC8132BA240FC00484689 /* SendCryptoDetailsView.swift */,
				A571F46B2C7E9218000F46D3 /* SendGasSettingsView.swift */,
				A653242D2BA53D0900DDE6EB /* SendCryptoPairView.swift */,
				A653242F2BA540ED00DDE6EB /* SendCryptoVerifyView.swift */,
				A63953B12BA7CB8E000802EC /* SendCryptoKeysignView.swift */,
				A63953B32BA7F120000802EC /* SendCryptoDoneView.swift */,
				A65BA9872BAAA0B700B2D8AA /* SendCryptoSigningErrorView.swift */,
				A65BA9892BAAA7A300B2D8AA /* SendCryptoVaultErrorView.swift */,
				A65BA98B2BABD1AA00B2D8AA /* SendCryptoStartErrorView.swift */,
			);
			path = Send;
			sourceTree = "<group>";
		};
		D9AD8EEF2B6731570009F8D5 /* Swap */ = {
			isa = PBXGroup;
			children = (
				A6966D2E2BA4045C00903CA4 /* SwapCryptoView.swift */,
				A564ED412BC350520056FDC0 /* SwapTransaction.swift */,
				A543B3A12BEA93D4003FB989 /* SwapQuote.swift */,
				A564ED3F2BC34B690056FDC0 /* SwapVerifyView.swift */,
				A6966D302BA4048800903CA4 /* SwapCryptoDetailsView.swift */,
			);
			path = Swap;
			sourceTree = "<group>";
		};
		D9AD8F042B675E230009F8D5 /* Vault */ = {
			isa = PBXGroup;
			children = (
				A6F2C5442B9FE3A00095C8E3 /* HomeView.swift */,
				A633B13D2B9A9E30003D1738 /* VaultDetailView.swift */,
				A6F9F7E22B9BB48700790258 /* VaultsView.swift */,
				A6F9F7E82B9BBFD500790258 /* AddressQRCodeView.swift */,
				A6F2C5482BA001460095C8E3 /* ChainSelectionView.swift */,
				A66A0BD42BA124D00021A483 /* EditVaultView.swift */,
				A66A0BD82BA12DF50021A483 /* RenameVaultView.swift */,
				A6BACF192BC705DA00084810 /* ChainDetailView.swift */,
				A6BACF1B2BC79B3100084810 /* TokenSelectionView.swift */,
				461AD1B62BC6706500959278 /* VaultPairDetailView.swift */,
				A62D6B022BFE7BF400F24E51 /* CoinDetailView.swift */,
				A6FA40202C10241700D6C6B7 /* VaultDeletionConfirmView.swift */,
				A68696202C1B5575004EDE0B /* BackupPasswordSetupView.swift */,
				B52196432C12C3540021D27A /* CustomTokenView.swift */,
				A638752E2C38570F000CF242 /* BackupVaultNowView.swift */,
				A6B7F4972C49402F006D83D1 /* VaultDetailQRCodeView.swift */,
			);
			path = Vault;
			sourceTree = "<group>";
		};
		DE1572932B70F254009BC7C5 /* Tss */ = {
			isa = PBXGroup;
			children = (
				DE1572942B70F254009BC7C5 /* TssMessenger.swift */,
				DE1572952B70F254009BC7C5 /* LocalStateAccessorImp.swift */,
				DE64A4C92BA7F90E00C342E3 /* ServiceDelegate.swift */,
				DEFF58F32BCBF65D005DFDF9 /* TssHelper.swift */,
			);
			path = Tss;
			sourceTree = "<group>";
		};
		DE15729A2B70F284009BC7C5 /* Keysign */ = {
			isa = PBXGroup;
			children = (
				DE1905262BD8CC4D0043577E /* KeysignVerify.swift */,
				DE15729B2B70F284009BC7C5 /* JoinKeysignView.swift */,
				DE15729C2B70F284009BC7C5 /* KeysignDiscoveryView.swift */,
				DE15729D2B70F284009BC7C5 /* KeysignView.swift */,
				DE9EB0F52BA3F9C2001747D9 /* ParticipantDiscovery.swift */,
				A65BA98F2BAD402A00B2D8AA /* KeysignMessageConfirmView.swift */,
				A52313DD2BDF665E00D4D0D5 /* KeysignSwapConfirmView.swift */,
				A65BA9912BAD439900B2D8AA /* KeysignDiscoverServiceView.swift */,
				A65BA9952BAD460600B2D8AA /* KeysignStartView.swift */,
				A65BA9972BAD479C00B2D8AA /* JoinKeysignDoneView.swift */,
				A6C9D5C02BDB5E4E00A864FB /* KeysignVaultMismatchErrorView.swift */,
				A65518042BF867CF006BB924 /* KeysignSameDeviceShareErrorView.swift */,
			);
			path = Keysign;
			sourceTree = "<group>";
		};
		DE1572AA2B7174C5009BC7C5 /* Utils */ = {
			isa = PBXGroup;
			children = (
				DE1572AB2B7174D3009BC7C5 /* Utils.swift */,
				A62758F12B97B10600ADE3A6 /* Endpoint.swift */,
				A65BA9812BA93A9F00B2D8AA /* DebounceHelper.swift */,
				A60CA7EA2BB1020900FDEB5C /* DetectOrientation.swift */,
				A690E00D2BC0ED290006DC0D /* URL.swift */,
				DE8AD7462BC78FA400339775 /* Encryption.swift */,
				A62758F32B97CE7E00ADE3A6 /* Styles */,
				DEFF58FD2BD13E5D005DFDF9 /* ThreadSafeDictionary.swift */,
				B5E95E082BED84D9003778F0 /* ImagePicker.swift */,
				A6B51BE82C098DAE007FDD3C /* OnFirstAppear.swift */,
				A68696242C1B777A004EDE0B /* EncryptedDataFile.swift */,
				DE6325B02C2A1E97000D05B9 /* Placement.swift */,
				A6AF96132C2E545800992578 /* UtilsQrCodeFromImageError.swift */,
				A6A831D52C803EBF00E28662 /* ImageFileDocument.swift */,
				A6477D002C7EE13500672A1A /* OnDropQRUtils.swift */,
				A679D29F2C81951100FFCDA1 /* KeyboardObserver.swift */,
				A6C670C82C9E773300F59B6A /* VULTFileDocument.swift */,
			);
			path = Utils;
			sourceTree = "<group>";
		};
		DE28F52C2B7B0E6200E33058 /* Chains */ = {
			isa = PBXGroup;
			children = (
				B5F758172BD8E65D0097B5B9 /* Sui.swift */,
				DEEADCF62B916676007978DE /* Solana.swift */,
				DEFC7BFE2B8EC95E0090B07A /* thorchain.swift */,
				DEEDAEE02B8AF7EF005170E8 /* evm.swift */,
				A5C568942C246A0000E463B6 /* CoinFactory.swift */,
				DEEDAEE22B8AF8B1005170E8 /* publickey.swift */,
				DEEDAEE42B8AFB5D005170E8 /* common.swift */,
				DEFC7BFA2B8D87370090B07A /* erc20.swift */,
				DE6DCB922B97D81C009A39D5 /* THORChainSwaps.swift */,
				A5D0C9362BEE778F0022D421 /* OneInchSwaps.swift */,
				DEF2E2CA2B9AD5EA000737B8 /* UTXOChainsHelper.swift */,
				DE63AE522BBA627B001BBE5C /* atom.swift */,
				46DE088B2BD087D800AE8BDE /* kujira.swift */,
				DEFF58F92BCF85FA005DFDF9 /* maya.swift */,
				DEFF59002BD238CF005DFDF9 /* SignedTransactionResult.swift */,
				B54B01962BDCEB8E00FDA472 /* Polkadot.swift */,
				B5E476AA2C1A13D7005DB485 /* dydx.swift */,
			);
			path = Chains;
			sourceTree = "<group>";
		};
		DE49A15A2B65F6D9000F3AFB = {
			isa = PBXGroup;
			children = (
				DE2B4E4A2C97DA9200FF4C49 /* VultisigApp.xctestplan */,
				DE8AD73F2BC1600800339775 /* PrivacyInfo.xcprivacy */,
				DE1572A12B70F873009BC7C5 /* Tss.xcframework */,
				DE49A1932B65F7B6000F3AFB /* Mediator */,
				DE49A1652B65F6D9000F3AFB /* VultisigApp */,
				DE49A1792B65F6DB000F3AFB /* VultisigAppTests */,
				DE49A1832B65F6DB000F3AFB /* VultisigAppUITests */,
				DE49A1642B65F6D9000F3AFB /* Products */,
				DE49A1A12B67158A000F3AFB /* Frameworks */,
				D7347C222B74717F00887E57 /* Recovered References */,
			);
			sourceTree = "<group>";
		};
		DE49A1642B65F6D9000F3AFB /* Products */ = {
			isa = PBXGroup;
			children = (
				DE49A1632B65F6D9000F3AFB /* VultisigApp.app */,
				DE49A1762B65F6DB000F3AFB /* VultisigAppTests.xctest */,
				DE49A1802B65F6DB000F3AFB /* VultisigAppUITests.xctest */,
			);
			name = Products;
			sourceTree = "<group>";
		};
		DE49A1652B65F6D9000F3AFB /* VultisigApp */ = {
			isa = PBXGroup;
			children = (
				DE49A1662B65F6D9000F3AFB /* VultisigApp.swift */,
				A60CA7E42BB0D37D00FDEB5C /* ContentView.swift */,
				461BD0962B7EFA8000BFF703 /* Services */,
				D9AD8ED72B67225F0009F8D5 /* Views */,
				D9AD8ED82B6722AC0009F8D5 /* Model */,
				A65649D52B965FC400E4B329 /* View Models */,
				A627664E2C85273B002C666A /* iOS */,
				A627664F2C852745002C666A /* macOS */,
				A65649F32B966CCB00E4B329 /* States */,
				DE28F52C2B7B0E6200E33058 /* Chains */,
				A65649D62B96602700E4B329 /* Extensions */,
				A61BC8172BA2685E00484689 /* Stores */,
				DE1572AA2B7174C5009BC7C5 /* Utils */,
				468029352BC8E4CE005A9EEF /* Localizables */,
				A633B11D2B993BCD003D1738 /* Resources */,
				DE1572932B70F254009BC7C5 /* Tss */,
				DE49A1A62B68C1EE000F3AFB /* PreviewHelper */,
				DE49A16F2B65F6DB000F3AFB /* Preview Content */,
				DE49A16C2B65F6DB000F3AFB /* Assets.xcassets */,
				DE49A16E2B65F6DB000F3AFB /* VultisigApp.entitlements */,
				DE49A1B62B6A1222000F3AFB /* Info.plist */,
			);
			path = VultisigApp;
			sourceTree = "<group>";
		};
		DE49A16F2B65F6DB000F3AFB /* Preview Content */ = {
			isa = PBXGroup;
			children = (
				DE49A1702B65F6DB000F3AFB /* Preview Assets.xcassets */,
			);
			path = "Preview Content";
			sourceTree = "<group>";
		};
		DE49A1792B65F6DB000F3AFB /* VultisigAppTests */ = {
			isa = PBXGroup;
			children = (
				DE8AD7482BC7A84100339775 /* Utils */,
				DEF2E2CE2B9DA41A000737B8 /* Chains */,
				DE49A17A2B65F6DB000F3AFB /* VultisigAppTests.swift */,
			);
			path = VultisigAppTests;
			sourceTree = "<group>";
		};
		DE49A1832B65F6DB000F3AFB /* VultisigAppUITests */ = {
			isa = PBXGroup;
			children = (
				DE49A1842B65F6DB000F3AFB /* VultisigAppUITests.swift */,
				DE49A1862B65F6DB000F3AFB /* VultisigAppUITestsLaunchTests.swift */,
			);
			path = VultisigAppUITests;
			sourceTree = "<group>";
		};
		DE49A1A12B67158A000F3AFB /* Frameworks */ = {
			isa = PBXGroup;
			children = (
				DE49A1A22B67158A000F3AFB /* UIKit.framework */,
			);
			name = Frameworks;
			sourceTree = "<group>";
		};
		DE49A1A62B68C1EE000F3AFB /* PreviewHelper */ = {
			isa = PBXGroup;
			children = (
				DE4DFA7A2B7B1692004F8E73 /* ModelContainerPreview.swift */,
			);
			path = PreviewHelper;
			sourceTree = "<group>";
		};
		DE63AE492BB4D86A001BBE5C /* BSC */ = {
			isa = PBXGroup;
			children = (
				DE63AE4A2BB4D87F001BBE5C /* BscService.swift */,
			);
			path = BSC;
			sourceTree = "<group>";
		};
		DE63AE542BBA7878001BBE5C /* Cosmos */ = {
			isa = PBXGroup;
			children = (
				DE63AE552BBA788D001BBE5C /* GaiaService.swift */,
				46DE088D2BD08C9900AE8BDE /* KujiraService.swift */,
				46DE088F2BD0D03E00AE8BDE /* CosmosService.swift */,
				B5E476AC2C1A556D005DB485 /* DydxService.swift */,
			);
			path = Cosmos;
			sourceTree = "<group>";
		};
		DE8AD7482BC7A84100339775 /* Utils */ = {
			isa = PBXGroup;
			children = (
				DE8AD7492BC7A86200339775 /* EncryptionTest.swift */,
			);
			path = Utils;
			sourceTree = "<group>";
		};
		DEF2E2CE2B9DA41A000737B8 /* Chains */ = {
			isa = PBXGroup;
			children = (
				DEF2E2CF2B9DA459000737B8 /* PublicKeyTest.swift */,
				DEF2E2D22B9DC685000737B8 /* UTXOChainsHelperTest.swift */,
			);
			path = Chains;
			sourceTree = "<group>";
		};
/* End PBXGroup section */

/* Begin PBXNativeTarget section */
		DE49A1622B65F6D9000F3AFB /* VultisigApp */ = {
			isa = PBXNativeTarget;
			buildConfigurationList = DE49A18A2B65F6DB000F3AFB /* Build configuration list for PBXNativeTarget "VultisigApp" */;
			buildPhases = (
				DE49A15F2B65F6D9000F3AFB /* Sources */,
				DE49A1602B65F6D9000F3AFB /* Frameworks */,
				DE49A1612B65F6D9000F3AFB /* Resources */,
			);
			buildRules = (
			);
			dependencies = (
			);
			name = VultisigApp;
			packageProductDependencies = (
				DE49A1992B660D8D000F3AFB /* Mediator */,
				D9A22EB62B667C41007281BF /* Mediator */,
				DE49A1B42B6A1088000F3AFB /* CodeScanner */,
				DEEDAEE72B8B50A4005170E8 /* BigInt */,
				DE3D44AC2BD2445100BD64CD /* CryptoSwift */,
				DE6325B62C2C12FB000D05B9 /* SwiftProtobuf */,
				DE8554672C2CFBC10002438C /* walletcore */,
				A58CC3422C32C4EE0086D16B /* VultisigCommonData */,
			);
			productName = voltixApp;
			productReference = DE49A1632B65F6D9000F3AFB /* VultisigApp.app */;
			productType = "com.apple.product-type.application";
		};
		DE49A1752B65F6DB000F3AFB /* VultisigAppTests */ = {
			isa = PBXNativeTarget;
			buildConfigurationList = DE49A18D2B65F6DB000F3AFB /* Build configuration list for PBXNativeTarget "VultisigAppTests" */;
			buildPhases = (
				DE49A1722B65F6DB000F3AFB /* Sources */,
				DE49A1732B65F6DB000F3AFB /* Frameworks */,
				DE49A1742B65F6DB000F3AFB /* Resources */,
			);
			buildRules = (
			);
			dependencies = (
				DE49A1782B65F6DB000F3AFB /* PBXTargetDependency */,
			);
			name = VultisigAppTests;
			productName = voltixAppTests;
			productReference = DE49A1762B65F6DB000F3AFB /* VultisigAppTests.xctest */;
			productType = "com.apple.product-type.bundle.unit-test";
		};
		DE49A17F2B65F6DB000F3AFB /* VultisigAppUITests */ = {
			isa = PBXNativeTarget;
			buildConfigurationList = DE49A1902B65F6DB000F3AFB /* Build configuration list for PBXNativeTarget "VultisigAppUITests" */;
			buildPhases = (
				DE49A17C2B65F6DB000F3AFB /* Sources */,
				DE49A17D2B65F6DB000F3AFB /* Frameworks */,
				DE49A17E2B65F6DB000F3AFB /* Resources */,
			);
			buildRules = (
			);
			dependencies = (
				DE49A1822B65F6DB000F3AFB /* PBXTargetDependency */,
			);
			name = VultisigAppUITests;
			productName = voltixAppUITests;
			productReference = DE49A1802B65F6DB000F3AFB /* VultisigAppUITests.xctest */;
			productType = "com.apple.product-type.bundle.ui-testing";
		};
/* End PBXNativeTarget section */

/* Begin PBXProject section */
		DE49A15B2B65F6D9000F3AFB /* Project object */ = {
			isa = PBXProject;
			attributes = {
				BuildIndependentTargetsInParallel = 1;
				LastSwiftUpdateCheck = 1520;
				LastUpgradeCheck = 1540;
				TargetAttributes = {
					DE49A1622B65F6D9000F3AFB = {
						CreatedOnToolsVersion = 15.2;
					};
					DE49A1752B65F6DB000F3AFB = {
						CreatedOnToolsVersion = 15.2;
						TestTargetID = DE49A1622B65F6D9000F3AFB;
					};
					DE49A17F2B65F6DB000F3AFB = {
						CreatedOnToolsVersion = 15.2;
						TestTargetID = DE49A1622B65F6D9000F3AFB;
					};
				};
			};
			buildConfigurationList = DE49A15E2B65F6D9000F3AFB /* Build configuration list for PBXProject "VultisigApp" */;
			compatibilityVersion = "Xcode 14.0";
			developmentRegion = en;
			hasScannedForEncodings = 0;
			knownRegions = (
				en,
				Base,
				es,
				pt,
				de,
				it,
				hr,
			);
			mainGroup = DE49A15A2B65F6D9000F3AFB;
			packageReferences = (
				D9A22EB52B667C41007281BF /* XCLocalSwiftPackageReference "../Mediator" */,
				DE49A1B32B6A1088000F3AFB /* XCRemoteSwiftPackageReference "CodeScanner" */,
				DEEDAEE62B8B50A4005170E8 /* XCRemoteSwiftPackageReference "BigInt" */,
				DEFF59022BD23A12005DFDF9 /* XCRemoteSwiftPackageReference "CryptoSwift" */,
				DE6325B52C2C12FB000D05B9 /* XCRemoteSwiftPackageReference "swift-protobuf" */,
				DE8554662C2CFBC10002438C /* XCRemoteSwiftPackageReference "walletcore-spm" */,
				A58CC3412C32C4EE0086D16B /* XCRemoteSwiftPackageReference "commondata" */,
			);
			productRefGroup = DE49A1642B65F6D9000F3AFB /* Products */;
			projectDirPath = "";
			projectRoot = "";
			targets = (
				DE49A1622B65F6D9000F3AFB /* VultisigApp */,
				DE49A1752B65F6DB000F3AFB /* VultisigAppTests */,
				DE49A17F2B65F6DB000F3AFB /* VultisigAppUITests */,
			);
		};
/* End PBXProject section */

/* Begin PBXResourcesBuildPhase section */
		DE49A1612B65F6D9000F3AFB /* Resources */ = {
			isa = PBXResourcesBuildPhase;
			buildActionMask = 2147483647;
			files = (
				DE8AD7432BC64A4C00339775 /* PrivacyInfo.xcprivacy in Resources */,
				DE49A1712B65F6DB000F3AFB /* Preview Assets.xcassets in Resources */,
				A6CBF2E02C268D1400FD8080 /* Montserrat-Italic.ttf in Resources */,
				468029362BC8E4CE005A9EEF /* Localizable.strings in Resources */,
				A6CBF2DF2C268D1400FD8080 /* Montserrat.ttf in Resources */,
				DE49A1942B65F7B6000F3AFB /* Mediator in Resources */,
				DE49A16D2B65F6DB000F3AFB /* Assets.xcassets in Resources */,
			);
			runOnlyForDeploymentPostprocessing = 0;
		};
		DE49A1742B65F6DB000F3AFB /* Resources */ = {
			isa = PBXResourcesBuildPhase;
			buildActionMask = 2147483647;
			files = (
			);
			runOnlyForDeploymentPostprocessing = 0;
		};
		DE49A17E2B65F6DB000F3AFB /* Resources */ = {
			isa = PBXResourcesBuildPhase;
			buildActionMask = 2147483647;
			files = (
			);
			runOnlyForDeploymentPostprocessing = 0;
		};
/* End PBXResourcesBuildPhase section */

/* Begin PBXSourcesBuildPhase section */
		DE49A15F2B65F6D9000F3AFB /* Sources */ = {
			isa = PBXSourcesBuildPhase;
			buildActionMask = 2147483647;
			files = (
				A649AB9E2C6C54AA004710A9 /* PopupCapsule.swift in Sources */,
				46AAA49D2BC3B4CF00E5BAB4 /* DecimalExtension.swift in Sources */,
				B51119332C0072620020B711 /* TransactionMemoCustom.swift in Sources */,
				A564ED422BC350520056FDC0 /* SwapTransaction.swift in Sources */,
				A594A9ED2C6436A800A3D09E /* DBMappable.swift in Sources */,
				A68696212C1B5575004EDE0B /* BackupPasswordSetupView.swift in Sources */,
				463408662BA9C1D200246248 /* CoinTypeExtension.swift in Sources */,
				DE8AD7472BC78FA400339775 /* Encryption.swift in Sources */,
				A6182F332C922CCC0059BFDD /* ChainHeaderCell+iOS.swift in Sources */,
				DE4DFA7B2B7B1692004F8E73 /* ModelContainerPreview.swift in Sources */,
				A6F9E7A72BED6BD100BA36E1 /* SetupVaultTab.swift in Sources */,
				A51AE8C42C9589E000EF9A7A /* FastVaultEnterPasswordView+iOS.swift in Sources */,
				A6F9F7E52B9BB4D100790258 /* NavigationMenuButton.swift in Sources */,
				A5DA62092BF79C1D00CBEAEE /* ThorchainSwapError.swift in Sources */,
				049BBB5E2B71E83D004C231F /* VultisigLogo.swift in Sources */,
				A6833D802C65980D002029E1 /* GeneralMacHeader.swift in Sources */,
				DE1572A02B70F284009BC7C5 /* KeysignView.swift in Sources */,
				A6FB96B52BD0CE6700D56F68 /* NavigationHomeEditButton.swift in Sources */,
				A6C670DF2C9E91B200F59B6A /* SendCryptoDetailsView+macOS.swift in Sources */,
				A66BFCD32C135699004DCD4F /* ShareSheetViewModel.swift in Sources */,
				A6F9F7E32B9BB48700790258 /* VaultsView.swift in Sources */,
				A6386D922C8C291B00DDD58E /* SwapVerifyView+macOS.swift in Sources */,
				469ED3A02B98F5B4008D4951 /* THORChainAccountNumberResponse.swift in Sources */,
				A622C84E2C9BC7C300908332 /* FastVaultEmailView+iOS.swift in Sources */,
				A6E5823D2BE98C4F006DA410 /* NavigationBlankBackButton.swift in Sources */,
				A65324282BA51E8700DDE6EB /* QRCodeScannerView.swift in Sources */,
				DE1572992B70F26A009BC7C5 /* KeyType.swift in Sources */,
				A6C670C72C9D174000F59B6A /* VaultDetailQRCodeView+macOS.swift in Sources */,
				A6521C582C6ECA1A002D5C5F /* MacCameraPreview.swift in Sources */,
				46E98FFC2BAE407300C53D97 /* DecodingErrorExtension.swift in Sources */,
				DEFF58FA2BCF85FA005DFDF9 /* maya.swift in Sources */,
				A6386D882C8BBB7200DDD58E /* JoinKeysignDoneView+iOS.swift in Sources */,
				B51097EE2C4E43830066D560 /* BlowfishService.swift in Sources */,
				A633B13A2B9A5A22003D1738 /* ImportWalletView.swift in Sources */,
				A6386D942C8C2A9800DDD58E /* SwapCryptoDetailsView+iOS.swift in Sources */,
				DE63AE4B2BB4D87F001BBE5C /* BscService.swift in Sources */,
				A6F42CC22C09175B00D0431C /* GeneralCodeScannerView.swift in Sources */,
				A6386D9A2C901DAA00DDD58E /* SendCryptoVerifyView+macOS.swift in Sources */,
				A6182F4D2C92944A0059BFDD /* SendCryptoAmountTextField+macOS.swift in Sources */,
				B52196482C12D1110021D27A /* CircularFilledButton.swift in Sources */,
				DE9EB0FC2BA463F7001747D9 /* KeygenViewModel.swift in Sources */,
				DEFF58F42BCBF65D005DFDF9 /* TssHelper.swift in Sources */,
				A6951E8A2C52DBBD007292E7 /* ToggleSelectionCell.swift in Sources */,
				A683EDED2BCF67D100BB706E /* NetworkPromptCell.swift in Sources */,
				A6F2C54B2BA003E10095C8E3 /* CoinSelectionCell.swift in Sources */,
				A6182F352C922CD70059BFDD /* ChainHeaderCell+macOS.swift in Sources */,
				A571F4682C7E48A1000F46D3 /* FeeMode.swift in Sources */,
				46AAA4972BBF7EBA00E5BAB4 /* EvmServiceFactory.swift in Sources */,
				A571F46C2C7E9218000F46D3 /* SendGasSettingsView.swift in Sources */,
				DE9EB0F02BA2CFB7001747D9 /* ReshareMessage.swift in Sources */,
				A69069B52BCF538000F28A8B /* NetworkPrompts.swift in Sources */,
				A633B12F2B9952D8003D1738 /* OutlineButton.swift in Sources */,
				A527DD2C2C3E1CE000204464 /* KeygenMessage+ProtoMappable.swift in Sources */,
				A6182F4B2C9294390059BFDD /* SendCryptoAmountTextField+iOS.swift in Sources */,
				A65BA9862BAA0F0D00B2D8AA /* SendCryptoVerifyViewModel.swift in Sources */,
				A63953B22BA7CB8E000802EC /* SendCryptoKeysignView.swift in Sources */,
				A65BA9982BAD479C00B2D8AA /* JoinKeysignDoneView.swift in Sources */,
				A6FA40212C10241700D6C6B7 /* VaultDeletionConfirmView.swift in Sources */,
				A6C6710D2CA27EA000F59B6A /* OnboardingView3+iOS.swift in Sources */,
				A6980C242BC0836300F452AB /* SettingsView.swift in Sources */,
				A6C670A62C9D0CAC00F59B6A /* RenameVaultView+macOS.swift in Sources */,
				A6F9F7DF2B9BAA9F00790258 /* Separator.swift in Sources */,
				A6F9F7DB2B9BA2DE00790258 /* ChainCell.swift in Sources */,
				A6386D8E2C8C274C00DDD58E /* BackupVaultNowView+macOS.swift in Sources */,
				A686965A2C1F72FF004EDE0B /* HiddenTextField.swift in Sources */,
				A6386D9C2C90224300DDD58E /* SendCryptoSigningErrorView+macOS.swift in Sources */,
				049BBB682B71E9C5004C231F /* WifiInstruction.swift in Sources */,
				465B09B72B7D909400952DD9 /* CryptoPrice.swift in Sources */,
				A6C670922C9CFE1600F59B6A /* HomeView+macOS.swift in Sources */,
				A622C8362C9BB76A00908332 /* CoinPickerView+iOS.swift in Sources */,
				A622C8342C9BB28000908332 /* VultisigApp+macOS.swift in Sources */,
				A6980C262BC0848F00F452AB /* SettingCell.swift in Sources */,
				A622C8522C9BC9D200908332 /* FastVaultSetPasswordView+iOS.swift in Sources */,
				A60CA7E92BB0F60100FDEB5C /* ViewExtension.swift in Sources */,
				A65BA9882BAAA0B700B2D8AA /* SendCryptoSigningErrorView.swift in Sources */,
				DE64A4C62BA7E0E400C342E3 /* KeygenPeerDiscoveryViewModel.swift in Sources */,
				462DCD742BCA1F45003D542F /* CoinPaprikaCoin.swift in Sources */,
				A527DD2E2C3E1D8500204464 /* ReshareMessage+ProtoMappable.swift in Sources */,
				465B09B52B7D8E7B00952DD9 /* CryptoPriceService.swift in Sources */,
				B54E31812BF5A22700D4FC0A /* StyledFloatingPointField.swift in Sources */,
				A6980C342BC0A30900F452AB /* SettingFAQCell.swift in Sources */,
				A6386D8C2C8C274200DDD58E /* BackupVaultNowView+iOS.swift in Sources */,
				A65649E02B96602700E4B329 /* BigUIntExtension.swift in Sources */,
				469ED3942B98E776008D4951 /* ThorchainService.swift in Sources */,
				462DCD702BCA14F3003D542F /* CoinPaprikaQuote.swift in Sources */,
				A5E841CD2C63A987009325CB /* RateProvider.swift in Sources */,
				A6B7F49A2C49418A006D83D1 /* VaultDetailQRCode.swift in Sources */,
				A6ECA1982C93FB0400456110 /* BlowfishWarningInformationNote+iOS.swift in Sources */,
				B5A97CF52BF4287A007574D7 /* TransactionMemoSelectorDropdown.swift in Sources */,
				A58CC34B2C32FA760086D16B /* ProtoMappable.swift in Sources */,
				A6966D262BA3E2CF00903CA4 /* OnboardingView3.swift in Sources */,
				A5BA150F2C085EEB00AA6C07 /* CachedAsyncImage.swift in Sources */,
				A6C670FD2CA2762400F59B6A /* SettingsDefaultChainView+iOS.swift in Sources */,
				A6AF96142C2E545800992578 /* UtilsQrCodeFromImageError.swift in Sources */,
				DE63AE4D2BB4E94E001BBE5C /* JSONRPCResponse.swift in Sources */,
				A63253C42C17BE9000D2F1B8 /* VaultDeletionDetails.swift in Sources */,
				A6833D912C66A0B5002029E1 /* CreateVaultHeader.swift in Sources */,
				A6C670822C9CDEE500F59B6A /* VaultCellViewModel.swift in Sources */,
				46DE08952BD0DCA200AE8BDE /* EvmL2Service.swift in Sources */,
				A6AF96122C2E3D6100992578 /* ImportFileCell.swift in Sources */,
				A65BA98A2BAAA7A300B2D8AA /* SendCryptoVaultErrorView.swift in Sources */,
				A6C670BF2C9D158F00F59B6A /* BackupPasswordSetupView+macOS.swift in Sources */,
				A6386DB22C90263400DDD58E /* ToggleSelectionCell+iOS.swift in Sources */,
				A6833D7E2C659283002029E1 /* TokenSelectionHeader.swift in Sources */,
				A6B7F48C2C47A077006D83D1 /* InformationNote.swift in Sources */,
				A6182F5B2C9299DC0059BFDD /* MemoTextField+iOS.swift in Sources */,
				46C8CBBF2BA777BF00E68E08 /* BlockchairService.swift in Sources */,
				A6C670B72C9D139A00F59B6A /* CoinDetailView+macOS.swift in Sources */,
				A66BFCD52C136FB3004DCD4F /* VaultDetailBalanceContent.swift in Sources */,
				DEFF58FE2BD13E5D005DFDF9 /* ThreadSafeDictionary.swift in Sources */,
				DE64A4CC2BA7F97500C342E3 /* KeysignDiscoveryViewModel.swift in Sources */,
				A62758F72B97DF4A00ADE3A6 /* ColorStyle.swift in Sources */,
				A622C85A2C9BCD6600908332 /* KeygenView+iOS.swift in Sources */,
				A6F2C54F2BA009420095C8E3 /* CoinSelectionViewModel.swift in Sources */,
				46DE088C2BD087D800AE8BDE /* kujira.swift in Sources */,
				B5A97CF72BF42BE1007574D7 /* TransactionMemoVerifyView.swift in Sources */,
				A6A831D62C803EBF00E28662 /* ImageFileDocument.swift in Sources */,
				A65649E32B96602700E4B329 /* BitcoinTransactionExtension.swift in Sources */,
				B54B019A2BDE0A1D00FDA472 /* PolkadotService.swift in Sources */,
				A65BA9822BA93A9F00B2D8AA /* DebounceHelper.swift in Sources */,
				A6C670A82C9D0D5800F59B6A /* ChainDetailView+iOS.swift in Sources */,
				A690E00E2BC0ED290006DC0D /* URL.swift in Sources */,
				DE0893562C47C8FA007632F7 /* Chain+extensions.swift in Sources */,
				A686C0B22C58C3AE00BBCE9C /* VaultSetupCard.swift in Sources */,
				A6C670F72CA2751500F59B6A /* SettingsCurrencySelectionView+macOS.swift in Sources */,
				A6D07E432C36756700594687 /* OnboardingView4.swift in Sources */,
				A622C8582C9BCCC600908332 /* JoinKeygenView+macOS.swift in Sources */,
				B52196442C12C3540021D27A /* CustomTokenView.swift in Sources */,
				B5A97CEF2BF41779007574D7 /* TransactionMemoViewModel.swift in Sources */,
				A6ECA1A22C93FC0D00456110 /* VaultSetupCard+macOS.swift in Sources */,
				A6C670DB2C9E906400F59B6A /* SendCryptoView+macOS.swift in Sources */,
				A6ECA1962C93F99700456110 /* InstructionPrompt+macOS.swift in Sources */,
				DE1572972B70F254009BC7C5 /* LocalStateAccessorImp.swift in Sources */,
				A6386DAC2C90250000DDD58E /* SettingFAQCell+macOS.swift in Sources */,
				A6833D8D2C65D2A1002029E1 /* AddressQRCodeHeader.swift in Sources */,
				A65BA9962BAD460600B2D8AA /* KeysignStartView.swift in Sources */,
				A6386D902C8C290F00DDD58E /* SwapVerifyView+iOS.swift in Sources */,
				A6C670B32C9D12CF00F59B6A /* VaultPairDetailView+macOS.swift in Sources */,
				A51AE8C22C931C6000EF9A7A /* FastVaultEnterPasswordView.swift in Sources */,
				A500603F2C10E3EA008237D9 /* ThorchainSwapProvider.swift in Sources */,
				B54B019C2BDE135C00FDA472 /* RpcService.swift in Sources */,
				DE15729F2B70F284009BC7C5 /* KeysignDiscoveryView.swift in Sources */,
				DE64A4C82BA7EBEC00C342E3 /* JoinKeygenViewModel.swift in Sources */,
				A6C670E72C9E954B00F59B6A /* SendCryptoDoneView+macOS.swift in Sources */,
				A6D07E412C366F7300594687 /* MemoTextField.swift in Sources */,
				A6C670C92C9E773300F59B6A /* VULTFileDocument.swift in Sources */,
				46DE088E2BD08C9900AE8BDE /* KujiraService.swift in Sources */,
				A6ECA18E2C93F6CF00456110 /* VultisigLogo+macOS.swift in Sources */,
				DE63AE4F2BB4E96E001BBE5C /* JSONRPCError.swift in Sources */,
				469ED3992B98E896008D4951 /* CosmosBalanceResponse.swift in Sources */,
				A69FBBC82C8BB76000A4B78B /* CoverView+macOS.swift in Sources */,
				DE1572AC2B7174D3009BC7C5 /* Utils.swift in Sources */,
				A6C670EF2CA26F6400F59B6A /* SettingsView+macOS.swift in Sources */,
				46B60BC02BBB20130043EBBA /* RpcEvmService.swift in Sources */,
				A622C84A2C9BBE2800908332 /* TransactionMemoDetailsView+iOS.swift in Sources */,
				A6ECA19C2C93FB7200456110 /* Search+iOS.swift in Sources */,
				A6C670FF2CA2762D00F59B6A /* SettingsDefaultChainView+macOS.swift in Sources */,
				A6951E882C52DB9D007292E7 /* Search.swift in Sources */,
				B53D8CC82BF7F21500B795D3 /* TransactionMemoBond.swift in Sources */,
				A625D9C02C59F2FC0078FBF4 /* GradientSeparator.swift in Sources */,
				A6386DB42C90263E00DDD58E /* ToggleSelectionCell+macOS.swift in Sources */,
				DEE2D8722C0D37A900D2F4C3 /* VaultDefaultCoinService.swift in Sources */,
				DE9EB0EE2BA2CF49001747D9 /* KeygenMessage.swift in Sources */,
				461AD1B72BC6706500959278 /* VaultPairDetailView.swift in Sources */,
				A6182F392C9232990059BFDD /* NetworkPromptCell+macOS.swift in Sources */,
				A6FB96B32BD0CDA900D56F68 /* NavigationEditButton.swift in Sources */,
				A6C670D72C9E8EFE00F59B6A /* SwapCryptoView+macOS.swift in Sources */,
				DE3D44AF2BD2487900BD64CD /* CosmosSignature.swift in Sources */,
				A623A09F2BF09FEE00AA2F8D /* NewWalletNameView.swift in Sources */,
				A6C0D5652BB3BD0F00156689 /* UTXOTransactionCell.swift in Sources */,
				A65649F82B96701300E4B329 /* UTXOTransactionMempoolPreviousOutput.swift in Sources */,
				46F8F7212B99FDB70099454E /* TransactionBroadcastResponse.swift in Sources */,
				DEFF58F22BCBACDA005DFDF9 /* VultisigRelay.swift in Sources */,
				A65518052BF867CF006BB924 /* KeysignSameDeviceShareErrorView.swift in Sources */,
				A6980C2A2BC0870000F452AB /* SettingsOptionsStore.swift in Sources */,
				DE13BB9F2C239FC90014B754 /* CoinMeta.swift in Sources */,
				A6182F492C9292F70059BFDD /* NavigationButton+macOS.swift in Sources */,
				A6966D242BA3E2A500903CA4 /* OnboardingView2.swift in Sources */,
				A65649E62B96602700E4B329 /* TssExtension.swift in Sources */,
				A6980C302BC0A11100F452AB /* SettingsCurrencySelectionView.swift in Sources */,
				469ED39D2B98E8C0008D4951 /* CosmosBalancePagination.swift in Sources */,
				A65BA98E2BAD311200B2D8AA /* Loader.swift in Sources */,
				A61173592BC8A10D00D616F9 /* ChainCellViewModel.swift in Sources */,
				DE6DCB952B97D88A009A39D5 /* THORChainSwapPayload.swift in Sources */,
				A6966D2B2BA4018600903CA4 /* SendCryptoAmountTextField.swift in Sources */,
				DEFF59012BD238CF005DFDF9 /* SignedTransactionResult.swift in Sources */,
				A6C670982C9D09EF00F59B6A /* AddressQRCodeView+iOS.swift in Sources */,
				B5A97CFC2BF4365E007574D7 /* TransactionMemoInstance.swift in Sources */,
				B50E399D2BF5AB4B00B9A269 /* TransactionMemoContractTypeEnum.swift in Sources */,
				46AC40A82B920061001704E6 /* EtherscanService.swift in Sources */,
				A62758F22B97B10600ADE3A6 /* Endpoint.swift in Sources */,
				465A8D532B9E689B006E7457 /* SolanaService.swift in Sources */,
				A51AE8C62C958A0200EF9A7A /* FastVaultEnterPasswordView+macOS.swift in Sources */,
				A69FBBC42C8BB5AD00A4B78B /* NoCameraPermissionView+iOS.swift in Sources */,
				A66A0BD92BA12DF50021A483 /* RenameVaultView.swift in Sources */,
				A679D2A02C81951100FFCDA1 /* KeyboardObserver.swift in Sources */,
				A633B1252B993FE7003D1738 /* FilledButton.swift in Sources */,
				46F47CBB2B870EE900D964EA /* UTXOTransactionMempool.swift in Sources */,
				A638752F2C38570F000CF242 /* BackupVaultNowView.swift in Sources */,
				A543B3A22BEA93D4003FB989 /* SwapQuote.swift in Sources */,
				A6ECA1AC2C9410EA00456110 /* ShareSheetViewModel+macOS.swift in Sources */,
				A6182F2D2C9226310059BFDD /* UpdateVersion.swift in Sources */,
				A5D49F5A2BE26C87001766C8 /* Coin+ChainAction.swift in Sources */,
				A51AE8C12C931C6000EF9A7A /* FastVaultEmailView.swift in Sources */,
				A54676522C179A93004DD782 /* Coin+Swaps.swift in Sources */,
				A6182F312C922B750059BFDD /* AsyncImageView+macOS.swift in Sources */,
				B58156352C5D4DC9006164BF /* BlowfishViewModel.swift in Sources */,
				A6C3ABC82C3E595000F13ED0 /* AddressBookView.swift in Sources */,
				A6ECA19E2C93FB7B00456110 /* Search+macOS.swift in Sources */,
				A6F9E7A92BED6BDB00BA36E1 /* SetupVaultImageManager.swift in Sources */,
				D9AD8EDA2B6722CC0009F8D5 /* ApplicationState.swift in Sources */,
				A6386DA82C90244800DDD58E /* TokenSelectionCell+macOS.swift in Sources */,
				A6182F252C9225B60059BFDD /* UpdateCheckUpToDateView.swift in Sources */,
				A6C6708E2C9CFD0A00F59B6A /* KeysignView+macOS.swift in Sources */,
				A6182F252C9225B60059BFDD /* UpdateCheckUpToDateView.swift in Sources */,
				A6C670E52C9E954200F59B6A /* SendCryptoDoneView+iOS.swift in Sources */,
				A6C0D55A2BB3AAA200156689 /* ChainHeaderCell.swift in Sources */,
				B5E95E092BED84D9003778F0 /* ImagePicker.swift in Sources */,
				B53DCB7D2C0D7327008388D4 /* EvmTokenServiceProtocol.swift in Sources */,
				A5BA15082C077A0B00AA6C07 /* OneInchToken.swift in Sources */,
				DEF722602C520377002FFE8A /* THORChainNetworkStatus.swift in Sources */,
				DE1572962B70F254009BC7C5 /* TssMessenger.swift in Sources */,
				A68696232C1B5DD2004EDE0B /* EncryptedBackupViewModel.swift in Sources */,
				A6182F432C9291900059BFDD /* VaultDetailScanButton+iOS.swift in Sources */,
				46B60BBE2BBA811D0043EBBA /* AvalancheService.swift in Sources */,
				A683EDEB2BCF635E00BB706E /* InstructionPrompt.swift in Sources */,
				A6833D8A2C65CF07002029E1 /* HomeHeader.swift in Sources */,
				A6BACF1A2BC705DA00084810 /* ChainDetailView.swift in Sources */,
				A6386DB02C9025BC00DDD58E /* ChainNavigationCell+macOS.swift in Sources */,
				A65649F52B966F3E00E4B329 /* DecodableDefault.swift in Sources */,
				DE491CEF2B708260007C88D5 /* KeygenView.swift in Sources */,
				A611735B2BC8B7AB00D616F9 /* ChainNavigationCell.swift in Sources */,
				A6F42CC42C09598900D0431C /* VaultDetailScanButton.swift in Sources */,
				A6ECA19A2C93FB0E00456110 /* BlowfishWarningInformationNote+macOS.swift in Sources */,
				B54E317D2BF5A19200D4FC0A /* StyledTextField.swift in Sources */,
				DED05FE62BBB82F300E0496C /* CosmosAccountsResponse.swift in Sources */,
				A6C6708A2C9CFAA800F59B6A /* KeysignDiscoveryView+macOS.swift in Sources */,
				A6477D012C7EE13500672A1A /* OnDropQRUtils.swift in Sources */,
				A6F9F7E12B9BAFA700790258 /* NavigationRefreshButton.swift in Sources */,
				469ED3A22B98F5CB008D4951 /* ThorchainAccountResult.swift in Sources */,
				A6F9F7E72B9BB63700790258 /* VaultCell.swift in Sources */,
				A57495822BBC3FCA00D5F172 /* SwapCryptoViewModel.swift in Sources */,
				A58CC34D2C32FB800086D16B /* KeysignMessage.swift in Sources */,
				46F8F7262B99FEEC0099454E /* CosmosErrorResponse.swift in Sources */,
				A6386DAA2C9024F500DDD58E /* SettingFAQCell+iOS.swift in Sources */,
				A6B7F4962C493DD9006D83D1 /* NavigationQRCodeButton.swift in Sources */,
				A51AE8BC2C931C2500EF9A7A /* FastVaultService.swift in Sources */,
				A65649EA2B96690400E4B329 /* KeyShare.swift in Sources */,
				A564ED402BC34B690056FDC0 /* SwapVerifyView.swift in Sources */,
				A56386842C3A2167008B848E /* ProtoSerializer.swift in Sources */,
				A611CCCF2C7816EC00D64C9D /* UINavigationControllerExtension.swift in Sources */,
				A633B13C2B9A6564003D1738 /* SetupQRCodeView.swift in Sources */,
				A6182F292C9225DA0059BFDD /* MacCheckUpdateView.swift in Sources */,
				DE6325B12C2A1E97000D05B9 /* Placement.swift in Sources */,
				A6C0D55F2BB3B73900156689 /* UTXOTransactionsView.swift in Sources */,
				A6182F3F2C9290C80059BFDD /* OutlineButton+iOS.swift in Sources */,
				B5A97CF92BF42E72007574D7 /* TransactionMemoAddressTextField.swift in Sources */,
				A6B51BE92C098DAE007FDD3C /* OnFirstAppear.swift in Sources */,
				A6182F572C9299370059BFDD /* SwapCryptoAmountTextField+iOS.swift in Sources */,
				A6833D932C66A4EA002029E1 /* SwapCryptoHeader.swift in Sources */,
				A6C670D12C9E8E1F00F59B6A /* NewWalletNameView+iOS.swift in Sources */,
				DE5F7E1F2C8155C50022030F /* VaultCreateRequest.swift in Sources */,
				DE49A1B22B6A0F77000F3AFB /* JoinKeygenView.swift in Sources */,
				A69FBB9E2C8AD7BD00A4B78B /* ContentView+macOS.swift in Sources */,
				DE9EB0F62BA3F9C2001747D9 /* ParticipantDiscovery.swift in Sources */,
				A6C670AC2C9D117800F59B6A /* TokenSelectionView+iOS.swift in Sources */,
				B58768702BFB0C43001AAEA5 /* DepositStore.swift in Sources */,
				A6833D952C66A697002029E1 /* SendCryptoHeader.swift in Sources */,
				A6980C322BC0A2F700F452AB /* SettingsFAQView.swift in Sources */,
				A622C8502C9BC7D600908332 /* FastVaultEmailView+macOS.swift in Sources */,
				A67F4C5F2BE313220086ED09 /* ActionButton.swift in Sources */,
				A6F9F7DD2B9BA5F000790258 /* CoinCell.swift in Sources */,
				DEFC7BFF2B8EC95E0090B07A /* thorchain.swift in Sources */,
				DE8BDCCD2C4A314D00A1EDA6 /* VaultPublicKeyExport.swift in Sources */,
				A5125F082BEBBFAB008A79AA /* OneInchService.swift in Sources */,
				A522C34A2C46948A00BC4311 /* SwapError.swift in Sources */,
				A69FBBD02C8BBA2100A4B78B /* TransactionMemoVerifyView+iOS.swift in Sources */,
				A61BC8192BA2687E00484689 /* TokensStore.swift in Sources */,
				A6386DA12C90235200DDD58E /* CoinSelectionCell+iOS.swift in Sources */,
				DE15729E2B70F284009BC7C5 /* JoinKeysignView.swift in Sources */,
				A52287482C42BB0000E1CC5A /* LiFiService.swift in Sources */,
				A558D74E2C29808D007222EB /* SwapProvider.swift in Sources */,
				DEEADCF72B916676007978DE /* Solana.swift in Sources */,
				B57DD59A2C3DA5EA00934CBB /* SolanaFmTokenInfo.swift in Sources */,
				A6966D312BA4048800903CA4 /* SwapCryptoDetailsView.swift in Sources */,
				A5F97C8E2BBF0BCF000C30DF /* BalanceService.swift in Sources */,
				DEEDAEE12B8AF7EF005170E8 /* evm.swift in Sources */,
				A622C83E2C9BBB2500908332 /* AddAddressBookView+iOS.swift in Sources */,
				465036BB2BCF968E00856B34 /* BigInt.swift in Sources */,
				A6966D2F2BA4045C00903CA4 /* SwapCryptoView.swift in Sources */,
				46F8F7282B9A011B0099454E /* ThorchainBroadcastTransactionService.swift in Sources */,
				A6C670D92C9E905B00F59B6A /* SendCryptoView+iOS.swift in Sources */,
				A63875612C386647000CF242 /* BackupNowDisclaimer.swift in Sources */,
				A62D6B032BFE7BF400F24E51 /* CoinDetailView.swift in Sources */,
				A65649E12B96602700E4B329 /* Int64Extension.swift in Sources */,
				A6ECA1B02C9411E200456110 /* EncryptedBackupViewModel+macOS.swift in Sources */,
				A6C670AF2C9D118900F59B6A /* TokenSelectionView+macOS.swift in Sources */,
				A558D74C2C298060007222EB /* SwapCoinsResolver.swift in Sources */,
				A6ECA1A52C940FDA00456110 /* JoinKeygenViewModel+iOS.swift in Sources */,
				DEFF58FC2BCFB384005DFDF9 /* MayaChainService.swift in Sources */,
				DE63AE562BBA788D001BBE5C /* GaiaService.swift in Sources */,
				A6966D202BA3DF0C00903CA4 /* OnboardingView1.swift in Sources */,
				A6C670F12CA2744000F59B6A /* SettingsLanguageSelectionView+iOS.swift in Sources */,
				B55C10762C6A724E0095D274 /* TransactionMemoAddPool.swift in Sources */,
				A6725D432C40C45800D47716 /* AddressBookCell.swift in Sources */,
				A6ECA1862C93F37200456110 /* NavigationQRShareButton+macOS.swift in Sources */,
				DEBF93972B8D5FEF002868CD /* KeysignPayload.swift in Sources */,
				A6C670D32C9E8E2B00F59B6A /* NewWalletNameView+macOS.swift in Sources */,
				A69069B72BCF53B600F28A8B /* NetworkPromptType.swift in Sources */,
				A6C670FB2CA275A900F59B6A /* SettingsFAQView+macOS.swift in Sources */,
				DE6DCB932B97D81C009A39D5 /* THORChainSwaps.swift in Sources */,
				DE8AD74C2BC8E3FE00339775 /* KeygenVerify.swift in Sources */,
				A6A41CAE2C63512D00C6858D /* ShareSheetViewController.swift in Sources */,
				A6386D962C8C2AA200DDD58E /* SwapCryptoDetailsView+macOS.swift in Sources */,
				A6C670B12C9D12C700F59B6A /* VaultPairDetailView+iOS.swift in Sources */,
				A6C670C32C9D16C600F59B6A /* CustomTokenView+macOS.swift in Sources */,
				A62766512C85275F002C666A /* ImportWalletView+iOS.swift in Sources */,
				A6182F472C9292EC0059BFDD /* NavigationButton+iOS.swift in Sources */,
				A6182F592C9299410059BFDD /* SwapCryptoAmountTextField+macOS.swift in Sources */,
				A6ECA1902C93F7EF00456110 /* ProgressBar+iOS.swift in Sources */,
				A6386DAE2C9025B000DDD58E /* ChainNavigationCell+iOS.swift in Sources */,
				A622C8622C9BEC2100908332 /* PhoneCheckUpdateViewModel.swift in Sources */,
				A53287B52C4DB874009FD3D3 /* CoinPickerView.swift in Sources */,
				A6C670CD2C9E8D3500F59B6A /* SetupQRCodeView+iOS.swift in Sources */,
				A60CA7EB2BB1020900FDEB5C /* DetectOrientation.swift in Sources */,
				B5C4A42C2C62EC6500AF9B8B /* AddressService.swift in Sources */,
				A6C670CB2C9E8BAB00F59B6A /* VultExtensionViewModel.swift in Sources */,
				D9AD8EDE2B6730430009F8D5 /* WelcomeView.swift in Sources */,
				A6C6709C2C9D0B3F00F59B6A /* ChainSelectionView+iOS.swift in Sources */,
				B53D8CCA2BF7F22500B795D3 /* TransactionMemoUnbond.swift in Sources */,
				A6980C282BC086BC00F452AB /* SettingsViewModel.swift in Sources */,
				A622C8322C9BB26F00908332 /* VultisigApp+iOS.swift in Sources */,
				A69FBBA62C8ADC2E00A4B78B /* WelcomeView+iOS.swift in Sources */,
				A6AF96102C2E2DC900992578 /* FileQRCodeImporterMac.swift in Sources */,
				DE9EB0FA2BA4491B001747D9 /* CoinExtension.swift in Sources */,
				A6C671012CA276EF00F59B6A /* OnboardingView+iOS.swift in Sources */,
				465A8D562B9E6E0B006E7457 /* SolanaRpc.swift in Sources */,
				A594A9EB2C64364600A3D09E /* Rate.swift in Sources */,
				A65BA9922BAD439900B2D8AA /* KeysignDiscoverServiceView.swift in Sources */,
				A6980C2E2BC089F900F452AB /* SettingSelectionCell.swift in Sources */,
				A51AE8C02C931C6000EF9A7A /* FastVaultSetPasswordView.swift in Sources */,
				A65324302BA540ED00DDE6EB /* SendCryptoVerifyView.swift in Sources */,
				A622C8602C9BCE7100908332 /* PeerDiscoveryView+macOS.swift in Sources */,
				B5E476AB2C1A13D7005DB485 /* dydx.swift in Sources */,
				B5CA1A062C16C39700789B11 /* AsyncImageView.swift in Sources */,
				A6C671112CA27F8C00F59B6A /* OnboardingView4+iOS.swift in Sources */,
				B55C10782C6AC0820095D274 /* TransactionMemoWithdrawPool.swift in Sources */,
				A6ECA1A02C93FC0000456110 /* VaultSetupCard+iOS.swift in Sources */,
				A6C6708C2C9CFD0100F59B6A /* KeysignView+iOS.swift in Sources */,
				A69FBBCA2C8BB77900A4B78B /* CoverView+iOS.swift in Sources */,
				A680BAC52BF47AA9006E611D /* OpenGalleryButton.swift in Sources */,
				A65649E52B96602700E4B329 /* VaultExtension.swift in Sources */,
				A6C671072CA2793F00F59B6A /* OnboardingView1+macOS.swift in Sources */,
				A6182F412C9290DF0059BFDD /* OutlineButton+macOS.swift in Sources */,
				A6725D3C2C3F9D6400D47716 /* AddressBookTextField.swift in Sources */,
				DE9EB0F82BA43388001747D9 /* KeysignViewModel.swift in Sources */,
				DE9EB0F42BA309AB001747D9 /* MessagePuller.swift in Sources */,
				A608E3772C01BD7A00E40B85 /* SwapDetailsSummary.swift in Sources */,
				A61BC8162BA256C600484689 /* ProgressBar.swift in Sources */,
				DE63AE0E2BAD2408001BBE5C /* THORBalanceExtension.swift in Sources */,
				461AD1B92BC6858000959278 /* VaultPairDetailCell.swift in Sources */,
				A6521C5A2C6ECA62002D5C5F /* MacCameraServiceViewModel.swift in Sources */,
				A65BA98C2BABD1AA00B2D8AA /* SendCryptoStartErrorView.swift in Sources */,
				DEF2E2CB2B9AD5EA000737B8 /* UTXOChainsHelper.swift in Sources */,
				A6B7F4982C49402F006D83D1 /* VaultDetailQRCodeView.swift in Sources */,
				A6C670C12C9D16BD00F59B6A /* CustomTokenView+iOS.swift in Sources */,
				A6386DA62C90243C00DDD58E /* TokenSelectionCell+iOS.swift in Sources */,
				DEFC7BFB2B8D87370090B07A /* erc20.swift in Sources */,
				B50E399B2BF5AB2100B9A269 /* TransactionMemoAddressable.swift in Sources */,
				A6521C562C6EC769002D5C5F /* MacScannerView.swift in Sources */,
				A56386862C3A21B8008B848E /* KeysignMessage+ProtoMappable.swift in Sources */,
				A61BC8122BA2407A00484689 /* SendCryptoView.swift in Sources */,
				DED05FE42BBB824D00E0496C /* ThorchainAccountValue.swift in Sources */,
				A6386DA42C90236100DDD58E /* CoinSelectionCell+macOS.swift in Sources */,
				A60CA7E52BB0D37D00FDEB5C /* ContentView.swift in Sources */,
				B5F7581D2BD8FDA20097B5B9 /* SuiCoin.swift in Sources */,
				A6C0D55C2BB3AE8600156689 /* TransactionsView.swift in Sources */,
				B57A1E012C51173B009C4B25 /* BlowfishSolanaRequest.swift in Sources */,
				A6833D822C65B199002029E1 /* AddressBookHeader.swift in Sources */,
				4606B3B02B80465E0045094D /* UTXOTransactionsService.swift in Sources */,
				A6C670A42C9D0CA200F59B6A /* RenameVaultView+iOS.swift in Sources */,
				DEEFF4FD2B9835DE0015692E /* THORChainSwapChainExtension.swift in Sources */,
				A622C84C2C9BBE3100908332 /* TransactionMemoDetailsView+macOS.swift in Sources */,
				A622C8382C9BB83800908332 /* CoinPickerView+macOS.swift in Sources */,
				A61BC81B2BA26D9900484689 /* ChainSelectionCell.swift in Sources */,
				A6182F4F2C9296350059BFDD /* StyledIntegerField+iOS.swift in Sources */,
				A5E841CB2C639556009325CB /* DatabaseRate.swift in Sources */,
				A6725D412C40C3C100D47716 /* AddressBookChainSelector.swift in Sources */,
				A66BFCD12C134B3B004DCD4F /* QRShareSheetImage.swift in Sources */,
				A66A1DF82C268D6400C3EAF7 /* FontStyle.swift in Sources */,
				A56386802C3A213B008B848E /* ProtoMappableError.swift in Sources */,
				A65649DF2B96602700E4B329 /* DecodableDefaultExtension.swift in Sources */,
				A611CCC22C765F3000D64C9D /* OutlinedDisclaimer.swift in Sources */,
				A6B7F49E2C496EA8006D83D1 /* VaultDetailMacQRCode.swift in Sources */,
				A633B13E2B9A9E30003D1738 /* VaultDetailView.swift in Sources */,
				A6D0BA6A2C08353700E24DC9 /* NoCameraPermissionView.swift in Sources */,
				A69FBBA02C8AD7C700A4B78B /* ContentView+iOS.swift in Sources */,
				A622C83A2C9BB9B400908332 /* AddressBookView+iOS.swift in Sources */,
				A622C85C2C9BCD6E00908332 /* KeygenView+imacOS.swift in Sources */,
				B57DD59E2C3E69F500934CBB /* TokenAccountsByOwner.swift in Sources */,
				A66BFCCD2C1347D5004DCD4F /* NavigationQRShareButton.swift in Sources */,
				A622C8482C9BBD3900908332 /* TransactionMemoView+macOS.swift in Sources */,
				A5CBA32C2BCD747C00088CC3 /* TappableTextFieldStyle.swift in Sources */,
				DE1905272BD8CC4D0043577E /* KeysignVerify.swift in Sources */,
				469ED39B2B98E8B5008D4951 /* CosmosBalance.swift in Sources */,
				A57A03CB2BC47D4F00F6F3DF /* BlockChainService.swift in Sources */,
				DE5FA58A2BAD1EF2008FD910 /* CosmosBalanceCacheEntry.swift in Sources */,
				A69069A32BCE2FD300F28A8B /* KeygenStatusText.swift in Sources */,
				A62766532C852765002C666A /* ImportWalletView+macOS.swift in Sources */,
				A52313DE2BDF665E00D4D0D5 /* KeysignSwapConfirmView.swift in Sources */,
				DEEDAEE32B8AF8B1005170E8 /* publickey.swift in Sources */,
				A65C754D2BBF5A250076F30A /* PeerCell.swift in Sources */,
				B52196422C1296DF0021D27A /* IntExtension.swift in Sources */,
				A633B11C2B99273A003D1738 /* ColorExtensions.swift in Sources */,
				46B106512BA7CAFE00564023 /* ChainType.swift in Sources */,
				A6182F372C92328E0059BFDD /* NetworkPromptCell+iOS.swift in Sources */,
				DE9EB0EC2BA2CC3C001747D9 /* TssType.swift in Sources */,
				DEEDAEE52B8AFB5D005170E8 /* common.swift in Sources */,
				A6C671092CA27D0500F59B6A /* OnboardingView2+iOS.swift in Sources */,
				A653242E2BA53D0900DDE6EB /* SendCryptoPairView.swift in Sources */,
				DE63AE532BBA627B001BBE5C /* atom.swift in Sources */,
				A6C670ED2CA26F5C00F59B6A /* SettingsView+iOS.swift in Sources */,
				A6C671052CA2792800F59B6A /* OnboardingView1+iOS.swift in Sources */,
				A6182F532C9296CF0059BFDD /* StyledFloatingPointField+iOS.swift in Sources */,
				A65649E22B96602700E4B329 /* DataExtension.swift in Sources */,
				B590DF862C2E70B800ED934E /* TransactionMemoVote.swift in Sources */,
				A6966D292BA400B700903CA4 /* SendCryptoAddressTextField.swift in Sources */,
				A6F9F7EB2B9D1B3700790258 /* VaultDetailViewModel.swift in Sources */,
				A65BA9842BAA07B500B2D8AA /* Background.swift in Sources */,
				A65649F22B966A2300E4B329 /* UTXOTransactionStatus.swift in Sources */,
				A6BEF5C02BE2B11C007A84A1 /* DeeplinkViewModel.swift in Sources */,
				A5C568952C246A0000E463B6 /* CoinFactory.swift in Sources */,
				A5D0C9372BEE778F0022D421 /* OneInchSwaps.swift in Sources */,
				DE64A4CE2BA7FEE100C342E3 /* JoinKeysignViewModel.swift in Sources */,
				A65518032BF849FC006BB924 /* CoverView.swift in Sources */,
				A6C9D5C12BDB5E4E00A864FB /* KeysignVaultMismatchErrorView.swift in Sources */,
				B5A97CED2BF41573007574D7 /* TransactionMemoView.swift in Sources */,
				A611735D2BC8D94400D616F9 /* KeyGenSummaryView.swift in Sources */,
				A6182F2F2C922B6B0059BFDD /* AsyncImageView+iOS.swift in Sources */,
				A56386822C3A2148008B848E /* ProtoCoinResolver.swift in Sources */,
				A69FBB9C2C8AD68E00A4B78B /* CreateVaultView+iOS.swift in Sources */,
				A6951E862C52DAFD007292E7 /* SettingsDefaultChainView.swift in Sources */,
				A67AA1C42C64715000D06C7E /* ChainDetailHeader.swift in Sources */,
				A6C670882C9CFA9B00F59B6A /* KeysignDiscoveryView+iOS.swift in Sources */,
				A6CBF2DC2C251D4100FD8080 /* LookingForDevicesLoader.swift in Sources */,
				A6F2C5472B9FFC560095C8E3 /* NavigationBackSheetButton.swift in Sources */,
				B530F8742C5FFF0A00C2E523 /* RpcEvmServiceEnsServiceExtension.swift in Sources */,
				A5BDC7BE2C32FF4A004DBBE7 /* CoinsGrouped.swift in Sources */,
				DE64A4CA2BA7F90E00C342E3 /* ServiceDelegate.swift in Sources */,
				A5D49F562BE26BB9001766C8 /* ChainAction.swift in Sources */,
				A6E52F802BBE430600FD3785 /* TransactionCell.swift in Sources */,
				A6C670A22C9D0C1000F59B6A /* EditVaultView+macOS.swift in Sources */,
				A6CBA8F02BA2A629008B110C /* ImportWalletUploadSection.swift in Sources */,
				A6ECA1922C93F83B00456110 /* ProgressBar+macOS.swift in Sources */,
				A6833D862C65BF6D002029E1 /* JoinKeygenHeader.swift in Sources */,
				A65BA9902BAD402A00B2D8AA /* KeysignMessageConfirmView.swift in Sources */,
				B590DF8A2C2E88F900ED934E /* VoteOption.swift in Sources */,
				A6C671132CA27F9700F59B6A /* OnboardingView4+macOS.swift in Sources */,
				A6B7F49C2C4963F6006D83D1 /* VaultDetailQRCodeViewModel.swift in Sources */,
				A5BA150C2C078FA000AA6C07 /* TokenSelectionViewModel.swift in Sources */,
				A66A0BD52BA124D00021A483 /* EditVaultView.swift in Sources */,
				DE49A19C2B67133D000F3AFB /* Vault.swift in Sources */,
				A6386D8A2C8BBB7C00DDD58E /* JoinKeysignDoneView+macOS.swift in Sources */,
				A6F9E7AB2BED6CCC00BA36E1 /* SetupVaultState.swift in Sources */,
				A6ECA1A72C94106700456110 /* JoinKeysignViewModel+iOS.swift in Sources */,
				A55BCEBB2BC59E8100D35917 /* KeysignPayloadFactory.swift in Sources */,
				A69FBBC62C8BB5B700A4B78B /* NoCameraPermissionView+macOS.swift in Sources */,
				A608E3792C02472C00E40B85 /* SwapCryptoAmountTextField.swift in Sources */,
				A6182F272C9225CB0059BFDD /* UpdateCheckUpdateNowView.swift in Sources */,
				A622C8642C9BED5100908332 /* PhoneCheckUpdateView.swift in Sources */,
				A564ED442BC35D2B0056FDC0 /* SwapCryptoVerifyViewModel.swift in Sources */,
				A5D0C9352BEE77190022D421 /* SwapPayload.swift in Sources */,
				A5F596BF2C7FB0C5008D5339 /* SendGasSettingsViewModel.swift in Sources */,
				B520B2FE2C3250230097C590 /* TextField.swift in Sources */,
				A6BACF1C2BC79B3100084810 /* TokenSelectionView.swift in Sources */,
				A6386D982C901D9F00DDD58E /* SendCryptoVerifyView+iOS.swift in Sources */,
				A69069A12BCDEFD400F28A8B /* ProgressRing.swift in Sources */,
				A69FBBA82C8ADC4600A4B78B /* WelcomeView+macOS.swift in Sources */,
				A6C670D52C9E8EEF00F59B6A /* SwapCryptoView+iOS.swift in Sources */,
				A6FB96B12BD086AD00D56F68 /* HomeViewModel.swift in Sources */,
				A6980C2C2BC0896C00F452AB /* SettingsLanguageSelectionView.swift in Sources */,
				A5125F042BEBBE43008A79AA /* SwapService.swift in Sources */,
				A6C671032CA276F800F59B6A /* OnboardingView+macOS.swift in Sources */,
				A6C670A02C9D0C0700F59B6A /* EditVaultView+iOS.swift in Sources */,
				A6C670B52C9D139100F59B6A /* CoinDetailView+iOS.swift in Sources */,
				A50E793A2BFE30210031DB47 /* Storage.swift in Sources */,
				A625D9C22C5AD15A0078FBF4 /* KeygenViewInstructions.swift in Sources */,
				A6C670F32CA2744B00F59B6A /* SettingsLanguageSelectionView+macOS.swift in Sources */,
				A6ECA1A92C9410D100456110 /* ShareSheetViewModel+iOS.swift in Sources */,
				A63001B12C54AC0100D18E25 /* EditAddressBookView.swift in Sources */,
				DEFF58F82BCF4E11005DFDF9 /* BackupVault.swift in Sources */,
				A65649EE2B9669DD00E4B329 /* UTXOTransactionMempoolInput.swift in Sources */,
				A5D00E412BD65CE7009E025F /* ERC20ApprovePayload.swift in Sources */,
				A6966D2D2BA402A900903CA4 /* TokenSelectorDropdown.swift in Sources */,
				A6C6710B2CA27D1400F59B6A /* OnboardingView2+macOS.swift in Sources */,
				A6951E8C2C52DC6B007292E7 /* SettingsDefaultChainViewModel.swift in Sources */,
				A6C670962C9D081000F59B6A /* VaultDetailView+macOS.swift in Sources */,
				A6182F552C9296DB0059BFDD /* StyledFloatingPointField+macOS.swift in Sources */,
				B51097F52C4EB7200066D560 /* BlowfishEvmWarningInformationNote.swift in Sources */,
				A68125D62C8812B60049660E /* UIImageExtension.swift in Sources */,
				A6C670F52CA2750C00F59B6A /* SettingsCurrencySelectionView+iOS.swift in Sources */,
				A6F2C5452B9FE3A00095C8E3 /* HomeView.swift in Sources */,
				A6C670CF2C9E8D3F00F59B6A /* SetupQRCodeView+macOS.swift in Sources */,
				A66A0BD72BA125C50021A483 /* EditVaultCell.swift in Sources */,
				A6C3ABCA2C3E5A8700F13ED0 /* NavigationAddButton.swift in Sources */,
				A622C8562C9BCCB800908332 /* JoinKeygenView+iOS.swift in Sources */,
				B590DF882C2E815A00ED934E /* GenericSelectorDropDown.swift in Sources */,
				A63953B42BA7F120000802EC /* SendCryptoDoneView.swift in Sources */,
				A6182F512C9296430059BFDD /* StyledIntegerField+macOS.swift in Sources */,
				DE49A1A02B67143B000F3AFB /* Chain.swift in Sources */,
				B5F7581A2BD8E7230097B5B9 /* SuiService.swift in Sources */,
				A6386D9E2C90225000DDD58E /* SendCryptoSigningErrorView+iOS.swift in Sources */,
				A5D49F582BE26C63001766C8 /* CoinActionResolver.swift in Sources */,
				DE8BDCCB2C47E34300A1EDA6 /* Vault+ProtoMappable.swift in Sources */,
				B5A97CF12BF41903007574D7 /* TransactionMemoVerifyViewModel.swift in Sources */,
				A69FBBCE2C8BBA1900A4B78B /* TransactionMemoVerifyView+macOS.swift in Sources */,
				A6C670C52C9D173800F59B6A /* VaultDetailQRCodeView+iOS.swift in Sources */,
				A625D9C62C5B5FE30078FBF4 /* KeygenViewInstructionsMac.swift in Sources */,
				A65649F02B966A1200E4B329 /* UTXOTransactionMempoolOutput.swift in Sources */,
				A653242A2BA52A4700DDE6EB /* SendCryptoViewModel.swift in Sources */,
				B51097F32C4E48EE0066D560 /* BlowfishResponse.swift in Sources */,
				A54BBCFF2BC6E11600645C06 /* TransferViewModel.swift in Sources */,
				A6C670B92C9D14B800F59B6A /* VaultDeletionConfirmView+iOS.swift in Sources */,
				A6C670E12C9E93A600F59B6A /* SendGasSettingsView+iOS.swift in Sources */,
				A6C6709E2C9D0B4900F59B6A /* ChainSelectionView+macOS.swift in Sources */,
				46DE08902BD0D03E00AE8BDE /* CosmosService.swift in Sources */,
				A622C8462C9BBD2F00908332 /* TransactionMemoView+iOS.swift in Sources */,
				465B09A92B7C176700952DD9 /* SendTransaction.swift in Sources */,
				A622C8542C9BC9E500908332 /* FastVaultSetPasswordView+macOS.swift in Sources */,
				A622C83C2C9BB9C100908332 /* AddressBookView+macOS.swift in Sources */,
				A6C670F92CA2759E00F59B6A /* SettingsFAQView+iOS.swift in Sources */,
				A6C670862C9CF67E00F59B6A /* JoinKeysignView+macOS.swift in Sources */,
				A6C670902C9CFE0B00F59B6A /* HomeView+iOS.swift in Sources */,
				A69FBB9A2C8AD63C00A4B78B /* CreateVaultView+macOS.swift in Sources */,
				B59173312C641F3D007100E3 /* CoinService.swift in Sources */,
				A6833D842C65BC59002029E1 /* TransactionMemoHeader.swift in Sources */,
				A633B12D2B994E92003D1738 /* CreateVaultView.swift in Sources */,
				A6ECA1B22C94129300456110 /* VaultDetailQRCodeViewModel+iOS.swift in Sources */,
				A6C670DD2C9E91A900F59B6A /* SendCryptoDetailsView+iOS.swift in Sources */,
				A68696252C1B777A004EDE0B /* EncryptedDataFile.swift in Sources */,
				A6182F2B2C9225EA0059BFDD /* MacCheckUpdateViewModel.swift in Sources */,
				A63953B02BA7BEDA000802EC /* Checkbox.swift in Sources */,
				A6966D1E2BA3DDAD00903CA4 /* OnboardingView.swift in Sources */,
				A6C670942C9D080600F59B6A /* VaultDetailView+iOS.swift in Sources */,
				A6ECA1B42C94129D00456110 /* VaultDetailQRCodeViewModel+macOS.swift in Sources */,
				A6C670E32C9E93B500F59B6A /* SendGasSettingsView+macOS.swift in Sources */,
				DE320E6E2C846C610068D0E1 /* ReshareRequest.swift in Sources */,
				A633B1382B997F39003D1738 /* NavigationHelpButton.swift in Sources */,
				A6F2C5492BA001460095C8E3 /* ChainSelectionView.swift in Sources */,
				A6ECA1842C93F36200456110 /* NavigationQRShareButton+iOS.swift in Sources */,
				D9AD8EE62B6730A40009F8D5 /* PeerDiscoveryView.swift in Sources */,
				461AD1BB2BC7239C00959278 /* DeviceInfo.swift in Sources */,
				A61BC8142BA240FC00484689 /* SendCryptoDetailsView.swift in Sources */,
				B5A97CF32BF426D4007574D7 /* TransactionMemoDetailsView.swift in Sources */,
				A6ECA1942C93F98D00456110 /* InstructionPrompt+iOS.swift in Sources */,
				A6C670BB2C9D14BF00F59B6A /* VaultDeletionConfirmView+macOS.swift in Sources */,
				A6ECA18C2C93F65D00456110 /* VultisigLogo+iOS.swift in Sources */,
				A622C8442C9BBC0C00908332 /* EditAddressBookView+macOS.swift in Sources */,
				B54E317B2BF57D9300D4FC0A /* TransactionMemoContractSelectorDropDown.swift in Sources */,
				B5F758182BD8E65D0097B5B9 /* Sui.swift in Sources */,
				A633B1362B997D57003D1738 /* NavigationBackButton.swift in Sources */,
				A67AA1C62C64784F00D06C7E /* CoinDetailHeader.swift in Sources */,
				A6833D972C671F11002029E1 /* SettingsHeader.swift in Sources */,
				A6ECA1882C93F4E800456110 /* SetupVaultImageManager+iOS.swift in Sources */,
				A6182F452C92919D0059BFDD /* VaultDetailScanButton+macOS.swift in Sources */,
				A622C85E2C9BCE6800908332 /* PeerDiscoveryView+iOS.swift in Sources */,
				B52196462C12CA2E0021D27A /* AddressTextField.swift in Sources */,
				A6ECA1AE2C9411DA00456110 /* EncryptedBackupViewModel+iOS.swift in Sources */,
				B51097F12C4E48CD0066D560 /* BlowfishRequest.swift in Sources */,
				B5E476AD2C1A556D005DB485 /* DydxService.swift in Sources */,
				B54B01972BDCEB8E00FDA472 /* Polkadot.swift in Sources */,
				A6AF960C2C2E2D6400992578 /* GeneralQRImportMacView.swift in Sources */,
				A622C8422C9BBC0100908332 /* EditAddressBookView+iOS.swift in Sources */,
				DE49A19E2B671416000F3AFB /* Coin.swift in Sources */,
				B54E31832BF5A73500D4FC0A /* TransactionMemoTypeEnum.swift in Sources */,
				A6C670E92C9E95DC00F59B6A /* TransactionsView+iOS.swift in Sources */,
				A5BA150A2C078EED00AA6C07 /* TokenSelectionCell.swift in Sources */,
				A65649E42B96602700E4B329 /* StringExtension.swift in Sources */,
				A6C639492C1FED0F0078B8E3 /* NavigationButton.swift in Sources */,
				A6C670EB2C9E95E600F59B6A /* TransactionsView+macOS.swift in Sources */,
				A6F9F7E92B9BBFD500790258 /* AddressQRCodeView.swift in Sources */,
				A6833D882C65C129002029E1 /* PeerDiscoveryHeader.swift in Sources */,
				A6182F3B2C92331D0059BFDD /* FilledButton+iOS.swift in Sources */,
				A6182F5D2C9299ED0059BFDD /* MemoTextField+imacOS.swift in Sources */,
				A542AE5B2C5B5F220061FEAF /* FilledLabelButton.swift in Sources */,
				A6C0D5692BB3C6D400156689 /* ErrorMessage.swift in Sources */,
				B53D8CCC2BF7F22F00B795D3 /* TransactionMemoLeave.swift in Sources */,
				46C8CBBD2BA7753900E68E08 /* Blockchair.swift in Sources */,
				B54E317F2BF5A1A700D4FC0A /* StyledNumberField.swift in Sources */,
				A58CC34F2C32FC530086D16B /* BlockChainSpecific.swift in Sources */,
				A6C670842C9CF66400F59B6A /* JoinKeysignView+iOS.swift in Sources */,
				469ED3A42B98F5DE008D4951 /* CosmosAccountValue.swift in Sources */,
				DE5F7E212C816AC70022030F /* KeysignRequest.swift in Sources */,
				A5199AF02BBD8C0400AA0A39 /* ThorchainSwapQuote.swift in Sources */,
				A5125F072BEBBFAB008A79AA /* OneInchQuote.swift in Sources */,
				DE49A1672B65F6D9000F3AFB /* VultisigApp.swift in Sources */,
				A58CC3462C32EE120086D16B /* KeysignMessageFactory.swift in Sources */,
				A60CA7E72BB0EC6100FDEB5C /* AccountViewModel.swift in Sources */,
				A66BFCCF2C1348E4004DCD4F /* QRCodeShareSheet.swift in Sources */,
				A6C6709A2C9D09FB00F59B6A /* AddressQRCodeView+macOS.swift in Sources */,
				A6182F3D2C92332A0059BFDD /* FilledButton+macOS.swift in Sources */,
				A6725D3A2C3F9B4400D47716 /* AddAddressBookView.swift in Sources */,
				A6ECA18A2C93F4F400456110 /* SetupVaultImageManager+macOS.swift in Sources */,
				A6C670AA2C9D0D6600F59B6A /* ChainDetailView+macOS.swift in Sources */,
				A588F2DB2BEE8090002EEC60 /* OneInchSwapPayload.swift in Sources */,
				A6725D3E2C3FB61900D47716 /* AddressBookItem.swift in Sources */,
				A62D6B052BFE7C5E00F24E51 /* ChainDetailActionButtons.swift in Sources */,
				A6C670BD2C9D158500F59B6A /* BackupPasswordSetupView+iOS.swift in Sources */,
				A6C6710F2CA27EAC00F59B6A /* OnboardingView3+macOS.swift in Sources */,
				A622C8402C9BBB2E00908332 /* AddAddressBookView+macOS.swift in Sources */,
				A6F9E7A52BED6BC800BA36E1 /* SetupVaultTabView.swift in Sources */,
			);
			runOnlyForDeploymentPostprocessing = 0;
		};
		DE49A1722B65F6DB000F3AFB /* Sources */ = {
			isa = PBXSourcesBuildPhase;
			buildActionMask = 2147483647;
			files = (
				DEF2E2D32B9DC685000737B8 /* UTXOChainsHelperTest.swift in Sources */,
				DEF2E2D02B9DA459000737B8 /* PublicKeyTest.swift in Sources */,
				DE8AD74A2BC7A86200339775 /* EncryptionTest.swift in Sources */,
				DE49A17B2B65F6DB000F3AFB /* VultisigAppTests.swift in Sources */,
			);
			runOnlyForDeploymentPostprocessing = 0;
		};
		DE49A17C2B65F6DB000F3AFB /* Sources */ = {
			isa = PBXSourcesBuildPhase;
			buildActionMask = 2147483647;
			files = (
				DE49A1872B65F6DB000F3AFB /* VultisigAppUITestsLaunchTests.swift in Sources */,
				DE49A1852B65F6DB000F3AFB /* VultisigAppUITests.swift in Sources */,
			);
			runOnlyForDeploymentPostprocessing = 0;
		};
/* End PBXSourcesBuildPhase section */

/* Begin PBXTargetDependency section */
		DE49A1782B65F6DB000F3AFB /* PBXTargetDependency */ = {
			isa = PBXTargetDependency;
			target = DE49A1622B65F6D9000F3AFB /* VultisigApp */;
			targetProxy = DE49A1772B65F6DB000F3AFB /* PBXContainerItemProxy */;
		};
		DE49A1822B65F6DB000F3AFB /* PBXTargetDependency */ = {
			isa = PBXTargetDependency;
			target = DE49A1622B65F6D9000F3AFB /* VultisigApp */;
			targetProxy = DE49A1812B65F6DB000F3AFB /* PBXContainerItemProxy */;
		};
/* End PBXTargetDependency section */

/* Begin PBXVariantGroup section */
		468029302BC8E4CE005A9EEF /* Localizable.strings */ = {
			isa = PBXVariantGroup;
			children = (
				4680292F2BC8E4CE005A9EEF /* en */,
				468029512BC8E7DD005A9EEF /* de */,
				468029522BC8E7F9005A9EEF /* it */,
				468029532BC8E7FB005A9EEF /* pt */,
				468029542BC8E7FE005A9EEF /* es */,
				468029552BC8F688005A9EEF /* hr */,
			);
			name = Localizable.strings;
			sourceTree = "<group>";
		};
/* End PBXVariantGroup section */

/* Begin XCBuildConfiguration section */
		DE49A1882B65F6DB000F3AFB /* Debug */ = {
			isa = XCBuildConfiguration;
			buildSettings = {
				ALWAYS_SEARCH_USER_PATHS = NO;
				ASSETCATALOG_COMPILER_GENERATE_SWIFT_ASSET_SYMBOL_EXTENSIONS = YES;
				CLANG_ANALYZER_LOCALIZABILITY_NONLOCALIZED = YES;
				CLANG_ANALYZER_NONNULL = YES;
				CLANG_ANALYZER_NUMBER_OBJECT_CONVERSION = YES_AGGRESSIVE;
				CLANG_CXX_LANGUAGE_STANDARD = "gnu++20";
				CLANG_ENABLE_MODULES = YES;
				CLANG_ENABLE_OBJC_ARC = YES;
				CLANG_ENABLE_OBJC_WEAK = YES;
				CLANG_WARN_BLOCK_CAPTURE_AUTORELEASING = YES;
				CLANG_WARN_BOOL_CONVERSION = YES;
				CLANG_WARN_COMMA = YES;
				CLANG_WARN_CONSTANT_CONVERSION = YES;
				CLANG_WARN_DEPRECATED_OBJC_IMPLEMENTATIONS = YES;
				CLANG_WARN_DIRECT_OBJC_ISA_USAGE = YES_ERROR;
				CLANG_WARN_DOCUMENTATION_COMMENTS = YES;
				CLANG_WARN_EMPTY_BODY = YES;
				CLANG_WARN_ENUM_CONVERSION = YES;
				CLANG_WARN_INFINITE_RECURSION = YES;
				CLANG_WARN_INT_CONVERSION = YES;
				CLANG_WARN_NON_LITERAL_NULL_CONVERSION = YES;
				CLANG_WARN_OBJC_IMPLICIT_RETAIN_SELF = YES;
				CLANG_WARN_OBJC_LITERAL_CONVERSION = YES;
				CLANG_WARN_OBJC_ROOT_CLASS = YES_ERROR;
				CLANG_WARN_QUOTED_INCLUDE_IN_FRAMEWORK_HEADER = YES;
				CLANG_WARN_RANGE_LOOP_ANALYSIS = YES;
				CLANG_WARN_STRICT_PROTOTYPES = YES;
				CLANG_WARN_SUSPICIOUS_MOVE = YES;
				CLANG_WARN_UNGUARDED_AVAILABILITY = YES_AGGRESSIVE;
				CLANG_WARN_UNREACHABLE_CODE = YES;
				CLANG_WARN__DUPLICATE_METHOD_MATCH = YES;
				COPY_PHASE_STRIP = NO;
				DEAD_CODE_STRIPPING = YES;
				DEBUG_INFORMATION_FORMAT = dwarf;
				ENABLE_STRICT_OBJC_MSGSEND = YES;
				ENABLE_TESTABILITY = YES;
				ENABLE_USER_SCRIPT_SANDBOXING = YES;
				GCC_C_LANGUAGE_STANDARD = gnu17;
				GCC_DYNAMIC_NO_PIC = NO;
				GCC_NO_COMMON_BLOCKS = YES;
				GCC_OPTIMIZATION_LEVEL = 0;
				GCC_PREPROCESSOR_DEFINITIONS = (
					"DEBUG=1",
					"$(inherited)",
				);
				GCC_WARN_64_TO_32_BIT_CONVERSION = YES;
				GCC_WARN_ABOUT_RETURN_TYPE = YES_ERROR;
				GCC_WARN_UNDECLARED_SELECTOR = YES;
				GCC_WARN_UNINITIALIZED_AUTOS = YES_AGGRESSIVE;
				GCC_WARN_UNUSED_FUNCTION = YES;
				GCC_WARN_UNUSED_VARIABLE = YES;
				IPHONEOS_DEPLOYMENT_TARGET = 17.0;
				LOCALIZATION_PREFERS_STRING_CATALOGS = YES;
				MACOSX_DEPLOYMENT_TARGET = 14.5;
				MTL_ENABLE_DEBUG_INFO = INCLUDE_SOURCE;
				MTL_FAST_MATH = YES;
				ONLY_ACTIVE_ARCH = YES;
				SWIFT_ACTIVE_COMPILATION_CONDITIONS = "DEBUG $(inherited)";
				SWIFT_OPTIMIZATION_LEVEL = "-Onone";
			};
			name = Debug;
		};
		DE49A1892B65F6DB000F3AFB /* Release */ = {
			isa = XCBuildConfiguration;
			buildSettings = {
				ALWAYS_SEARCH_USER_PATHS = NO;
				ASSETCATALOG_COMPILER_GENERATE_SWIFT_ASSET_SYMBOL_EXTENSIONS = YES;
				CLANG_ANALYZER_LOCALIZABILITY_NONLOCALIZED = YES;
				CLANG_ANALYZER_NONNULL = YES;
				CLANG_ANALYZER_NUMBER_OBJECT_CONVERSION = YES_AGGRESSIVE;
				CLANG_CXX_LANGUAGE_STANDARD = "gnu++20";
				CLANG_ENABLE_MODULES = YES;
				CLANG_ENABLE_OBJC_ARC = YES;
				CLANG_ENABLE_OBJC_WEAK = YES;
				CLANG_WARN_BLOCK_CAPTURE_AUTORELEASING = YES;
				CLANG_WARN_BOOL_CONVERSION = YES;
				CLANG_WARN_COMMA = YES;
				CLANG_WARN_CONSTANT_CONVERSION = YES;
				CLANG_WARN_DEPRECATED_OBJC_IMPLEMENTATIONS = YES;
				CLANG_WARN_DIRECT_OBJC_ISA_USAGE = YES_ERROR;
				CLANG_WARN_DOCUMENTATION_COMMENTS = YES;
				CLANG_WARN_EMPTY_BODY = YES;
				CLANG_WARN_ENUM_CONVERSION = YES;
				CLANG_WARN_INFINITE_RECURSION = YES;
				CLANG_WARN_INT_CONVERSION = YES;
				CLANG_WARN_NON_LITERAL_NULL_CONVERSION = YES;
				CLANG_WARN_OBJC_IMPLICIT_RETAIN_SELF = YES;
				CLANG_WARN_OBJC_LITERAL_CONVERSION = YES;
				CLANG_WARN_OBJC_ROOT_CLASS = YES_ERROR;
				CLANG_WARN_QUOTED_INCLUDE_IN_FRAMEWORK_HEADER = YES;
				CLANG_WARN_RANGE_LOOP_ANALYSIS = YES;
				CLANG_WARN_STRICT_PROTOTYPES = YES;
				CLANG_WARN_SUSPICIOUS_MOVE = YES;
				CLANG_WARN_UNGUARDED_AVAILABILITY = YES_AGGRESSIVE;
				CLANG_WARN_UNREACHABLE_CODE = YES;
				CLANG_WARN__DUPLICATE_METHOD_MATCH = YES;
				COPY_PHASE_STRIP = NO;
				DEAD_CODE_STRIPPING = YES;
				DEBUG_INFORMATION_FORMAT = "dwarf-with-dsym";
				ENABLE_NS_ASSERTIONS = NO;
				ENABLE_STRICT_OBJC_MSGSEND = YES;
				ENABLE_USER_SCRIPT_SANDBOXING = YES;
				GCC_C_LANGUAGE_STANDARD = gnu17;
				GCC_NO_COMMON_BLOCKS = YES;
				GCC_WARN_64_TO_32_BIT_CONVERSION = YES;
				GCC_WARN_ABOUT_RETURN_TYPE = YES_ERROR;
				GCC_WARN_UNDECLARED_SELECTOR = YES;
				GCC_WARN_UNINITIALIZED_AUTOS = YES_AGGRESSIVE;
				GCC_WARN_UNUSED_FUNCTION = YES;
				GCC_WARN_UNUSED_VARIABLE = YES;
				IPHONEOS_DEPLOYMENT_TARGET = 17.0;
				LOCALIZATION_PREFERS_STRING_CATALOGS = YES;
				MACOSX_DEPLOYMENT_TARGET = 14.5;
				MTL_ENABLE_DEBUG_INFO = NO;
				MTL_FAST_MATH = YES;
				SWIFT_COMPILATION_MODE = wholemodule;
			};
			name = Release;
		};
		DE49A18B2B65F6DB000F3AFB /* Debug */ = {
			isa = XCBuildConfiguration;
			buildSettings = {
				ASSETCATALOG_COMPILER_APPICON_NAME = AppIcon;
				"ASSETCATALOG_COMPILER_APPICON_NAME[sdk=macosx*]" = AppIconMacOS;
				ASSETCATALOG_COMPILER_GLOBAL_ACCENT_COLOR_NAME = AccentColor;
				ASSETCATALOG_COMPILER_INCLUDE_ALL_APPICON_ASSETS = NO;
				CODE_SIGN_ENTITLEMENTS = VultisigApp/VultisigApp.entitlements;
				CODE_SIGN_IDENTITY = "Apple Development";
				"CODE_SIGN_IDENTITY[sdk=macosx*]" = "Apple Development";
				CODE_SIGN_STYLE = Automatic;
				CURRENT_PROJECT_VERSION = 0;
				DEAD_CODE_STRIPPING = YES;
				DEVELOPMENT_ASSET_PATHS = "\"VultisigApp/Preview Content\"";
				DEVELOPMENT_TEAM = G8Q5XUAJD9;
				ENABLE_HARDENED_RUNTIME = YES;
				"ENABLE_HARDENED_RUNTIME[sdk=macosx*]" = YES;
				ENABLE_PREVIEWS = YES;
				GENERATE_INFOPLIST_FILE = YES;
				INFOPLIST_FILE = VultisigApp/Info.plist;
				INFOPLIST_KEY_CFBundleDisplayName = Vultisig;
				INFOPLIST_KEY_LSApplicationCategoryType = "public.app-category.finance";
				INFOPLIST_KEY_NSCameraUsageDescription = "We need to scan QR Codes.";
				INFOPLIST_KEY_NSFaceIDUsageDescription = "Secure your Vault using Face ID";
				INFOPLIST_KEY_NSFileProviderDomainUsageDescription = "We need to access your files.";
				INFOPLIST_KEY_NSHumanReadableCopyright = "";
				INFOPLIST_KEY_NSPhotoLibraryUsageDescription = "We need access to your photo library to save photos.";
				"INFOPLIST_KEY_UIApplicationSceneManifest_Generation[sdk=iphoneos*]" = YES;
				"INFOPLIST_KEY_UIApplicationSceneManifest_Generation[sdk=iphonesimulator*]" = YES;
				"INFOPLIST_KEY_UIApplicationSupportsIndirectInputEvents[sdk=iphoneos*]" = YES;
				"INFOPLIST_KEY_UIApplicationSupportsIndirectInputEvents[sdk=iphonesimulator*]" = YES;
				"INFOPLIST_KEY_UILaunchScreen_Generation[sdk=iphoneos*]" = YES;
				"INFOPLIST_KEY_UILaunchScreen_Generation[sdk=iphonesimulator*]" = YES;
				"INFOPLIST_KEY_UIStatusBarStyle[sdk=iphoneos*]" = UIStatusBarStyleDefault;
				"INFOPLIST_KEY_UIStatusBarStyle[sdk=iphonesimulator*]" = UIStatusBarStyleDefault;
				INFOPLIST_KEY_UISupportedInterfaceOrientations = "UIInterfaceOrientationPortrait UIInterfaceOrientationPortraitUpsideDown";
				INFOPLIST_KEY_UISupportedInterfaceOrientations_iPad = "UIInterfaceOrientationLandscapeLeft UIInterfaceOrientationLandscapeRight UIInterfaceOrientationPortrait UIInterfaceOrientationPortraitUpsideDown";
				IPHONEOS_DEPLOYMENT_TARGET = 17.0;
				LD_RUNPATH_SEARCH_PATHS = "@executable_path/Frameworks";
				"LD_RUNPATH_SEARCH_PATHS[sdk=macosx*]" = "@executable_path/../Frameworks";
				MACOSX_DEPLOYMENT_TARGET = 14.0;
				MARKETING_VERSION = 1.1;
				PRODUCT_BUNDLE_IDENTIFIER = com.vultisig.wallet;
				PRODUCT_NAME = "$(TARGET_NAME)";
				PROVISIONING_PROFILE_SPECIFIER = "";
				SDKROOT = auto;
				SUPPORTED_PLATFORMS = "iphoneos iphonesimulator macosx";
				SUPPORTS_MACCATALYST = NO;
				SUPPORTS_MAC_DESIGNED_FOR_IPHONE_IPAD = YES;
				SWIFT_EMIT_LOC_STRINGS = YES;
				SWIFT_VERSION = 5.0;
				TARGETED_DEVICE_FAMILY = "1,2";
			};
			name = Debug;
		};
		DE49A18C2B65F6DB000F3AFB /* Release */ = {
			isa = XCBuildConfiguration;
			buildSettings = {
				ASSETCATALOG_COMPILER_APPICON_NAME = AppIcon;
				"ASSETCATALOG_COMPILER_APPICON_NAME[sdk=macosx*]" = AppIconMacOS;
				ASSETCATALOG_COMPILER_GLOBAL_ACCENT_COLOR_NAME = AccentColor;
				ASSETCATALOG_COMPILER_INCLUDE_ALL_APPICON_ASSETS = NO;
				CODE_SIGN_ENTITLEMENTS = VultisigApp/VultisigApp.entitlements;
				CODE_SIGN_IDENTITY = "Apple Development";
				"CODE_SIGN_IDENTITY[sdk=macosx*]" = "Apple Development";
				CODE_SIGN_STYLE = Automatic;
				CURRENT_PROJECT_VERSION = 0;
				DEAD_CODE_STRIPPING = YES;
				DEVELOPMENT_ASSET_PATHS = "\"VultisigApp/Preview Content\"";
				DEVELOPMENT_TEAM = G8Q5XUAJD9;
				ENABLE_HARDENED_RUNTIME = YES;
				"ENABLE_HARDENED_RUNTIME[sdk=macosx*]" = YES;
				ENABLE_PREVIEWS = YES;
				GENERATE_INFOPLIST_FILE = YES;
				INFOPLIST_FILE = VultisigApp/Info.plist;
				INFOPLIST_KEY_CFBundleDisplayName = Vultisig;
				INFOPLIST_KEY_LSApplicationCategoryType = "public.app-category.finance";
				INFOPLIST_KEY_NSCameraUsageDescription = "We need to scan QR Codes.";
				INFOPLIST_KEY_NSFaceIDUsageDescription = "Secure your Vault using Face ID";
				INFOPLIST_KEY_NSFileProviderDomainUsageDescription = "We need to access your files.";
				INFOPLIST_KEY_NSHumanReadableCopyright = "";
				INFOPLIST_KEY_NSPhotoLibraryUsageDescription = "We need access to your photo library to save photos.";
				"INFOPLIST_KEY_UIApplicationSceneManifest_Generation[sdk=iphoneos*]" = YES;
				"INFOPLIST_KEY_UIApplicationSceneManifest_Generation[sdk=iphonesimulator*]" = YES;
				"INFOPLIST_KEY_UIApplicationSupportsIndirectInputEvents[sdk=iphoneos*]" = YES;
				"INFOPLIST_KEY_UIApplicationSupportsIndirectInputEvents[sdk=iphonesimulator*]" = YES;
				"INFOPLIST_KEY_UILaunchScreen_Generation[sdk=iphoneos*]" = YES;
				"INFOPLIST_KEY_UILaunchScreen_Generation[sdk=iphonesimulator*]" = YES;
				"INFOPLIST_KEY_UIStatusBarStyle[sdk=iphoneos*]" = UIStatusBarStyleDefault;
				"INFOPLIST_KEY_UIStatusBarStyle[sdk=iphonesimulator*]" = UIStatusBarStyleDefault;
				INFOPLIST_KEY_UISupportedInterfaceOrientations = "UIInterfaceOrientationPortrait UIInterfaceOrientationPortraitUpsideDown";
				INFOPLIST_KEY_UISupportedInterfaceOrientations_iPad = "UIInterfaceOrientationLandscapeLeft UIInterfaceOrientationLandscapeRight UIInterfaceOrientationPortrait UIInterfaceOrientationPortraitUpsideDown";
				IPHONEOS_DEPLOYMENT_TARGET = 17.0;
				LD_RUNPATH_SEARCH_PATHS = "@executable_path/Frameworks";
				"LD_RUNPATH_SEARCH_PATHS[sdk=macosx*]" = "@executable_path/../Frameworks";
				MACOSX_DEPLOYMENT_TARGET = 14.0;
				MARKETING_VERSION = 1.1;
				PRODUCT_BUNDLE_IDENTIFIER = com.vultisig.wallet;
				PRODUCT_NAME = "$(TARGET_NAME)";
				PROVISIONING_PROFILE_SPECIFIER = "";
				SDKROOT = auto;
				SUPPORTED_PLATFORMS = "iphoneos iphonesimulator macosx";
				SUPPORTS_MACCATALYST = NO;
				SUPPORTS_MAC_DESIGNED_FOR_IPHONE_IPAD = YES;
				SWIFT_EMIT_LOC_STRINGS = YES;
				SWIFT_VERSION = 5.0;
				TARGETED_DEVICE_FAMILY = "1,2";
			};
			name = Release;
		};
		DE49A18E2B65F6DB000F3AFB /* Debug */ = {
			isa = XCBuildConfiguration;
			buildSettings = {
				ALWAYS_EMBED_SWIFT_STANDARD_LIBRARIES = YES;
				BUNDLE_LOADER = "$(TEST_HOST)";
				CODE_SIGN_STYLE = Automatic;
				CURRENT_PROJECT_VERSION = 0;
				DEAD_CODE_STRIPPING = YES;
				DEVELOPMENT_TEAM = G8Q5XUAJD9;
				GENERATE_INFOPLIST_FILE = YES;
				IPHONEOS_DEPLOYMENT_TARGET = 17.2;
				MACOSX_DEPLOYMENT_TARGET = 14.2;
				MARKETING_VERSION = 1.0;
				PRODUCT_BUNDLE_IDENTIFIER = com.voltix.voltixAppTests;
				PRODUCT_NAME = "$(TARGET_NAME)";
				SDKROOT = auto;
				SUPPORTED_PLATFORMS = "iphoneos iphonesimulator macosx";
				SUPPORTS_MACCATALYST = NO;
				SUPPORTS_MAC_DESIGNED_FOR_IPHONE_IPAD = YES;
				SWIFT_EMIT_LOC_STRINGS = NO;
				SWIFT_VERSION = 5.0;
				TARGETED_DEVICE_FAMILY = "1,2";
				TEST_HOST = "$(BUILT_PRODUCTS_DIR)/VultisigApp.app/$(BUNDLE_EXECUTABLE_FOLDER_PATH)/VultisigApp";
			};
			name = Debug;
		};
		DE49A18F2B65F6DB000F3AFB /* Release */ = {
			isa = XCBuildConfiguration;
			buildSettings = {
				ALWAYS_EMBED_SWIFT_STANDARD_LIBRARIES = YES;
				BUNDLE_LOADER = "$(TEST_HOST)";
				CODE_SIGN_STYLE = Automatic;
				CURRENT_PROJECT_VERSION = 0;
				DEAD_CODE_STRIPPING = YES;
				GENERATE_INFOPLIST_FILE = YES;
				IPHONEOS_DEPLOYMENT_TARGET = 17.2;
				MACOSX_DEPLOYMENT_TARGET = 14.2;
				MARKETING_VERSION = 1.0;
				PRODUCT_BUNDLE_IDENTIFIER = com.voltix.voltixAppTests;
				PRODUCT_NAME = "$(TARGET_NAME)";
				SDKROOT = auto;
				SUPPORTED_PLATFORMS = "iphoneos iphonesimulator macosx";
				SUPPORTS_MACCATALYST = NO;
				SUPPORTS_MAC_DESIGNED_FOR_IPHONE_IPAD = YES;
				SWIFT_EMIT_LOC_STRINGS = NO;
				SWIFT_VERSION = 5.0;
				TARGETED_DEVICE_FAMILY = "1,2";
				TEST_HOST = "$(BUILT_PRODUCTS_DIR)/VultisigApp.app/$(BUNDLE_EXECUTABLE_FOLDER_PATH)/VultisigApp";
			};
			name = Release;
		};
		DE49A1912B65F6DB000F3AFB /* Debug */ = {
			isa = XCBuildConfiguration;
			buildSettings = {
				ALWAYS_EMBED_SWIFT_STANDARD_LIBRARIES = YES;
				CODE_SIGN_STYLE = Automatic;
				CURRENT_PROJECT_VERSION = 0;
				DEAD_CODE_STRIPPING = YES;
				GENERATE_INFOPLIST_FILE = YES;
				IPHONEOS_DEPLOYMENT_TARGET = 17.2;
				MACOSX_DEPLOYMENT_TARGET = 14.2;
				MARKETING_VERSION = 1.0;
				PRODUCT_BUNDLE_IDENTIFIER = com.voltix.voltixAppUITests;
				PRODUCT_NAME = "$(TARGET_NAME)";
				SDKROOT = auto;
				SUPPORTED_PLATFORMS = "iphoneos iphonesimulator macosx";
				SWIFT_EMIT_LOC_STRINGS = NO;
				SWIFT_VERSION = 5.0;
				TARGETED_DEVICE_FAMILY = "1,2";
				TEST_TARGET_NAME = voltixApp;
			};
			name = Debug;
		};
		DE49A1922B65F6DB000F3AFB /* Release */ = {
			isa = XCBuildConfiguration;
			buildSettings = {
				ALWAYS_EMBED_SWIFT_STANDARD_LIBRARIES = YES;
				CODE_SIGN_STYLE = Automatic;
				CURRENT_PROJECT_VERSION = 0;
				DEAD_CODE_STRIPPING = YES;
				GENERATE_INFOPLIST_FILE = YES;
				IPHONEOS_DEPLOYMENT_TARGET = 17.2;
				MACOSX_DEPLOYMENT_TARGET = 14.2;
				MARKETING_VERSION = 1.0;
				PRODUCT_BUNDLE_IDENTIFIER = com.voltix.voltixAppUITests;
				PRODUCT_NAME = "$(TARGET_NAME)";
				SDKROOT = auto;
				SUPPORTED_PLATFORMS = "iphoneos iphonesimulator macosx";
				SWIFT_EMIT_LOC_STRINGS = NO;
				SWIFT_VERSION = 5.0;
				TARGETED_DEVICE_FAMILY = "1,2";
				TEST_TARGET_NAME = voltixApp;
			};
			name = Release;
		};
/* End XCBuildConfiguration section */

/* Begin XCConfigurationList section */
		DE49A15E2B65F6D9000F3AFB /* Build configuration list for PBXProject "VultisigApp" */ = {
			isa = XCConfigurationList;
			buildConfigurations = (
				DE49A1882B65F6DB000F3AFB /* Debug */,
				DE49A1892B65F6DB000F3AFB /* Release */,
			);
			defaultConfigurationIsVisible = 0;
			defaultConfigurationName = Release;
		};
		DE49A18A2B65F6DB000F3AFB /* Build configuration list for PBXNativeTarget "VultisigApp" */ = {
			isa = XCConfigurationList;
			buildConfigurations = (
				DE49A18B2B65F6DB000F3AFB /* Debug */,
				DE49A18C2B65F6DB000F3AFB /* Release */,
			);
			defaultConfigurationIsVisible = 0;
			defaultConfigurationName = Release;
		};
		DE49A18D2B65F6DB000F3AFB /* Build configuration list for PBXNativeTarget "VultisigAppTests" */ = {
			isa = XCConfigurationList;
			buildConfigurations = (
				DE49A18E2B65F6DB000F3AFB /* Debug */,
				DE49A18F2B65F6DB000F3AFB /* Release */,
			);
			defaultConfigurationIsVisible = 0;
			defaultConfigurationName = Release;
		};
		DE49A1902B65F6DB000F3AFB /* Build configuration list for PBXNativeTarget "VultisigAppUITests" */ = {
			isa = XCConfigurationList;
			buildConfigurations = (
				DE49A1912B65F6DB000F3AFB /* Debug */,
				DE49A1922B65F6DB000F3AFB /* Release */,
			);
			defaultConfigurationIsVisible = 0;
			defaultConfigurationName = Release;
		};
/* End XCConfigurationList section */

/* Begin XCLocalSwiftPackageReference section */
		D9A22EB52B667C41007281BF /* XCLocalSwiftPackageReference "../Mediator" */ = {
			isa = XCLocalSwiftPackageReference;
			relativePath = ../Mediator;
		};
/* End XCLocalSwiftPackageReference section */

/* Begin XCRemoteSwiftPackageReference section */
		A58CC3412C32C4EE0086D16B /* XCRemoteSwiftPackageReference "commondata" */ = {
			isa = XCRemoteSwiftPackageReference;
			repositoryURL = "https://github.com/vultisig/commondata";
			requirement = {
				branch = main;
				kind = branch;
			};
		};
		DE49A1B32B6A1088000F3AFB /* XCRemoteSwiftPackageReference "CodeScanner" */ = {
			isa = XCRemoteSwiftPackageReference;
			repositoryURL = "https://github.com/twostraws/CodeScanner";
			requirement = {
				kind = upToNextMajorVersion;
				minimumVersion = 2.3.3;
			};
		};
		DE6325B52C2C12FB000D05B9 /* XCRemoteSwiftPackageReference "swift-protobuf" */ = {
			isa = XCRemoteSwiftPackageReference;
			repositoryURL = "https://github.com/apple/swift-protobuf.git";
			requirement = {
				kind = upToNextMajorVersion;
				minimumVersion = 1.26.0;
			};
		};
		DE8554662C2CFBC10002438C /* XCRemoteSwiftPackageReference "walletcore-spm" */ = {
			isa = XCRemoteSwiftPackageReference;
			repositoryURL = "https://github.com/vultisig/walletcore-spm.git";
			requirement = {
				branch = main;
				kind = branch;
			};
		};
		DEEDAEE62B8B50A4005170E8 /* XCRemoteSwiftPackageReference "BigInt" */ = {
			isa = XCRemoteSwiftPackageReference;
			repositoryURL = "https://github.com/attaswift/BigInt.git";
			requirement = {
				kind = upToNextMajorVersion;
				minimumVersion = 5.1.0;
			};
		};
		DEFF59022BD23A12005DFDF9 /* XCRemoteSwiftPackageReference "CryptoSwift" */ = {
			isa = XCRemoteSwiftPackageReference;
			repositoryURL = "https://github.com/krzyzanowskim/CryptoSwift.git";
			requirement = {
				kind = upToNextMajorVersion;
				minimumVersion = 1.8.2;
			};
		};
/* End XCRemoteSwiftPackageReference section */

/* Begin XCSwiftPackageProductDependency section */
		A58CC3422C32C4EE0086D16B /* VultisigCommonData */ = {
			isa = XCSwiftPackageProductDependency;
			package = A58CC3412C32C4EE0086D16B /* XCRemoteSwiftPackageReference "commondata" */;
			productName = VultisigCommonData;
		};
		D9A22EB62B667C41007281BF /* Mediator */ = {
			isa = XCSwiftPackageProductDependency;
			productName = Mediator;
		};
		DE3D44AC2BD2445100BD64CD /* CryptoSwift */ = {
			isa = XCSwiftPackageProductDependency;
			package = DEFF59022BD23A12005DFDF9 /* XCRemoteSwiftPackageReference "CryptoSwift" */;
			productName = CryptoSwift;
		};
		DE49A1992B660D8D000F3AFB /* Mediator */ = {
			isa = XCSwiftPackageProductDependency;
			productName = Mediator;
		};
		DE49A1B42B6A1088000F3AFB /* CodeScanner */ = {
			isa = XCSwiftPackageProductDependency;
			package = DE49A1B32B6A1088000F3AFB /* XCRemoteSwiftPackageReference "CodeScanner" */;
			productName = CodeScanner;
		};
		DE6325B62C2C12FB000D05B9 /* SwiftProtobuf */ = {
			isa = XCSwiftPackageProductDependency;
			package = DE6325B52C2C12FB000D05B9 /* XCRemoteSwiftPackageReference "swift-protobuf" */;
			productName = SwiftProtobuf;
		};
		DE8554672C2CFBC10002438C /* walletcore */ = {
			isa = XCSwiftPackageProductDependency;
			package = DE8554662C2CFBC10002438C /* XCRemoteSwiftPackageReference "walletcore-spm" */;
			productName = walletcore;
		};
		DEEDAEE72B8B50A4005170E8 /* BigInt */ = {
			isa = XCSwiftPackageProductDependency;
			package = DEEDAEE62B8B50A4005170E8 /* XCRemoteSwiftPackageReference "BigInt" */;
			productName = BigInt;
		};
/* End XCSwiftPackageProductDependency section */
	};
	rootObject = DE49A15B2B65F6D9000F3AFB /* Project object */;
}<|MERGE_RESOLUTION|>--- conflicted
+++ resolved
@@ -402,10 +402,8 @@
 		A6C670C32C9D16C600F59B6A /* CustomTokenView+macOS.swift in Sources */ = {isa = PBXBuildFile; fileRef = A6C670C22C9D16C600F59B6A /* CustomTokenView+macOS.swift */; };
 		A6C670C52C9D173800F59B6A /* VaultDetailQRCodeView+iOS.swift in Sources */ = {isa = PBXBuildFile; fileRef = A6C670C42C9D173800F59B6A /* VaultDetailQRCodeView+iOS.swift */; };
 		A6C670C72C9D174000F59B6A /* VaultDetailQRCodeView+macOS.swift in Sources */ = {isa = PBXBuildFile; fileRef = A6C670C62C9D174000F59B6A /* VaultDetailQRCodeView+macOS.swift */; };
-<<<<<<< HEAD
 		A6C670C92C9E773300F59B6A /* VULTFileDocument.swift in Sources */ = {isa = PBXBuildFile; fileRef = A6C670C82C9E773300F59B6A /* VULTFileDocument.swift */; };
 		A6C670CB2C9E8BAB00F59B6A /* VultExtensionViewModel.swift in Sources */ = {isa = PBXBuildFile; fileRef = A6C670CA2C9E8BAB00F59B6A /* VultExtensionViewModel.swift */; };
-=======
 		A6C670CD2C9E8D3500F59B6A /* SetupQRCodeView+iOS.swift in Sources */ = {isa = PBXBuildFile; fileRef = A6C670CC2C9E8D3500F59B6A /* SetupQRCodeView+iOS.swift */; };
 		A6C670CF2C9E8D3F00F59B6A /* SetupQRCodeView+macOS.swift in Sources */ = {isa = PBXBuildFile; fileRef = A6C670CE2C9E8D3F00F59B6A /* SetupQRCodeView+macOS.swift */; };
 		A6C670D12C9E8E1F00F59B6A /* NewWalletNameView+iOS.swift in Sources */ = {isa = PBXBuildFile; fileRef = A6C670D02C9E8E1F00F59B6A /* NewWalletNameView+iOS.swift */; };
@@ -442,7 +440,6 @@
 		A6C6710F2CA27EAC00F59B6A /* OnboardingView3+macOS.swift in Sources */ = {isa = PBXBuildFile; fileRef = A6C6710E2CA27EAC00F59B6A /* OnboardingView3+macOS.swift */; };
 		A6C671112CA27F8C00F59B6A /* OnboardingView4+iOS.swift in Sources */ = {isa = PBXBuildFile; fileRef = A6C671102CA27F8C00F59B6A /* OnboardingView4+iOS.swift */; };
 		A6C671132CA27F9700F59B6A /* OnboardingView4+macOS.swift in Sources */ = {isa = PBXBuildFile; fileRef = A6C671122CA27F9700F59B6A /* OnboardingView4+macOS.swift */; };
->>>>>>> 20a56297
 		A6C9D5C12BDB5E4E00A864FB /* KeysignVaultMismatchErrorView.swift in Sources */ = {isa = PBXBuildFile; fileRef = A6C9D5C02BDB5E4E00A864FB /* KeysignVaultMismatchErrorView.swift */; };
 		A6CBA8F02BA2A629008B110C /* ImportWalletUploadSection.swift in Sources */ = {isa = PBXBuildFile; fileRef = A6CBA8EF2BA2A629008B110C /* ImportWalletUploadSection.swift */; };
 		A6CBF2DC2C251D4100FD8080 /* LookingForDevicesLoader.swift in Sources */ = {isa = PBXBuildFile; fileRef = A6CBF2DB2C251D4100FD8080 /* LookingForDevicesLoader.swift */; };
@@ -1064,10 +1061,8 @@
 		A6C670C22C9D16C600F59B6A /* CustomTokenView+macOS.swift */ = {isa = PBXFileReference; lastKnownFileType = sourcecode.swift; path = "CustomTokenView+macOS.swift"; sourceTree = "<group>"; };
 		A6C670C42C9D173800F59B6A /* VaultDetailQRCodeView+iOS.swift */ = {isa = PBXFileReference; lastKnownFileType = sourcecode.swift; path = "VaultDetailQRCodeView+iOS.swift"; sourceTree = "<group>"; };
 		A6C670C62C9D174000F59B6A /* VaultDetailQRCodeView+macOS.swift */ = {isa = PBXFileReference; lastKnownFileType = sourcecode.swift; path = "VaultDetailQRCodeView+macOS.swift"; sourceTree = "<group>"; };
-<<<<<<< HEAD
 		A6C670C82C9E773300F59B6A /* VULTFileDocument.swift */ = {isa = PBXFileReference; lastKnownFileType = sourcecode.swift; path = VULTFileDocument.swift; sourceTree = "<group>"; };
 		A6C670CA2C9E8BAB00F59B6A /* VultExtensionViewModel.swift */ = {isa = PBXFileReference; lastKnownFileType = sourcecode.swift; path = VultExtensionViewModel.swift; sourceTree = "<group>"; };
-=======
 		A6C670CC2C9E8D3500F59B6A /* SetupQRCodeView+iOS.swift */ = {isa = PBXFileReference; lastKnownFileType = sourcecode.swift; path = "SetupQRCodeView+iOS.swift"; sourceTree = "<group>"; };
 		A6C670CE2C9E8D3F00F59B6A /* SetupQRCodeView+macOS.swift */ = {isa = PBXFileReference; lastKnownFileType = sourcecode.swift; path = "SetupQRCodeView+macOS.swift"; sourceTree = "<group>"; };
 		A6C670D02C9E8E1F00F59B6A /* NewWalletNameView+iOS.swift */ = {isa = PBXFileReference; lastKnownFileType = sourcecode.swift; path = "NewWalletNameView+iOS.swift"; sourceTree = "<group>"; };
@@ -1104,7 +1099,6 @@
 		A6C6710E2CA27EAC00F59B6A /* OnboardingView3+macOS.swift */ = {isa = PBXFileReference; lastKnownFileType = sourcecode.swift; path = "OnboardingView3+macOS.swift"; sourceTree = "<group>"; };
 		A6C671102CA27F8C00F59B6A /* OnboardingView4+iOS.swift */ = {isa = PBXFileReference; lastKnownFileType = sourcecode.swift; path = "OnboardingView4+iOS.swift"; sourceTree = "<group>"; };
 		A6C671122CA27F9700F59B6A /* OnboardingView4+macOS.swift */ = {isa = PBXFileReference; lastKnownFileType = sourcecode.swift; path = "OnboardingView4+macOS.swift"; sourceTree = "<group>"; };
->>>>>>> 20a56297
 		A6C9D5C02BDB5E4E00A864FB /* KeysignVaultMismatchErrorView.swift */ = {isa = PBXFileReference; lastKnownFileType = sourcecode.swift; path = KeysignVaultMismatchErrorView.swift; sourceTree = "<group>"; };
 		A6CBA8EF2BA2A629008B110C /* ImportWalletUploadSection.swift */ = {isa = PBXFileReference; lastKnownFileType = sourcecode.swift; path = ImportWalletUploadSection.swift; sourceTree = "<group>"; };
 		A6CBF2DB2C251D4100FD8080 /* LookingForDevicesLoader.swift */ = {isa = PBXFileReference; lastKnownFileType = sourcecode.swift; path = LookingForDevicesLoader.swift; sourceTree = "<group>"; };
