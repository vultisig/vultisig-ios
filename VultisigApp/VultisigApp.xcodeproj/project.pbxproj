--- conflicted
+++ resolved
@@ -2684,13 +2684,10 @@
 				A6B51BE82C098DAE007FDD3C /* OnFirstAppear.swift */,
 				A68696242C1B777A004EDE0B /* EncryptedDataFile.swift */,
 				A6AF96132C2E545800992578 /* UtilsQrCodeFromImageError.swift */,
-<<<<<<< HEAD
-=======
 				A6A831D52C803EBF00E28662 /* ImageFileDocument.swift */,
 				A6477D002C7EE13500672A1A /* OnDropQRUtils.swift */,
 				A679D29F2C81951100FFCDA1 /* KeyboardObserver.swift */,
 				A6C670C82C9E773300F59B6A /* VULTFileDocument.swift */,
->>>>>>> 086bb5e9
 			);
 			path = Utils;
 			sourceTree = "<group>";
