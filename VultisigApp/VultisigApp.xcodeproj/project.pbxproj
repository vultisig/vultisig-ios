--- conflicted
+++ resolved
@@ -367,9 +367,7 @@
 		A6C3ABC82C3E595000F13ED0 /* AddressBookView.swift in Sources */ = {isa = PBXBuildFile; fileRef = A6C3ABC72C3E595000F13ED0 /* AddressBookView.swift */; };
 		A6C3ABCA2C3E5A8700F13ED0 /* NavigationAddButton.swift in Sources */ = {isa = PBXBuildFile; fileRef = A6C3ABC92C3E5A8700F13ED0 /* NavigationAddButton.swift */; };
 		A6C639492C1FED0F0078B8E3 /* NavigationButton.swift in Sources */ = {isa = PBXBuildFile; fileRef = A6C639482C1FED0F0078B8E3 /* NavigationButton.swift */; };
-<<<<<<< HEAD
 		A6C670822C9CDEE500F59B6A /* VaultCellViewModel.swift in Sources */ = {isa = PBXBuildFile; fileRef = A6C670812C9CDEE500F59B6A /* VaultCellViewModel.swift */; };
-=======
 		A6C670842C9CF66400F59B6A /* JoinKeysignView+iOS.swift in Sources */ = {isa = PBXBuildFile; fileRef = A6C670832C9CF66400F59B6A /* JoinKeysignView+iOS.swift */; };
 		A6C670862C9CF67E00F59B6A /* JoinKeysignView+macOS.swift in Sources */ = {isa = PBXBuildFile; fileRef = A6C670852C9CF67E00F59B6A /* JoinKeysignView+macOS.swift */; };
 		A6C670882C9CFA9B00F59B6A /* KeysignDiscoveryView+iOS.swift in Sources */ = {isa = PBXBuildFile; fileRef = A6C670872C9CFA9B00F59B6A /* KeysignDiscoveryView+iOS.swift */; };
@@ -404,7 +402,6 @@
 		A6C670C32C9D16C600F59B6A /* CustomTokenView+macOS.swift in Sources */ = {isa = PBXBuildFile; fileRef = A6C670C22C9D16C600F59B6A /* CustomTokenView+macOS.swift */; };
 		A6C670C52C9D173800F59B6A /* VaultDetailQRCodeView+iOS.swift in Sources */ = {isa = PBXBuildFile; fileRef = A6C670C42C9D173800F59B6A /* VaultDetailQRCodeView+iOS.swift */; };
 		A6C670C72C9D174000F59B6A /* VaultDetailQRCodeView+macOS.swift in Sources */ = {isa = PBXBuildFile; fileRef = A6C670C62C9D174000F59B6A /* VaultDetailQRCodeView+macOS.swift */; };
->>>>>>> 06cc7337
 		A6C9D5C12BDB5E4E00A864FB /* KeysignVaultMismatchErrorView.swift in Sources */ = {isa = PBXBuildFile; fileRef = A6C9D5C02BDB5E4E00A864FB /* KeysignVaultMismatchErrorView.swift */; };
 		A6CBA8F02BA2A629008B110C /* ImportWalletUploadSection.swift in Sources */ = {isa = PBXBuildFile; fileRef = A6CBA8EF2BA2A629008B110C /* ImportWalletUploadSection.swift */; };
 		A6CBF2DC2C251D4100FD8080 /* LookingForDevicesLoader.swift in Sources */ = {isa = PBXBuildFile; fileRef = A6CBF2DB2C251D4100FD8080 /* LookingForDevicesLoader.swift */; };
@@ -991,9 +988,7 @@
 		A6C3ABC72C3E595000F13ED0 /* AddressBookView.swift */ = {isa = PBXFileReference; lastKnownFileType = sourcecode.swift; path = AddressBookView.swift; sourceTree = "<group>"; };
 		A6C3ABC92C3E5A8700F13ED0 /* NavigationAddButton.swift */ = {isa = PBXFileReference; lastKnownFileType = sourcecode.swift; path = NavigationAddButton.swift; sourceTree = "<group>"; };
 		A6C639482C1FED0F0078B8E3 /* NavigationButton.swift */ = {isa = PBXFileReference; lastKnownFileType = sourcecode.swift; path = NavigationButton.swift; sourceTree = "<group>"; };
-<<<<<<< HEAD
 		A6C670812C9CDEE500F59B6A /* VaultCellViewModel.swift */ = {isa = PBXFileReference; lastKnownFileType = sourcecode.swift; path = VaultCellViewModel.swift; sourceTree = "<group>"; };
-=======
 		A6C670832C9CF66400F59B6A /* JoinKeysignView+iOS.swift */ = {isa = PBXFileReference; lastKnownFileType = sourcecode.swift; path = "JoinKeysignView+iOS.swift"; sourceTree = "<group>"; };
 		A6C670852C9CF67E00F59B6A /* JoinKeysignView+macOS.swift */ = {isa = PBXFileReference; lastKnownFileType = sourcecode.swift; path = "JoinKeysignView+macOS.swift"; sourceTree = "<group>"; };
 		A6C670872C9CFA9B00F59B6A /* KeysignDiscoveryView+iOS.swift */ = {isa = PBXFileReference; lastKnownFileType = sourcecode.swift; path = "KeysignDiscoveryView+iOS.swift"; sourceTree = "<group>"; };
@@ -1028,7 +1023,6 @@
 		A6C670C22C9D16C600F59B6A /* CustomTokenView+macOS.swift */ = {isa = PBXFileReference; lastKnownFileType = sourcecode.swift; path = "CustomTokenView+macOS.swift"; sourceTree = "<group>"; };
 		A6C670C42C9D173800F59B6A /* VaultDetailQRCodeView+iOS.swift */ = {isa = PBXFileReference; lastKnownFileType = sourcecode.swift; path = "VaultDetailQRCodeView+iOS.swift"; sourceTree = "<group>"; };
 		A6C670C62C9D174000F59B6A /* VaultDetailQRCodeView+macOS.swift */ = {isa = PBXFileReference; lastKnownFileType = sourcecode.swift; path = "VaultDetailQRCodeView+macOS.swift"; sourceTree = "<group>"; };
->>>>>>> 06cc7337
 		A6C9D5C02BDB5E4E00A864FB /* KeysignVaultMismatchErrorView.swift */ = {isa = PBXFileReference; lastKnownFileType = sourcecode.swift; path = KeysignVaultMismatchErrorView.swift; sourceTree = "<group>"; };
 		A6CBA8EF2BA2A629008B110C /* ImportWalletUploadSection.swift */ = {isa = PBXFileReference; lastKnownFileType = sourcecode.swift; path = ImportWalletUploadSection.swift; sourceTree = "<group>"; };
 		A6CBF2DB2C251D4100FD8080 /* LookingForDevicesLoader.swift */ = {isa = PBXFileReference; lastKnownFileType = sourcecode.swift; path = LookingForDevicesLoader.swift; sourceTree = "<group>"; };
