--- conflicted
+++ resolved
@@ -761,11 +761,8 @@
 		B5C4A42C2C62EC6500AF9B8B /* AddressService.swift in Sources */ = {isa = PBXBuildFile; fileRef = B5C4A42B2C62EC6500AF9B8B /* AddressService.swift */; };
 		B5C5B4AC2DACF597005D8E6F /* FunctionCallCosmosSwitch.swift in Sources */ = {isa = PBXBuildFile; fileRef = B5C5B4AB2DACF597005D8E6F /* FunctionCallCosmosSwitch.swift */; };
 		B5CA1A062C16C39700789B11 /* AsyncImageView.swift in Sources */ = {isa = PBXBuildFile; fileRef = B5CA1A052C16C39700789B11 /* AsyncImageView.swift */; };
-<<<<<<< HEAD
+		B5CDB87B2DDD8714007DF355 /* MergeAccountResponse.swift in Sources */ = {isa = PBXBuildFile; fileRef = B5CDB87A2DDD86F9007DF355 /* MergeAccountResponse.swift */; };
 		B5D0AD032DD3A9C900F0622C /* SendCryptoViewModelTests.swift in Sources */ = {isa = PBXBuildFile; fileRef = B5D0AD022DD3A9C800F0622C /* SendCryptoViewModelTests.swift */; };
-=======
-		B5CDB87B2DDD8714007DF355 /* MergeAccountResponse.swift in Sources */ = {isa = PBXBuildFile; fileRef = B5CDB87A2DDD86F9007DF355 /* MergeAccountResponse.swift */; };
->>>>>>> 90f89756
 		B5E476AB2C1A13D7005DB485 /* dydx.swift in Sources */ = {isa = PBXBuildFile; fileRef = B5E476AA2C1A13D7005DB485 /* dydx.swift */; };
 		B5E476AD2C1A556D005DB485 /* DydxService.swift in Sources */ = {isa = PBXBuildFile; fileRef = B5E476AC2C1A556D005DB485 /* DydxService.swift */; };
 		B5E654EB2D277CE2003A037C /* TronService.swift in Sources */ = {isa = PBXBuildFile; fileRef = B5E654EA2D277CE0003A037C /* TronService.swift */; };
@@ -1663,11 +1660,6 @@
 		B5C4A42B2C62EC6500AF9B8B /* AddressService.swift */ = {isa = PBXFileReference; lastKnownFileType = sourcecode.swift; path = AddressService.swift; sourceTree = "<group>"; };
 		B5C5B4AB2DACF597005D8E6F /* FunctionCallCosmosSwitch.swift */ = {isa = PBXFileReference; lastKnownFileType = sourcecode.swift; path = FunctionCallCosmosSwitch.swift; sourceTree = "<group>"; };
 		B5CA1A052C16C39700789B11 /* AsyncImageView.swift */ = {isa = PBXFileReference; lastKnownFileType = sourcecode.swift; path = AsyncImageView.swift; sourceTree = "<group>"; };
-<<<<<<< HEAD
-		B5D0AD022DD3A9C800F0622C /* SendCryptoViewModelTests.swift */ = {isa = PBXFileReference; lastKnownFileType = sourcecode.swift; path = SendCryptoViewModelTests.swift; sourceTree = "<group>"; };
-=======
-		B5CDB87A2DDD86F9007DF355 /* MergeAccountResponse.swift */ = {isa = PBXFileReference; lastKnownFileType = sourcecode.swift; path = MergeAccountResponse.swift; sourceTree = "<group>"; };
->>>>>>> 90f89756
 		B5E476AA2C1A13D7005DB485 /* dydx.swift */ = {isa = PBXFileReference; lastKnownFileType = sourcecode.swift; path = dydx.swift; sourceTree = "<group>"; };
 		B5E476AC2C1A556D005DB485 /* DydxService.swift */ = {isa = PBXFileReference; lastKnownFileType = sourcecode.swift; path = DydxService.swift; sourceTree = "<group>"; };
 		B5E654EA2D277CE0003A037C /* TronService.swift */ = {isa = PBXFileReference; lastKnownFileType = sourcecode.swift; path = TronService.swift; sourceTree = "<group>"; };
