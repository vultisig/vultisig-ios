--- conflicted
+++ resolved
@@ -206,11 +206,8 @@
 		A6CBF2DC2C251D4100FD8080 /* LookingForDevicesLoader.swift in Sources */ = {isa = PBXBuildFile; fileRef = A6CBF2DB2C251D4100FD8080 /* LookingForDevicesLoader.swift */; };
 		A6CBF2DF2C268D1400FD8080 /* Montserrat.ttf in Resources */ = {isa = PBXBuildFile; fileRef = A633B1202B993BF5003D1738 /* Montserrat.ttf */; };
 		A6CBF2E02C268D1400FD8080 /* Montserrat-Italic.ttf in Resources */ = {isa = PBXBuildFile; fileRef = A633B11F2B993BF5003D1738 /* Montserrat-Italic.ttf */; };
-<<<<<<< HEAD
 		A6D07E432C36756700594687 /* OnboardingView4.swift in Sources */ = {isa = PBXBuildFile; fileRef = A6D07E422C36756700594687 /* OnboardingView4.swift */; };
-=======
 		A6D07E412C366F7300594687 /* MemoTextField.swift in Sources */ = {isa = PBXBuildFile; fileRef = A6D07E402C366F7300594687 /* MemoTextField.swift */; };
->>>>>>> b01d04d1
 		A6D0BA6A2C08353700E24DC9 /* NoCameraPermissionView.swift in Sources */ = {isa = PBXBuildFile; fileRef = A6D0BA692C08353700E24DC9 /* NoCameraPermissionView.swift */; };
 		A6E52F802BBE430600FD3785 /* TransactionCell.swift in Sources */ = {isa = PBXBuildFile; fileRef = A6E52F7F2BBE430600FD3785 /* TransactionCell.swift */; };
 		A6E5823D2BE98C4F006DA410 /* NavigationBlankBackButton.swift in Sources */ = {isa = PBXBuildFile; fileRef = A6E5823C2BE98C4F006DA410 /* NavigationBlankBackButton.swift */; };
@@ -586,11 +583,8 @@
 		A6C9D5C02BDB5E4E00A864FB /* KeysignVaultMismatchErrorView.swift */ = {isa = PBXFileReference; lastKnownFileType = sourcecode.swift; path = KeysignVaultMismatchErrorView.swift; sourceTree = "<group>"; };
 		A6CBA8EF2BA2A629008B110C /* ImportWalletUploadSection.swift */ = {isa = PBXFileReference; lastKnownFileType = sourcecode.swift; path = ImportWalletUploadSection.swift; sourceTree = "<group>"; };
 		A6CBF2DB2C251D4100FD8080 /* LookingForDevicesLoader.swift */ = {isa = PBXFileReference; lastKnownFileType = sourcecode.swift; path = LookingForDevicesLoader.swift; sourceTree = "<group>"; };
-<<<<<<< HEAD
 		A6D07E422C36756700594687 /* OnboardingView4.swift */ = {isa = PBXFileReference; lastKnownFileType = sourcecode.swift; path = OnboardingView4.swift; sourceTree = "<group>"; };
-=======
 		A6D07E402C366F7300594687 /* MemoTextField.swift */ = {isa = PBXFileReference; lastKnownFileType = sourcecode.swift; path = MemoTextField.swift; sourceTree = "<group>"; };
->>>>>>> b01d04d1
 		A6D0BA692C08353700E24DC9 /* NoCameraPermissionView.swift */ = {isa = PBXFileReference; lastKnownFileType = sourcecode.swift; path = NoCameraPermissionView.swift; sourceTree = "<group>"; };
 		A6E52F7F2BBE430600FD3785 /* TransactionCell.swift */ = {isa = PBXFileReference; lastKnownFileType = sourcecode.swift; path = TransactionCell.swift; sourceTree = "<group>"; };
 		A6E5823C2BE98C4F006DA410 /* NavigationBlankBackButton.swift */ = {isa = PBXFileReference; lastKnownFileType = sourcecode.swift; path = NavigationBlankBackButton.swift; sourceTree = "<group>"; };
