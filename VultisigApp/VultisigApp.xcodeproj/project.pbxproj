--- conflicted
+++ resolved
@@ -3040,11 +3040,8 @@
 				A6182F2B2C9225EA0059BFDD /* CheckUpdateViewModel.swift in Sources */,
 				A63953B02BA7BEDA000802EC /* Checkbox.swift in Sources */,
 				A6966D1E2BA3DDAD00903CA4 /* OnboardingView.swift in Sources */,
-<<<<<<< HEAD
 				A6ECA1B42C94129D00456110 /* VaultDetailQRCodeViewModel+macOS.swift in Sources */,
-=======
 				DE320E6E2C846C610068D0E1 /* ReshareRequest.swift in Sources */,
->>>>>>> c4370ef5
 				A633B1382B997F39003D1738 /* NavigationHelpButton.swift in Sources */,
 				A6F2C5492BA001460095C8E3 /* ChainSelectionView.swift in Sources */,
 				A6ECA1842C93F36200456110 /* NavigationQRShareButton+iOS.swift in Sources */,
@@ -3052,12 +3049,9 @@
 				461AD1BB2BC7239C00959278 /* DeviceInfo.swift in Sources */,
 				A61BC8142BA240FC00484689 /* SendCryptoDetailsView.swift in Sources */,
 				B5A97CF32BF426D4007574D7 /* TransactionMemoDetailsView.swift in Sources */,
-<<<<<<< HEAD
 				DEFF58F62BCCB573005DFDF9 /* RegisterVault.swift in Sources */,
 				A6ECA1942C93F98D00456110 /* InstructionPrompt+iOS.swift in Sources */,
 				A6ECA18C2C93F65D00456110 /* VultisigLogo+iOS.swift in Sources */,
-=======
->>>>>>> c4370ef5
 				B54E317B2BF57D9300D4FC0A /* TransactionMemoContractSelectorDropDown.swift in Sources */,
 				B5F758182BD8E65D0097B5B9 /* Sui.swift in Sources */,
 				A633B1362B997D57003D1738 /* NavigationBackButton.swift in Sources */,
