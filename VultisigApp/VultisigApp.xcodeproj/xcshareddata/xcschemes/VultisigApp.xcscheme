<?xml version="1.0" encoding="UTF-8"?>
<Scheme
<<<<<<< HEAD
   LastUpgradeVersion = "1540"
   version = "1.7">
=======
   LastUpgradeVersion = "1530"
   version = "1.8">
>>>>>>> 52e533ce
   <BuildAction
      parallelizeBuildables = "YES"
      buildImplicitDependencies = "YES"
      buildArchitectures = "Automatic">
      <BuildActionEntries>
         <BuildActionEntry
            buildForTesting = "YES"
            buildForRunning = "YES"
            buildForProfiling = "YES"
            buildForArchiving = "YES"
            buildForAnalyzing = "YES">
            <BuildableReference
               BuildableIdentifier = "primary"
               BlueprintIdentifier = "DE49A1622B65F6D9000F3AFB"
               BuildableName = "VultisigApp.app"
               BlueprintName = "VultisigApp"
               ReferencedContainer = "container:VultisigApp.xcodeproj">
            </BuildableReference>
         </BuildActionEntry>
      </BuildActionEntries>
   </BuildAction>
   <TestAction
      buildConfiguration = "Debug"
      selectedDebuggerIdentifier = "Xcode.DebuggerFoundation.Debugger.LLDB"
      selectedLauncherIdentifier = "Xcode.DebuggerFoundation.Launcher.LLDB"
      shouldUseLaunchSchemeArgsEnv = "YES"
      shouldAutocreateTestPlan = "YES">
   </TestAction>
   <LaunchAction
      buildConfiguration = "Debug"
      selectedDebuggerIdentifier = "Xcode.DebuggerFoundation.Debugger.LLDB"
      selectedLauncherIdentifier = "Xcode.DebuggerFoundation.Launcher.LLDB"
      launchStyle = "0"
      useCustomWorkingDirectory = "NO"
      ignoresPersistentStateOnLaunch = "NO"
      debugDocumentVersioning = "YES"
      debugServiceExtension = "internal"
      allowLocationSimulation = "YES">
      <BuildableProductRunnable
         runnableDebuggingMode = "0">
         <BuildableReference
            BuildableIdentifier = "primary"
            BlueprintIdentifier = "DE49A1622B65F6D9000F3AFB"
            BuildableName = "VultisigApp.app"
            BlueprintName = "VultisigApp"
            ReferencedContainer = "container:VultisigApp.xcodeproj">
         </BuildableReference>
      </BuildableProductRunnable>
      <EnvironmentVariables>
         <EnvironmentVariable
            key = "GODEBUG"
            value = "asyncpreemptoff=1"
            isEnabled = "YES">
         </EnvironmentVariable>
      </EnvironmentVariables>
   </LaunchAction>
   <ProfileAction
      buildConfiguration = "Release"
      shouldUseLaunchSchemeArgsEnv = "YES"
      savedToolIdentifier = ""
      useCustomWorkingDirectory = "NO"
      debugDocumentVersioning = "YES">
      <BuildableProductRunnable
         runnableDebuggingMode = "0">
         <BuildableReference
            BuildableIdentifier = "primary"
            BlueprintIdentifier = "DE49A1622B65F6D9000F3AFB"
            BuildableName = "VultisigApp.app"
            BlueprintName = "VultisigApp"
            ReferencedContainer = "container:VultisigApp.xcodeproj">
         </BuildableReference>
      </BuildableProductRunnable>
   </ProfileAction>
   <AnalyzeAction
      buildConfiguration = "Debug">
   </AnalyzeAction>
   <ArchiveAction
      buildConfiguration = "Release"
      revealArchiveInOrganizer = "YES">
   </ArchiveAction>
</Scheme><|MERGE_RESOLUTION|>--- conflicted
+++ resolved
@@ -1,12 +1,7 @@
 <?xml version="1.0" encoding="UTF-8"?>
 <Scheme
-<<<<<<< HEAD
-   LastUpgradeVersion = "1540"
-   version = "1.7">
-=======
    LastUpgradeVersion = "1530"
    version = "1.8">
->>>>>>> 52e533ce
    <BuildAction
       parallelizeBuildables = "YES"
       buildImplicitDependencies = "YES"
