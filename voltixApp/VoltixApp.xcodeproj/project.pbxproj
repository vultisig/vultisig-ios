// !$*UTF8*$!
{
	archiveVersion = 1;
	classes = {
	};
	objectVersion = 60;
	objects = {

/* Begin PBXBuildFile section */
		049BBB5E2B71E83D004C231F /* VoltixLogo.swift in Sources */ = {isa = PBXBuildFile; fileRef = 049BBB5D2B71E83D004C231F /* VoltixLogo.swift */; };
		049BBB682B71E9C5004C231F /* WifiInstruction.swift in Sources */ = {isa = PBXBuildFile; fileRef = 049BBB672B71E9C5004C231F /* WifiInstruction.swift */; };
		4606B3B02B80465E0045094D /* UTXOTransactionsService.swift in Sources */ = {isa = PBXBuildFile; fileRef = 4606B3AF2B80465E0045094D /* UTXOTransactionsService.swift */; };
		461AD1B72BC6706500959278 /* VaultPairDetailView.swift in Sources */ = {isa = PBXBuildFile; fileRef = 461AD1B62BC6706500959278 /* VaultPairDetailView.swift */; };
		461AD1B92BC6858000959278 /* VaultPairDetailCell.swift in Sources */ = {isa = PBXBuildFile; fileRef = 461AD1B82BC6858000959278 /* VaultPairDetailCell.swift */; };
		461AD1BB2BC7239C00959278 /* DeviceInfo.swift in Sources */ = {isa = PBXBuildFile; fileRef = 461AD1BA2BC7239C00959278 /* DeviceInfo.swift */; };
		462DCD6C2BCA1229003D542F /* coinpaprika.json in Resources */ = {isa = PBXBuildFile; fileRef = 462DCD6B2BCA1228003D542F /* coinpaprika.json */; };
		462DCD702BCA14F3003D542F /* CoinPaprikaQuote.swift in Sources */ = {isa = PBXBuildFile; fileRef = 462DCD6F2BCA14F3003D542F /* CoinPaprikaQuote.swift */; };
		462DCD742BCA1F45003D542F /* CoinPaprikaCoin.swift in Sources */ = {isa = PBXBuildFile; fileRef = 462DCD732BCA1F45003D542F /* CoinPaprikaCoin.swift */; };
		463408662BA9C1D200246248 /* CoinTypeExtension.swift in Sources */ = {isa = PBXBuildFile; fileRef = 463408652BA9C1D200246248 /* CoinTypeExtension.swift */; };
		465036BB2BCF968E00856B34 /* BigInt.swift in Sources */ = {isa = PBXBuildFile; fileRef = 465036BA2BCF968E00856B34 /* BigInt.swift */; };
		465A8D532B9E689B006E7457 /* SolanaService.swift in Sources */ = {isa = PBXBuildFile; fileRef = 465A8D522B9E689B006E7457 /* SolanaService.swift */; };
		465A8D562B9E6E0B006E7457 /* SolanaRpc.swift in Sources */ = {isa = PBXBuildFile; fileRef = 465A8D542B9E6E0A006E7457 /* SolanaRpc.swift */; };
		465B09A92B7C176700952DD9 /* SendTransaction.swift in Sources */ = {isa = PBXBuildFile; fileRef = 465B09A82B7C176700952DD9 /* SendTransaction.swift */; };
		465B09B52B7D8E7B00952DD9 /* CryptoPriceService.swift in Sources */ = {isa = PBXBuildFile; fileRef = 465B09B42B7D8E7B00952DD9 /* CryptoPriceService.swift */; };
		465B09B72B7D909400952DD9 /* CryptoPrice.swift in Sources */ = {isa = PBXBuildFile; fileRef = 465B09B62B7D909400952DD9 /* CryptoPrice.swift */; };
		468029362BC8E4CE005A9EEF /* Localizable.strings in Resources */ = {isa = PBXBuildFile; fileRef = 468029302BC8E4CE005A9EEF /* Localizable.strings */; };
		469ED3942B98E776008D4951 /* ThorchainService.swift in Sources */ = {isa = PBXBuildFile; fileRef = 469ED3932B98E776008D4951 /* ThorchainService.swift */; };
		469ED3992B98E896008D4951 /* CosmosBalanceResponse.swift in Sources */ = {isa = PBXBuildFile; fileRef = 469ED3982B98E896008D4951 /* CosmosBalanceResponse.swift */; };
		469ED39B2B98E8B5008D4951 /* CosmosBalance.swift in Sources */ = {isa = PBXBuildFile; fileRef = 469ED39A2B98E8B5008D4951 /* CosmosBalance.swift */; };
		469ED39D2B98E8C0008D4951 /* CosmosBalancePagination.swift in Sources */ = {isa = PBXBuildFile; fileRef = 469ED39C2B98E8C0008D4951 /* CosmosBalancePagination.swift */; };
		469ED3A02B98F5B4008D4951 /* THORChainAccountNumberResponse.swift in Sources */ = {isa = PBXBuildFile; fileRef = 469ED39F2B98F5B4008D4951 /* THORChainAccountNumberResponse.swift */; };
		469ED3A22B98F5CB008D4951 /* ThorchainAccountResult.swift in Sources */ = {isa = PBXBuildFile; fileRef = 469ED3A12B98F5CB008D4951 /* ThorchainAccountResult.swift */; };
		469ED3A42B98F5DE008D4951 /* CosmosAccountValue.swift in Sources */ = {isa = PBXBuildFile; fileRef = 469ED3A32B98F5DE008D4951 /* CosmosAccountValue.swift */; };
		46AAA4972BBF7EBA00E5BAB4 /* EvmServiceFactory.swift in Sources */ = {isa = PBXBuildFile; fileRef = 46AAA4962BBF7EBA00E5BAB4 /* EvmServiceFactory.swift */; };
		46AAA49D2BC3B4CF00E5BAB4 /* DecimalExtension.swift in Sources */ = {isa = PBXBuildFile; fileRef = 46AAA49C2BC3B4CF00E5BAB4 /* DecimalExtension.swift */; };
		46AC40A82B920061001704E6 /* EtherscanService.swift in Sources */ = {isa = PBXBuildFile; fileRef = 46AC40A72B920061001704E6 /* EtherscanService.swift */; };
		46B106512BA7CAFE00564023 /* ChainType.swift in Sources */ = {isa = PBXBuildFile; fileRef = 46B106502BA7CAFE00564023 /* ChainType.swift */; };
		46B60BBE2BBA811D0043EBBA /* AvalancheService.swift in Sources */ = {isa = PBXBuildFile; fileRef = 46B60BBD2BBA811D0043EBBA /* AvalancheService.swift */; };
		46B60BC02BBB20130043EBBA /* RpcEvmService.swift in Sources */ = {isa = PBXBuildFile; fileRef = 46B60BBF2BBB20130043EBBA /* RpcEvmService.swift */; };
		46C8CBBD2BA7753900E68E08 /* Blockchair.swift in Sources */ = {isa = PBXBuildFile; fileRef = 46C8CBBC2BA7753900E68E08 /* Blockchair.swift */; };
		46C8CBBF2BA777BF00E68E08 /* BlockchairService.swift in Sources */ = {isa = PBXBuildFile; fileRef = 46C8CBBE2BA777BF00E68E08 /* BlockchairService.swift */; };
		46DE088C2BD087D800AE8BDE /* kujira.swift in Sources */ = {isa = PBXBuildFile; fileRef = 46DE088B2BD087D800AE8BDE /* kujira.swift */; };
		46DE088E2BD08C9900AE8BDE /* KujiraService.swift in Sources */ = {isa = PBXBuildFile; fileRef = 46DE088D2BD08C9900AE8BDE /* KujiraService.swift */; };
		46DE08902BD0D03E00AE8BDE /* CosmosService.swift in Sources */ = {isa = PBXBuildFile; fileRef = 46DE088F2BD0D03E00AE8BDE /* CosmosService.swift */; };
		46DE08952BD0DCA200AE8BDE /* EvmL2Service.swift in Sources */ = {isa = PBXBuildFile; fileRef = 46DE08942BD0DCA200AE8BDE /* EvmL2Service.swift */; };
		46E98FFC2BAE407300C53D97 /* DecodingErrorExtension.swift in Sources */ = {isa = PBXBuildFile; fileRef = 46E98FFB2BAE407300C53D97 /* DecodingErrorExtension.swift */; };
		46F47CBB2B870EE900D964EA /* UTXOTransactionMempool.swift in Sources */ = {isa = PBXBuildFile; fileRef = 46F47CBA2B870EE900D964EA /* UTXOTransactionMempool.swift */; };
		46F8F7212B99FDB70099454E /* TransactionBroadcastResponse.swift in Sources */ = {isa = PBXBuildFile; fileRef = 46F8F7202B99FDB70099454E /* TransactionBroadcastResponse.swift */; };
		46F8F7262B99FEEC0099454E /* CosmosErrorResponse.swift in Sources */ = {isa = PBXBuildFile; fileRef = 46F8F7252B99FEEC0099454E /* CosmosErrorResponse.swift */; };
		46F8F7282B9A011B0099454E /* ThorchainBroadcastTransactionService.swift in Sources */ = {isa = PBXBuildFile; fileRef = 46F8F7272B9A011B0099454E /* ThorchainBroadcastTransactionService.swift */; };
		A5199AF02BBD8C0400AA0A39 /* ThorchainSwapQuote.swift in Sources */ = {isa = PBXBuildFile; fileRef = A5199AEF2BBD8C0400AA0A39 /* ThorchainSwapQuote.swift */; };
		A54BBCFF2BC6E11600645C06 /* TransferViewModel.swift in Sources */ = {isa = PBXBuildFile; fileRef = A54BBCFE2BC6E11600645C06 /* TransferViewModel.swift */; };
		A55BCEBB2BC59E8100D35917 /* KeysignPayloadFactory.swift in Sources */ = {isa = PBXBuildFile; fileRef = A55BCEBA2BC59E8100D35917 /* KeysignPayloadFactory.swift */; };
		A564ED402BC34B690056FDC0 /* SwapVerifyView.swift in Sources */ = {isa = PBXBuildFile; fileRef = A564ED3F2BC34B690056FDC0 /* SwapVerifyView.swift */; };
		A564ED422BC350520056FDC0 /* SwapTransaction.swift in Sources */ = {isa = PBXBuildFile; fileRef = A564ED412BC350520056FDC0 /* SwapTransaction.swift */; };
		A564ED442BC35D2B0056FDC0 /* SwapCryptoVerifyViewModel.swift in Sources */ = {isa = PBXBuildFile; fileRef = A564ED432BC35D2B0056FDC0 /* SwapCryptoVerifyViewModel.swift */; };
		A57495822BBC3FCA00D5F172 /* SwapCryptoViewModel.swift in Sources */ = {isa = PBXBuildFile; fileRef = A57495812BBC3FCA00D5F172 /* SwapCryptoViewModel.swift */; };
		A57A03CB2BC47D4F00F6F3DF /* BlockChainService.swift in Sources */ = {isa = PBXBuildFile; fileRef = A57A03CA2BC47D4F00F6F3DF /* BlockChainService.swift */; };
		A5CBA32C2BCD747C00088CC3 /* TappableTextFieldStyle.swift in Sources */ = {isa = PBXBuildFile; fileRef = A5CBA32B2BCD747C00088CC3 /* TappableTextFieldStyle.swift */; };
		A5D00E412BD65CE7009E025F /* ERC20ApprovePayload.swift in Sources */ = {isa = PBXBuildFile; fileRef = A5D00E402BD65CE7009E025F /* ERC20ApprovePayload.swift */; };
		A5D00E432BD68B66009E025F /* SwapApproveVerifyView.swift in Sources */ = {isa = PBXBuildFile; fileRef = A5D00E422BD68B66009E025F /* SwapApproveVerifyView.swift */; };
		A5F97C8E2BBF0BCF000C30DF /* BalanceService.swift in Sources */ = {isa = PBXBuildFile; fileRef = A5F97C8D2BBF0BCF000C30DF /* BalanceService.swift */; };
		A60CA7E52BB0D37D00FDEB5C /* ContentView.swift in Sources */ = {isa = PBXBuildFile; fileRef = A60CA7E42BB0D37D00FDEB5C /* ContentView.swift */; };
		A60CA7E72BB0EC6100FDEB5C /* AccountViewModel.swift in Sources */ = {isa = PBXBuildFile; fileRef = A60CA7E62BB0EC6100FDEB5C /* AccountViewModel.swift */; };
		A60CA7E92BB0F60100FDEB5C /* ViewExtension.swift in Sources */ = {isa = PBXBuildFile; fileRef = A60CA7E82BB0F60100FDEB5C /* ViewExtension.swift */; };
		A60CA7EB2BB1020900FDEB5C /* DetectOrientation.swift in Sources */ = {isa = PBXBuildFile; fileRef = A60CA7EA2BB1020900FDEB5C /* DetectOrientation.swift */; };
		A61173592BC8A10D00D616F9 /* ChainCellViewModel.swift in Sources */ = {isa = PBXBuildFile; fileRef = A61173582BC8A10D00D616F9 /* ChainCellViewModel.swift */; };
		A611735B2BC8B7AB00D616F9 /* ChainNavigationCell.swift in Sources */ = {isa = PBXBuildFile; fileRef = A611735A2BC8B7AB00D616F9 /* ChainNavigationCell.swift */; };
		A611735D2BC8D94400D616F9 /* KeyGenSummaryView.swift in Sources */ = {isa = PBXBuildFile; fileRef = A611735C2BC8D94400D616F9 /* KeyGenSummaryView.swift */; };
		A61BC8122BA2407A00484689 /* SendCryptoView.swift in Sources */ = {isa = PBXBuildFile; fileRef = A61BC8112BA2407A00484689 /* SendCryptoView.swift */; };
		A61BC8142BA240FC00484689 /* SendCryptoDetailsView.swift in Sources */ = {isa = PBXBuildFile; fileRef = A61BC8132BA240FC00484689 /* SendCryptoDetailsView.swift */; };
		A61BC8162BA256C600484689 /* ProgressBar.swift in Sources */ = {isa = PBXBuildFile; fileRef = A61BC8152BA256C600484689 /* ProgressBar.swift */; };
		A61BC8192BA2687E00484689 /* TokensStore.swift in Sources */ = {isa = PBXBuildFile; fileRef = A61BC8182BA2687D00484689 /* TokensStore.swift */; };
		A61BC81B2BA26D9900484689 /* ChainSelectionCell.swift in Sources */ = {isa = PBXBuildFile; fileRef = A61BC81A2BA26D9900484689 /* ChainSelectionCell.swift */; };
		A62758F22B97B10600ADE3A6 /* Endpoint.swift in Sources */ = {isa = PBXBuildFile; fileRef = A62758F12B97B10600ADE3A6 /* Endpoint.swift */; };
		A62758F52B97CE9E00ADE3A6 /* FontStyle.swift in Sources */ = {isa = PBXBuildFile; fileRef = A62758F42B97CE9E00ADE3A6 /* FontStyle.swift */; };
		A62758F72B97DF4A00ADE3A6 /* ColorStyle.swift in Sources */ = {isa = PBXBuildFile; fileRef = A62758F62B97DF4A00ADE3A6 /* ColorStyle.swift */; };
		A633B11C2B99273A003D1738 /* ColorExtensions.swift in Sources */ = {isa = PBXBuildFile; fileRef = A633B11B2B99273A003D1738 /* ColorExtensions.swift */; };
		A633B1212B993BF5003D1738 /* Montserrat-Italic.ttf in Resources */ = {isa = PBXBuildFile; fileRef = A633B11F2B993BF5003D1738 /* Montserrat-Italic.ttf */; };
		A633B1222B993BF5003D1738 /* Montserrat.ttf in Resources */ = {isa = PBXBuildFile; fileRef = A633B1202B993BF5003D1738 /* Montserrat.ttf */; };
		A633B1252B993FE7003D1738 /* FilledButton.swift in Sources */ = {isa = PBXBuildFile; fileRef = A633B1242B993FE7003D1738 /* FilledButton.swift */; };
		A633B12D2B994E92003D1738 /* CreateVaultView.swift in Sources */ = {isa = PBXBuildFile; fileRef = A633B12C2B994E92003D1738 /* CreateVaultView.swift */; };
		A633B12F2B9952D8003D1738 /* OutlineButton.swift in Sources */ = {isa = PBXBuildFile; fileRef = A633B12E2B9952D8003D1738 /* OutlineButton.swift */; };
		A633B1362B997D57003D1738 /* NavigationBackButton.swift in Sources */ = {isa = PBXBuildFile; fileRef = A633B1352B997D57003D1738 /* NavigationBackButton.swift */; };
		A633B1382B997F39003D1738 /* NavigationHelpButton.swift in Sources */ = {isa = PBXBuildFile; fileRef = A633B1372B997F39003D1738 /* NavigationHelpButton.swift */; };
		A633B13A2B9A5A22003D1738 /* ImportWalletView.swift in Sources */ = {isa = PBXBuildFile; fileRef = A633B1392B9A5A22003D1738 /* ImportWalletView.swift */; };
		A633B13C2B9A6564003D1738 /* SetupVaultView.swift in Sources */ = {isa = PBXBuildFile; fileRef = A633B13B2B9A6564003D1738 /* SetupVaultView.swift */; };
		A633B13E2B9A9E30003D1738 /* VaultDetailView.swift in Sources */ = {isa = PBXBuildFile; fileRef = A633B13D2B9A9E30003D1738 /* VaultDetailView.swift */; };
		A63953B02BA7BEDA000802EC /* Checkbox.swift in Sources */ = {isa = PBXBuildFile; fileRef = A63953AF2BA7BEDA000802EC /* Checkbox.swift */; };
		A63953B22BA7CB8E000802EC /* SendCryptoKeysignView.swift in Sources */ = {isa = PBXBuildFile; fileRef = A63953B12BA7CB8E000802EC /* SendCryptoKeysignView.swift */; };
		A63953B42BA7F120000802EC /* SendCryptoDoneView.swift in Sources */ = {isa = PBXBuildFile; fileRef = A63953B32BA7F120000802EC /* SendCryptoDoneView.swift */; };
		A65324282BA51E8700DDE6EB /* QRCodeScannerView.swift in Sources */ = {isa = PBXBuildFile; fileRef = A65324272BA51E8700DDE6EB /* QRCodeScannerView.swift */; };
		A653242A2BA52A4700DDE6EB /* SendCryptoViewModel.swift in Sources */ = {isa = PBXBuildFile; fileRef = A65324292BA52A4700DDE6EB /* SendCryptoViewModel.swift */; };
		A653242C2BA52E2200DDE6EB /* SendCryptoQRScannerView.swift in Sources */ = {isa = PBXBuildFile; fileRef = A653242B2BA52E2200DDE6EB /* SendCryptoQRScannerView.swift */; };
		A653242E2BA53D0900DDE6EB /* SendCryptoPairView.swift in Sources */ = {isa = PBXBuildFile; fileRef = A653242D2BA53D0900DDE6EB /* SendCryptoPairView.swift */; };
		A65324302BA540ED00DDE6EB /* SendCryptoVerifyView.swift in Sources */ = {isa = PBXBuildFile; fileRef = A653242F2BA540ED00DDE6EB /* SendCryptoVerifyView.swift */; };
		A65649DF2B96602700E4B329 /* DecodableDefaultExtension.swift in Sources */ = {isa = PBXBuildFile; fileRef = A65649D72B96602700E4B329 /* DecodableDefaultExtension.swift */; };
		A65649E02B96602700E4B329 /* BigUIntExtension.swift in Sources */ = {isa = PBXBuildFile; fileRef = A65649D82B96602700E4B329 /* BigUIntExtension.swift */; };
		A65649E12B96602700E4B329 /* Int64Extension.swift in Sources */ = {isa = PBXBuildFile; fileRef = A65649D92B96602700E4B329 /* Int64Extension.swift */; };
		A65649E22B96602700E4B329 /* DataExtension.swift in Sources */ = {isa = PBXBuildFile; fileRef = A65649DA2B96602700E4B329 /* DataExtension.swift */; };
		A65649E32B96602700E4B329 /* BitcoinTransactionExtension.swift in Sources */ = {isa = PBXBuildFile; fileRef = A65649DB2B96602700E4B329 /* BitcoinTransactionExtension.swift */; };
		A65649E42B96602700E4B329 /* StringExtension.swift in Sources */ = {isa = PBXBuildFile; fileRef = A65649DC2B96602700E4B329 /* StringExtension.swift */; };
		A65649E52B96602700E4B329 /* VaultExtension.swift in Sources */ = {isa = PBXBuildFile; fileRef = A65649DD2B96602700E4B329 /* VaultExtension.swift */; };
		A65649E62B96602700E4B329 /* TssExtension.swift in Sources */ = {isa = PBXBuildFile; fileRef = A65649DE2B96602700E4B329 /* TssExtension.swift */; };
		A65649EA2B96690400E4B329 /* KeyShare.swift in Sources */ = {isa = PBXBuildFile; fileRef = A65649E92B96690400E4B329 /* KeyShare.swift */; };
		A65649EE2B9669DD00E4B329 /* UTXOTransactionMempoolInput.swift in Sources */ = {isa = PBXBuildFile; fileRef = A65649ED2B9669DD00E4B329 /* UTXOTransactionMempoolInput.swift */; };
		A65649F02B966A1200E4B329 /* UTXOTransactionMempoolOutput.swift in Sources */ = {isa = PBXBuildFile; fileRef = A65649EF2B966A1200E4B329 /* UTXOTransactionMempoolOutput.swift */; };
		A65649F22B966A2300E4B329 /* UTXOTransactionStatus.swift in Sources */ = {isa = PBXBuildFile; fileRef = A65649F12B966A2300E4B329 /* UTXOTransactionStatus.swift */; };
		A65649F52B966F3E00E4B329 /* DecodableDefault.swift in Sources */ = {isa = PBXBuildFile; fileRef = A65649F42B966F3E00E4B329 /* DecodableDefault.swift */; };
		A65649F82B96701300E4B329 /* UTXOTransactionMempoolPreviousOutput.swift in Sources */ = {isa = PBXBuildFile; fileRef = A65649F72B96701300E4B329 /* UTXOTransactionMempoolPreviousOutput.swift */; };
		A65BA9822BA93A9F00B2D8AA /* DebounceHelper.swift in Sources */ = {isa = PBXBuildFile; fileRef = A65BA9812BA93A9F00B2D8AA /* DebounceHelper.swift */; };
		A65BA9842BAA07B500B2D8AA /* Background.swift in Sources */ = {isa = PBXBuildFile; fileRef = A65BA9832BAA07B500B2D8AA /* Background.swift */; };
		A65BA9862BAA0F0D00B2D8AA /* SendCryptoVerifyViewModel.swift in Sources */ = {isa = PBXBuildFile; fileRef = A65BA9852BAA0F0D00B2D8AA /* SendCryptoVerifyViewModel.swift */; };
		A65BA9882BAAA0B700B2D8AA /* SendCryptoSigningErrorView.swift in Sources */ = {isa = PBXBuildFile; fileRef = A65BA9872BAAA0B700B2D8AA /* SendCryptoSigningErrorView.swift */; };
		A65BA98A2BAAA7A300B2D8AA /* SendCryptoVaultErrorView.swift in Sources */ = {isa = PBXBuildFile; fileRef = A65BA9892BAAA7A300B2D8AA /* SendCryptoVaultErrorView.swift */; };
		A65BA98C2BABD1AA00B2D8AA /* SendCryptoStartErrorView.swift in Sources */ = {isa = PBXBuildFile; fileRef = A65BA98B2BABD1AA00B2D8AA /* SendCryptoStartErrorView.swift */; };
		A65BA98E2BAD311200B2D8AA /* Loader.swift in Sources */ = {isa = PBXBuildFile; fileRef = A65BA98D2BAD311200B2D8AA /* Loader.swift */; };
		A65BA9902BAD402A00B2D8AA /* KeysignMessageConfirmView.swift in Sources */ = {isa = PBXBuildFile; fileRef = A65BA98F2BAD402A00B2D8AA /* KeysignMessageConfirmView.swift */; };
		A65BA9922BAD439900B2D8AA /* KeysignDiscoverServiceView.swift in Sources */ = {isa = PBXBuildFile; fileRef = A65BA9912BAD439900B2D8AA /* KeysignDiscoverServiceView.swift */; };
		A65BA9962BAD460600B2D8AA /* KeysignStartView.swift in Sources */ = {isa = PBXBuildFile; fileRef = A65BA9952BAD460600B2D8AA /* KeysignStartView.swift */; };
		A65BA9982BAD479C00B2D8AA /* JoinKeysignDoneView.swift in Sources */ = {isa = PBXBuildFile; fileRef = A65BA9972BAD479C00B2D8AA /* JoinKeysignDoneView.swift */; };
		A65C754D2BBF5A250076F30A /* PeerCell.swift in Sources */ = {isa = PBXBuildFile; fileRef = A65C754C2BBF5A250076F30A /* PeerCell.swift */; };
		A66A0BD52BA124D00021A483 /* EditVaultView.swift in Sources */ = {isa = PBXBuildFile; fileRef = A66A0BD42BA124D00021A483 /* EditVaultView.swift */; };
		A66A0BD72BA125C50021A483 /* EditVaultCell.swift in Sources */ = {isa = PBXBuildFile; fileRef = A66A0BD62BA125C50021A483 /* EditVaultCell.swift */; };
		A66A0BD92BA12DF50021A483 /* RenameVaultView.swift in Sources */ = {isa = PBXBuildFile; fileRef = A66A0BD82BA12DF50021A483 /* RenameVaultView.swift */; };
		A66A0BDB2BA13B570021A483 /* CoinsGrouped.swift in Sources */ = {isa = PBXBuildFile; fileRef = A66A0BDA2BA13B570021A483 /* CoinsGrouped.swift */; };
		A683EDEB2BCF635E00BB706E /* InstructionPrompt.swift in Sources */ = {isa = PBXBuildFile; fileRef = A683EDEA2BCF635E00BB706E /* InstructionPrompt.swift */; };
		A683EDED2BCF67D100BB706E /* NetworkPromptCell.swift in Sources */ = {isa = PBXBuildFile; fileRef = A683EDEC2BCF67D100BB706E /* NetworkPromptCell.swift */; };
		A69069A12BCDEFD400F28A8B /* ProgressRing.swift in Sources */ = {isa = PBXBuildFile; fileRef = A69069A02BCDEFD400F28A8B /* ProgressRing.swift */; };
		A69069A32BCE2FD300F28A8B /* KeygenStatusText.swift in Sources */ = {isa = PBXBuildFile; fileRef = A69069A22BCE2FD300F28A8B /* KeygenStatusText.swift */; };
		A69069B52BCF538000F28A8B /* NetworkPrompts.swift in Sources */ = {isa = PBXBuildFile; fileRef = A69069B42BCF538000F28A8B /* NetworkPrompts.swift */; };
		A69069B72BCF53B600F28A8B /* NetworkPromptType.swift in Sources */ = {isa = PBXBuildFile; fileRef = A69069B62BCF53B600F28A8B /* NetworkPromptType.swift */; };
		A690E00E2BC0ED290006DC0D /* URL.swift in Sources */ = {isa = PBXBuildFile; fileRef = A690E00D2BC0ED290006DC0D /* URL.swift */; };
		A6966D1E2BA3DDAD00903CA4 /* OnboardingView.swift in Sources */ = {isa = PBXBuildFile; fileRef = A6966D1D2BA3DDAD00903CA4 /* OnboardingView.swift */; };
		A6966D202BA3DF0C00903CA4 /* OnboardingView1.swift in Sources */ = {isa = PBXBuildFile; fileRef = A6966D1F2BA3DF0C00903CA4 /* OnboardingView1.swift */; };
		A6966D222BA3E1B000903CA4 /* TextStore.swift in Sources */ = {isa = PBXBuildFile; fileRef = A6966D212BA3E1B000903CA4 /* TextStore.swift */; };
		A6966D242BA3E2A500903CA4 /* OnboardingView2.swift in Sources */ = {isa = PBXBuildFile; fileRef = A6966D232BA3E2A500903CA4 /* OnboardingView2.swift */; };
		A6966D262BA3E2CF00903CA4 /* OnboardingView3.swift in Sources */ = {isa = PBXBuildFile; fileRef = A6966D252BA3E2CF00903CA4 /* OnboardingView3.swift */; };
		A6966D292BA400B700903CA4 /* SendCryptoAddressTextField.swift in Sources */ = {isa = PBXBuildFile; fileRef = A6966D282BA400B700903CA4 /* SendCryptoAddressTextField.swift */; };
		A6966D2B2BA4018600903CA4 /* SendCryptoAmountTextField.swift in Sources */ = {isa = PBXBuildFile; fileRef = A6966D2A2BA4018600903CA4 /* SendCryptoAmountTextField.swift */; };
		A6966D2D2BA402A900903CA4 /* TokenSelectorDropdown.swift in Sources */ = {isa = PBXBuildFile; fileRef = A6966D2C2BA402A900903CA4 /* TokenSelectorDropdown.swift */; };
		A6966D2F2BA4045C00903CA4 /* SwapCryptoView.swift in Sources */ = {isa = PBXBuildFile; fileRef = A6966D2E2BA4045C00903CA4 /* SwapCryptoView.swift */; };
		A6966D312BA4048800903CA4 /* SwapCryptoDetailsView.swift in Sources */ = {isa = PBXBuildFile; fileRef = A6966D302BA4048800903CA4 /* SwapCryptoDetailsView.swift */; };
		A6980C242BC0836300F452AB /* SettingsView.swift in Sources */ = {isa = PBXBuildFile; fileRef = A6980C232BC0836300F452AB /* SettingsView.swift */; };
		A6980C262BC0848F00F452AB /* SettingCell.swift in Sources */ = {isa = PBXBuildFile; fileRef = A6980C252BC0848F00F452AB /* SettingCell.swift */; };
		A6980C282BC086BC00F452AB /* SettingsViewModel.swift in Sources */ = {isa = PBXBuildFile; fileRef = A6980C272BC086BC00F452AB /* SettingsViewModel.swift */; };
		A6980C2A2BC0870000F452AB /* SettingsOptionsStore.swift in Sources */ = {isa = PBXBuildFile; fileRef = A6980C292BC0870000F452AB /* SettingsOptionsStore.swift */; };
		A6980C2C2BC0896C00F452AB /* SettingsLanguageSelectionView.swift in Sources */ = {isa = PBXBuildFile; fileRef = A6980C2B2BC0896C00F452AB /* SettingsLanguageSelectionView.swift */; };
		A6980C2E2BC089F900F452AB /* SettingSelectionCell.swift in Sources */ = {isa = PBXBuildFile; fileRef = A6980C2D2BC089F900F452AB /* SettingSelectionCell.swift */; };
		A6980C302BC0A11100F452AB /* SettingsCurrencySelectionView.swift in Sources */ = {isa = PBXBuildFile; fileRef = A6980C2F2BC0A11100F452AB /* SettingsCurrencySelectionView.swift */; };
		A6980C322BC0A2F700F452AB /* SettingsFAQView.swift in Sources */ = {isa = PBXBuildFile; fileRef = A6980C312BC0A2F700F452AB /* SettingsFAQView.swift */; };
		A6980C342BC0A30900F452AB /* SettingFAQCell.swift in Sources */ = {isa = PBXBuildFile; fileRef = A6980C332BC0A30900F452AB /* SettingFAQCell.swift */; };
		A6BACF1A2BC705DA00084810 /* ChainDetailView.swift in Sources */ = {isa = PBXBuildFile; fileRef = A6BACF192BC705DA00084810 /* ChainDetailView.swift */; };
		A6BACF1C2BC79B3100084810 /* TokenSelectionView.swift in Sources */ = {isa = PBXBuildFile; fileRef = A6BACF1B2BC79B3100084810 /* TokenSelectionView.swift */; };
		A6C0D55A2BB3AAA200156689 /* ChainHeaderCell.swift in Sources */ = {isa = PBXBuildFile; fileRef = A6C0D5592BB3AAA200156689 /* ChainHeaderCell.swift */; };
		A6C0D55C2BB3AE8600156689 /* TransactionsView.swift in Sources */ = {isa = PBXBuildFile; fileRef = A6C0D55B2BB3AE8600156689 /* TransactionsView.swift */; };
		A6C0D55F2BB3B73900156689 /* UTXOTransactionsView.swift in Sources */ = {isa = PBXBuildFile; fileRef = A6C0D55E2BB3B73900156689 /* UTXOTransactionsView.swift */; };
		A6C0D5652BB3BD0F00156689 /* UTXOTransactionCell.swift in Sources */ = {isa = PBXBuildFile; fileRef = A6C0D5642BB3BD0F00156689 /* UTXOTransactionCell.swift */; };
		A6C0D5692BB3C6D400156689 /* ErrorMessage.swift in Sources */ = {isa = PBXBuildFile; fileRef = A6C0D5682BB3C6D400156689 /* ErrorMessage.swift */; };
		A6C9D5C12BDB5E4E00A864FB /* KeysignVaultMismatchErrorView.swift in Sources */ = {isa = PBXBuildFile; fileRef = A6C9D5C02BDB5E4E00A864FB /* KeysignVaultMismatchErrorView.swift */; };
		A6CBA8EE2BA299E8008B110C /* ImportVaultViewModel.swift in Sources */ = {isa = PBXBuildFile; fileRef = A6CBA8ED2BA299E8008B110C /* ImportVaultViewModel.swift */; };
		A6CBA8F02BA2A629008B110C /* ImportWalletUploadSection.swift in Sources */ = {isa = PBXBuildFile; fileRef = A6CBA8EF2BA2A629008B110C /* ImportWalletUploadSection.swift */; };
		A6E52F802BBE430600FD3785 /* TransactionCell.swift in Sources */ = {isa = PBXBuildFile; fileRef = A6E52F7F2BBE430600FD3785 /* TransactionCell.swift */; };
		A6F2C5452B9FE3A00095C8E3 /* HomeView.swift in Sources */ = {isa = PBXBuildFile; fileRef = A6F2C5442B9FE3A00095C8E3 /* HomeView.swift */; };
		A6F2C5472B9FFC560095C8E3 /* NavigationBackSheetButton.swift in Sources */ = {isa = PBXBuildFile; fileRef = A6F2C5462B9FFC560095C8E3 /* NavigationBackSheetButton.swift */; };
		A6F2C5492BA001460095C8E3 /* ChainSelectionView.swift in Sources */ = {isa = PBXBuildFile; fileRef = A6F2C5482BA001460095C8E3 /* ChainSelectionView.swift */; };
		A6F2C54B2BA003E10095C8E3 /* TokenSelectionCell.swift in Sources */ = {isa = PBXBuildFile; fileRef = A6F2C54A2BA003E10095C8E3 /* TokenSelectionCell.swift */; };
		A6F2C54F2BA009420095C8E3 /* TokenSelectionViewModel.swift in Sources */ = {isa = PBXBuildFile; fileRef = A6F2C54E2BA009420095C8E3 /* TokenSelectionViewModel.swift */; };
		A6F9F7DB2B9BA2DE00790258 /* ChainCell.swift in Sources */ = {isa = PBXBuildFile; fileRef = A6F9F7DA2B9BA2DD00790258 /* ChainCell.swift */; };
		A6F9F7DD2B9BA5F000790258 /* CoinCell.swift in Sources */ = {isa = PBXBuildFile; fileRef = A6F9F7DC2B9BA5F000790258 /* CoinCell.swift */; };
		A6F9F7DF2B9BAA9F00790258 /* Separator.swift in Sources */ = {isa = PBXBuildFile; fileRef = A6F9F7DE2B9BAA9F00790258 /* Separator.swift */; };
		A6F9F7E12B9BAFA700790258 /* NavigationRefreshButton.swift in Sources */ = {isa = PBXBuildFile; fileRef = A6F9F7E02B9BAFA700790258 /* NavigationRefreshButton.swift */; };
		A6F9F7E32B9BB48700790258 /* VaultsView.swift in Sources */ = {isa = PBXBuildFile; fileRef = A6F9F7E22B9BB48700790258 /* VaultsView.swift */; };
		A6F9F7E52B9BB4D100790258 /* NavigationMenuButton.swift in Sources */ = {isa = PBXBuildFile; fileRef = A6F9F7E42B9BB4D100790258 /* NavigationMenuButton.swift */; };
		A6F9F7E72B9BB63700790258 /* VaultCell.swift in Sources */ = {isa = PBXBuildFile; fileRef = A6F9F7E62B9BB63700790258 /* VaultCell.swift */; };
		A6F9F7E92B9BBFD500790258 /* AddressQRCodeView.swift in Sources */ = {isa = PBXBuildFile; fileRef = A6F9F7E82B9BBFD500790258 /* AddressQRCodeView.swift */; };
		A6F9F7EB2B9D1B3700790258 /* VaultDetailViewModel.swift in Sources */ = {isa = PBXBuildFile; fileRef = A6F9F7EA2B9D1B3700790258 /* VaultDetailViewModel.swift */; };
		A6F9F7ED2B9D1F5700790258 /* CoinViewModel.swift in Sources */ = {isa = PBXBuildFile; fileRef = A6F9F7EC2B9D1F5700790258 /* CoinViewModel.swift */; };
		A6FB96B12BD086AD00D56F68 /* HomeViewModel.swift in Sources */ = {isa = PBXBuildFile; fileRef = A6FB96B02BD086AD00D56F68 /* HomeViewModel.swift */; };
		A6FB96B32BD0CDA900D56F68 /* NavigationEditButton.swift in Sources */ = {isa = PBXBuildFile; fileRef = A6FB96B22BD0CDA900D56F68 /* NavigationEditButton.swift */; };
		A6FB96B52BD0CE6700D56F68 /* NavigationHomeEditButton.swift in Sources */ = {isa = PBXBuildFile; fileRef = A6FB96B42BD0CE6700D56F68 /* NavigationHomeEditButton.swift */; };
<<<<<<< HEAD
		B5F758182BD8E65D0097B5B9 /* Sui.swift in Sources */ = {isa = PBXBuildFile; fileRef = B5F758172BD8E65D0097B5B9 /* Sui.swift */; };
		B5F7581A2BD8E7230097B5B9 /* SuiService.swift in Sources */ = {isa = PBXBuildFile; fileRef = B5F758192BD8E7230097B5B9 /* SuiService.swift */; };
		B5F7581D2BD8FDA20097B5B9 /* SuiCoin.swift in Sources */ = {isa = PBXBuildFile; fileRef = B5F7581C2BD8FDA20097B5B9 /* SuiCoin.swift */; };
=======
		B54B01972BDCEB8E00FDA472 /* Polkadot.swift in Sources */ = {isa = PBXBuildFile; fileRef = B54B01962BDCEB8E00FDA472 /* Polkadot.swift */; };
		B54B019A2BDE0A1D00FDA472 /* PolkadotService.swift in Sources */ = {isa = PBXBuildFile; fileRef = B54B01992BDE0A1D00FDA472 /* PolkadotService.swift */; };
		B54B019C2BDE135C00FDA472 /* RpcService.swift in Sources */ = {isa = PBXBuildFile; fileRef = B54B019B2BDE135C00FDA472 /* RpcService.swift */; };
>>>>>>> 46326a1f
		D9A22EB72B667C41007281BF /* Mediator in Frameworks */ = {isa = PBXBuildFile; productRef = D9A22EB62B667C41007281BF /* Mediator */; };
		D9AD8EDA2B6722CC0009F8D5 /* ApplicationState.swift in Sources */ = {isa = PBXBuildFile; fileRef = D9AD8ED92B6722CC0009F8D5 /* ApplicationState.swift */; };
		D9AD8EDE2B6730430009F8D5 /* WelcomeView.swift in Sources */ = {isa = PBXBuildFile; fileRef = D9AD8EDD2B6730430009F8D5 /* WelcomeView.swift */; };
		D9AD8EE62B6730A40009F8D5 /* PeerDiscoveryView.swift in Sources */ = {isa = PBXBuildFile; fileRef = D9AD8EE52B6730A40009F8D5 /* PeerDiscoveryView.swift */; };
		DE1572962B70F254009BC7C5 /* TssMessenger.swift in Sources */ = {isa = PBXBuildFile; fileRef = DE1572942B70F254009BC7C5 /* TssMessenger.swift */; };
		DE1572972B70F254009BC7C5 /* LocalStateAccessorImp.swift in Sources */ = {isa = PBXBuildFile; fileRef = DE1572952B70F254009BC7C5 /* LocalStateAccessorImp.swift */; };
		DE1572992B70F26A009BC7C5 /* KeyType.swift in Sources */ = {isa = PBXBuildFile; fileRef = DE1572982B70F26A009BC7C5 /* KeyType.swift */; };
		DE15729E2B70F284009BC7C5 /* JoinKeysignView.swift in Sources */ = {isa = PBXBuildFile; fileRef = DE15729B2B70F284009BC7C5 /* JoinKeysignView.swift */; };
		DE15729F2B70F284009BC7C5 /* KeysignDiscoveryView.swift in Sources */ = {isa = PBXBuildFile; fileRef = DE15729C2B70F284009BC7C5 /* KeysignDiscoveryView.swift */; };
		DE1572A02B70F284009BC7C5 /* KeysignView.swift in Sources */ = {isa = PBXBuildFile; fileRef = DE15729D2B70F284009BC7C5 /* KeysignView.swift */; };
		DE1572AC2B7174D3009BC7C5 /* Utils.swift in Sources */ = {isa = PBXBuildFile; fileRef = DE1572AB2B7174D3009BC7C5 /* Utils.swift */; };
		DE1905272BD8CC4D0043577E /* KeysignVerify.swift in Sources */ = {isa = PBXBuildFile; fileRef = DE1905262BD8CC4D0043577E /* KeysignVerify.swift */; };
		DE28F5312B7B0FE900E33058 /* WalletCore in Frameworks */ = {isa = PBXBuildFile; productRef = DE28F5302B7B0FE900E33058 /* WalletCore */; };
		DE28F5332B7B0FED00E33058 /* SwiftProtobuf in Frameworks */ = {isa = PBXBuildFile; productRef = DE28F5322B7B0FED00E33058 /* SwiftProtobuf */; };
		DE3D44AD2BD2445100BD64CD /* CryptoSwift in Frameworks */ = {isa = PBXBuildFile; productRef = DE3D44AC2BD2445100BD64CD /* CryptoSwift */; };
		DE3D44AF2BD2487900BD64CD /* CosmosSignature.swift in Sources */ = {isa = PBXBuildFile; fileRef = DE3D44AE2BD2487900BD64CD /* CosmosSignature.swift */; };
		DE491CEF2B708260007C88D5 /* KeygenView.swift in Sources */ = {isa = PBXBuildFile; fileRef = DE491CEE2B708260007C88D5 /* KeygenView.swift */; };
		DE49A1672B65F6D9000F3AFB /* VoltixApp.swift in Sources */ = {isa = PBXBuildFile; fileRef = DE49A1662B65F6D9000F3AFB /* VoltixApp.swift */; };
		DE49A16D2B65F6DB000F3AFB /* Assets.xcassets in Resources */ = {isa = PBXBuildFile; fileRef = DE49A16C2B65F6DB000F3AFB /* Assets.xcassets */; };
		DE49A1712B65F6DB000F3AFB /* Preview Assets.xcassets in Resources */ = {isa = PBXBuildFile; fileRef = DE49A1702B65F6DB000F3AFB /* Preview Assets.xcassets */; };
		DE49A17B2B65F6DB000F3AFB /* voltixAppTests.swift in Sources */ = {isa = PBXBuildFile; fileRef = DE49A17A2B65F6DB000F3AFB /* voltixAppTests.swift */; };
		DE49A1852B65F6DB000F3AFB /* voltixAppUITests.swift in Sources */ = {isa = PBXBuildFile; fileRef = DE49A1842B65F6DB000F3AFB /* voltixAppUITests.swift */; };
		DE49A1872B65F6DB000F3AFB /* voltixAppUITestsLaunchTests.swift in Sources */ = {isa = PBXBuildFile; fileRef = DE49A1862B65F6DB000F3AFB /* voltixAppUITestsLaunchTests.swift */; };
		DE49A1942B65F7B6000F3AFB /* Mediator in Resources */ = {isa = PBXBuildFile; fileRef = DE49A1932B65F7B6000F3AFB /* Mediator */; };
		DE49A19A2B660D8D000F3AFB /* Mediator in Frameworks */ = {isa = PBXBuildFile; productRef = DE49A1992B660D8D000F3AFB /* Mediator */; };
		DE49A19C2B67133D000F3AFB /* Vault.swift in Sources */ = {isa = PBXBuildFile; fileRef = DE49A19B2B67133D000F3AFB /* Vault.swift */; };
		DE49A19E2B671416000F3AFB /* Coin.swift in Sources */ = {isa = PBXBuildFile; fileRef = DE49A19D2B671416000F3AFB /* Coin.swift */; };
		DE49A1A02B67143B000F3AFB /* Chain.swift in Sources */ = {isa = PBXBuildFile; fileRef = DE49A19F2B67143B000F3AFB /* Chain.swift */; };
		DE49A1B22B6A0F77000F3AFB /* JoinKeygenView.swift in Sources */ = {isa = PBXBuildFile; fileRef = DE49A1B12B6A0F77000F3AFB /* JoinKeygenView.swift */; };
		DE49A1B52B6A1088000F3AFB /* CodeScanner in Frameworks */ = {isa = PBXBuildFile; platformFilter = ios; productRef = DE49A1B42B6A1088000F3AFB /* CodeScanner */; };
		DE4DFA7B2B7B1692004F8E73 /* ModelContainerPreview.swift in Sources */ = {isa = PBXBuildFile; fileRef = DE4DFA7A2B7B1692004F8E73 /* ModelContainerPreview.swift */; };
		DE5FA58A2BAD1EF2008FD910 /* CosmosBalanceCacheEntry.swift in Sources */ = {isa = PBXBuildFile; fileRef = DE5FA5892BAD1EF2008FD910 /* CosmosBalanceCacheEntry.swift */; };
		DE63AE0E2BAD2408001BBE5C /* THORBalanceExtension.swift in Sources */ = {isa = PBXBuildFile; fileRef = DE63AE0D2BAD2408001BBE5C /* THORBalanceExtension.swift */; };
		DE63AE4B2BB4D87F001BBE5C /* BscService.swift in Sources */ = {isa = PBXBuildFile; fileRef = DE63AE4A2BB4D87F001BBE5C /* BscService.swift */; };
		DE63AE4D2BB4E94E001BBE5C /* JSONRPCResponse.swift in Sources */ = {isa = PBXBuildFile; fileRef = DE63AE4C2BB4E94E001BBE5C /* JSONRPCResponse.swift */; };
		DE63AE4F2BB4E96E001BBE5C /* JSONRPCError.swift in Sources */ = {isa = PBXBuildFile; fileRef = DE63AE4E2BB4E96E001BBE5C /* JSONRPCError.swift */; };
		DE63AE532BBA627B001BBE5C /* atom.swift in Sources */ = {isa = PBXBuildFile; fileRef = DE63AE522BBA627B001BBE5C /* atom.swift */; };
		DE63AE562BBA788D001BBE5C /* GaiaService.swift in Sources */ = {isa = PBXBuildFile; fileRef = DE63AE552BBA788D001BBE5C /* GaiaService.swift */; };
		DE64A4C62BA7E0E400C342E3 /* KeygenPeerDiscoveryViewModel.swift in Sources */ = {isa = PBXBuildFile; fileRef = DE64A4C52BA7E0E400C342E3 /* KeygenPeerDiscoveryViewModel.swift */; };
		DE64A4C82BA7EBEC00C342E3 /* JoinKeygenViewModel.swift in Sources */ = {isa = PBXBuildFile; fileRef = DE64A4C72BA7EBEC00C342E3 /* JoinKeygenViewModel.swift */; };
		DE64A4CA2BA7F90E00C342E3 /* ServiceDelegate.swift in Sources */ = {isa = PBXBuildFile; fileRef = DE64A4C92BA7F90E00C342E3 /* ServiceDelegate.swift */; };
		DE64A4CC2BA7F97500C342E3 /* KeysignDiscoveryViewModel.swift in Sources */ = {isa = PBXBuildFile; fileRef = DE64A4CB2BA7F97500C342E3 /* KeysignDiscoveryViewModel.swift */; };
		DE64A4CE2BA7FEE100C342E3 /* JoinKeysignViewModel.swift in Sources */ = {isa = PBXBuildFile; fileRef = DE64A4CD2BA7FEE100C342E3 /* JoinKeysignViewModel.swift */; };
		DE6DCB932B97D81C009A39D5 /* THORChainSwaps.swift in Sources */ = {isa = PBXBuildFile; fileRef = DE6DCB922B97D81C009A39D5 /* THORChainSwaps.swift */; };
		DE6DCB952B97D88A009A39D5 /* THORChainSwapPayload.swift in Sources */ = {isa = PBXBuildFile; fileRef = DE6DCB942B97D88A009A39D5 /* THORChainSwapPayload.swift */; };
		DE7CE6462B886B6300ED0BFB /* VoltixVaultDocument.swift in Sources */ = {isa = PBXBuildFile; fileRef = DE7CE6452B886B6300ED0BFB /* VoltixVaultDocument.swift */; };
		DE8AD7402BC649A600339775 /* Tss.xcframework in Frameworks */ = {isa = PBXBuildFile; fileRef = DE1572A12B70F873009BC7C5 /* Tss.xcframework */; };
		DE8AD7432BC64A4C00339775 /* PrivacyInfo.xcprivacy in Resources */ = {isa = PBXBuildFile; fileRef = DE8AD73F2BC1600800339775 /* PrivacyInfo.xcprivacy */; };
		DE8AD7472BC78FA400339775 /* Encryption.swift in Sources */ = {isa = PBXBuildFile; fileRef = DE8AD7462BC78FA400339775 /* Encryption.swift */; };
		DE8AD74A2BC7A86200339775 /* EncryptionTest.swift in Sources */ = {isa = PBXBuildFile; fileRef = DE8AD7492BC7A86200339775 /* EncryptionTest.swift */; };
		DE8AD74C2BC8E3FE00339775 /* KeygenVerify.swift in Sources */ = {isa = PBXBuildFile; fileRef = DE8AD74B2BC8E3FE00339775 /* KeygenVerify.swift */; };
		DE9EB0EC2BA2CC3C001747D9 /* TssType.swift in Sources */ = {isa = PBXBuildFile; fileRef = DE9EB0EB2BA2CC3C001747D9 /* TssType.swift */; };
		DE9EB0EE2BA2CF49001747D9 /* KeygenMessage.swift in Sources */ = {isa = PBXBuildFile; fileRef = DE9EB0ED2BA2CF49001747D9 /* KeygenMessage.swift */; };
		DE9EB0F02BA2CFB7001747D9 /* ReshareMessage.swift in Sources */ = {isa = PBXBuildFile; fileRef = DE9EB0EF2BA2CFB7001747D9 /* ReshareMessage.swift */; };
		DE9EB0F22BA2D97B001747D9 /* PeerDiscoveryPayload.swift in Sources */ = {isa = PBXBuildFile; fileRef = DE9EB0F12BA2D97B001747D9 /* PeerDiscoveryPayload.swift */; };
		DE9EB0F42BA309AB001747D9 /* MessagePuller.swift in Sources */ = {isa = PBXBuildFile; fileRef = DE9EB0F32BA309AB001747D9 /* MessagePuller.swift */; };
		DE9EB0F62BA3F9C2001747D9 /* ParticipantDiscovery.swift in Sources */ = {isa = PBXBuildFile; fileRef = DE9EB0F52BA3F9C2001747D9 /* ParticipantDiscovery.swift */; };
		DE9EB0F82BA43388001747D9 /* KeysignViewModel.swift in Sources */ = {isa = PBXBuildFile; fileRef = DE9EB0F72BA43388001747D9 /* KeysignViewModel.swift */; };
		DE9EB0FA2BA4491B001747D9 /* CoinExtension.swift in Sources */ = {isa = PBXBuildFile; fileRef = DE9EB0F92BA4491B001747D9 /* CoinExtension.swift */; };
		DE9EB0FC2BA463F7001747D9 /* KeygenViewModel.swift in Sources */ = {isa = PBXBuildFile; fileRef = DE9EB0FB2BA463F7001747D9 /* KeygenViewModel.swift */; };
		DEBF93972B8D5FEF002868CD /* KeysignPayload.swift in Sources */ = {isa = PBXBuildFile; fileRef = DEBF93962B8D5FEF002868CD /* KeysignPayload.swift */; };
		DED05FE42BBB824D00E0496C /* ThorchainAccountValue.swift in Sources */ = {isa = PBXBuildFile; fileRef = DED05FE32BBB824D00E0496C /* ThorchainAccountValue.swift */; };
		DED05FE62BBB82F300E0496C /* CosmosAccountsResponse.swift in Sources */ = {isa = PBXBuildFile; fileRef = DED05FE52BBB82F300E0496C /* CosmosAccountsResponse.swift */; };
		DEEADCF72B916676007978DE /* Solana.swift in Sources */ = {isa = PBXBuildFile; fileRef = DEEADCF62B916676007978DE /* Solana.swift */; };
		DEEDAEE12B8AF7EF005170E8 /* evm.swift in Sources */ = {isa = PBXBuildFile; fileRef = DEEDAEE02B8AF7EF005170E8 /* evm.swift */; };
		DEEDAEE32B8AF8B1005170E8 /* publickey.swift in Sources */ = {isa = PBXBuildFile; fileRef = DEEDAEE22B8AF8B1005170E8 /* publickey.swift */; };
		DEEDAEE52B8AFB5D005170E8 /* common.swift in Sources */ = {isa = PBXBuildFile; fileRef = DEEDAEE42B8AFB5D005170E8 /* common.swift */; };
		DEEDAEE82B8B50A4005170E8 /* BigInt in Frameworks */ = {isa = PBXBuildFile; productRef = DEEDAEE72B8B50A4005170E8 /* BigInt */; };
		DEEFF4FD2B9835DE0015692E /* THORChainSwapChainExtension.swift in Sources */ = {isa = PBXBuildFile; fileRef = DEEFF4FC2B9835DE0015692E /* THORChainSwapChainExtension.swift */; };
		DEF2E2CB2B9AD5EA000737B8 /* UTXOChainsHelper.swift in Sources */ = {isa = PBXBuildFile; fileRef = DEF2E2CA2B9AD5EA000737B8 /* UTXOChainsHelper.swift */; };
		DEF2E2D02B9DA459000737B8 /* PublicKeyTest.swift in Sources */ = {isa = PBXBuildFile; fileRef = DEF2E2CF2B9DA459000737B8 /* PublicKeyTest.swift */; };
		DEF2E2D32B9DC685000737B8 /* UTXOChainsHelperTest.swift in Sources */ = {isa = PBXBuildFile; fileRef = DEF2E2D22B9DC685000737B8 /* UTXOChainsHelperTest.swift */; };
		DEFC7BFB2B8D87370090B07A /* erc20.swift in Sources */ = {isa = PBXBuildFile; fileRef = DEFC7BFA2B8D87370090B07A /* erc20.swift */; };
		DEFC7BFF2B8EC95E0090B07A /* thorchain.swift in Sources */ = {isa = PBXBuildFile; fileRef = DEFC7BFE2B8EC95E0090B07A /* thorchain.swift */; };
		DEFF58F22BCBACDA005DFDF9 /* VoltixRelay.swift in Sources */ = {isa = PBXBuildFile; fileRef = DEFF58F12BCBACDA005DFDF9 /* VoltixRelay.swift */; };
		DEFF58F42BCBF65D005DFDF9 /* TssHelper.swift in Sources */ = {isa = PBXBuildFile; fileRef = DEFF58F32BCBF65D005DFDF9 /* TssHelper.swift */; };
		DEFF58F62BCCB573005DFDF9 /* RegisterVault.swift in Sources */ = {isa = PBXBuildFile; fileRef = DEFF58F52BCCB573005DFDF9 /* RegisterVault.swift */; };
		DEFF58F82BCF4E11005DFDF9 /* BackupVault.swift in Sources */ = {isa = PBXBuildFile; fileRef = DEFF58F72BCF4E11005DFDF9 /* BackupVault.swift */; };
		DEFF58FA2BCF85FA005DFDF9 /* maya.swift in Sources */ = {isa = PBXBuildFile; fileRef = DEFF58F92BCF85FA005DFDF9 /* maya.swift */; };
		DEFF58FC2BCFB384005DFDF9 /* MayaChainService.swift in Sources */ = {isa = PBXBuildFile; fileRef = DEFF58FB2BCFB384005DFDF9 /* MayaChainService.swift */; };
		DEFF58FE2BD13E5D005DFDF9 /* ThreadSafeDictionary.swift in Sources */ = {isa = PBXBuildFile; fileRef = DEFF58FD2BD13E5D005DFDF9 /* ThreadSafeDictionary.swift */; };
		DEFF59012BD238CF005DFDF9 /* SignedTransactionResult.swift in Sources */ = {isa = PBXBuildFile; fileRef = DEFF59002BD238CF005DFDF9 /* SignedTransactionResult.swift */; };
/* End PBXBuildFile section */

/* Begin PBXContainerItemProxy section */
		DE49A1772B65F6DB000F3AFB /* PBXContainerItemProxy */ = {
			isa = PBXContainerItemProxy;
			containerPortal = DE49A15B2B65F6D9000F3AFB /* Project object */;
			proxyType = 1;
			remoteGlobalIDString = DE49A1622B65F6D9000F3AFB;
			remoteInfo = voltixApp;
		};
		DE49A1812B65F6DB000F3AFB /* PBXContainerItemProxy */ = {
			isa = PBXContainerItemProxy;
			containerPortal = DE49A15B2B65F6D9000F3AFB /* Project object */;
			proxyType = 1;
			remoteGlobalIDString = DE49A1622B65F6D9000F3AFB;
			remoteInfo = voltixApp;
		};
/* End PBXContainerItemProxy section */

/* Begin PBXFileReference section */
		049BBB5D2B71E83D004C231F /* VoltixLogo.swift */ = {isa = PBXFileReference; lastKnownFileType = sourcecode.swift; path = VoltixLogo.swift; sourceTree = "<group>"; };
		049BBB672B71E9C5004C231F /* WifiInstruction.swift */ = {isa = PBXFileReference; lastKnownFileType = sourcecode.swift; path = WifiInstruction.swift; sourceTree = "<group>"; };
		4600167D2B71A12D00CE17C7 /* Tss.xcframework */ = {isa = PBXFileReference; lastKnownFileType = wrapper.xcframework; path = Tss.xcframework; sourceTree = "<group>"; };
		4606B3AF2B80465E0045094D /* UTXOTransactionsService.swift */ = {isa = PBXFileReference; lastKnownFileType = sourcecode.swift; path = UTXOTransactionsService.swift; sourceTree = "<group>"; };
		461AD1B62BC6706500959278 /* VaultPairDetailView.swift */ = {isa = PBXFileReference; lastKnownFileType = sourcecode.swift; path = VaultPairDetailView.swift; sourceTree = "<group>"; };
		461AD1B82BC6858000959278 /* VaultPairDetailCell.swift */ = {isa = PBXFileReference; lastKnownFileType = sourcecode.swift; path = VaultPairDetailCell.swift; sourceTree = "<group>"; };
		461AD1BA2BC7239C00959278 /* DeviceInfo.swift */ = {isa = PBXFileReference; lastKnownFileType = sourcecode.swift; path = DeviceInfo.swift; sourceTree = "<group>"; };
		462DCD6B2BCA1228003D542F /* coinpaprika.json */ = {isa = PBXFileReference; fileEncoding = 4; lastKnownFileType = text.json; path = coinpaprika.json; sourceTree = "<group>"; };
		462DCD6F2BCA14F3003D542F /* CoinPaprikaQuote.swift */ = {isa = PBXFileReference; lastKnownFileType = sourcecode.swift; path = CoinPaprikaQuote.swift; sourceTree = "<group>"; };
		462DCD732BCA1F45003D542F /* CoinPaprikaCoin.swift */ = {isa = PBXFileReference; lastKnownFileType = sourcecode.swift; path = CoinPaprikaCoin.swift; sourceTree = "<group>"; };
		463408652BA9C1D200246248 /* CoinTypeExtension.swift */ = {isa = PBXFileReference; lastKnownFileType = sourcecode.swift; path = CoinTypeExtension.swift; sourceTree = "<group>"; };
		465036BA2BCF968E00856B34 /* BigInt.swift */ = {isa = PBXFileReference; fileEncoding = 4; lastKnownFileType = sourcecode.swift; path = BigInt.swift; sourceTree = "<group>"; };
		465A8D522B9E689B006E7457 /* SolanaService.swift */ = {isa = PBXFileReference; lastKnownFileType = sourcecode.swift; path = SolanaService.swift; sourceTree = "<group>"; };
		465A8D542B9E6E0A006E7457 /* SolanaRpc.swift */ = {isa = PBXFileReference; fileEncoding = 4; lastKnownFileType = sourcecode.swift; path = SolanaRpc.swift; sourceTree = "<group>"; };
		465B09A82B7C176700952DD9 /* SendTransaction.swift */ = {isa = PBXFileReference; lastKnownFileType = sourcecode.swift; path = SendTransaction.swift; sourceTree = "<group>"; };
		465B09B42B7D8E7B00952DD9 /* CryptoPriceService.swift */ = {isa = PBXFileReference; lastKnownFileType = sourcecode.swift; path = CryptoPriceService.swift; sourceTree = "<group>"; };
		465B09B62B7D909400952DD9 /* CryptoPrice.swift */ = {isa = PBXFileReference; lastKnownFileType = sourcecode.swift; path = CryptoPrice.swift; sourceTree = "<group>"; };
		4680292F2BC8E4CE005A9EEF /* en */ = {isa = PBXFileReference; lastKnownFileType = text.plist.strings; name = en; path = en.lproj/Localizable.strings; sourceTree = "<group>"; };
		468029512BC8E7DD005A9EEF /* de */ = {isa = PBXFileReference; lastKnownFileType = text.plist.strings; name = de; path = de.lproj/Localizable.strings; sourceTree = "<group>"; };
		468029522BC8E7F9005A9EEF /* it */ = {isa = PBXFileReference; lastKnownFileType = text.plist.strings; name = it; path = it.lproj/Localizable.strings; sourceTree = "<group>"; };
		468029532BC8E7FB005A9EEF /* pt */ = {isa = PBXFileReference; lastKnownFileType = text.plist.strings; name = pt; path = pt.lproj/Localizable.strings; sourceTree = "<group>"; };
		468029542BC8E7FE005A9EEF /* es */ = {isa = PBXFileReference; lastKnownFileType = text.plist.strings; name = es; path = es.lproj/Localizable.strings; sourceTree = "<group>"; };
		468029552BC8F688005A9EEF /* hr */ = {isa = PBXFileReference; lastKnownFileType = text.plist.strings; name = hr; path = hr.lproj/Localizable.strings; sourceTree = "<group>"; };
		469ED3932B98E776008D4951 /* ThorchainService.swift */ = {isa = PBXFileReference; lastKnownFileType = sourcecode.swift; path = ThorchainService.swift; sourceTree = "<group>"; };
		469ED3982B98E896008D4951 /* CosmosBalanceResponse.swift */ = {isa = PBXFileReference; lastKnownFileType = sourcecode.swift; path = CosmosBalanceResponse.swift; sourceTree = "<group>"; };
		469ED39A2B98E8B5008D4951 /* CosmosBalance.swift */ = {isa = PBXFileReference; lastKnownFileType = sourcecode.swift; path = CosmosBalance.swift; sourceTree = "<group>"; };
		469ED39C2B98E8C0008D4951 /* CosmosBalancePagination.swift */ = {isa = PBXFileReference; lastKnownFileType = sourcecode.swift; path = CosmosBalancePagination.swift; sourceTree = "<group>"; };
		469ED39F2B98F5B4008D4951 /* THORChainAccountNumberResponse.swift */ = {isa = PBXFileReference; lastKnownFileType = sourcecode.swift; path = THORChainAccountNumberResponse.swift; sourceTree = "<group>"; };
		469ED3A12B98F5CB008D4951 /* ThorchainAccountResult.swift */ = {isa = PBXFileReference; lastKnownFileType = sourcecode.swift; path = ThorchainAccountResult.swift; sourceTree = "<group>"; };
		469ED3A32B98F5DE008D4951 /* CosmosAccountValue.swift */ = {isa = PBXFileReference; lastKnownFileType = sourcecode.swift; path = CosmosAccountValue.swift; sourceTree = "<group>"; };
		46AAA4962BBF7EBA00E5BAB4 /* EvmServiceFactory.swift */ = {isa = PBXFileReference; lastKnownFileType = sourcecode.swift; path = EvmServiceFactory.swift; sourceTree = "<group>"; };
		46AAA49C2BC3B4CF00E5BAB4 /* DecimalExtension.swift */ = {isa = PBXFileReference; lastKnownFileType = sourcecode.swift; path = DecimalExtension.swift; sourceTree = "<group>"; };
		46AC40A72B920061001704E6 /* EtherscanService.swift */ = {isa = PBXFileReference; lastKnownFileType = sourcecode.swift; path = EtherscanService.swift; sourceTree = "<group>"; };
		46B106502BA7CAFE00564023 /* ChainType.swift */ = {isa = PBXFileReference; lastKnownFileType = sourcecode.swift; path = ChainType.swift; sourceTree = "<group>"; };
		46B60BBD2BBA811D0043EBBA /* AvalancheService.swift */ = {isa = PBXFileReference; lastKnownFileType = sourcecode.swift; path = AvalancheService.swift; sourceTree = "<group>"; };
		46B60BBF2BBB20130043EBBA /* RpcEvmService.swift */ = {isa = PBXFileReference; lastKnownFileType = sourcecode.swift; path = RpcEvmService.swift; sourceTree = "<group>"; };
		46C8CBBC2BA7753900E68E08 /* Blockchair.swift */ = {isa = PBXFileReference; lastKnownFileType = sourcecode.swift; path = Blockchair.swift; sourceTree = "<group>"; };
		46C8CBBE2BA777BF00E68E08 /* BlockchairService.swift */ = {isa = PBXFileReference; lastKnownFileType = sourcecode.swift; path = BlockchairService.swift; sourceTree = "<group>"; };
		46DE088B2BD087D800AE8BDE /* kujira.swift */ = {isa = PBXFileReference; lastKnownFileType = sourcecode.swift; path = kujira.swift; sourceTree = "<group>"; };
		46DE088D2BD08C9900AE8BDE /* KujiraService.swift */ = {isa = PBXFileReference; lastKnownFileType = sourcecode.swift; path = KujiraService.swift; sourceTree = "<group>"; };
		46DE088F2BD0D03E00AE8BDE /* CosmosService.swift */ = {isa = PBXFileReference; lastKnownFileType = sourcecode.swift; path = CosmosService.swift; sourceTree = "<group>"; };
		46DE08942BD0DCA200AE8BDE /* EvmL2Service.swift */ = {isa = PBXFileReference; fileEncoding = 4; lastKnownFileType = sourcecode.swift; path = EvmL2Service.swift; sourceTree = "<group>"; };
		46E98FFB2BAE407300C53D97 /* DecodingErrorExtension.swift */ = {isa = PBXFileReference; lastKnownFileType = sourcecode.swift; path = DecodingErrorExtension.swift; sourceTree = "<group>"; };
		46F47CBA2B870EE900D964EA /* UTXOTransactionMempool.swift */ = {isa = PBXFileReference; lastKnownFileType = sourcecode.swift; path = UTXOTransactionMempool.swift; sourceTree = "<group>"; };
		46F8F7202B99FDB70099454E /* TransactionBroadcastResponse.swift */ = {isa = PBXFileReference; lastKnownFileType = sourcecode.swift; path = TransactionBroadcastResponse.swift; sourceTree = "<group>"; };
		46F8F7252B99FEEC0099454E /* CosmosErrorResponse.swift */ = {isa = PBXFileReference; lastKnownFileType = sourcecode.swift; path = CosmosErrorResponse.swift; sourceTree = "<group>"; };
		46F8F7272B9A011B0099454E /* ThorchainBroadcastTransactionService.swift */ = {isa = PBXFileReference; lastKnownFileType = sourcecode.swift; path = ThorchainBroadcastTransactionService.swift; sourceTree = "<group>"; };
		A5199AEF2BBD8C0400AA0A39 /* ThorchainSwapQuote.swift */ = {isa = PBXFileReference; lastKnownFileType = sourcecode.swift; path = ThorchainSwapQuote.swift; sourceTree = "<group>"; };
		A54BBCFE2BC6E11600645C06 /* TransferViewModel.swift */ = {isa = PBXFileReference; lastKnownFileType = sourcecode.swift; path = TransferViewModel.swift; sourceTree = "<group>"; };
		A55BCEBA2BC59E8100D35917 /* KeysignPayloadFactory.swift */ = {isa = PBXFileReference; lastKnownFileType = sourcecode.swift; path = KeysignPayloadFactory.swift; sourceTree = "<group>"; };
		A564ED3F2BC34B690056FDC0 /* SwapVerifyView.swift */ = {isa = PBXFileReference; lastKnownFileType = sourcecode.swift; path = SwapVerifyView.swift; sourceTree = "<group>"; };
		A564ED412BC350520056FDC0 /* SwapTransaction.swift */ = {isa = PBXFileReference; lastKnownFileType = sourcecode.swift; path = SwapTransaction.swift; sourceTree = "<group>"; };
		A564ED432BC35D2B0056FDC0 /* SwapCryptoVerifyViewModel.swift */ = {isa = PBXFileReference; lastKnownFileType = sourcecode.swift; path = SwapCryptoVerifyViewModel.swift; sourceTree = "<group>"; };
		A57495812BBC3FCA00D5F172 /* SwapCryptoViewModel.swift */ = {isa = PBXFileReference; lastKnownFileType = sourcecode.swift; path = SwapCryptoViewModel.swift; sourceTree = "<group>"; };
		A57A03CA2BC47D4F00F6F3DF /* BlockChainService.swift */ = {isa = PBXFileReference; lastKnownFileType = sourcecode.swift; path = BlockChainService.swift; sourceTree = "<group>"; };
		A5CBA32B2BCD747C00088CC3 /* TappableTextFieldStyle.swift */ = {isa = PBXFileReference; lastKnownFileType = sourcecode.swift; path = TappableTextFieldStyle.swift; sourceTree = "<group>"; };
		A5D00E402BD65CE7009E025F /* ERC20ApprovePayload.swift */ = {isa = PBXFileReference; lastKnownFileType = sourcecode.swift; path = ERC20ApprovePayload.swift; sourceTree = "<group>"; };
		A5D00E422BD68B66009E025F /* SwapApproveVerifyView.swift */ = {isa = PBXFileReference; lastKnownFileType = sourcecode.swift; path = SwapApproveVerifyView.swift; sourceTree = "<group>"; };
		A5F97C8D2BBF0BCF000C30DF /* BalanceService.swift */ = {isa = PBXFileReference; lastKnownFileType = sourcecode.swift; path = BalanceService.swift; sourceTree = "<group>"; };
		A60CA7E42BB0D37D00FDEB5C /* ContentView.swift */ = {isa = PBXFileReference; lastKnownFileType = sourcecode.swift; path = ContentView.swift; sourceTree = "<group>"; };
		A60CA7E62BB0EC6100FDEB5C /* AccountViewModel.swift */ = {isa = PBXFileReference; lastKnownFileType = sourcecode.swift; path = AccountViewModel.swift; sourceTree = "<group>"; };
		A60CA7E82BB0F60100FDEB5C /* ViewExtension.swift */ = {isa = PBXFileReference; lastKnownFileType = sourcecode.swift; path = ViewExtension.swift; sourceTree = "<group>"; };
		A60CA7EA2BB1020900FDEB5C /* DetectOrientation.swift */ = {isa = PBXFileReference; lastKnownFileType = sourcecode.swift; path = DetectOrientation.swift; sourceTree = "<group>"; };
		A61173582BC8A10D00D616F9 /* ChainCellViewModel.swift */ = {isa = PBXFileReference; lastKnownFileType = sourcecode.swift; path = ChainCellViewModel.swift; sourceTree = "<group>"; };
		A611735A2BC8B7AB00D616F9 /* ChainNavigationCell.swift */ = {isa = PBXFileReference; lastKnownFileType = sourcecode.swift; path = ChainNavigationCell.swift; sourceTree = "<group>"; };
		A611735C2BC8D94400D616F9 /* KeyGenSummaryView.swift */ = {isa = PBXFileReference; lastKnownFileType = sourcecode.swift; path = KeyGenSummaryView.swift; sourceTree = "<group>"; };
		A61BC8112BA2407A00484689 /* SendCryptoView.swift */ = {isa = PBXFileReference; lastKnownFileType = sourcecode.swift; path = SendCryptoView.swift; sourceTree = "<group>"; };
		A61BC8132BA240FC00484689 /* SendCryptoDetailsView.swift */ = {isa = PBXFileReference; lastKnownFileType = sourcecode.swift; path = SendCryptoDetailsView.swift; sourceTree = "<group>"; };
		A61BC8152BA256C600484689 /* ProgressBar.swift */ = {isa = PBXFileReference; lastKnownFileType = sourcecode.swift; path = ProgressBar.swift; sourceTree = "<group>"; };
		A61BC8182BA2687D00484689 /* TokensStore.swift */ = {isa = PBXFileReference; lastKnownFileType = sourcecode.swift; path = TokensStore.swift; sourceTree = "<group>"; };
		A61BC81A2BA26D9900484689 /* ChainSelectionCell.swift */ = {isa = PBXFileReference; lastKnownFileType = sourcecode.swift; path = ChainSelectionCell.swift; sourceTree = "<group>"; };
		A62758F12B97B10600ADE3A6 /* Endpoint.swift */ = {isa = PBXFileReference; lastKnownFileType = sourcecode.swift; path = Endpoint.swift; sourceTree = "<group>"; };
		A62758F42B97CE9E00ADE3A6 /* FontStyle.swift */ = {isa = PBXFileReference; lastKnownFileType = sourcecode.swift; path = FontStyle.swift; sourceTree = "<group>"; };
		A62758F62B97DF4A00ADE3A6 /* ColorStyle.swift */ = {isa = PBXFileReference; lastKnownFileType = sourcecode.swift; path = ColorStyle.swift; sourceTree = "<group>"; };
		A633B11B2B99273A003D1738 /* ColorExtensions.swift */ = {isa = PBXFileReference; lastKnownFileType = sourcecode.swift; path = ColorExtensions.swift; sourceTree = "<group>"; };
		A633B11F2B993BF5003D1738 /* Montserrat-Italic.ttf */ = {isa = PBXFileReference; lastKnownFileType = file; path = "Montserrat-Italic.ttf"; sourceTree = "<group>"; };
		A633B1202B993BF5003D1738 /* Montserrat.ttf */ = {isa = PBXFileReference; lastKnownFileType = file; path = Montserrat.ttf; sourceTree = "<group>"; };
		A633B1242B993FE7003D1738 /* FilledButton.swift */ = {isa = PBXFileReference; lastKnownFileType = sourcecode.swift; path = FilledButton.swift; sourceTree = "<group>"; };
		A633B12C2B994E92003D1738 /* CreateVaultView.swift */ = {isa = PBXFileReference; lastKnownFileType = sourcecode.swift; path = CreateVaultView.swift; sourceTree = "<group>"; };
		A633B12E2B9952D8003D1738 /* OutlineButton.swift */ = {isa = PBXFileReference; lastKnownFileType = sourcecode.swift; path = OutlineButton.swift; sourceTree = "<group>"; };
		A633B1352B997D57003D1738 /* NavigationBackButton.swift */ = {isa = PBXFileReference; lastKnownFileType = sourcecode.swift; path = NavigationBackButton.swift; sourceTree = "<group>"; };
		A633B1372B997F39003D1738 /* NavigationHelpButton.swift */ = {isa = PBXFileReference; lastKnownFileType = sourcecode.swift; path = NavigationHelpButton.swift; sourceTree = "<group>"; };
		A633B1392B9A5A22003D1738 /* ImportWalletView.swift */ = {isa = PBXFileReference; lastKnownFileType = sourcecode.swift; path = ImportWalletView.swift; sourceTree = "<group>"; };
		A633B13B2B9A6564003D1738 /* SetupVaultView.swift */ = {isa = PBXFileReference; lastKnownFileType = sourcecode.swift; path = SetupVaultView.swift; sourceTree = "<group>"; };
		A633B13D2B9A9E30003D1738 /* VaultDetailView.swift */ = {isa = PBXFileReference; lastKnownFileType = sourcecode.swift; path = VaultDetailView.swift; sourceTree = "<group>"; };
		A63953AF2BA7BEDA000802EC /* Checkbox.swift */ = {isa = PBXFileReference; lastKnownFileType = sourcecode.swift; path = Checkbox.swift; sourceTree = "<group>"; };
		A63953B12BA7CB8E000802EC /* SendCryptoKeysignView.swift */ = {isa = PBXFileReference; lastKnownFileType = sourcecode.swift; path = SendCryptoKeysignView.swift; sourceTree = "<group>"; };
		A63953B32BA7F120000802EC /* SendCryptoDoneView.swift */ = {isa = PBXFileReference; lastKnownFileType = sourcecode.swift; path = SendCryptoDoneView.swift; sourceTree = "<group>"; };
		A65324272BA51E8700DDE6EB /* QRCodeScannerView.swift */ = {isa = PBXFileReference; lastKnownFileType = sourcecode.swift; path = QRCodeScannerView.swift; sourceTree = "<group>"; };
		A65324292BA52A4700DDE6EB /* SendCryptoViewModel.swift */ = {isa = PBXFileReference; lastKnownFileType = sourcecode.swift; path = SendCryptoViewModel.swift; sourceTree = "<group>"; };
		A653242B2BA52E2200DDE6EB /* SendCryptoQRScannerView.swift */ = {isa = PBXFileReference; lastKnownFileType = sourcecode.swift; path = SendCryptoQRScannerView.swift; sourceTree = "<group>"; };
		A653242D2BA53D0900DDE6EB /* SendCryptoPairView.swift */ = {isa = PBXFileReference; lastKnownFileType = sourcecode.swift; path = SendCryptoPairView.swift; sourceTree = "<group>"; };
		A653242F2BA540ED00DDE6EB /* SendCryptoVerifyView.swift */ = {isa = PBXFileReference; lastKnownFileType = sourcecode.swift; path = SendCryptoVerifyView.swift; sourceTree = "<group>"; };
		A65649D72B96602700E4B329 /* DecodableDefaultExtension.swift */ = {isa = PBXFileReference; fileEncoding = 4; lastKnownFileType = sourcecode.swift; path = DecodableDefaultExtension.swift; sourceTree = "<group>"; };
		A65649D82B96602700E4B329 /* BigUIntExtension.swift */ = {isa = PBXFileReference; fileEncoding = 4; lastKnownFileType = sourcecode.swift; path = BigUIntExtension.swift; sourceTree = "<group>"; };
		A65649D92B96602700E4B329 /* Int64Extension.swift */ = {isa = PBXFileReference; fileEncoding = 4; lastKnownFileType = sourcecode.swift; path = Int64Extension.swift; sourceTree = "<group>"; };
		A65649DA2B96602700E4B329 /* DataExtension.swift */ = {isa = PBXFileReference; fileEncoding = 4; lastKnownFileType = sourcecode.swift; path = DataExtension.swift; sourceTree = "<group>"; };
		A65649DB2B96602700E4B329 /* BitcoinTransactionExtension.swift */ = {isa = PBXFileReference; fileEncoding = 4; lastKnownFileType = sourcecode.swift; path = BitcoinTransactionExtension.swift; sourceTree = "<group>"; };
		A65649DC2B96602700E4B329 /* StringExtension.swift */ = {isa = PBXFileReference; fileEncoding = 4; lastKnownFileType = sourcecode.swift; path = StringExtension.swift; sourceTree = "<group>"; };
		A65649DD2B96602700E4B329 /* VaultExtension.swift */ = {isa = PBXFileReference; fileEncoding = 4; lastKnownFileType = sourcecode.swift; path = VaultExtension.swift; sourceTree = "<group>"; };
		A65649DE2B96602700E4B329 /* TssExtension.swift */ = {isa = PBXFileReference; fileEncoding = 4; lastKnownFileType = sourcecode.swift; path = TssExtension.swift; sourceTree = "<group>"; };
		A65649E92B96690400E4B329 /* KeyShare.swift */ = {isa = PBXFileReference; lastKnownFileType = sourcecode.swift; path = KeyShare.swift; sourceTree = "<group>"; };
		A65649ED2B9669DD00E4B329 /* UTXOTransactionMempoolInput.swift */ = {isa = PBXFileReference; lastKnownFileType = sourcecode.swift; path = UTXOTransactionMempoolInput.swift; sourceTree = "<group>"; };
		A65649EF2B966A1200E4B329 /* UTXOTransactionMempoolOutput.swift */ = {isa = PBXFileReference; lastKnownFileType = sourcecode.swift; path = UTXOTransactionMempoolOutput.swift; sourceTree = "<group>"; };
		A65649F12B966A2300E4B329 /* UTXOTransactionStatus.swift */ = {isa = PBXFileReference; lastKnownFileType = sourcecode.swift; path = UTXOTransactionStatus.swift; sourceTree = "<group>"; };
		A65649F42B966F3E00E4B329 /* DecodableDefault.swift */ = {isa = PBXFileReference; lastKnownFileType = sourcecode.swift; path = DecodableDefault.swift; sourceTree = "<group>"; };
		A65649F72B96701300E4B329 /* UTXOTransactionMempoolPreviousOutput.swift */ = {isa = PBXFileReference; lastKnownFileType = sourcecode.swift; path = UTXOTransactionMempoolPreviousOutput.swift; sourceTree = "<group>"; };
		A65BA9812BA93A9F00B2D8AA /* DebounceHelper.swift */ = {isa = PBXFileReference; lastKnownFileType = sourcecode.swift; path = DebounceHelper.swift; sourceTree = "<group>"; };
		A65BA9832BAA07B500B2D8AA /* Background.swift */ = {isa = PBXFileReference; lastKnownFileType = sourcecode.swift; path = Background.swift; sourceTree = "<group>"; };
		A65BA9852BAA0F0D00B2D8AA /* SendCryptoVerifyViewModel.swift */ = {isa = PBXFileReference; lastKnownFileType = sourcecode.swift; path = SendCryptoVerifyViewModel.swift; sourceTree = "<group>"; };
		A65BA9872BAAA0B700B2D8AA /* SendCryptoSigningErrorView.swift */ = {isa = PBXFileReference; lastKnownFileType = sourcecode.swift; path = SendCryptoSigningErrorView.swift; sourceTree = "<group>"; };
		A65BA9892BAAA7A300B2D8AA /* SendCryptoVaultErrorView.swift */ = {isa = PBXFileReference; lastKnownFileType = sourcecode.swift; path = SendCryptoVaultErrorView.swift; sourceTree = "<group>"; };
		A65BA98B2BABD1AA00B2D8AA /* SendCryptoStartErrorView.swift */ = {isa = PBXFileReference; lastKnownFileType = sourcecode.swift; path = SendCryptoStartErrorView.swift; sourceTree = "<group>"; };
		A65BA98D2BAD311200B2D8AA /* Loader.swift */ = {isa = PBXFileReference; lastKnownFileType = sourcecode.swift; path = Loader.swift; sourceTree = "<group>"; };
		A65BA98F2BAD402A00B2D8AA /* KeysignMessageConfirmView.swift */ = {isa = PBXFileReference; lastKnownFileType = sourcecode.swift; path = KeysignMessageConfirmView.swift; sourceTree = "<group>"; };
		A65BA9912BAD439900B2D8AA /* KeysignDiscoverServiceView.swift */ = {isa = PBXFileReference; lastKnownFileType = sourcecode.swift; path = KeysignDiscoverServiceView.swift; sourceTree = "<group>"; };
		A65BA9952BAD460600B2D8AA /* KeysignStartView.swift */ = {isa = PBXFileReference; lastKnownFileType = sourcecode.swift; path = KeysignStartView.swift; sourceTree = "<group>"; };
		A65BA9972BAD479C00B2D8AA /* JoinKeysignDoneView.swift */ = {isa = PBXFileReference; lastKnownFileType = sourcecode.swift; path = JoinKeysignDoneView.swift; sourceTree = "<group>"; };
		A65C754C2BBF5A250076F30A /* PeerCell.swift */ = {isa = PBXFileReference; lastKnownFileType = sourcecode.swift; path = PeerCell.swift; sourceTree = "<group>"; };
		A66A0BD42BA124D00021A483 /* EditVaultView.swift */ = {isa = PBXFileReference; lastKnownFileType = sourcecode.swift; path = EditVaultView.swift; sourceTree = "<group>"; };
		A66A0BD62BA125C50021A483 /* EditVaultCell.swift */ = {isa = PBXFileReference; lastKnownFileType = sourcecode.swift; path = EditVaultCell.swift; sourceTree = "<group>"; };
		A66A0BD82BA12DF50021A483 /* RenameVaultView.swift */ = {isa = PBXFileReference; lastKnownFileType = sourcecode.swift; path = RenameVaultView.swift; sourceTree = "<group>"; };
		A66A0BDA2BA13B570021A483 /* CoinsGrouped.swift */ = {isa = PBXFileReference; lastKnownFileType = sourcecode.swift; path = CoinsGrouped.swift; sourceTree = "<group>"; };
		A683EDEA2BCF635E00BB706E /* InstructionPrompt.swift */ = {isa = PBXFileReference; lastKnownFileType = sourcecode.swift; path = InstructionPrompt.swift; sourceTree = "<group>"; };
		A683EDEC2BCF67D100BB706E /* NetworkPromptCell.swift */ = {isa = PBXFileReference; lastKnownFileType = sourcecode.swift; path = NetworkPromptCell.swift; sourceTree = "<group>"; };
		A69069A02BCDEFD400F28A8B /* ProgressRing.swift */ = {isa = PBXFileReference; lastKnownFileType = sourcecode.swift; path = ProgressRing.swift; sourceTree = "<group>"; };
		A69069A22BCE2FD300F28A8B /* KeygenStatusText.swift */ = {isa = PBXFileReference; lastKnownFileType = sourcecode.swift; path = KeygenStatusText.swift; sourceTree = "<group>"; };
		A69069B42BCF538000F28A8B /* NetworkPrompts.swift */ = {isa = PBXFileReference; lastKnownFileType = sourcecode.swift; path = NetworkPrompts.swift; sourceTree = "<group>"; };
		A69069B62BCF53B600F28A8B /* NetworkPromptType.swift */ = {isa = PBXFileReference; lastKnownFileType = sourcecode.swift; path = NetworkPromptType.swift; sourceTree = "<group>"; };
		A690E00D2BC0ED290006DC0D /* URL.swift */ = {isa = PBXFileReference; lastKnownFileType = sourcecode.swift; path = URL.swift; sourceTree = "<group>"; };
		A6966D1D2BA3DDAD00903CA4 /* OnboardingView.swift */ = {isa = PBXFileReference; lastKnownFileType = sourcecode.swift; path = OnboardingView.swift; sourceTree = "<group>"; };
		A6966D1F2BA3DF0C00903CA4 /* OnboardingView1.swift */ = {isa = PBXFileReference; lastKnownFileType = sourcecode.swift; path = OnboardingView1.swift; sourceTree = "<group>"; };
		A6966D212BA3E1B000903CA4 /* TextStore.swift */ = {isa = PBXFileReference; lastKnownFileType = sourcecode.swift; path = TextStore.swift; sourceTree = "<group>"; };
		A6966D232BA3E2A500903CA4 /* OnboardingView2.swift */ = {isa = PBXFileReference; lastKnownFileType = sourcecode.swift; path = OnboardingView2.swift; sourceTree = "<group>"; };
		A6966D252BA3E2CF00903CA4 /* OnboardingView3.swift */ = {isa = PBXFileReference; lastKnownFileType = sourcecode.swift; path = OnboardingView3.swift; sourceTree = "<group>"; };
		A6966D282BA400B700903CA4 /* SendCryptoAddressTextField.swift */ = {isa = PBXFileReference; lastKnownFileType = sourcecode.swift; path = SendCryptoAddressTextField.swift; sourceTree = "<group>"; };
		A6966D2A2BA4018600903CA4 /* SendCryptoAmountTextField.swift */ = {isa = PBXFileReference; lastKnownFileType = sourcecode.swift; path = SendCryptoAmountTextField.swift; sourceTree = "<group>"; };
		A6966D2C2BA402A900903CA4 /* TokenSelectorDropdown.swift */ = {isa = PBXFileReference; lastKnownFileType = sourcecode.swift; path = TokenSelectorDropdown.swift; sourceTree = "<group>"; };
		A6966D2E2BA4045C00903CA4 /* SwapCryptoView.swift */ = {isa = PBXFileReference; lastKnownFileType = sourcecode.swift; path = SwapCryptoView.swift; sourceTree = "<group>"; };
		A6966D302BA4048800903CA4 /* SwapCryptoDetailsView.swift */ = {isa = PBXFileReference; lastKnownFileType = sourcecode.swift; path = SwapCryptoDetailsView.swift; sourceTree = "<group>"; };
		A6980C232BC0836300F452AB /* SettingsView.swift */ = {isa = PBXFileReference; lastKnownFileType = sourcecode.swift; path = SettingsView.swift; sourceTree = "<group>"; };
		A6980C252BC0848F00F452AB /* SettingCell.swift */ = {isa = PBXFileReference; lastKnownFileType = sourcecode.swift; path = SettingCell.swift; sourceTree = "<group>"; };
		A6980C272BC086BC00F452AB /* SettingsViewModel.swift */ = {isa = PBXFileReference; lastKnownFileType = sourcecode.swift; path = SettingsViewModel.swift; sourceTree = "<group>"; };
		A6980C292BC0870000F452AB /* SettingsOptionsStore.swift */ = {isa = PBXFileReference; lastKnownFileType = sourcecode.swift; path = SettingsOptionsStore.swift; sourceTree = "<group>"; };
		A6980C2B2BC0896C00F452AB /* SettingsLanguageSelectionView.swift */ = {isa = PBXFileReference; lastKnownFileType = sourcecode.swift; path = SettingsLanguageSelectionView.swift; sourceTree = "<group>"; };
		A6980C2D2BC089F900F452AB /* SettingSelectionCell.swift */ = {isa = PBXFileReference; lastKnownFileType = sourcecode.swift; path = SettingSelectionCell.swift; sourceTree = "<group>"; };
		A6980C2F2BC0A11100F452AB /* SettingsCurrencySelectionView.swift */ = {isa = PBXFileReference; lastKnownFileType = sourcecode.swift; path = SettingsCurrencySelectionView.swift; sourceTree = "<group>"; };
		A6980C312BC0A2F700F452AB /* SettingsFAQView.swift */ = {isa = PBXFileReference; lastKnownFileType = sourcecode.swift; path = SettingsFAQView.swift; sourceTree = "<group>"; };
		A6980C332BC0A30900F452AB /* SettingFAQCell.swift */ = {isa = PBXFileReference; lastKnownFileType = sourcecode.swift; path = SettingFAQCell.swift; sourceTree = "<group>"; };
		A6BACF192BC705DA00084810 /* ChainDetailView.swift */ = {isa = PBXFileReference; lastKnownFileType = sourcecode.swift; path = ChainDetailView.swift; sourceTree = "<group>"; };
		A6BACF1B2BC79B3100084810 /* TokenSelectionView.swift */ = {isa = PBXFileReference; lastKnownFileType = sourcecode.swift; path = TokenSelectionView.swift; sourceTree = "<group>"; };
		A6C0D5592BB3AAA200156689 /* ChainHeaderCell.swift */ = {isa = PBXFileReference; lastKnownFileType = sourcecode.swift; path = ChainHeaderCell.swift; sourceTree = "<group>"; };
		A6C0D55B2BB3AE8600156689 /* TransactionsView.swift */ = {isa = PBXFileReference; lastKnownFileType = sourcecode.swift; path = TransactionsView.swift; sourceTree = "<group>"; };
		A6C0D55E2BB3B73900156689 /* UTXOTransactionsView.swift */ = {isa = PBXFileReference; lastKnownFileType = sourcecode.swift; path = UTXOTransactionsView.swift; sourceTree = "<group>"; };
		A6C0D5642BB3BD0F00156689 /* UTXOTransactionCell.swift */ = {isa = PBXFileReference; lastKnownFileType = sourcecode.swift; path = UTXOTransactionCell.swift; sourceTree = "<group>"; };
		A6C0D5682BB3C6D400156689 /* ErrorMessage.swift */ = {isa = PBXFileReference; lastKnownFileType = sourcecode.swift; path = ErrorMessage.swift; sourceTree = "<group>"; };
		A6C9D5C02BDB5E4E00A864FB /* KeysignVaultMismatchErrorView.swift */ = {isa = PBXFileReference; lastKnownFileType = sourcecode.swift; path = KeysignVaultMismatchErrorView.swift; sourceTree = "<group>"; };
		A6CBA8ED2BA299E8008B110C /* ImportVaultViewModel.swift */ = {isa = PBXFileReference; lastKnownFileType = sourcecode.swift; path = ImportVaultViewModel.swift; sourceTree = "<group>"; };
		A6CBA8EF2BA2A629008B110C /* ImportWalletUploadSection.swift */ = {isa = PBXFileReference; lastKnownFileType = sourcecode.swift; path = ImportWalletUploadSection.swift; sourceTree = "<group>"; };
		A6E52F7F2BBE430600FD3785 /* TransactionCell.swift */ = {isa = PBXFileReference; lastKnownFileType = sourcecode.swift; path = TransactionCell.swift; sourceTree = "<group>"; };
		A6F2C5442B9FE3A00095C8E3 /* HomeView.swift */ = {isa = PBXFileReference; lastKnownFileType = sourcecode.swift; path = HomeView.swift; sourceTree = "<group>"; };
		A6F2C5462B9FFC560095C8E3 /* NavigationBackSheetButton.swift */ = {isa = PBXFileReference; lastKnownFileType = sourcecode.swift; path = NavigationBackSheetButton.swift; sourceTree = "<group>"; };
		A6F2C5482BA001460095C8E3 /* ChainSelectionView.swift */ = {isa = PBXFileReference; lastKnownFileType = sourcecode.swift; path = ChainSelectionView.swift; sourceTree = "<group>"; };
		A6F2C54A2BA003E10095C8E3 /* TokenSelectionCell.swift */ = {isa = PBXFileReference; lastKnownFileType = sourcecode.swift; path = TokenSelectionCell.swift; sourceTree = "<group>"; };
		A6F2C54E2BA009420095C8E3 /* TokenSelectionViewModel.swift */ = {isa = PBXFileReference; lastKnownFileType = sourcecode.swift; path = TokenSelectionViewModel.swift; sourceTree = "<group>"; };
		A6F9F7DA2B9BA2DD00790258 /* ChainCell.swift */ = {isa = PBXFileReference; lastKnownFileType = sourcecode.swift; path = ChainCell.swift; sourceTree = "<group>"; };
		A6F9F7DC2B9BA5F000790258 /* CoinCell.swift */ = {isa = PBXFileReference; lastKnownFileType = sourcecode.swift; path = CoinCell.swift; sourceTree = "<group>"; };
		A6F9F7DE2B9BAA9F00790258 /* Separator.swift */ = {isa = PBXFileReference; lastKnownFileType = sourcecode.swift; path = Separator.swift; sourceTree = "<group>"; };
		A6F9F7E02B9BAFA700790258 /* NavigationRefreshButton.swift */ = {isa = PBXFileReference; lastKnownFileType = sourcecode.swift; path = NavigationRefreshButton.swift; sourceTree = "<group>"; };
		A6F9F7E22B9BB48700790258 /* VaultsView.swift */ = {isa = PBXFileReference; lastKnownFileType = sourcecode.swift; path = VaultsView.swift; sourceTree = "<group>"; };
		A6F9F7E42B9BB4D100790258 /* NavigationMenuButton.swift */ = {isa = PBXFileReference; lastKnownFileType = sourcecode.swift; path = NavigationMenuButton.swift; sourceTree = "<group>"; };
		A6F9F7E62B9BB63700790258 /* VaultCell.swift */ = {isa = PBXFileReference; lastKnownFileType = sourcecode.swift; path = VaultCell.swift; sourceTree = "<group>"; };
		A6F9F7E82B9BBFD500790258 /* AddressQRCodeView.swift */ = {isa = PBXFileReference; lastKnownFileType = sourcecode.swift; path = AddressQRCodeView.swift; sourceTree = "<group>"; };
		A6F9F7EA2B9D1B3700790258 /* VaultDetailViewModel.swift */ = {isa = PBXFileReference; lastKnownFileType = sourcecode.swift; path = VaultDetailViewModel.swift; sourceTree = "<group>"; };
		A6F9F7EC2B9D1F5700790258 /* CoinViewModel.swift */ = {isa = PBXFileReference; lastKnownFileType = sourcecode.swift; path = CoinViewModel.swift; sourceTree = "<group>"; };
		A6FB96B02BD086AD00D56F68 /* HomeViewModel.swift */ = {isa = PBXFileReference; lastKnownFileType = sourcecode.swift; path = HomeViewModel.swift; sourceTree = "<group>"; };
		A6FB96B22BD0CDA900D56F68 /* NavigationEditButton.swift */ = {isa = PBXFileReference; lastKnownFileType = sourcecode.swift; path = NavigationEditButton.swift; sourceTree = "<group>"; };
		A6FB96B42BD0CE6700D56F68 /* NavigationHomeEditButton.swift */ = {isa = PBXFileReference; lastKnownFileType = sourcecode.swift; path = NavigationHomeEditButton.swift; sourceTree = "<group>"; };
<<<<<<< HEAD
		B5F758172BD8E65D0097B5B9 /* Sui.swift */ = {isa = PBXFileReference; fileEncoding = 4; lastKnownFileType = sourcecode.swift; path = Sui.swift; sourceTree = "<group>"; };
		B5F758192BD8E7230097B5B9 /* SuiService.swift */ = {isa = PBXFileReference; fileEncoding = 4; lastKnownFileType = sourcecode.swift; path = SuiService.swift; sourceTree = "<group>"; };
		B5F7581C2BD8FDA20097B5B9 /* SuiCoin.swift */ = {isa = PBXFileReference; lastKnownFileType = sourcecode.swift; path = SuiCoin.swift; sourceTree = "<group>"; };
=======
		B54B01962BDCEB8E00FDA472 /* Polkadot.swift */ = {isa = PBXFileReference; lastKnownFileType = sourcecode.swift; path = Polkadot.swift; sourceTree = "<group>"; };
		B54B01992BDE0A1D00FDA472 /* PolkadotService.swift */ = {isa = PBXFileReference; lastKnownFileType = sourcecode.swift; path = PolkadotService.swift; sourceTree = "<group>"; };
		B54B019B2BDE135C00FDA472 /* RpcService.swift */ = {isa = PBXFileReference; lastKnownFileType = sourcecode.swift; path = RpcService.swift; sourceTree = "<group>"; };
>>>>>>> 46326a1f
		D9AD8ED92B6722CC0009F8D5 /* ApplicationState.swift */ = {isa = PBXFileReference; lastKnownFileType = sourcecode.swift; name = ApplicationState.swift; path = "VoltixApp/View Models/ApplicationState.swift"; sourceTree = SOURCE_ROOT; };
		D9AD8EDD2B6730430009F8D5 /* WelcomeView.swift */ = {isa = PBXFileReference; lastKnownFileType = sourcecode.swift; name = WelcomeView.swift; path = VoltixApp/Views/WelcomeView.swift; sourceTree = SOURCE_ROOT; };
		D9AD8EE52B6730A40009F8D5 /* PeerDiscoveryView.swift */ = {isa = PBXFileReference; lastKnownFileType = sourcecode.swift; name = PeerDiscoveryView.swift; path = VoltixApp/Views/Keygen/PeerDiscoveryView.swift; sourceTree = SOURCE_ROOT; };
		DE1572942B70F254009BC7C5 /* TssMessenger.swift */ = {isa = PBXFileReference; fileEncoding = 4; lastKnownFileType = sourcecode.swift; path = TssMessenger.swift; sourceTree = "<group>"; };
		DE1572952B70F254009BC7C5 /* LocalStateAccessorImp.swift */ = {isa = PBXFileReference; fileEncoding = 4; lastKnownFileType = sourcecode.swift; path = LocalStateAccessorImp.swift; sourceTree = "<group>"; };
		DE1572982B70F26A009BC7C5 /* KeyType.swift */ = {isa = PBXFileReference; fileEncoding = 4; lastKnownFileType = sourcecode.swift; path = KeyType.swift; sourceTree = "<group>"; };
		DE15729B2B70F284009BC7C5 /* JoinKeysignView.swift */ = {isa = PBXFileReference; fileEncoding = 4; lastKnownFileType = sourcecode.swift; path = JoinKeysignView.swift; sourceTree = "<group>"; };
		DE15729C2B70F284009BC7C5 /* KeysignDiscoveryView.swift */ = {isa = PBXFileReference; fileEncoding = 4; lastKnownFileType = sourcecode.swift; path = KeysignDiscoveryView.swift; sourceTree = "<group>"; };
		DE15729D2B70F284009BC7C5 /* KeysignView.swift */ = {isa = PBXFileReference; fileEncoding = 4; lastKnownFileType = sourcecode.swift; path = KeysignView.swift; sourceTree = "<group>"; };
		DE1572A12B70F873009BC7C5 /* Tss.xcframework */ = {isa = PBXFileReference; lastKnownFileType = wrapper.xcframework; path = Tss.xcframework; sourceTree = "<group>"; };
		DE1572AB2B7174D3009BC7C5 /* Utils.swift */ = {isa = PBXFileReference; lastKnownFileType = sourcecode.swift; path = Utils.swift; sourceTree = "<group>"; };
		DE1905262BD8CC4D0043577E /* KeysignVerify.swift */ = {isa = PBXFileReference; fileEncoding = 4; lastKnownFileType = sourcecode.swift; path = KeysignVerify.swift; sourceTree = "<group>"; };
		DE28F52B2B7B0D6500E33058 /* WalletCore */ = {isa = PBXFileReference; lastKnownFileType = wrapper; name = WalletCore; path = ../WalletCore; sourceTree = "<group>"; };
		DE3D44AE2BD2487900BD64CD /* CosmosSignature.swift */ = {isa = PBXFileReference; lastKnownFileType = sourcecode.swift; path = CosmosSignature.swift; sourceTree = "<group>"; };
		DE491CEE2B708260007C88D5 /* KeygenView.swift */ = {isa = PBXFileReference; fileEncoding = 4; lastKnownFileType = sourcecode.swift; path = KeygenView.swift; sourceTree = "<group>"; };
		DE49A1632B65F6D9000F3AFB /* VoltixApp.app */ = {isa = PBXFileReference; explicitFileType = wrapper.application; includeInIndex = 0; path = VoltixApp.app; sourceTree = BUILT_PRODUCTS_DIR; };
		DE49A1662B65F6D9000F3AFB /* VoltixApp.swift */ = {isa = PBXFileReference; lastKnownFileType = sourcecode.swift; path = VoltixApp.swift; sourceTree = "<group>"; };
		DE49A16C2B65F6DB000F3AFB /* Assets.xcassets */ = {isa = PBXFileReference; lastKnownFileType = folder.assetcatalog; path = Assets.xcassets; sourceTree = "<group>"; };
		DE49A16E2B65F6DB000F3AFB /* voltixApp.entitlements */ = {isa = PBXFileReference; lastKnownFileType = text.plist.entitlements; path = voltixApp.entitlements; sourceTree = "<group>"; };
		DE49A1702B65F6DB000F3AFB /* Preview Assets.xcassets */ = {isa = PBXFileReference; lastKnownFileType = folder.assetcatalog; path = "Preview Assets.xcassets"; sourceTree = "<group>"; };
		DE49A1762B65F6DB000F3AFB /* VoltixAppTests.xctest */ = {isa = PBXFileReference; explicitFileType = wrapper.cfbundle; includeInIndex = 0; path = VoltixAppTests.xctest; sourceTree = BUILT_PRODUCTS_DIR; };
		DE49A17A2B65F6DB000F3AFB /* voltixAppTests.swift */ = {isa = PBXFileReference; lastKnownFileType = sourcecode.swift; path = voltixAppTests.swift; sourceTree = "<group>"; };
		DE49A1802B65F6DB000F3AFB /* VoltixAppUITests.xctest */ = {isa = PBXFileReference; explicitFileType = wrapper.cfbundle; includeInIndex = 0; path = VoltixAppUITests.xctest; sourceTree = BUILT_PRODUCTS_DIR; };
		DE49A1842B65F6DB000F3AFB /* voltixAppUITests.swift */ = {isa = PBXFileReference; lastKnownFileType = sourcecode.swift; path = voltixAppUITests.swift; sourceTree = "<group>"; };
		DE49A1862B65F6DB000F3AFB /* voltixAppUITestsLaunchTests.swift */ = {isa = PBXFileReference; lastKnownFileType = sourcecode.swift; path = voltixAppUITestsLaunchTests.swift; sourceTree = "<group>"; };
		DE49A1932B65F7B6000F3AFB /* Mediator */ = {isa = PBXFileReference; lastKnownFileType = wrapper; name = Mediator; path = ../Mediator; sourceTree = "<group>"; };
		DE49A19B2B67133D000F3AFB /* Vault.swift */ = {isa = PBXFileReference; lastKnownFileType = sourcecode.swift; path = Vault.swift; sourceTree = "<group>"; };
		DE49A19D2B671416000F3AFB /* Coin.swift */ = {isa = PBXFileReference; lastKnownFileType = sourcecode.swift; path = Coin.swift; sourceTree = "<group>"; };
		DE49A19F2B67143B000F3AFB /* Chain.swift */ = {isa = PBXFileReference; lastKnownFileType = sourcecode.swift; path = Chain.swift; sourceTree = "<group>"; };
		DE49A1A22B67158A000F3AFB /* UIKit.framework */ = {isa = PBXFileReference; lastKnownFileType = wrapper.framework; name = UIKit.framework; path = Platforms/iPhoneOS.platform/Developer/SDKs/iPhoneOS17.2.sdk/System/Library/Frameworks/UIKit.framework; sourceTree = DEVELOPER_DIR; };
		DE49A1B12B6A0F77000F3AFB /* JoinKeygenView.swift */ = {isa = PBXFileReference; lastKnownFileType = sourcecode.swift; path = JoinKeygenView.swift; sourceTree = "<group>"; };
		DE49A1B62B6A1222000F3AFB /* Info.plist */ = {isa = PBXFileReference; lastKnownFileType = text.plist; path = Info.plist; sourceTree = "<group>"; };
		DE4DFA7A2B7B1692004F8E73 /* ModelContainerPreview.swift */ = {isa = PBXFileReference; fileEncoding = 4; lastKnownFileType = sourcecode.swift; path = ModelContainerPreview.swift; sourceTree = "<group>"; };
		DE5FA5892BAD1EF2008FD910 /* CosmosBalanceCacheEntry.swift */ = {isa = PBXFileReference; lastKnownFileType = sourcecode.swift; path = CosmosBalanceCacheEntry.swift; sourceTree = "<group>"; };
		DE63AE0D2BAD2408001BBE5C /* THORBalanceExtension.swift */ = {isa = PBXFileReference; lastKnownFileType = sourcecode.swift; path = THORBalanceExtension.swift; sourceTree = "<group>"; };
		DE63AE4A2BB4D87F001BBE5C /* BscService.swift */ = {isa = PBXFileReference; lastKnownFileType = sourcecode.swift; path = BscService.swift; sourceTree = "<group>"; };
		DE63AE4C2BB4E94E001BBE5C /* JSONRPCResponse.swift */ = {isa = PBXFileReference; lastKnownFileType = sourcecode.swift; path = JSONRPCResponse.swift; sourceTree = "<group>"; };
		DE63AE4E2BB4E96E001BBE5C /* JSONRPCError.swift */ = {isa = PBXFileReference; lastKnownFileType = sourcecode.swift; path = JSONRPCError.swift; sourceTree = "<group>"; };
		DE63AE522BBA627B001BBE5C /* atom.swift */ = {isa = PBXFileReference; lastKnownFileType = sourcecode.swift; path = atom.swift; sourceTree = "<group>"; };
		DE63AE552BBA788D001BBE5C /* GaiaService.swift */ = {isa = PBXFileReference; lastKnownFileType = sourcecode.swift; path = GaiaService.swift; sourceTree = "<group>"; };
		DE64A4C52BA7E0E400C342E3 /* KeygenPeerDiscoveryViewModel.swift */ = {isa = PBXFileReference; lastKnownFileType = sourcecode.swift; path = KeygenPeerDiscoveryViewModel.swift; sourceTree = "<group>"; };
		DE64A4C72BA7EBEC00C342E3 /* JoinKeygenViewModel.swift */ = {isa = PBXFileReference; lastKnownFileType = sourcecode.swift; path = JoinKeygenViewModel.swift; sourceTree = "<group>"; };
		DE64A4C92BA7F90E00C342E3 /* ServiceDelegate.swift */ = {isa = PBXFileReference; lastKnownFileType = sourcecode.swift; path = ServiceDelegate.swift; sourceTree = "<group>"; };
		DE64A4CB2BA7F97500C342E3 /* KeysignDiscoveryViewModel.swift */ = {isa = PBXFileReference; lastKnownFileType = sourcecode.swift; path = KeysignDiscoveryViewModel.swift; sourceTree = "<group>"; };
		DE64A4CD2BA7FEE100C342E3 /* JoinKeysignViewModel.swift */ = {isa = PBXFileReference; lastKnownFileType = sourcecode.swift; path = JoinKeysignViewModel.swift; sourceTree = "<group>"; };
		DE6DCB922B97D81C009A39D5 /* THORChainSwaps.swift */ = {isa = PBXFileReference; lastKnownFileType = sourcecode.swift; path = THORChainSwaps.swift; sourceTree = "<group>"; };
		DE6DCB942B97D88A009A39D5 /* THORChainSwapPayload.swift */ = {isa = PBXFileReference; lastKnownFileType = sourcecode.swift; path = THORChainSwapPayload.swift; sourceTree = "<group>"; };
		DE7CE6452B886B6300ED0BFB /* VoltixVaultDocument.swift */ = {isa = PBXFileReference; fileEncoding = 4; lastKnownFileType = sourcecode.swift; path = VoltixVaultDocument.swift; sourceTree = "<group>"; };
		DE8AD73F2BC1600800339775 /* PrivacyInfo.xcprivacy */ = {isa = PBXFileReference; lastKnownFileType = text.xml; path = PrivacyInfo.xcprivacy; sourceTree = "<group>"; };
		DE8AD7462BC78FA400339775 /* Encryption.swift */ = {isa = PBXFileReference; lastKnownFileType = sourcecode.swift; path = Encryption.swift; sourceTree = "<group>"; };
		DE8AD7492BC7A86200339775 /* EncryptionTest.swift */ = {isa = PBXFileReference; lastKnownFileType = sourcecode.swift; path = EncryptionTest.swift; sourceTree = "<group>"; };
		DE8AD74B2BC8E3FE00339775 /* KeygenVerify.swift */ = {isa = PBXFileReference; lastKnownFileType = sourcecode.swift; path = KeygenVerify.swift; sourceTree = "<group>"; };
		DE9EB0EB2BA2CC3C001747D9 /* TssType.swift */ = {isa = PBXFileReference; lastKnownFileType = sourcecode.swift; path = TssType.swift; sourceTree = "<group>"; };
		DE9EB0ED2BA2CF49001747D9 /* KeygenMessage.swift */ = {isa = PBXFileReference; lastKnownFileType = sourcecode.swift; path = KeygenMessage.swift; sourceTree = "<group>"; };
		DE9EB0EF2BA2CFB7001747D9 /* ReshareMessage.swift */ = {isa = PBXFileReference; lastKnownFileType = sourcecode.swift; path = ReshareMessage.swift; sourceTree = "<group>"; };
		DE9EB0F12BA2D97B001747D9 /* PeerDiscoveryPayload.swift */ = {isa = PBXFileReference; lastKnownFileType = sourcecode.swift; path = PeerDiscoveryPayload.swift; sourceTree = "<group>"; };
		DE9EB0F32BA309AB001747D9 /* MessagePuller.swift */ = {isa = PBXFileReference; lastKnownFileType = sourcecode.swift; path = MessagePuller.swift; sourceTree = "<group>"; };
		DE9EB0F52BA3F9C2001747D9 /* ParticipantDiscovery.swift */ = {isa = PBXFileReference; lastKnownFileType = sourcecode.swift; path = ParticipantDiscovery.swift; sourceTree = "<group>"; };
		DE9EB0F72BA43388001747D9 /* KeysignViewModel.swift */ = {isa = PBXFileReference; lastKnownFileType = sourcecode.swift; path = KeysignViewModel.swift; sourceTree = "<group>"; };
		DE9EB0F92BA4491B001747D9 /* CoinExtension.swift */ = {isa = PBXFileReference; lastKnownFileType = sourcecode.swift; path = CoinExtension.swift; sourceTree = "<group>"; };
		DE9EB0FB2BA463F7001747D9 /* KeygenViewModel.swift */ = {isa = PBXFileReference; lastKnownFileType = sourcecode.swift; path = KeygenViewModel.swift; sourceTree = "<group>"; };
		DEBF93962B8D5FEF002868CD /* KeysignPayload.swift */ = {isa = PBXFileReference; lastKnownFileType = sourcecode.swift; path = KeysignPayload.swift; sourceTree = "<group>"; };
		DED05FE32BBB824D00E0496C /* ThorchainAccountValue.swift */ = {isa = PBXFileReference; lastKnownFileType = sourcecode.swift; path = ThorchainAccountValue.swift; sourceTree = "<group>"; };
		DED05FE52BBB82F300E0496C /* CosmosAccountsResponse.swift */ = {isa = PBXFileReference; lastKnownFileType = sourcecode.swift; path = CosmosAccountsResponse.swift; sourceTree = "<group>"; };
		DEEADCF62B916676007978DE /* Solana.swift */ = {isa = PBXFileReference; fileEncoding = 4; lastKnownFileType = sourcecode.swift; path = Solana.swift; sourceTree = "<group>"; };
		DEEDAEE02B8AF7EF005170E8 /* evm.swift */ = {isa = PBXFileReference; lastKnownFileType = sourcecode.swift; path = evm.swift; sourceTree = "<group>"; };
		DEEDAEE22B8AF8B1005170E8 /* publickey.swift */ = {isa = PBXFileReference; lastKnownFileType = sourcecode.swift; path = publickey.swift; sourceTree = "<group>"; };
		DEEDAEE42B8AFB5D005170E8 /* common.swift */ = {isa = PBXFileReference; lastKnownFileType = sourcecode.swift; path = common.swift; sourceTree = "<group>"; };
		DEEFF4FC2B9835DE0015692E /* THORChainSwapChainExtension.swift */ = {isa = PBXFileReference; lastKnownFileType = sourcecode.swift; path = THORChainSwapChainExtension.swift; sourceTree = "<group>"; };
		DEF2E2CA2B9AD5EA000737B8 /* UTXOChainsHelper.swift */ = {isa = PBXFileReference; lastKnownFileType = sourcecode.swift; path = UTXOChainsHelper.swift; sourceTree = "<group>"; };
		DEF2E2CF2B9DA459000737B8 /* PublicKeyTest.swift */ = {isa = PBXFileReference; lastKnownFileType = sourcecode.swift; path = PublicKeyTest.swift; sourceTree = "<group>"; };
		DEF2E2D12B9DC331000737B8 /* VoltixApp.xctestplan */ = {isa = PBXFileReference; lastKnownFileType = text; path = VoltixApp.xctestplan; sourceTree = "<group>"; };
		DEF2E2D22B9DC685000737B8 /* UTXOChainsHelperTest.swift */ = {isa = PBXFileReference; lastKnownFileType = sourcecode.swift; path = UTXOChainsHelperTest.swift; sourceTree = "<group>"; };
		DEFC7BFA2B8D87370090B07A /* erc20.swift */ = {isa = PBXFileReference; lastKnownFileType = sourcecode.swift; path = erc20.swift; sourceTree = "<group>"; };
		DEFC7BFE2B8EC95E0090B07A /* thorchain.swift */ = {isa = PBXFileReference; fileEncoding = 4; lastKnownFileType = sourcecode.swift; path = thorchain.swift; sourceTree = "<group>"; };
		DEFF58F12BCBACDA005DFDF9 /* VoltixRelay.swift */ = {isa = PBXFileReference; lastKnownFileType = sourcecode.swift; path = VoltixRelay.swift; sourceTree = "<group>"; };
		DEFF58F32BCBF65D005DFDF9 /* TssHelper.swift */ = {isa = PBXFileReference; lastKnownFileType = sourcecode.swift; path = TssHelper.swift; sourceTree = "<group>"; };
		DEFF58F52BCCB573005DFDF9 /* RegisterVault.swift */ = {isa = PBXFileReference; lastKnownFileType = sourcecode.swift; path = RegisterVault.swift; sourceTree = "<group>"; };
		DEFF58F72BCF4E11005DFDF9 /* BackupVault.swift */ = {isa = PBXFileReference; lastKnownFileType = sourcecode.swift; path = BackupVault.swift; sourceTree = "<group>"; };
		DEFF58F92BCF85FA005DFDF9 /* maya.swift */ = {isa = PBXFileReference; lastKnownFileType = sourcecode.swift; path = maya.swift; sourceTree = "<group>"; };
		DEFF58FB2BCFB384005DFDF9 /* MayaChainService.swift */ = {isa = PBXFileReference; lastKnownFileType = sourcecode.swift; path = MayaChainService.swift; sourceTree = "<group>"; };
		DEFF58FD2BD13E5D005DFDF9 /* ThreadSafeDictionary.swift */ = {isa = PBXFileReference; lastKnownFileType = sourcecode.swift; path = ThreadSafeDictionary.swift; sourceTree = "<group>"; };
		DEFF59002BD238CF005DFDF9 /* SignedTransactionResult.swift */ = {isa = PBXFileReference; lastKnownFileType = sourcecode.swift; path = SignedTransactionResult.swift; sourceTree = "<group>"; };
/* End PBXFileReference section */

/* Begin PBXFrameworksBuildPhase section */
		DE49A1602B65F6D9000F3AFB /* Frameworks */ = {
			isa = PBXFrameworksBuildPhase;
			buildActionMask = 2147483647;
			files = (
				DE28F5312B7B0FE900E33058 /* WalletCore in Frameworks */,
				DE3D44AD2BD2445100BD64CD /* CryptoSwift in Frameworks */,
				DE49A19A2B660D8D000F3AFB /* Mediator in Frameworks */,
				DEEDAEE82B8B50A4005170E8 /* BigInt in Frameworks */,
				DE8AD7402BC649A600339775 /* Tss.xcframework in Frameworks */,
				D9A22EB72B667C41007281BF /* Mediator in Frameworks */,
				DE28F5332B7B0FED00E33058 /* SwiftProtobuf in Frameworks */,
				DE49A1B52B6A1088000F3AFB /* CodeScanner in Frameworks */,
			);
			runOnlyForDeploymentPostprocessing = 0;
		};
		DE49A1732B65F6DB000F3AFB /* Frameworks */ = {
			isa = PBXFrameworksBuildPhase;
			buildActionMask = 2147483647;
			files = (
			);
			runOnlyForDeploymentPostprocessing = 0;
		};
		DE49A17D2B65F6DB000F3AFB /* Frameworks */ = {
			isa = PBXFrameworksBuildPhase;
			buildActionMask = 2147483647;
			files = (
			);
			runOnlyForDeploymentPostprocessing = 0;
		};
/* End PBXFrameworksBuildPhase section */

/* Begin PBXGroup section */
		049BBB4E2B71E37B004C231F /* Components */ = {
			isa = PBXGroup;
			children = (
				049BBB5D2B71E83D004C231F /* VoltixLogo.swift */,
				049BBB672B71E9C5004C231F /* WifiInstruction.swift */,
				A6F9F7DE2B9BAA9F00790258 /* Separator.swift */,
				A61BC8152BA256C600484689 /* ProgressBar.swift */,
				A6CBA8EF2BA2A629008B110C /* ImportWalletUploadSection.swift */,
				A6966D2C2BA402A900903CA4 /* TokenSelectorDropdown.swift */,
				A6C0D5682BB3C6D400156689 /* ErrorMessage.swift */,
				A63953AF2BA7BEDA000802EC /* Checkbox.swift */,
				A65BA9832BAA07B500B2D8AA /* Background.swift */,
				A65BA98D2BAD311200B2D8AA /* Loader.swift */,
				A69069A02BCDEFD400F28A8B /* ProgressRing.swift */,
				A6F9F7D92B9BA2CF00790258 /* Cells */,
				A633B1232B993FCC003D1738 /* Buttons */,
				A6966D272BA4009B00903CA4 /* TextFields */,
				A633B1342B997D35003D1738 /* Navigation Items */,
				A69069A22BCE2FD300F28A8B /* KeygenStatusText.swift */,
				A5CBA32B2BCD747C00088CC3 /* TappableTextFieldStyle.swift */,
				A69069B42BCF538000F28A8B /* NetworkPrompts.swift */,
				A683EDEA2BCF635E00BB706E /* InstructionPrompt.swift */,
			);
			path = Components;
			sourceTree = "<group>";
		};
		460347822BA148A2007ED3AC /* Ethereum */ = {
			isa = PBXGroup;
			children = (
				46AC40A72B920061001704E6 /* EtherscanService.swift */,
			);
			path = Ethereum;
			sourceTree = "<group>";
		};
		461BD0962B7EFA8000BFF703 /* Services */ = {
			isa = PBXGroup;
			children = (
<<<<<<< HEAD
				B5A51B532BD8C68B00791D78 /* Sui */,
=======
				B54B01982BDE0A0F00FDA472 /* Polkadot */,
>>>>>>> 46326a1f
				46DE08912BD0DA1F00AE8BDE /* EvmL2 */,
				46B60BBC2BBA810C0043EBBA /* Avalanche */,
				DE63AE542BBA7878001BBE5C /* Cosmos */,
				DE63AE492BB4D86A001BBE5C /* BSC */,
				46C8CBBA2BA76CC100E68E08 /* UTXO */,
				460347822BA148A2007ED3AC /* Ethereum */,
				465A8D512B9E6887006E7457 /* Solana */,
				469ED3952B98E782008D4951 /* Thorchain */,
				465B09B42B7D8E7B00952DD9 /* CryptoPriceService.swift */,
				46B60BBF2BBB20130043EBBA /* RpcEvmService.swift */,
				A5F97C8D2BBF0BCF000C30DF /* BalanceService.swift */,
				A57A03CA2BC47D4F00F6F3DF /* BlockChainService.swift */,
				46AAA4962BBF7EBA00E5BAB4 /* EvmServiceFactory.swift */,
				A55BCEBA2BC59E8100D35917 /* KeysignPayloadFactory.swift */,
				B54B019B2BDE135C00FDA472 /* RpcService.swift */,
			);
			path = Services;
			sourceTree = "<group>";
		};
		462DCD6A2BCA11AF003D542F /* Price */ = {
			isa = PBXGroup;
			children = (
				462DCD6B2BCA1228003D542F /* coinpaprika.json */,
			);
			path = Price;
			sourceTree = "<group>";
		};
		462DCD6E2BCA14D9003D542F /* Coinpaprika */ = {
			isa = PBXGroup;
			children = (
				462DCD6F2BCA14F3003D542F /* CoinPaprikaQuote.swift */,
				462DCD732BCA1F45003D542F /* CoinPaprikaCoin.swift */,
			);
			path = Coinpaprika;
			sourceTree = "<group>";
		};
		465A8D512B9E6887006E7457 /* Solana */ = {
			isa = PBXGroup;
			children = (
				465A8D522B9E689B006E7457 /* SolanaService.swift */,
			);
			path = Solana;
			sourceTree = "<group>";
		};
		465A8D552B9E6E0A006E7457 /* Solana */ = {
			isa = PBXGroup;
			children = (
				465A8D542B9E6E0A006E7457 /* SolanaRpc.swift */,
			);
			path = Solana;
			sourceTree = "<group>";
		};
		465B189C2BA3D786001D7407 /* UTXO */ = {
			isa = PBXGroup;
			children = (
				46C8CBBB2BA7752C00E68E08 /* Blockchair */,
				A65649F12B966A2300E4B329 /* UTXOTransactionStatus.swift */,
				46F47CBA2B870EE900D964EA /* UTXOTransactionMempool.swift */,
				A65649ED2B9669DD00E4B329 /* UTXOTransactionMempoolInput.swift */,
				A65649EF2B966A1200E4B329 /* UTXOTransactionMempoolOutput.swift */,
			);
			path = UTXO;
			sourceTree = "<group>";
		};
		465B189D2BA3D7AD001D7407 /* Coingecko */ = {
			isa = PBXGroup;
			children = (
				465B09B62B7D909400952DD9 /* CryptoPrice.swift */,
			);
			path = Coingecko;
			sourceTree = "<group>";
		};
		465B189E2BA3D7B5001D7407 /* Prices */ = {
			isa = PBXGroup;
			children = (
				462DCD6E2BCA14D9003D542F /* Coinpaprika */,
				465B189D2BA3D7AD001D7407 /* Coingecko */,
			);
			path = Prices;
			sourceTree = "<group>";
		};
		468029352BC8E4CE005A9EEF /* Localizables */ = {
			isa = PBXGroup;
			children = (
				468029302BC8E4CE005A9EEF /* Localizable.strings */,
			);
			path = Localizables;
			sourceTree = "<group>";
		};
		469ED3952B98E782008D4951 /* Thorchain */ = {
			isa = PBXGroup;
			children = (
				469ED3932B98E776008D4951 /* ThorchainService.swift */,
				46F8F7272B9A011B0099454E /* ThorchainBroadcastTransactionService.swift */,
				DEFF58FB2BCFB384005DFDF9 /* MayaChainService.swift */,
			);
			path = Thorchain;
			sourceTree = "<group>";
		};
		469ED3962B98E7B7008D4951 /* Cosmos */ = {
			isa = PBXGroup;
			children = (
				46F8F71F2B99FDAC0099454E /* TransactionManager */,
				469ED39E2B98F5A9008D4951 /* AccountManager */,
				469ED3972B98E885008D4951 /* BalanceManager */,
				DE3D44AE2BD2487900BD64CD /* CosmosSignature.swift */,
			);
			path = Cosmos;
			sourceTree = "<group>";
		};
		469ED3972B98E885008D4951 /* BalanceManager */ = {
			isa = PBXGroup;
			children = (
				469ED3982B98E896008D4951 /* CosmosBalanceResponse.swift */,
				469ED39A2B98E8B5008D4951 /* CosmosBalance.swift */,
				469ED39C2B98E8C0008D4951 /* CosmosBalancePagination.swift */,
				DE5FA5892BAD1EF2008FD910 /* CosmosBalanceCacheEntry.swift */,
			);
			path = BalanceManager;
			sourceTree = "<group>";
		};
		469ED39E2B98F5A9008D4951 /* AccountManager */ = {
			isa = PBXGroup;
			children = (
				469ED39F2B98F5B4008D4951 /* THORChainAccountNumberResponse.swift */,
				A5199AEF2BBD8C0400AA0A39 /* ThorchainSwapQuote.swift */,
				469ED3A12B98F5CB008D4951 /* ThorchainAccountResult.swift */,
				469ED3A32B98F5DE008D4951 /* CosmosAccountValue.swift */,
				DED05FE32BBB824D00E0496C /* ThorchainAccountValue.swift */,
				DED05FE52BBB82F300E0496C /* CosmosAccountsResponse.swift */,
			);
			path = AccountManager;
			sourceTree = "<group>";
		};
		46B60BBC2BBA810C0043EBBA /* Avalanche */ = {
			isa = PBXGroup;
			children = (
				46B60BBD2BBA811D0043EBBA /* AvalancheService.swift */,
			);
			path = Avalanche;
			sourceTree = "<group>";
		};
		46C8CBBA2BA76CC100E68E08 /* UTXO */ = {
			isa = PBXGroup;
			children = (
				4606B3AF2B80465E0045094D /* UTXOTransactionsService.swift */,
				46C8CBBE2BA777BF00E68E08 /* BlockchairService.swift */,
			);
			path = UTXO;
			sourceTree = "<group>";
		};
		46C8CBBB2BA7752C00E68E08 /* Blockchair */ = {
			isa = PBXGroup;
			children = (
				46C8CBBC2BA7753900E68E08 /* Blockchair.swift */,
			);
			path = Blockchair;
			sourceTree = "<group>";
		};
		46D067E42B8852B70052F535 /* Keygen */ = {
			isa = PBXGroup;
			children = (
				DE49A1B12B6A0F77000F3AFB /* JoinKeygenView.swift */,
				DE491CEE2B708260007C88D5 /* KeygenView.swift */,
				D9AD8EE52B6730A40009F8D5 /* PeerDiscoveryView.swift */,
				DE9EB0F32BA309AB001747D9 /* MessagePuller.swift */,
				A611735C2BC8D94400D616F9 /* KeyGenSummaryView.swift */,
				DE8AD74B2BC8E3FE00339775 /* KeygenVerify.swift */,
			);
			path = Keygen;
			sourceTree = "<group>";
		};
		46DE08912BD0DA1F00AE8BDE /* EvmL2 */ = {
			isa = PBXGroup;
			children = (
				46DE08942BD0DCA200AE8BDE /* EvmL2Service.swift */,
			);
			path = EvmL2;
			sourceTree = "<group>";
		};
		46F8F71F2B99FDAC0099454E /* TransactionManager */ = {
			isa = PBXGroup;
			children = (
				46F8F7202B99FDB70099454E /* TransactionBroadcastResponse.swift */,
				46F8F7252B99FEEC0099454E /* CosmosErrorResponse.swift */,
			);
			path = TransactionManager;
			sourceTree = "<group>";
		};
		A61BC8172BA2685E00484689 /* Stores */ = {
			isa = PBXGroup;
			children = (
				462DCD6A2BCA11AF003D542F /* Price */,
				A61BC8182BA2687D00484689 /* TokensStore.swift */,
				A6966D212BA3E1B000903CA4 /* TextStore.swift */,
				A6980C292BC0870000F452AB /* SettingsOptionsStore.swift */,
				DEFF58F12BCBACDA005DFDF9 /* VoltixRelay.swift */,
			);
			path = Stores;
			sourceTree = "<group>";
		};
		A62758F32B97CE7E00ADE3A6 /* Styles */ = {
			isa = PBXGroup;
			children = (
				A62758F42B97CE9E00ADE3A6 /* FontStyle.swift */,
				A62758F62B97DF4A00ADE3A6 /* ColorStyle.swift */,
			);
			path = Styles;
			sourceTree = "<group>";
		};
		A633B11D2B993BCD003D1738 /* Resources */ = {
			isa = PBXGroup;
			children = (
				A633B11E2B993BDC003D1738 /* Fonts */,
			);
			path = Resources;
			sourceTree = "<group>";
		};
		A633B11E2B993BDC003D1738 /* Fonts */ = {
			isa = PBXGroup;
			children = (
				A633B11F2B993BF5003D1738 /* Montserrat-Italic.ttf */,
				A633B1202B993BF5003D1738 /* Montserrat.ttf */,
			);
			path = Fonts;
			sourceTree = "<group>";
		};
		A633B1232B993FCC003D1738 /* Buttons */ = {
			isa = PBXGroup;
			children = (
				A633B1242B993FE7003D1738 /* FilledButton.swift */,
				A633B12E2B9952D8003D1738 /* OutlineButton.swift */,
			);
			path = Buttons;
			sourceTree = "<group>";
		};
		A633B1342B997D35003D1738 /* Navigation Items */ = {
			isa = PBXGroup;
			children = (
				A633B1352B997D57003D1738 /* NavigationBackButton.swift */,
				A633B1372B997F39003D1738 /* NavigationHelpButton.swift */,
				A6F9F7E02B9BAFA700790258 /* NavigationRefreshButton.swift */,
				A6F9F7E42B9BB4D100790258 /* NavigationMenuButton.swift */,
				A6F2C5462B9FFC560095C8E3 /* NavigationBackSheetButton.swift */,
				A6FB96B22BD0CDA900D56F68 /* NavigationEditButton.swift */,
				A6FB96B42BD0CE6700D56F68 /* NavigationHomeEditButton.swift */,
			);
			path = "Navigation Items";
			sourceTree = "<group>";
		};
		A65649D52B965FC400E4B329 /* View Models */ = {
			isa = PBXGroup;
			children = (
				D9AD8ED92B6722CC0009F8D5 /* ApplicationState.swift */,
				465B09A82B7C176700952DD9 /* SendTransaction.swift */,
				A6F9F7EA2B9D1B3700790258 /* VaultDetailViewModel.swift */,
				A6F9F7EC2B9D1F5700790258 /* CoinViewModel.swift */,
				A6F2C54E2BA009420095C8E3 /* TokenSelectionViewModel.swift */,
				A6CBA8ED2BA299E8008B110C /* ImportVaultViewModel.swift */,
				A65324292BA52A4700DDE6EB /* SendCryptoViewModel.swift */,
				A54BBCFE2BC6E11600645C06 /* TransferViewModel.swift */,
				DE9EB0F72BA43388001747D9 /* KeysignViewModel.swift */,
				DE9EB0FB2BA463F7001747D9 /* KeygenViewModel.swift */,
				DE64A4C52BA7E0E400C342E3 /* KeygenPeerDiscoveryViewModel.swift */,
				DE64A4C72BA7EBEC00C342E3 /* JoinKeygenViewModel.swift */,
				DE64A4CB2BA7F97500C342E3 /* KeysignDiscoveryViewModel.swift */,
				DE64A4CD2BA7FEE100C342E3 /* JoinKeysignViewModel.swift */,
				A65BA9852BAA0F0D00B2D8AA /* SendCryptoVerifyViewModel.swift */,
				A60CA7E62BB0EC6100FDEB5C /* AccountViewModel.swift */,
				A6980C272BC086BC00F452AB /* SettingsViewModel.swift */,
				A61173582BC8A10D00D616F9 /* ChainCellViewModel.swift */,
				A6FB96B02BD086AD00D56F68 /* HomeViewModel.swift */,
			);
			path = "View Models";
			sourceTree = "<group>";
		};
		A65649D62B96602700E4B329 /* Extensions */ = {
			isa = PBXGroup;
			children = (
				465036BA2BCF968E00856B34 /* BigInt.swift */,
				A65649D72B96602700E4B329 /* DecodableDefaultExtension.swift */,
				A65649D82B96602700E4B329 /* BigUIntExtension.swift */,
				A65649D92B96602700E4B329 /* Int64Extension.swift */,
				A65649DA2B96602700E4B329 /* DataExtension.swift */,
				A65649DB2B96602700E4B329 /* BitcoinTransactionExtension.swift */,
				A65649DC2B96602700E4B329 /* StringExtension.swift */,
				A65649DD2B96602700E4B329 /* VaultExtension.swift */,
				A65649DE2B96602700E4B329 /* TssExtension.swift */,
				A633B11B2B99273A003D1738 /* ColorExtensions.swift */,
				DEEFF4FC2B9835DE0015692E /* THORChainSwapChainExtension.swift */,
				DE9EB0F92BA4491B001747D9 /* CoinExtension.swift */,
				463408652BA9C1D200246248 /* CoinTypeExtension.swift */,
				DE63AE0D2BAD2408001BBE5C /* THORBalanceExtension.swift */,
				A60CA7E82BB0F60100FDEB5C /* ViewExtension.swift */,
				46E98FFB2BAE407300C53D97 /* DecodingErrorExtension.swift */,
				46AAA49C2BC3B4CF00E5BAB4 /* DecimalExtension.swift */,
			);
			path = Extensions;
			sourceTree = "<group>";
		};
		A65649F32B966CCB00E4B329 /* States */ = {
			isa = PBXGroup;
			children = (
				DE1572982B70F26A009BC7C5 /* KeyType.swift */,
				A65649F42B966F3E00E4B329 /* DecodableDefault.swift */,
				46B106502BA7CAFE00564023 /* ChainType.swift */,
				A6A793E22BB508C000CC5950 /* Keygen */,
				A69069B62BCF53B600F28A8B /* NetworkPromptType.swift */,
			);
			path = States;
			sourceTree = "<group>";
		};
		A6966D1C2BA3DD9900903CA4 /* Onboarding */ = {
			isa = PBXGroup;
			children = (
				A6966D1D2BA3DDAD00903CA4 /* OnboardingView.swift */,
				A6966D1F2BA3DF0C00903CA4 /* OnboardingView1.swift */,
				A6966D232BA3E2A500903CA4 /* OnboardingView2.swift */,
				A6966D252BA3E2CF00903CA4 /* OnboardingView3.swift */,
			);
			path = Onboarding;
			sourceTree = "<group>";
		};
		A6966D272BA4009B00903CA4 /* TextFields */ = {
			isa = PBXGroup;
			children = (
				A6966D282BA400B700903CA4 /* SendCryptoAddressTextField.swift */,
				A6966D2A2BA4018600903CA4 /* SendCryptoAmountTextField.swift */,
			);
			path = TextFields;
			sourceTree = "<group>";
		};
		A6980C222BC0834E00F452AB /* Settings */ = {
			isa = PBXGroup;
			children = (
				A6980C232BC0836300F452AB /* SettingsView.swift */,
				A6980C2B2BC0896C00F452AB /* SettingsLanguageSelectionView.swift */,
				A6980C2F2BC0A11100F452AB /* SettingsCurrencySelectionView.swift */,
				A6980C312BC0A2F700F452AB /* SettingsFAQView.swift */,
			);
			path = Settings;
			sourceTree = "<group>";
		};
		A6A793E22BB508C000CC5950 /* Keygen */ = {
			isa = PBXGroup;
			children = (
				DE9EB0EB2BA2CC3C001747D9 /* TssType.swift */,
				DE9EB0ED2BA2CF49001747D9 /* KeygenMessage.swift */,
				DE9EB0EF2BA2CFB7001747D9 /* ReshareMessage.swift */,
				DE9EB0F12BA2D97B001747D9 /* PeerDiscoveryPayload.swift */,
			);
			path = Keygen;
			sourceTree = "<group>";
		};
		A6C0D55D2BB3B71300156689 /* Transactions */ = {
			isa = PBXGroup;
			children = (
				A6C0D55B2BB3AE8600156689 /* TransactionsView.swift */,
				A6C0D55E2BB3B73900156689 /* UTXOTransactionsView.swift */,
			);
			path = Transactions;
			sourceTree = "<group>";
		};
		A6F9F7D92B9BA2CF00790258 /* Cells */ = {
			isa = PBXGroup;
			children = (
				A61BC81A2BA26D9900484689 /* ChainSelectionCell.swift */,
				A6F9F7DA2B9BA2DD00790258 /* ChainCell.swift */,
				A6F9F7DC2B9BA5F000790258 /* CoinCell.swift */,
				A6F9F7E62B9BB63700790258 /* VaultCell.swift */,
				A6F2C54A2BA003E10095C8E3 /* TokenSelectionCell.swift */,
				A66A0BD62BA125C50021A483 /* EditVaultCell.swift */,
				A6C0D5592BB3AAA200156689 /* ChainHeaderCell.swift */,
				A6C0D5642BB3BD0F00156689 /* UTXOTransactionCell.swift */,
				A6E52F7F2BBE430600FD3785 /* TransactionCell.swift */,
				A65C754C2BBF5A250076F30A /* PeerCell.swift */,
				A6980C252BC0848F00F452AB /* SettingCell.swift */,
				A6980C2D2BC089F900F452AB /* SettingSelectionCell.swift */,
				A6980C332BC0A30900F452AB /* SettingFAQCell.swift */,
				461AD1B82BC6858000959278 /* VaultPairDetailCell.swift */,
				A611735A2BC8B7AB00D616F9 /* ChainNavigationCell.swift */,
				A683EDEC2BCF67D100BB706E /* NetworkPromptCell.swift */,
			);
			path = Cells;
			sourceTree = "<group>";
		};
<<<<<<< HEAD
		B5A51B532BD8C68B00791D78 /* Sui */ = {
			isa = PBXGroup;
			children = (
				B5F758192BD8E7230097B5B9 /* SuiService.swift */,
			);
			path = Sui;
			sourceTree = "<group>";
		};
		B5F7581B2BD8FD970097B5B9 /* Sui */ = {
			isa = PBXGroup;
			children = (
				B5F7581C2BD8FDA20097B5B9 /* SuiCoin.swift */,
			);
			path = Sui;
=======
		B54B01982BDE0A0F00FDA472 /* Polkadot */ = {
			isa = PBXGroup;
			children = (
				B54B01992BDE0A1D00FDA472 /* PolkadotService.swift */,
			);
			path = Polkadot;
>>>>>>> 46326a1f
			sourceTree = "<group>";
		};
		D7347C222B74717F00887E57 /* Recovered References */ = {
			isa = PBXGroup;
			children = (
				4600167D2B71A12D00CE17C7 /* Tss.xcframework */,
			);
			name = "Recovered References";
			sourceTree = "<group>";
		};
		D9AD8ED72B67225F0009F8D5 /* Views */ = {
			isa = PBXGroup;
			children = (
				D9AD8EDD2B6730430009F8D5 /* WelcomeView.swift */,
				46D067E42B8852B70052F535 /* Keygen */,
				049BBB4E2B71E37B004C231F /* Components */,
				DE15729A2B70F284009BC7C5 /* Keysign */,
				D9AD8F042B675E230009F8D5 /* Vault */,
				D9AD8EED2B6731290009F8D5 /* New Wallet */,
				D9AD8EEF2B6731570009F8D5 /* Swap */,
				D9AD8EEE2B6731480009F8D5 /* Send */,
				A6C0D55D2BB3B71300156689 /* Transactions */,
				A6980C222BC0834E00F452AB /* Settings */,
				A6966D1C2BA3DD9900903CA4 /* Onboarding */,
			);
			path = Views;
			sourceTree = "<group>";
		};
		D9AD8ED82B6722AC0009F8D5 /* Model */ = {
			isa = PBXGroup;
			children = (
				B5F7581B2BD8FD970097B5B9 /* Sui */,
				465B189E2BA3D7B5001D7407 /* Prices */,
				465B189C2BA3D786001D7407 /* UTXO */,
				465A8D552B9E6E0A006E7457 /* Solana */,
				469ED3962B98E7B7008D4951 /* Cosmos */,
				A65649E92B96690400E4B329 /* KeyShare.swift */,
				DE49A19B2B67133D000F3AFB /* Vault.swift */,
				DE49A19F2B67143B000F3AFB /* Chain.swift */,
				DE49A19D2B671416000F3AFB /* Coin.swift */,
				A65649F72B96701300E4B329 /* UTXOTransactionMempoolPreviousOutput.swift */,
				DE6DCB942B97D88A009A39D5 /* THORChainSwapPayload.swift */,
				A5D00E402BD65CE7009E025F /* ERC20ApprovePayload.swift */,
				A66A0BDA2BA13B570021A483 /* CoinsGrouped.swift */,
				DE63AE4C2BB4E94E001BBE5C /* JSONRPCResponse.swift */,
				DE63AE4E2BB4E96E001BBE5C /* JSONRPCError.swift */,
				461AD1BA2BC7239C00959278 /* DeviceInfo.swift */,
				DEFF58F52BCCB573005DFDF9 /* RegisterVault.swift */,
			);
			path = Model;
			sourceTree = "<group>";
		};
		D9AD8EED2B6731290009F8D5 /* New Wallet */ = {
			isa = PBXGroup;
			children = (
				A633B12C2B994E92003D1738 /* CreateVaultView.swift */,
				A633B1392B9A5A22003D1738 /* ImportWalletView.swift */,
				A633B13B2B9A6564003D1738 /* SetupVaultView.swift */,
			);
			path = "New Wallet";
			sourceTree = "<group>";
		};
		D9AD8EEE2B6731480009F8D5 /* Send */ = {
			isa = PBXGroup;
			children = (
				A61BC8112BA2407A00484689 /* SendCryptoView.swift */,
				A61BC8132BA240FC00484689 /* SendCryptoDetailsView.swift */,
				A65324272BA51E8700DDE6EB /* QRCodeScannerView.swift */,
				A653242B2BA52E2200DDE6EB /* SendCryptoQRScannerView.swift */,
				A653242D2BA53D0900DDE6EB /* SendCryptoPairView.swift */,
				A653242F2BA540ED00DDE6EB /* SendCryptoVerifyView.swift */,
				A63953B12BA7CB8E000802EC /* SendCryptoKeysignView.swift */,
				A63953B32BA7F120000802EC /* SendCryptoDoneView.swift */,
				A65BA9872BAAA0B700B2D8AA /* SendCryptoSigningErrorView.swift */,
				A65BA9892BAAA7A300B2D8AA /* SendCryptoVaultErrorView.swift */,
				A65BA98B2BABD1AA00B2D8AA /* SendCryptoStartErrorView.swift */,
			);
			path = Send;
			sourceTree = "<group>";
		};
		D9AD8EEF2B6731570009F8D5 /* Swap */ = {
			isa = PBXGroup;
			children = (
				A6966D2E2BA4045C00903CA4 /* SwapCryptoView.swift */,
				A564ED412BC350520056FDC0 /* SwapTransaction.swift */,
				A5D00E422BD68B66009E025F /* SwapApproveVerifyView.swift */,
				A564ED3F2BC34B690056FDC0 /* SwapVerifyView.swift */,
				A564ED432BC35D2B0056FDC0 /* SwapCryptoVerifyViewModel.swift */,
				A57495812BBC3FCA00D5F172 /* SwapCryptoViewModel.swift */,
				A6966D302BA4048800903CA4 /* SwapCryptoDetailsView.swift */,
			);
			path = Swap;
			sourceTree = "<group>";
		};
		D9AD8F042B675E230009F8D5 /* Vault */ = {
			isa = PBXGroup;
			children = (
				A6F2C5442B9FE3A00095C8E3 /* HomeView.swift */,
				DE7CE6452B886B6300ED0BFB /* VoltixVaultDocument.swift */,
				A633B13D2B9A9E30003D1738 /* VaultDetailView.swift */,
				A6F9F7E22B9BB48700790258 /* VaultsView.swift */,
				A6F9F7E82B9BBFD500790258 /* AddressQRCodeView.swift */,
				A6F2C5482BA001460095C8E3 /* ChainSelectionView.swift */,
				A66A0BD42BA124D00021A483 /* EditVaultView.swift */,
				A66A0BD82BA12DF50021A483 /* RenameVaultView.swift */,
				A6BACF192BC705DA00084810 /* ChainDetailView.swift */,
				A6BACF1B2BC79B3100084810 /* TokenSelectionView.swift */,
				461AD1B62BC6706500959278 /* VaultPairDetailView.swift */,
				DEFF58F72BCF4E11005DFDF9 /* BackupVault.swift */,
			);
			path = Vault;
			sourceTree = "<group>";
		};
		DE1572932B70F254009BC7C5 /* Tss */ = {
			isa = PBXGroup;
			children = (
				DE1572942B70F254009BC7C5 /* TssMessenger.swift */,
				DE1572952B70F254009BC7C5 /* LocalStateAccessorImp.swift */,
				DE64A4C92BA7F90E00C342E3 /* ServiceDelegate.swift */,
				DEFF58F32BCBF65D005DFDF9 /* TssHelper.swift */,
			);
			path = Tss;
			sourceTree = "<group>";
		};
		DE15729A2B70F284009BC7C5 /* Keysign */ = {
			isa = PBXGroup;
			children = (
				DE1905262BD8CC4D0043577E /* KeysignVerify.swift */,
				DE15729B2B70F284009BC7C5 /* JoinKeysignView.swift */,
				DE15729C2B70F284009BC7C5 /* KeysignDiscoveryView.swift */,
				DE15729D2B70F284009BC7C5 /* KeysignView.swift */,
				DEBF93962B8D5FEF002868CD /* KeysignPayload.swift */,
				DE9EB0F52BA3F9C2001747D9 /* ParticipantDiscovery.swift */,
				A65BA98F2BAD402A00B2D8AA /* KeysignMessageConfirmView.swift */,
				A65BA9912BAD439900B2D8AA /* KeysignDiscoverServiceView.swift */,
				A65BA9952BAD460600B2D8AA /* KeysignStartView.swift */,
				A65BA9972BAD479C00B2D8AA /* JoinKeysignDoneView.swift */,
				A6C9D5C02BDB5E4E00A864FB /* KeysignVaultMismatchErrorView.swift */,
			);
			path = Keysign;
			sourceTree = "<group>";
		};
		DE1572AA2B7174C5009BC7C5 /* Utils */ = {
			isa = PBXGroup;
			children = (
				DE1572AB2B7174D3009BC7C5 /* Utils.swift */,
				A62758F12B97B10600ADE3A6 /* Endpoint.swift */,
				A65BA9812BA93A9F00B2D8AA /* DebounceHelper.swift */,
				A60CA7EA2BB1020900FDEB5C /* DetectOrientation.swift */,
				A690E00D2BC0ED290006DC0D /* URL.swift */,
				DE8AD7462BC78FA400339775 /* Encryption.swift */,
				A62758F32B97CE7E00ADE3A6 /* Styles */,
				DEFF58FD2BD13E5D005DFDF9 /* ThreadSafeDictionary.swift */,
			);
			path = Utils;
			sourceTree = "<group>";
		};
		DE28F52C2B7B0E6200E33058 /* Chains */ = {
			isa = PBXGroup;
			children = (
				B5F758172BD8E65D0097B5B9 /* Sui.swift */,
				DEEADCF62B916676007978DE /* Solana.swift */,
				DEFC7BFE2B8EC95E0090B07A /* thorchain.swift */,
				DEEDAEE02B8AF7EF005170E8 /* evm.swift */,
				DEEDAEE22B8AF8B1005170E8 /* publickey.swift */,
				DEEDAEE42B8AFB5D005170E8 /* common.swift */,
				DEFC7BFA2B8D87370090B07A /* erc20.swift */,
				DE6DCB922B97D81C009A39D5 /* THORChainSwaps.swift */,
				DEF2E2CA2B9AD5EA000737B8 /* UTXOChainsHelper.swift */,
				DE63AE522BBA627B001BBE5C /* atom.swift */,
				46DE088B2BD087D800AE8BDE /* kujira.swift */,
				DEFF58F92BCF85FA005DFDF9 /* maya.swift */,
				DEFF59002BD238CF005DFDF9 /* SignedTransactionResult.swift */,
				B54B01962BDCEB8E00FDA472 /* Polkadot.swift */,
			);
			path = Chains;
			sourceTree = "<group>";
		};
		DE49A15A2B65F6D9000F3AFB = {
			isa = PBXGroup;
			children = (
				DE8AD73F2BC1600800339775 /* PrivacyInfo.xcprivacy */,
				DEF2E2D12B9DC331000737B8 /* VoltixApp.xctestplan */,
				DE28F52B2B7B0D6500E33058 /* WalletCore */,
				DE1572A12B70F873009BC7C5 /* Tss.xcframework */,
				DE49A1932B65F7B6000F3AFB /* Mediator */,
				DE49A1652B65F6D9000F3AFB /* VoltixApp */,
				DE49A1792B65F6DB000F3AFB /* voltixAppTests */,
				DE49A1832B65F6DB000F3AFB /* voltixAppUITests */,
				DE49A1642B65F6D9000F3AFB /* Products */,
				DE49A1A12B67158A000F3AFB /* Frameworks */,
				D7347C222B74717F00887E57 /* Recovered References */,
			);
			sourceTree = "<group>";
		};
		DE49A1642B65F6D9000F3AFB /* Products */ = {
			isa = PBXGroup;
			children = (
				DE49A1632B65F6D9000F3AFB /* VoltixApp.app */,
				DE49A1762B65F6DB000F3AFB /* VoltixAppTests.xctest */,
				DE49A1802B65F6DB000F3AFB /* VoltixAppUITests.xctest */,
			);
			name = Products;
			sourceTree = "<group>";
		};
		DE49A1652B65F6D9000F3AFB /* VoltixApp */ = {
			isa = PBXGroup;
			children = (
				DE49A1662B65F6D9000F3AFB /* VoltixApp.swift */,
				A60CA7E42BB0D37D00FDEB5C /* ContentView.swift */,
				461BD0962B7EFA8000BFF703 /* Services */,
				D9AD8ED72B67225F0009F8D5 /* Views */,
				D9AD8ED82B6722AC0009F8D5 /* Model */,
				A65649D52B965FC400E4B329 /* View Models */,
				A65649F32B966CCB00E4B329 /* States */,
				DE28F52C2B7B0E6200E33058 /* Chains */,
				A65649D62B96602700E4B329 /* Extensions */,
				A61BC8172BA2685E00484689 /* Stores */,
				DE1572AA2B7174C5009BC7C5 /* Utils */,
				468029352BC8E4CE005A9EEF /* Localizables */,
				A633B11D2B993BCD003D1738 /* Resources */,
				DE1572932B70F254009BC7C5 /* Tss */,
				DE49A1A62B68C1EE000F3AFB /* PreviewHelper */,
				DE49A16F2B65F6DB000F3AFB /* Preview Content */,
				DE49A16C2B65F6DB000F3AFB /* Assets.xcassets */,
				DE49A16E2B65F6DB000F3AFB /* voltixApp.entitlements */,
				DE49A1B62B6A1222000F3AFB /* Info.plist */,
			);
			path = VoltixApp;
			sourceTree = "<group>";
		};
		DE49A16F2B65F6DB000F3AFB /* Preview Content */ = {
			isa = PBXGroup;
			children = (
				DE49A1702B65F6DB000F3AFB /* Preview Assets.xcassets */,
			);
			path = "Preview Content";
			sourceTree = "<group>";
		};
		DE49A1792B65F6DB000F3AFB /* voltixAppTests */ = {
			isa = PBXGroup;
			children = (
				DE8AD7482BC7A84100339775 /* Utils */,
				DEF2E2CE2B9DA41A000737B8 /* Chains */,
				DE49A17A2B65F6DB000F3AFB /* voltixAppTests.swift */,
			);
			path = voltixAppTests;
			sourceTree = "<group>";
		};
		DE49A1832B65F6DB000F3AFB /* voltixAppUITests */ = {
			isa = PBXGroup;
			children = (
				DE49A1842B65F6DB000F3AFB /* voltixAppUITests.swift */,
				DE49A1862B65F6DB000F3AFB /* voltixAppUITestsLaunchTests.swift */,
			);
			path = voltixAppUITests;
			sourceTree = "<group>";
		};
		DE49A1A12B67158A000F3AFB /* Frameworks */ = {
			isa = PBXGroup;
			children = (
				DE49A1A22B67158A000F3AFB /* UIKit.framework */,
			);
			name = Frameworks;
			sourceTree = "<group>";
		};
		DE49A1A62B68C1EE000F3AFB /* PreviewHelper */ = {
			isa = PBXGroup;
			children = (
				DE4DFA7A2B7B1692004F8E73 /* ModelContainerPreview.swift */,
			);
			path = PreviewHelper;
			sourceTree = "<group>";
		};
		DE63AE492BB4D86A001BBE5C /* BSC */ = {
			isa = PBXGroup;
			children = (
				DE63AE4A2BB4D87F001BBE5C /* BscService.swift */,
			);
			path = BSC;
			sourceTree = "<group>";
		};
		DE63AE542BBA7878001BBE5C /* Cosmos */ = {
			isa = PBXGroup;
			children = (
				DE63AE552BBA788D001BBE5C /* GaiaService.swift */,
				46DE088D2BD08C9900AE8BDE /* KujiraService.swift */,
				46DE088F2BD0D03E00AE8BDE /* CosmosService.swift */,
			);
			path = Cosmos;
			sourceTree = "<group>";
		};
		DE8AD7482BC7A84100339775 /* Utils */ = {
			isa = PBXGroup;
			children = (
				DE8AD7492BC7A86200339775 /* EncryptionTest.swift */,
			);
			path = Utils;
			sourceTree = "<group>";
		};
		DEF2E2CE2B9DA41A000737B8 /* Chains */ = {
			isa = PBXGroup;
			children = (
				DEF2E2CF2B9DA459000737B8 /* PublicKeyTest.swift */,
				DEF2E2D22B9DC685000737B8 /* UTXOChainsHelperTest.swift */,
			);
			path = Chains;
			sourceTree = "<group>";
		};
/* End PBXGroup section */

/* Begin PBXNativeTarget section */
		DE49A1622B65F6D9000F3AFB /* VoltixApp */ = {
			isa = PBXNativeTarget;
			buildConfigurationList = DE49A18A2B65F6DB000F3AFB /* Build configuration list for PBXNativeTarget "VoltixApp" */;
			buildPhases = (
				DE49A15F2B65F6D9000F3AFB /* Sources */,
				DE49A1602B65F6D9000F3AFB /* Frameworks */,
				DE49A1612B65F6D9000F3AFB /* Resources */,
			);
			buildRules = (
			);
			dependencies = (
			);
			name = VoltixApp;
			packageProductDependencies = (
				DE49A1992B660D8D000F3AFB /* Mediator */,
				D9A22EB62B667C41007281BF /* Mediator */,
				DE49A1B42B6A1088000F3AFB /* CodeScanner */,
				DE28F5302B7B0FE900E33058 /* WalletCore */,
				DE28F5322B7B0FED00E33058 /* SwiftProtobuf */,
				DEEDAEE72B8B50A4005170E8 /* BigInt */,
				DE3D44AC2BD2445100BD64CD /* CryptoSwift */,
			);
			productName = voltixApp;
			productReference = DE49A1632B65F6D9000F3AFB /* VoltixApp.app */;
			productType = "com.apple.product-type.application";
		};
		DE49A1752B65F6DB000F3AFB /* VoltixAppTests */ = {
			isa = PBXNativeTarget;
			buildConfigurationList = DE49A18D2B65F6DB000F3AFB /* Build configuration list for PBXNativeTarget "VoltixAppTests" */;
			buildPhases = (
				DE49A1722B65F6DB000F3AFB /* Sources */,
				DE49A1732B65F6DB000F3AFB /* Frameworks */,
				DE49A1742B65F6DB000F3AFB /* Resources */,
			);
			buildRules = (
			);
			dependencies = (
				DE49A1782B65F6DB000F3AFB /* PBXTargetDependency */,
			);
			name = VoltixAppTests;
			productName = voltixAppTests;
			productReference = DE49A1762B65F6DB000F3AFB /* VoltixAppTests.xctest */;
			productType = "com.apple.product-type.bundle.unit-test";
		};
		DE49A17F2B65F6DB000F3AFB /* VoltixAppUITests */ = {
			isa = PBXNativeTarget;
			buildConfigurationList = DE49A1902B65F6DB000F3AFB /* Build configuration list for PBXNativeTarget "VoltixAppUITests" */;
			buildPhases = (
				DE49A17C2B65F6DB000F3AFB /* Sources */,
				DE49A17D2B65F6DB000F3AFB /* Frameworks */,
				DE49A17E2B65F6DB000F3AFB /* Resources */,
			);
			buildRules = (
			);
			dependencies = (
				DE49A1822B65F6DB000F3AFB /* PBXTargetDependency */,
			);
			name = VoltixAppUITests;
			productName = voltixAppUITests;
			productReference = DE49A1802B65F6DB000F3AFB /* VoltixAppUITests.xctest */;
			productType = "com.apple.product-type.bundle.ui-testing";
		};
/* End PBXNativeTarget section */

/* Begin PBXProject section */
		DE49A15B2B65F6D9000F3AFB /* Project object */ = {
			isa = PBXProject;
			attributes = {
				BuildIndependentTargetsInParallel = 1;
				LastSwiftUpdateCheck = 1520;
				LastUpgradeCheck = 1530;
				TargetAttributes = {
					DE49A1622B65F6D9000F3AFB = {
						CreatedOnToolsVersion = 15.2;
					};
					DE49A1752B65F6DB000F3AFB = {
						CreatedOnToolsVersion = 15.2;
						TestTargetID = DE49A1622B65F6D9000F3AFB;
					};
					DE49A17F2B65F6DB000F3AFB = {
						CreatedOnToolsVersion = 15.2;
						TestTargetID = DE49A1622B65F6D9000F3AFB;
					};
				};
			};
			buildConfigurationList = DE49A15E2B65F6D9000F3AFB /* Build configuration list for PBXProject "VoltixApp" */;
			compatibilityVersion = "Xcode 14.0";
			developmentRegion = en;
			hasScannedForEncodings = 0;
			knownRegions = (
				en,
				Base,
				es,
				pt,
				de,
				it,
				hr,
			);
			mainGroup = DE49A15A2B65F6D9000F3AFB;
			packageReferences = (
				D9A22EB52B667C41007281BF /* XCLocalSwiftPackageReference "../Mediator" */,
				DE49A1B32B6A1088000F3AFB /* XCRemoteSwiftPackageReference "CodeScanner" */,
				DE28F52F2B7B0F6A00E33058 /* XCLocalSwiftPackageReference "../WalletCore" */,
				DEEDAEE62B8B50A4005170E8 /* XCRemoteSwiftPackageReference "BigInt" */,
				DEFF59022BD23A12005DFDF9 /* XCRemoteSwiftPackageReference "CryptoSwift" */,
			);
			productRefGroup = DE49A1642B65F6D9000F3AFB /* Products */;
			projectDirPath = "";
			projectRoot = "";
			targets = (
				DE49A1622B65F6D9000F3AFB /* VoltixApp */,
				DE49A1752B65F6DB000F3AFB /* VoltixAppTests */,
				DE49A17F2B65F6DB000F3AFB /* VoltixAppUITests */,
			);
		};
/* End PBXProject section */

/* Begin PBXResourcesBuildPhase section */
		DE49A1612B65F6D9000F3AFB /* Resources */ = {
			isa = PBXResourcesBuildPhase;
			buildActionMask = 2147483647;
			files = (
				A633B1212B993BF5003D1738 /* Montserrat-Italic.ttf in Resources */,
				462DCD6C2BCA1229003D542F /* coinpaprika.json in Resources */,
				DE8AD7432BC64A4C00339775 /* PrivacyInfo.xcprivacy in Resources */,
				DE49A1712B65F6DB000F3AFB /* Preview Assets.xcassets in Resources */,
				468029362BC8E4CE005A9EEF /* Localizable.strings in Resources */,
				DE49A1942B65F7B6000F3AFB /* Mediator in Resources */,
				A633B1222B993BF5003D1738 /* Montserrat.ttf in Resources */,
				DE49A16D2B65F6DB000F3AFB /* Assets.xcassets in Resources */,
			);
			runOnlyForDeploymentPostprocessing = 0;
		};
		DE49A1742B65F6DB000F3AFB /* Resources */ = {
			isa = PBXResourcesBuildPhase;
			buildActionMask = 2147483647;
			files = (
			);
			runOnlyForDeploymentPostprocessing = 0;
		};
		DE49A17E2B65F6DB000F3AFB /* Resources */ = {
			isa = PBXResourcesBuildPhase;
			buildActionMask = 2147483647;
			files = (
			);
			runOnlyForDeploymentPostprocessing = 0;
		};
/* End PBXResourcesBuildPhase section */

/* Begin PBXSourcesBuildPhase section */
		DE49A15F2B65F6D9000F3AFB /* Sources */ = {
			isa = PBXSourcesBuildPhase;
			buildActionMask = 2147483647;
			files = (
				46AAA49D2BC3B4CF00E5BAB4 /* DecimalExtension.swift in Sources */,
				A564ED422BC350520056FDC0 /* SwapTransaction.swift in Sources */,
				463408662BA9C1D200246248 /* CoinTypeExtension.swift in Sources */,
				DE8AD7472BC78FA400339775 /* Encryption.swift in Sources */,
				DE4DFA7B2B7B1692004F8E73 /* ModelContainerPreview.swift in Sources */,
				A6F9F7E52B9BB4D100790258 /* NavigationMenuButton.swift in Sources */,
				049BBB5E2B71E83D004C231F /* VoltixLogo.swift in Sources */,
				DE1572A02B70F284009BC7C5 /* KeysignView.swift in Sources */,
				A6FB96B52BD0CE6700D56F68 /* NavigationHomeEditButton.swift in Sources */,
				A6F9F7E32B9BB48700790258 /* VaultsView.swift in Sources */,
				469ED3A02B98F5B4008D4951 /* THORChainAccountNumberResponse.swift in Sources */,
				A65324282BA51E8700DDE6EB /* QRCodeScannerView.swift in Sources */,
				DE1572992B70F26A009BC7C5 /* KeyType.swift in Sources */,
				46E98FFC2BAE407300C53D97 /* DecodingErrorExtension.swift in Sources */,
				DEFF58FA2BCF85FA005DFDF9 /* maya.swift in Sources */,
				A633B13A2B9A5A22003D1738 /* ImportWalletView.swift in Sources */,
				DE63AE4B2BB4D87F001BBE5C /* BscService.swift in Sources */,
				DE9EB0FC2BA463F7001747D9 /* KeygenViewModel.swift in Sources */,
				DEFF58F42BCBF65D005DFDF9 /* TssHelper.swift in Sources */,
				A683EDED2BCF67D100BB706E /* NetworkPromptCell.swift in Sources */,
				A6F2C54B2BA003E10095C8E3 /* TokenSelectionCell.swift in Sources */,
				46AAA4972BBF7EBA00E5BAB4 /* EvmServiceFactory.swift in Sources */,
				DE9EB0F02BA2CFB7001747D9 /* ReshareMessage.swift in Sources */,
				A69069B52BCF538000F28A8B /* NetworkPrompts.swift in Sources */,
				A633B12F2B9952D8003D1738 /* OutlineButton.swift in Sources */,
				A6CBA8EE2BA299E8008B110C /* ImportVaultViewModel.swift in Sources */,
				A65BA9862BAA0F0D00B2D8AA /* SendCryptoVerifyViewModel.swift in Sources */,
				A63953B22BA7CB8E000802EC /* SendCryptoKeysignView.swift in Sources */,
				A65BA9982BAD479C00B2D8AA /* JoinKeysignDoneView.swift in Sources */,
				A6980C242BC0836300F452AB /* SettingsView.swift in Sources */,
				A6F9F7DF2B9BAA9F00790258 /* Separator.swift in Sources */,
				A6966D222BA3E1B000903CA4 /* TextStore.swift in Sources */,
				A6F9F7DB2B9BA2DE00790258 /* ChainCell.swift in Sources */,
				049BBB682B71E9C5004C231F /* WifiInstruction.swift in Sources */,
				465B09B72B7D909400952DD9 /* CryptoPrice.swift in Sources */,
				A6980C262BC0848F00F452AB /* SettingCell.swift in Sources */,
				A60CA7E92BB0F60100FDEB5C /* ViewExtension.swift in Sources */,
				A65BA9882BAAA0B700B2D8AA /* SendCryptoSigningErrorView.swift in Sources */,
				DE64A4C62BA7E0E400C342E3 /* KeygenPeerDiscoveryViewModel.swift in Sources */,
				462DCD742BCA1F45003D542F /* CoinPaprikaCoin.swift in Sources */,
				465B09B52B7D8E7B00952DD9 /* CryptoPriceService.swift in Sources */,
				A6980C342BC0A30900F452AB /* SettingFAQCell.swift in Sources */,
				A65649E02B96602700E4B329 /* BigUIntExtension.swift in Sources */,
				469ED3942B98E776008D4951 /* ThorchainService.swift in Sources */,
				462DCD702BCA14F3003D542F /* CoinPaprikaQuote.swift in Sources */,
				A6966D262BA3E2CF00903CA4 /* OnboardingView3.swift in Sources */,
				DE63AE4D2BB4E94E001BBE5C /* JSONRPCResponse.swift in Sources */,
				46DE08952BD0DCA200AE8BDE /* EvmL2Service.swift in Sources */,
				A65BA98A2BAAA7A300B2D8AA /* SendCryptoVaultErrorView.swift in Sources */,
				46C8CBBF2BA777BF00E68E08 /* BlockchairService.swift in Sources */,
				DEFF58FE2BD13E5D005DFDF9 /* ThreadSafeDictionary.swift in Sources */,
				DE64A4CC2BA7F97500C342E3 /* KeysignDiscoveryViewModel.swift in Sources */,
				A653242C2BA52E2200DDE6EB /* SendCryptoQRScannerView.swift in Sources */,
				A62758F72B97DF4A00ADE3A6 /* ColorStyle.swift in Sources */,
				A6F2C54F2BA009420095C8E3 /* TokenSelectionViewModel.swift in Sources */,
				46DE088C2BD087D800AE8BDE /* kujira.swift in Sources */,
				A65649E32B96602700E4B329 /* BitcoinTransactionExtension.swift in Sources */,
				B54B019A2BDE0A1D00FDA472 /* PolkadotService.swift in Sources */,
				A65BA9822BA93A9F00B2D8AA /* DebounceHelper.swift in Sources */,
				A690E00E2BC0ED290006DC0D /* URL.swift in Sources */,
				DE1572972B70F254009BC7C5 /* LocalStateAccessorImp.swift in Sources */,
				A65BA9962BAD460600B2D8AA /* KeysignStartView.swift in Sources */,
				B54B019C2BDE135C00FDA472 /* RpcService.swift in Sources */,
				DE15729F2B70F284009BC7C5 /* KeysignDiscoveryView.swift in Sources */,
				DE64A4C82BA7EBEC00C342E3 /* JoinKeygenViewModel.swift in Sources */,
				46DE088E2BD08C9900AE8BDE /* KujiraService.swift in Sources */,
				DE63AE4F2BB4E96E001BBE5C /* JSONRPCError.swift in Sources */,
				469ED3992B98E896008D4951 /* CosmosBalanceResponse.swift in Sources */,
				DE1572AC2B7174D3009BC7C5 /* Utils.swift in Sources */,
				46B60BC02BBB20130043EBBA /* RpcEvmService.swift in Sources */,
				DE9EB0EE2BA2CF49001747D9 /* KeygenMessage.swift in Sources */,
				A6F9F7ED2B9D1F5700790258 /* CoinViewModel.swift in Sources */,
				461AD1B72BC6706500959278 /* VaultPairDetailView.swift in Sources */,
				A6FB96B32BD0CDA900D56F68 /* NavigationEditButton.swift in Sources */,
				DE3D44AF2BD2487900BD64CD /* CosmosSignature.swift in Sources */,
				A6C0D5652BB3BD0F00156689 /* UTXOTransactionCell.swift in Sources */,
				A65649F82B96701300E4B329 /* UTXOTransactionMempoolPreviousOutput.swift in Sources */,
				DE7CE6462B886B6300ED0BFB /* VoltixVaultDocument.swift in Sources */,
				46F8F7212B99FDB70099454E /* TransactionBroadcastResponse.swift in Sources */,
				DEFF58F22BCBACDA005DFDF9 /* VoltixRelay.swift in Sources */,
				A6980C2A2BC0870000F452AB /* SettingsOptionsStore.swift in Sources */,
				A6966D242BA3E2A500903CA4 /* OnboardingView2.swift in Sources */,
				A65649E62B96602700E4B329 /* TssExtension.swift in Sources */,
				A6980C302BC0A11100F452AB /* SettingsCurrencySelectionView.swift in Sources */,
				469ED39D2B98E8C0008D4951 /* CosmosBalancePagination.swift in Sources */,
				A65BA98E2BAD311200B2D8AA /* Loader.swift in Sources */,
				A61173592BC8A10D00D616F9 /* ChainCellViewModel.swift in Sources */,
				DE6DCB952B97D88A009A39D5 /* THORChainSwapPayload.swift in Sources */,
				A6966D2B2BA4018600903CA4 /* SendCryptoAmountTextField.swift in Sources */,
				DEFF59012BD238CF005DFDF9 /* SignedTransactionResult.swift in Sources */,
				46AC40A82B920061001704E6 /* EtherscanService.swift in Sources */,
				A62758F22B97B10600ADE3A6 /* Endpoint.swift in Sources */,
				465A8D532B9E689B006E7457 /* SolanaService.swift in Sources */,
				A66A0BD92BA12DF50021A483 /* RenameVaultView.swift in Sources */,
				A633B1252B993FE7003D1738 /* FilledButton.swift in Sources */,
				46F47CBB2B870EE900D964EA /* UTXOTransactionMempool.swift in Sources */,
				D9AD8EDA2B6722CC0009F8D5 /* ApplicationState.swift in Sources */,
				A6C0D55A2BB3AAA200156689 /* ChainHeaderCell.swift in Sources */,
				DE1572962B70F254009BC7C5 /* TssMessenger.swift in Sources */,
				46B60BBE2BBA811D0043EBBA /* AvalancheService.swift in Sources */,
				A683EDEB2BCF635E00BB706E /* InstructionPrompt.swift in Sources */,
				A6BACF1A2BC705DA00084810 /* ChainDetailView.swift in Sources */,
				A65649F52B966F3E00E4B329 /* DecodableDefault.swift in Sources */,
				DE491CEF2B708260007C88D5 /* KeygenView.swift in Sources */,
				A611735B2BC8B7AB00D616F9 /* ChainNavigationCell.swift in Sources */,
				A66A0BDB2BA13B570021A483 /* CoinsGrouped.swift in Sources */,
				DED05FE62BBB82F300E0496C /* CosmosAccountsResponse.swift in Sources */,
				A6F9F7E12B9BAFA700790258 /* NavigationRefreshButton.swift in Sources */,
				469ED3A22B98F5CB008D4951 /* ThorchainAccountResult.swift in Sources */,
				A6F9F7E72B9BB63700790258 /* VaultCell.swift in Sources */,
				A57495822BBC3FCA00D5F172 /* SwapCryptoViewModel.swift in Sources */,
				46F8F7262B99FEEC0099454E /* CosmosErrorResponse.swift in Sources */,
				A65649EA2B96690400E4B329 /* KeyShare.swift in Sources */,
				A564ED402BC34B690056FDC0 /* SwapVerifyView.swift in Sources */,
				A633B13C2B9A6564003D1738 /* SetupVaultView.swift in Sources */,
				A6C0D55F2BB3B73900156689 /* UTXOTransactionsView.swift in Sources */,
				DE49A1B22B6A0F77000F3AFB /* JoinKeygenView.swift in Sources */,
				DE9EB0F62BA3F9C2001747D9 /* ParticipantDiscovery.swift in Sources */,
				A6980C322BC0A2F700F452AB /* SettingsFAQView.swift in Sources */,
				A6F9F7DD2B9BA5F000790258 /* CoinCell.swift in Sources */,
				DEFC7BFF2B8EC95E0090B07A /* thorchain.swift in Sources */,
				A61BC8192BA2687E00484689 /* TokensStore.swift in Sources */,
				DE15729E2B70F284009BC7C5 /* JoinKeysignView.swift in Sources */,
				DEEADCF72B916676007978DE /* Solana.swift in Sources */,
				A6966D312BA4048800903CA4 /* SwapCryptoDetailsView.swift in Sources */,
				A5F97C8E2BBF0BCF000C30DF /* BalanceService.swift in Sources */,
				DEEDAEE12B8AF7EF005170E8 /* evm.swift in Sources */,
				465036BB2BCF968E00856B34 /* BigInt.swift in Sources */,
				A6966D2F2BA4045C00903CA4 /* SwapCryptoView.swift in Sources */,
				46F8F7282B9A011B0099454E /* ThorchainBroadcastTransactionService.swift in Sources */,
				A65649E12B96602700E4B329 /* Int64Extension.swift in Sources */,
				DEFF58FC2BCFB384005DFDF9 /* MayaChainService.swift in Sources */,
				DE63AE562BBA788D001BBE5C /* GaiaService.swift in Sources */,
				A6966D202BA3DF0C00903CA4 /* OnboardingView1.swift in Sources */,
				DEBF93972B8D5FEF002868CD /* KeysignPayload.swift in Sources */,
				A69069B72BCF53B600F28A8B /* NetworkPromptType.swift in Sources */,
				DE6DCB932B97D81C009A39D5 /* THORChainSwaps.swift in Sources */,
				DE8AD74C2BC8E3FE00339775 /* KeygenVerify.swift in Sources */,
				A60CA7EB2BB1020900FDEB5C /* DetectOrientation.swift in Sources */,
				D9AD8EDE2B6730430009F8D5 /* WelcomeView.swift in Sources */,
				A6980C282BC086BC00F452AB /* SettingsViewModel.swift in Sources */,
				DE9EB0FA2BA4491B001747D9 /* CoinExtension.swift in Sources */,
				465A8D562B9E6E0B006E7457 /* SolanaRpc.swift in Sources */,
				A65BA9922BAD439900B2D8AA /* KeysignDiscoverServiceView.swift in Sources */,
				DE9EB0F22BA2D97B001747D9 /* PeerDiscoveryPayload.swift in Sources */,
				A6980C2E2BC089F900F452AB /* SettingSelectionCell.swift in Sources */,
				A65324302BA540ED00DDE6EB /* SendCryptoVerifyView.swift in Sources */,
				A65649E52B96602700E4B329 /* VaultExtension.swift in Sources */,
				DE9EB0F82BA43388001747D9 /* KeysignViewModel.swift in Sources */,
				DE9EB0F42BA309AB001747D9 /* MessagePuller.swift in Sources */,
				A61BC8162BA256C600484689 /* ProgressBar.swift in Sources */,
				DE63AE0E2BAD2408001BBE5C /* THORBalanceExtension.swift in Sources */,
				461AD1B92BC6858000959278 /* VaultPairDetailCell.swift in Sources */,
				A65BA98C2BABD1AA00B2D8AA /* SendCryptoStartErrorView.swift in Sources */,
				DEF2E2CB2B9AD5EA000737B8 /* UTXOChainsHelper.swift in Sources */,
				DEFC7BFB2B8D87370090B07A /* erc20.swift in Sources */,
				A61BC8122BA2407A00484689 /* SendCryptoView.swift in Sources */,
				DED05FE42BBB824D00E0496C /* ThorchainAccountValue.swift in Sources */,
				A60CA7E52BB0D37D00FDEB5C /* ContentView.swift in Sources */,
				B5F7581D2BD8FDA20097B5B9 /* SuiCoin.swift in Sources */,
				A6C0D55C2BB3AE8600156689 /* TransactionsView.swift in Sources */,
				4606B3B02B80465E0045094D /* UTXOTransactionsService.swift in Sources */,
				DEEFF4FD2B9835DE0015692E /* THORChainSwapChainExtension.swift in Sources */,
				A61BC81B2BA26D9900484689 /* ChainSelectionCell.swift in Sources */,
				A65649DF2B96602700E4B329 /* DecodableDefaultExtension.swift in Sources */,
				A633B13E2B9A9E30003D1738 /* VaultDetailView.swift in Sources */,
				A5CBA32C2BCD747C00088CC3 /* TappableTextFieldStyle.swift in Sources */,
				DE1905272BD8CC4D0043577E /* KeysignVerify.swift in Sources */,
				469ED39B2B98E8B5008D4951 /* CosmosBalance.swift in Sources */,
				A57A03CB2BC47D4F00F6F3DF /* BlockChainService.swift in Sources */,
				DE5FA58A2BAD1EF2008FD910 /* CosmosBalanceCacheEntry.swift in Sources */,
				A69069A32BCE2FD300F28A8B /* KeygenStatusText.swift in Sources */,
				DEEDAEE32B8AF8B1005170E8 /* publickey.swift in Sources */,
				A65C754D2BBF5A250076F30A /* PeerCell.swift in Sources */,
				A633B11C2B99273A003D1738 /* ColorExtensions.swift in Sources */,
				46B106512BA7CAFE00564023 /* ChainType.swift in Sources */,
				DE9EB0EC2BA2CC3C001747D9 /* TssType.swift in Sources */,
				DEEDAEE52B8AFB5D005170E8 /* common.swift in Sources */,
				A653242E2BA53D0900DDE6EB /* SendCryptoPairView.swift in Sources */,
				DE63AE532BBA627B001BBE5C /* atom.swift in Sources */,
				A65649E22B96602700E4B329 /* DataExtension.swift in Sources */,
				A6966D292BA400B700903CA4 /* SendCryptoAddressTextField.swift in Sources */,
				A6F9F7EB2B9D1B3700790258 /* VaultDetailViewModel.swift in Sources */,
				A65BA9842BAA07B500B2D8AA /* Background.swift in Sources */,
				A65649F22B966A2300E4B329 /* UTXOTransactionStatus.swift in Sources */,
				DE64A4CE2BA7FEE100C342E3 /* JoinKeysignViewModel.swift in Sources */,
				A6C9D5C12BDB5E4E00A864FB /* KeysignVaultMismatchErrorView.swift in Sources */,
				A611735D2BC8D94400D616F9 /* KeyGenSummaryView.swift in Sources */,
				A6F2C5472B9FFC560095C8E3 /* NavigationBackSheetButton.swift in Sources */,
				DE64A4CA2BA7F90E00C342E3 /* ServiceDelegate.swift in Sources */,
				A6E52F802BBE430600FD3785 /* TransactionCell.swift in Sources */,
				A6CBA8F02BA2A629008B110C /* ImportWalletUploadSection.swift in Sources */,
				A65BA9902BAD402A00B2D8AA /* KeysignMessageConfirmView.swift in Sources */,
				A66A0BD52BA124D00021A483 /* EditVaultView.swift in Sources */,
				DE49A19C2B67133D000F3AFB /* Vault.swift in Sources */,
				A55BCEBB2BC59E8100D35917 /* KeysignPayloadFactory.swift in Sources */,
				A564ED442BC35D2B0056FDC0 /* SwapCryptoVerifyViewModel.swift in Sources */,
				A6BACF1C2BC79B3100084810 /* TokenSelectionView.swift in Sources */,
				A69069A12BCDEFD400F28A8B /* ProgressRing.swift in Sources */,
				A6FB96B12BD086AD00D56F68 /* HomeViewModel.swift in Sources */,
				A6980C2C2BC0896C00F452AB /* SettingsLanguageSelectionView.swift in Sources */,
				DEFF58F82BCF4E11005DFDF9 /* BackupVault.swift in Sources */,
				A65649EE2B9669DD00E4B329 /* UTXOTransactionMempoolInput.swift in Sources */,
				A5D00E432BD68B66009E025F /* SwapApproveVerifyView.swift in Sources */,
				A5D00E412BD65CE7009E025F /* ERC20ApprovePayload.swift in Sources */,
				A6966D2D2BA402A900903CA4 /* TokenSelectorDropdown.swift in Sources */,
				A6F2C5452B9FE3A00095C8E3 /* HomeView.swift in Sources */,
				A66A0BD72BA125C50021A483 /* EditVaultCell.swift in Sources */,
				A63953B42BA7F120000802EC /* SendCryptoDoneView.swift in Sources */,
				DE49A1A02B67143B000F3AFB /* Chain.swift in Sources */,
				B5F7581A2BD8E7230097B5B9 /* SuiService.swift in Sources */,
				A65649F02B966A1200E4B329 /* UTXOTransactionMempoolOutput.swift in Sources */,
				A653242A2BA52A4700DDE6EB /* SendCryptoViewModel.swift in Sources */,
				A54BBCFF2BC6E11600645C06 /* TransferViewModel.swift in Sources */,
				46DE08902BD0D03E00AE8BDE /* CosmosService.swift in Sources */,
				465B09A92B7C176700952DD9 /* SendTransaction.swift in Sources */,
				A633B12D2B994E92003D1738 /* CreateVaultView.swift in Sources */,
				A63953B02BA7BEDA000802EC /* Checkbox.swift in Sources */,
				A6966D1E2BA3DDAD00903CA4 /* OnboardingView.swift in Sources */,
				A633B1382B997F39003D1738 /* NavigationHelpButton.swift in Sources */,
				A6F2C5492BA001460095C8E3 /* ChainSelectionView.swift in Sources */,
				D9AD8EE62B6730A40009F8D5 /* PeerDiscoveryView.swift in Sources */,
				461AD1BB2BC7239C00959278 /* DeviceInfo.swift in Sources */,
				A61BC8142BA240FC00484689 /* SendCryptoDetailsView.swift in Sources */,
				A62758F52B97CE9E00ADE3A6 /* FontStyle.swift in Sources */,
				DEFF58F62BCCB573005DFDF9 /* RegisterVault.swift in Sources */,
				B5F758182BD8E65D0097B5B9 /* Sui.swift in Sources */,
				A633B1362B997D57003D1738 /* NavigationBackButton.swift in Sources */,
				B54B01972BDCEB8E00FDA472 /* Polkadot.swift in Sources */,
				DE49A19E2B671416000F3AFB /* Coin.swift in Sources */,
				A65649E42B96602700E4B329 /* StringExtension.swift in Sources */,
				A6F9F7E92B9BBFD500790258 /* AddressQRCodeView.swift in Sources */,
				A6C0D5692BB3C6D400156689 /* ErrorMessage.swift in Sources */,
				46C8CBBD2BA7753900E68E08 /* Blockchair.swift in Sources */,
				469ED3A42B98F5DE008D4951 /* CosmosAccountValue.swift in Sources */,
				A5199AF02BBD8C0400AA0A39 /* ThorchainSwapQuote.swift in Sources */,
				DE49A1672B65F6D9000F3AFB /* VoltixApp.swift in Sources */,
				A60CA7E72BB0EC6100FDEB5C /* AccountViewModel.swift in Sources */,
			);
			runOnlyForDeploymentPostprocessing = 0;
		};
		DE49A1722B65F6DB000F3AFB /* Sources */ = {
			isa = PBXSourcesBuildPhase;
			buildActionMask = 2147483647;
			files = (
				DEF2E2D32B9DC685000737B8 /* UTXOChainsHelperTest.swift in Sources */,
				DEF2E2D02B9DA459000737B8 /* PublicKeyTest.swift in Sources */,
				DE8AD74A2BC7A86200339775 /* EncryptionTest.swift in Sources */,
				DE49A17B2B65F6DB000F3AFB /* voltixAppTests.swift in Sources */,
			);
			runOnlyForDeploymentPostprocessing = 0;
		};
		DE49A17C2B65F6DB000F3AFB /* Sources */ = {
			isa = PBXSourcesBuildPhase;
			buildActionMask = 2147483647;
			files = (
				DE49A1872B65F6DB000F3AFB /* voltixAppUITestsLaunchTests.swift in Sources */,
				DE49A1852B65F6DB000F3AFB /* voltixAppUITests.swift in Sources */,
			);
			runOnlyForDeploymentPostprocessing = 0;
		};
/* End PBXSourcesBuildPhase section */

/* Begin PBXTargetDependency section */
		DE49A1782B65F6DB000F3AFB /* PBXTargetDependency */ = {
			isa = PBXTargetDependency;
			target = DE49A1622B65F6D9000F3AFB /* VoltixApp */;
			targetProxy = DE49A1772B65F6DB000F3AFB /* PBXContainerItemProxy */;
		};
		DE49A1822B65F6DB000F3AFB /* PBXTargetDependency */ = {
			isa = PBXTargetDependency;
			target = DE49A1622B65F6D9000F3AFB /* VoltixApp */;
			targetProxy = DE49A1812B65F6DB000F3AFB /* PBXContainerItemProxy */;
		};
/* End PBXTargetDependency section */

/* Begin PBXVariantGroup section */
		468029302BC8E4CE005A9EEF /* Localizable.strings */ = {
			isa = PBXVariantGroup;
			children = (
				4680292F2BC8E4CE005A9EEF /* en */,
				468029512BC8E7DD005A9EEF /* de */,
				468029522BC8E7F9005A9EEF /* it */,
				468029532BC8E7FB005A9EEF /* pt */,
				468029542BC8E7FE005A9EEF /* es */,
				468029552BC8F688005A9EEF /* hr */,
			);
			name = Localizable.strings;
			sourceTree = "<group>";
		};
/* End PBXVariantGroup section */

/* Begin XCBuildConfiguration section */
		DE49A1882B65F6DB000F3AFB /* Debug */ = {
			isa = XCBuildConfiguration;
			buildSettings = {
				ALWAYS_SEARCH_USER_PATHS = NO;
				ASSETCATALOG_COMPILER_GENERATE_SWIFT_ASSET_SYMBOL_EXTENSIONS = YES;
				CLANG_ANALYZER_NONNULL = YES;
				CLANG_ANALYZER_NUMBER_OBJECT_CONVERSION = YES_AGGRESSIVE;
				CLANG_CXX_LANGUAGE_STANDARD = "gnu++20";
				CLANG_ENABLE_MODULES = YES;
				CLANG_ENABLE_OBJC_ARC = YES;
				CLANG_ENABLE_OBJC_WEAK = YES;
				CLANG_WARN_BLOCK_CAPTURE_AUTORELEASING = YES;
				CLANG_WARN_BOOL_CONVERSION = YES;
				CLANG_WARN_COMMA = YES;
				CLANG_WARN_CONSTANT_CONVERSION = YES;
				CLANG_WARN_DEPRECATED_OBJC_IMPLEMENTATIONS = YES;
				CLANG_WARN_DIRECT_OBJC_ISA_USAGE = YES_ERROR;
				CLANG_WARN_DOCUMENTATION_COMMENTS = YES;
				CLANG_WARN_EMPTY_BODY = YES;
				CLANG_WARN_ENUM_CONVERSION = YES;
				CLANG_WARN_INFINITE_RECURSION = YES;
				CLANG_WARN_INT_CONVERSION = YES;
				CLANG_WARN_NON_LITERAL_NULL_CONVERSION = YES;
				CLANG_WARN_OBJC_IMPLICIT_RETAIN_SELF = YES;
				CLANG_WARN_OBJC_LITERAL_CONVERSION = YES;
				CLANG_WARN_OBJC_ROOT_CLASS = YES_ERROR;
				CLANG_WARN_QUOTED_INCLUDE_IN_FRAMEWORK_HEADER = YES;
				CLANG_WARN_RANGE_LOOP_ANALYSIS = YES;
				CLANG_WARN_STRICT_PROTOTYPES = YES;
				CLANG_WARN_SUSPICIOUS_MOVE = YES;
				CLANG_WARN_UNGUARDED_AVAILABILITY = YES_AGGRESSIVE;
				CLANG_WARN_UNREACHABLE_CODE = YES;
				CLANG_WARN__DUPLICATE_METHOD_MATCH = YES;
				COPY_PHASE_STRIP = NO;
				DEAD_CODE_STRIPPING = YES;
				DEBUG_INFORMATION_FORMAT = dwarf;
				ENABLE_STRICT_OBJC_MSGSEND = YES;
				ENABLE_TESTABILITY = YES;
				ENABLE_USER_SCRIPT_SANDBOXING = YES;
				GCC_C_LANGUAGE_STANDARD = gnu17;
				GCC_DYNAMIC_NO_PIC = NO;
				GCC_NO_COMMON_BLOCKS = YES;
				GCC_OPTIMIZATION_LEVEL = 0;
				GCC_PREPROCESSOR_DEFINITIONS = (
					"DEBUG=1",
					"$(inherited)",
				);
				GCC_WARN_64_TO_32_BIT_CONVERSION = YES;
				GCC_WARN_ABOUT_RETURN_TYPE = YES_ERROR;
				GCC_WARN_UNDECLARED_SELECTOR = YES;
				GCC_WARN_UNINITIALIZED_AUTOS = YES_AGGRESSIVE;
				GCC_WARN_UNUSED_FUNCTION = YES;
				GCC_WARN_UNUSED_VARIABLE = YES;
				IPHONEOS_DEPLOYMENT_TARGET = 17.0;
				LOCALIZATION_PREFERS_STRING_CATALOGS = YES;
				MTL_ENABLE_DEBUG_INFO = INCLUDE_SOURCE;
				MTL_FAST_MATH = YES;
				ONLY_ACTIVE_ARCH = YES;
				SWIFT_ACTIVE_COMPILATION_CONDITIONS = "DEBUG $(inherited)";
				SWIFT_OPTIMIZATION_LEVEL = "-Onone";
			};
			name = Debug;
		};
		DE49A1892B65F6DB000F3AFB /* Release */ = {
			isa = XCBuildConfiguration;
			buildSettings = {
				ALWAYS_SEARCH_USER_PATHS = NO;
				ASSETCATALOG_COMPILER_GENERATE_SWIFT_ASSET_SYMBOL_EXTENSIONS = YES;
				CLANG_ANALYZER_NONNULL = YES;
				CLANG_ANALYZER_NUMBER_OBJECT_CONVERSION = YES_AGGRESSIVE;
				CLANG_CXX_LANGUAGE_STANDARD = "gnu++20";
				CLANG_ENABLE_MODULES = YES;
				CLANG_ENABLE_OBJC_ARC = YES;
				CLANG_ENABLE_OBJC_WEAK = YES;
				CLANG_WARN_BLOCK_CAPTURE_AUTORELEASING = YES;
				CLANG_WARN_BOOL_CONVERSION = YES;
				CLANG_WARN_COMMA = YES;
				CLANG_WARN_CONSTANT_CONVERSION = YES;
				CLANG_WARN_DEPRECATED_OBJC_IMPLEMENTATIONS = YES;
				CLANG_WARN_DIRECT_OBJC_ISA_USAGE = YES_ERROR;
				CLANG_WARN_DOCUMENTATION_COMMENTS = YES;
				CLANG_WARN_EMPTY_BODY = YES;
				CLANG_WARN_ENUM_CONVERSION = YES;
				CLANG_WARN_INFINITE_RECURSION = YES;
				CLANG_WARN_INT_CONVERSION = YES;
				CLANG_WARN_NON_LITERAL_NULL_CONVERSION = YES;
				CLANG_WARN_OBJC_IMPLICIT_RETAIN_SELF = YES;
				CLANG_WARN_OBJC_LITERAL_CONVERSION = YES;
				CLANG_WARN_OBJC_ROOT_CLASS = YES_ERROR;
				CLANG_WARN_QUOTED_INCLUDE_IN_FRAMEWORK_HEADER = YES;
				CLANG_WARN_RANGE_LOOP_ANALYSIS = YES;
				CLANG_WARN_STRICT_PROTOTYPES = YES;
				CLANG_WARN_SUSPICIOUS_MOVE = YES;
				CLANG_WARN_UNGUARDED_AVAILABILITY = YES_AGGRESSIVE;
				CLANG_WARN_UNREACHABLE_CODE = YES;
				CLANG_WARN__DUPLICATE_METHOD_MATCH = YES;
				COPY_PHASE_STRIP = NO;
				DEAD_CODE_STRIPPING = YES;
				DEBUG_INFORMATION_FORMAT = "dwarf-with-dsym";
				ENABLE_NS_ASSERTIONS = NO;
				ENABLE_STRICT_OBJC_MSGSEND = YES;
				ENABLE_USER_SCRIPT_SANDBOXING = YES;
				GCC_C_LANGUAGE_STANDARD = gnu17;
				GCC_NO_COMMON_BLOCKS = YES;
				GCC_WARN_64_TO_32_BIT_CONVERSION = YES;
				GCC_WARN_ABOUT_RETURN_TYPE = YES_ERROR;
				GCC_WARN_UNDECLARED_SELECTOR = YES;
				GCC_WARN_UNINITIALIZED_AUTOS = YES_AGGRESSIVE;
				GCC_WARN_UNUSED_FUNCTION = YES;
				GCC_WARN_UNUSED_VARIABLE = YES;
				IPHONEOS_DEPLOYMENT_TARGET = 17.0;
				LOCALIZATION_PREFERS_STRING_CATALOGS = YES;
				MTL_ENABLE_DEBUG_INFO = NO;
				MTL_FAST_MATH = YES;
				SWIFT_COMPILATION_MODE = wholemodule;
			};
			name = Release;
		};
		DE49A18B2B65F6DB000F3AFB /* Debug */ = {
			isa = XCBuildConfiguration;
			buildSettings = {
				ASSETCATALOG_COMPILER_APPICON_NAME = AppIcon;
				ASSETCATALOG_COMPILER_GLOBAL_ACCENT_COLOR_NAME = AccentColor;
				CODE_SIGN_ENTITLEMENTS = voltixApp/voltixApp.entitlements;
				CODE_SIGN_IDENTITY = "Apple Development";
				CODE_SIGN_STYLE = Automatic;
				CURRENT_PROJECT_VERSION = 16;
				DEAD_CODE_STRIPPING = YES;
				DEVELOPMENT_ASSET_PATHS = "\"voltixApp/Preview Content\"";
				DEVELOPMENT_TEAM = G8Q5XUAJD9;
				ENABLE_HARDENED_RUNTIME = YES;
				"ENABLE_HARDENED_RUNTIME[sdk=macosx*]" = YES;
				ENABLE_PREVIEWS = YES;
				GENERATE_INFOPLIST_FILE = YES;
				INFOPLIST_FILE = VoltixApp/Info.plist;
				INFOPLIST_KEY_CFBundleDisplayName = Voltix;
				INFOPLIST_KEY_LSApplicationCategoryType = "public.app-category.finance";
				INFOPLIST_KEY_NSCameraUsageDescription = "We need to scan QR Codes.";
				INFOPLIST_KEY_NSFaceIDUsageDescription = "Secure your Vault using Face ID";
				INFOPLIST_KEY_NSFileProviderDomainUsageDescription = "We need to access your files.";
				INFOPLIST_KEY_NSHumanReadableCopyright = "";
				"INFOPLIST_KEY_UIApplicationSceneManifest_Generation[sdk=iphoneos*]" = YES;
				"INFOPLIST_KEY_UIApplicationSceneManifest_Generation[sdk=iphonesimulator*]" = YES;
				"INFOPLIST_KEY_UIApplicationSupportsIndirectInputEvents[sdk=iphoneos*]" = YES;
				"INFOPLIST_KEY_UIApplicationSupportsIndirectInputEvents[sdk=iphonesimulator*]" = YES;
				"INFOPLIST_KEY_UILaunchScreen_Generation[sdk=iphoneos*]" = YES;
				"INFOPLIST_KEY_UILaunchScreen_Generation[sdk=iphonesimulator*]" = YES;
				"INFOPLIST_KEY_UIStatusBarStyle[sdk=iphoneos*]" = UIStatusBarStyleDefault;
				"INFOPLIST_KEY_UIStatusBarStyle[sdk=iphonesimulator*]" = UIStatusBarStyleDefault;
				INFOPLIST_KEY_UISupportedInterfaceOrientations = "UIInterfaceOrientationPortrait UIInterfaceOrientationPortraitUpsideDown";
				INFOPLIST_KEY_UISupportedInterfaceOrientations_iPad = "UIInterfaceOrientationLandscapeLeft UIInterfaceOrientationLandscapeRight UIInterfaceOrientationPortrait UIInterfaceOrientationPortraitUpsideDown";
				IPHONEOS_DEPLOYMENT_TARGET = 17.0;
				LD_RUNPATH_SEARCH_PATHS = "@executable_path/Frameworks";
				"LD_RUNPATH_SEARCH_PATHS[sdk=macosx*]" = "@executable_path/../Frameworks";
				MACOSX_DEPLOYMENT_TARGET = 14.2;
				MARKETING_VERSION = 1.0;
				PRODUCT_BUNDLE_IDENTIFIER = com.voltix.wallet;
				PRODUCT_NAME = "$(TARGET_NAME)";
				PROVISIONING_PROFILE_SPECIFIER = "";
				SDKROOT = auto;
				SUPPORTED_PLATFORMS = "iphoneos iphonesimulator";
				SUPPORTS_MACCATALYST = NO;
				SUPPORTS_MAC_DESIGNED_FOR_IPHONE_IPAD = YES;
				SWIFT_EMIT_LOC_STRINGS = YES;
				SWIFT_VERSION = 5.0;
				TARGETED_DEVICE_FAMILY = "1,2";
			};
			name = Debug;
		};
		DE49A18C2B65F6DB000F3AFB /* Release */ = {
			isa = XCBuildConfiguration;
			buildSettings = {
				ASSETCATALOG_COMPILER_APPICON_NAME = AppIcon;
				ASSETCATALOG_COMPILER_GLOBAL_ACCENT_COLOR_NAME = AccentColor;
				CODE_SIGN_ENTITLEMENTS = voltixApp/voltixApp.entitlements;
				CODE_SIGN_IDENTITY = "Apple Development";
				CODE_SIGN_STYLE = Automatic;
				CURRENT_PROJECT_VERSION = 16;
				DEAD_CODE_STRIPPING = YES;
				DEVELOPMENT_ASSET_PATHS = "\"voltixApp/Preview Content\"";
				DEVELOPMENT_TEAM = G8Q5XUAJD9;
				ENABLE_HARDENED_RUNTIME = YES;
				"ENABLE_HARDENED_RUNTIME[sdk=macosx*]" = YES;
				ENABLE_PREVIEWS = YES;
				GENERATE_INFOPLIST_FILE = YES;
				INFOPLIST_FILE = VoltixApp/Info.plist;
				INFOPLIST_KEY_CFBundleDisplayName = Voltix;
				INFOPLIST_KEY_LSApplicationCategoryType = "public.app-category.finance";
				INFOPLIST_KEY_NSCameraUsageDescription = "We need to scan QR Codes.";
				INFOPLIST_KEY_NSFaceIDUsageDescription = "Secure your Vault using Face ID";
				INFOPLIST_KEY_NSFileProviderDomainUsageDescription = "We need to access your files.";
				INFOPLIST_KEY_NSHumanReadableCopyright = "";
				"INFOPLIST_KEY_UIApplicationSceneManifest_Generation[sdk=iphoneos*]" = YES;
				"INFOPLIST_KEY_UIApplicationSceneManifest_Generation[sdk=iphonesimulator*]" = YES;
				"INFOPLIST_KEY_UIApplicationSupportsIndirectInputEvents[sdk=iphoneos*]" = YES;
				"INFOPLIST_KEY_UIApplicationSupportsIndirectInputEvents[sdk=iphonesimulator*]" = YES;
				"INFOPLIST_KEY_UILaunchScreen_Generation[sdk=iphoneos*]" = YES;
				"INFOPLIST_KEY_UILaunchScreen_Generation[sdk=iphonesimulator*]" = YES;
				"INFOPLIST_KEY_UIStatusBarStyle[sdk=iphoneos*]" = UIStatusBarStyleDefault;
				"INFOPLIST_KEY_UIStatusBarStyle[sdk=iphonesimulator*]" = UIStatusBarStyleDefault;
				INFOPLIST_KEY_UISupportedInterfaceOrientations = "UIInterfaceOrientationPortrait UIInterfaceOrientationPortraitUpsideDown";
				INFOPLIST_KEY_UISupportedInterfaceOrientations_iPad = "UIInterfaceOrientationLandscapeLeft UIInterfaceOrientationLandscapeRight UIInterfaceOrientationPortrait UIInterfaceOrientationPortraitUpsideDown";
				IPHONEOS_DEPLOYMENT_TARGET = 17.0;
				LD_RUNPATH_SEARCH_PATHS = "@executable_path/Frameworks";
				"LD_RUNPATH_SEARCH_PATHS[sdk=macosx*]" = "@executable_path/../Frameworks";
				MACOSX_DEPLOYMENT_TARGET = 14.2;
				MARKETING_VERSION = 1.0;
				PRODUCT_BUNDLE_IDENTIFIER = com.voltix.wallet;
				PRODUCT_NAME = "$(TARGET_NAME)";
				PROVISIONING_PROFILE_SPECIFIER = "";
				SDKROOT = auto;
				SUPPORTED_PLATFORMS = "iphoneos iphonesimulator";
				SUPPORTS_MACCATALYST = NO;
				SUPPORTS_MAC_DESIGNED_FOR_IPHONE_IPAD = YES;
				SWIFT_EMIT_LOC_STRINGS = YES;
				SWIFT_VERSION = 5.0;
				TARGETED_DEVICE_FAMILY = "1,2";
			};
			name = Release;
		};
		DE49A18E2B65F6DB000F3AFB /* Debug */ = {
			isa = XCBuildConfiguration;
			buildSettings = {
				ALWAYS_EMBED_SWIFT_STANDARD_LIBRARIES = YES;
				BUNDLE_LOADER = "$(TEST_HOST)";
				CODE_SIGN_STYLE = Automatic;
				CURRENT_PROJECT_VERSION = 16;
				DEAD_CODE_STRIPPING = YES;
				DEVELOPMENT_TEAM = G8Q5XUAJD9;
				GENERATE_INFOPLIST_FILE = YES;
				IPHONEOS_DEPLOYMENT_TARGET = 17.2;
				MACOSX_DEPLOYMENT_TARGET = 14.2;
				MARKETING_VERSION = 1.0;
				PRODUCT_BUNDLE_IDENTIFIER = com.voltix.voltixAppTests;
				PRODUCT_NAME = "$(TARGET_NAME)";
				SDKROOT = auto;
				SUPPORTED_PLATFORMS = "iphoneos iphonesimulator";
				SUPPORTS_MACCATALYST = NO;
				SUPPORTS_MAC_DESIGNED_FOR_IPHONE_IPAD = YES;
				SWIFT_EMIT_LOC_STRINGS = NO;
				SWIFT_VERSION = 5.0;
				TARGETED_DEVICE_FAMILY = "1,2";
				TEST_HOST = "$(BUILT_PRODUCTS_DIR)/VoltixApp.app/$(BUNDLE_EXECUTABLE_FOLDER_PATH)/VoltixApp";
			};
			name = Debug;
		};
		DE49A18F2B65F6DB000F3AFB /* Release */ = {
			isa = XCBuildConfiguration;
			buildSettings = {
				ALWAYS_EMBED_SWIFT_STANDARD_LIBRARIES = YES;
				BUNDLE_LOADER = "$(TEST_HOST)";
				CODE_SIGN_STYLE = Automatic;
				CURRENT_PROJECT_VERSION = 16;
				DEAD_CODE_STRIPPING = YES;
				GENERATE_INFOPLIST_FILE = YES;
				IPHONEOS_DEPLOYMENT_TARGET = 17.2;
				MACOSX_DEPLOYMENT_TARGET = 14.2;
				MARKETING_VERSION = 1.0;
				PRODUCT_BUNDLE_IDENTIFIER = com.voltix.voltixAppTests;
				PRODUCT_NAME = "$(TARGET_NAME)";
				SDKROOT = auto;
				SUPPORTED_PLATFORMS = "iphoneos iphonesimulator";
				SUPPORTS_MACCATALYST = NO;
				SUPPORTS_MAC_DESIGNED_FOR_IPHONE_IPAD = YES;
				SWIFT_EMIT_LOC_STRINGS = NO;
				SWIFT_VERSION = 5.0;
				TARGETED_DEVICE_FAMILY = "1,2";
				TEST_HOST = "$(BUILT_PRODUCTS_DIR)/VoltixApp.app/$(BUNDLE_EXECUTABLE_FOLDER_PATH)/VoltixApp";
			};
			name = Release;
		};
		DE49A1912B65F6DB000F3AFB /* Debug */ = {
			isa = XCBuildConfiguration;
			buildSettings = {
				ALWAYS_EMBED_SWIFT_STANDARD_LIBRARIES = YES;
				CODE_SIGN_STYLE = Automatic;
				CURRENT_PROJECT_VERSION = 16;
				DEAD_CODE_STRIPPING = YES;
				GENERATE_INFOPLIST_FILE = YES;
				IPHONEOS_DEPLOYMENT_TARGET = 17.2;
				MACOSX_DEPLOYMENT_TARGET = 14.2;
				MARKETING_VERSION = 1.0;
				PRODUCT_BUNDLE_IDENTIFIER = com.voltix.voltixAppUITests;
				PRODUCT_NAME = "$(TARGET_NAME)";
				SDKROOT = auto;
				SUPPORTED_PLATFORMS = "iphoneos iphonesimulator macosx";
				SWIFT_EMIT_LOC_STRINGS = NO;
				SWIFT_VERSION = 5.0;
				TARGETED_DEVICE_FAMILY = "1,2";
				TEST_TARGET_NAME = voltixApp;
			};
			name = Debug;
		};
		DE49A1922B65F6DB000F3AFB /* Release */ = {
			isa = XCBuildConfiguration;
			buildSettings = {
				ALWAYS_EMBED_SWIFT_STANDARD_LIBRARIES = YES;
				CODE_SIGN_STYLE = Automatic;
				CURRENT_PROJECT_VERSION = 16;
				DEAD_CODE_STRIPPING = YES;
				GENERATE_INFOPLIST_FILE = YES;
				IPHONEOS_DEPLOYMENT_TARGET = 17.2;
				MACOSX_DEPLOYMENT_TARGET = 14.2;
				MARKETING_VERSION = 1.0;
				PRODUCT_BUNDLE_IDENTIFIER = com.voltix.voltixAppUITests;
				PRODUCT_NAME = "$(TARGET_NAME)";
				SDKROOT = auto;
				SUPPORTED_PLATFORMS = "iphoneos iphonesimulator macosx";
				SWIFT_EMIT_LOC_STRINGS = NO;
				SWIFT_VERSION = 5.0;
				TARGETED_DEVICE_FAMILY = "1,2";
				TEST_TARGET_NAME = voltixApp;
			};
			name = Release;
		};
/* End XCBuildConfiguration section */

/* Begin XCConfigurationList section */
		DE49A15E2B65F6D9000F3AFB /* Build configuration list for PBXProject "VoltixApp" */ = {
			isa = XCConfigurationList;
			buildConfigurations = (
				DE49A1882B65F6DB000F3AFB /* Debug */,
				DE49A1892B65F6DB000F3AFB /* Release */,
			);
			defaultConfigurationIsVisible = 0;
			defaultConfigurationName = Release;
		};
		DE49A18A2B65F6DB000F3AFB /* Build configuration list for PBXNativeTarget "VoltixApp" */ = {
			isa = XCConfigurationList;
			buildConfigurations = (
				DE49A18B2B65F6DB000F3AFB /* Debug */,
				DE49A18C2B65F6DB000F3AFB /* Release */,
			);
			defaultConfigurationIsVisible = 0;
			defaultConfigurationName = Release;
		};
		DE49A18D2B65F6DB000F3AFB /* Build configuration list for PBXNativeTarget "VoltixAppTests" */ = {
			isa = XCConfigurationList;
			buildConfigurations = (
				DE49A18E2B65F6DB000F3AFB /* Debug */,
				DE49A18F2B65F6DB000F3AFB /* Release */,
			);
			defaultConfigurationIsVisible = 0;
			defaultConfigurationName = Release;
		};
		DE49A1902B65F6DB000F3AFB /* Build configuration list for PBXNativeTarget "VoltixAppUITests" */ = {
			isa = XCConfigurationList;
			buildConfigurations = (
				DE49A1912B65F6DB000F3AFB /* Debug */,
				DE49A1922B65F6DB000F3AFB /* Release */,
			);
			defaultConfigurationIsVisible = 0;
			defaultConfigurationName = Release;
		};
/* End XCConfigurationList section */

/* Begin XCLocalSwiftPackageReference section */
		D9A22EB52B667C41007281BF /* XCLocalSwiftPackageReference "../Mediator" */ = {
			isa = XCLocalSwiftPackageReference;
			relativePath = ../Mediator;
		};
		DE28F52F2B7B0F6A00E33058 /* XCLocalSwiftPackageReference "../WalletCore" */ = {
			isa = XCLocalSwiftPackageReference;
			relativePath = ../WalletCore;
		};
/* End XCLocalSwiftPackageReference section */

/* Begin XCRemoteSwiftPackageReference section */
		DE49A1B32B6A1088000F3AFB /* XCRemoteSwiftPackageReference "CodeScanner" */ = {
			isa = XCRemoteSwiftPackageReference;
			repositoryURL = "https://github.com/twostraws/CodeScanner";
			requirement = {
				kind = upToNextMajorVersion;
				minimumVersion = 2.3.3;
			};
		};
		DEEDAEE62B8B50A4005170E8 /* XCRemoteSwiftPackageReference "BigInt" */ = {
			isa = XCRemoteSwiftPackageReference;
			repositoryURL = "https://github.com/attaswift/BigInt.git";
			requirement = {
				kind = upToNextMajorVersion;
				minimumVersion = 5.1.0;
			};
		};
		DEFF59022BD23A12005DFDF9 /* XCRemoteSwiftPackageReference "CryptoSwift" */ = {
			isa = XCRemoteSwiftPackageReference;
			repositoryURL = "https://github.com/krzyzanowskim/CryptoSwift.git";
			requirement = {
				kind = upToNextMajorVersion;
				minimumVersion = 1.8.2;
			};
		};
/* End XCRemoteSwiftPackageReference section */

/* Begin XCSwiftPackageProductDependency section */
		D9A22EB62B667C41007281BF /* Mediator */ = {
			isa = XCSwiftPackageProductDependency;
			productName = Mediator;
		};
		DE28F5302B7B0FE900E33058 /* WalletCore */ = {
			isa = XCSwiftPackageProductDependency;
			productName = WalletCore;
		};
		DE28F5322B7B0FED00E33058 /* SwiftProtobuf */ = {
			isa = XCSwiftPackageProductDependency;
			productName = SwiftProtobuf;
		};
		DE3D44AC2BD2445100BD64CD /* CryptoSwift */ = {
			isa = XCSwiftPackageProductDependency;
			package = DEFF59022BD23A12005DFDF9 /* XCRemoteSwiftPackageReference "CryptoSwift" */;
			productName = CryptoSwift;
		};
		DE49A1992B660D8D000F3AFB /* Mediator */ = {
			isa = XCSwiftPackageProductDependency;
			productName = Mediator;
		};
		DE49A1B42B6A1088000F3AFB /* CodeScanner */ = {
			isa = XCSwiftPackageProductDependency;
			package = DE49A1B32B6A1088000F3AFB /* XCRemoteSwiftPackageReference "CodeScanner" */;
			productName = CodeScanner;
		};
		DEEDAEE72B8B50A4005170E8 /* BigInt */ = {
			isa = XCSwiftPackageProductDependency;
			package = DEEDAEE62B8B50A4005170E8 /* XCRemoteSwiftPackageReference "BigInt" */;
			productName = BigInt;
		};
/* End XCSwiftPackageProductDependency section */
	};
	rootObject = DE49A15B2B65F6D9000F3AFB /* Project object */;
}<|MERGE_RESOLUTION|>--- conflicted
+++ resolved
@@ -179,15 +179,12 @@
 		A6FB96B12BD086AD00D56F68 /* HomeViewModel.swift in Sources */ = {isa = PBXBuildFile; fileRef = A6FB96B02BD086AD00D56F68 /* HomeViewModel.swift */; };
 		A6FB96B32BD0CDA900D56F68 /* NavigationEditButton.swift in Sources */ = {isa = PBXBuildFile; fileRef = A6FB96B22BD0CDA900D56F68 /* NavigationEditButton.swift */; };
 		A6FB96B52BD0CE6700D56F68 /* NavigationHomeEditButton.swift in Sources */ = {isa = PBXBuildFile; fileRef = A6FB96B42BD0CE6700D56F68 /* NavigationHomeEditButton.swift */; };
-<<<<<<< HEAD
 		B5F758182BD8E65D0097B5B9 /* Sui.swift in Sources */ = {isa = PBXBuildFile; fileRef = B5F758172BD8E65D0097B5B9 /* Sui.swift */; };
 		B5F7581A2BD8E7230097B5B9 /* SuiService.swift in Sources */ = {isa = PBXBuildFile; fileRef = B5F758192BD8E7230097B5B9 /* SuiService.swift */; };
 		B5F7581D2BD8FDA20097B5B9 /* SuiCoin.swift in Sources */ = {isa = PBXBuildFile; fileRef = B5F7581C2BD8FDA20097B5B9 /* SuiCoin.swift */; };
-=======
 		B54B01972BDCEB8E00FDA472 /* Polkadot.swift in Sources */ = {isa = PBXBuildFile; fileRef = B54B01962BDCEB8E00FDA472 /* Polkadot.swift */; };
 		B54B019A2BDE0A1D00FDA472 /* PolkadotService.swift in Sources */ = {isa = PBXBuildFile; fileRef = B54B01992BDE0A1D00FDA472 /* PolkadotService.swift */; };
 		B54B019C2BDE135C00FDA472 /* RpcService.swift in Sources */ = {isa = PBXBuildFile; fileRef = B54B019B2BDE135C00FDA472 /* RpcService.swift */; };
->>>>>>> 46326a1f
 		D9A22EB72B667C41007281BF /* Mediator in Frameworks */ = {isa = PBXBuildFile; productRef = D9A22EB62B667C41007281BF /* Mediator */; };
 		D9AD8EDA2B6722CC0009F8D5 /* ApplicationState.swift in Sources */ = {isa = PBXBuildFile; fileRef = D9AD8ED92B6722CC0009F8D5 /* ApplicationState.swift */; };
 		D9AD8EDE2B6730430009F8D5 /* WelcomeView.swift in Sources */ = {isa = PBXBuildFile; fileRef = D9AD8EDD2B6730430009F8D5 /* WelcomeView.swift */; };
@@ -468,15 +465,12 @@
 		A6FB96B02BD086AD00D56F68 /* HomeViewModel.swift */ = {isa = PBXFileReference; lastKnownFileType = sourcecode.swift; path = HomeViewModel.swift; sourceTree = "<group>"; };
 		A6FB96B22BD0CDA900D56F68 /* NavigationEditButton.swift */ = {isa = PBXFileReference; lastKnownFileType = sourcecode.swift; path = NavigationEditButton.swift; sourceTree = "<group>"; };
 		A6FB96B42BD0CE6700D56F68 /* NavigationHomeEditButton.swift */ = {isa = PBXFileReference; lastKnownFileType = sourcecode.swift; path = NavigationHomeEditButton.swift; sourceTree = "<group>"; };
-<<<<<<< HEAD
 		B5F758172BD8E65D0097B5B9 /* Sui.swift */ = {isa = PBXFileReference; fileEncoding = 4; lastKnownFileType = sourcecode.swift; path = Sui.swift; sourceTree = "<group>"; };
 		B5F758192BD8E7230097B5B9 /* SuiService.swift */ = {isa = PBXFileReference; fileEncoding = 4; lastKnownFileType = sourcecode.swift; path = SuiService.swift; sourceTree = "<group>"; };
 		B5F7581C2BD8FDA20097B5B9 /* SuiCoin.swift */ = {isa = PBXFileReference; lastKnownFileType = sourcecode.swift; path = SuiCoin.swift; sourceTree = "<group>"; };
-=======
 		B54B01962BDCEB8E00FDA472 /* Polkadot.swift */ = {isa = PBXFileReference; lastKnownFileType = sourcecode.swift; path = Polkadot.swift; sourceTree = "<group>"; };
 		B54B01992BDE0A1D00FDA472 /* PolkadotService.swift */ = {isa = PBXFileReference; lastKnownFileType = sourcecode.swift; path = PolkadotService.swift; sourceTree = "<group>"; };
 		B54B019B2BDE135C00FDA472 /* RpcService.swift */ = {isa = PBXFileReference; lastKnownFileType = sourcecode.swift; path = RpcService.swift; sourceTree = "<group>"; };
->>>>>>> 46326a1f
 		D9AD8ED92B6722CC0009F8D5 /* ApplicationState.swift */ = {isa = PBXFileReference; lastKnownFileType = sourcecode.swift; name = ApplicationState.swift; path = "VoltixApp/View Models/ApplicationState.swift"; sourceTree = SOURCE_ROOT; };
 		D9AD8EDD2B6730430009F8D5 /* WelcomeView.swift */ = {isa = PBXFileReference; lastKnownFileType = sourcecode.swift; name = WelcomeView.swift; path = VoltixApp/Views/WelcomeView.swift; sourceTree = SOURCE_ROOT; };
 		D9AD8EE52B6730A40009F8D5 /* PeerDiscoveryView.swift */ = {isa = PBXFileReference; lastKnownFileType = sourcecode.swift; name = PeerDiscoveryView.swift; path = VoltixApp/Views/Keygen/PeerDiscoveryView.swift; sourceTree = SOURCE_ROOT; };
@@ -632,11 +626,8 @@
 		461BD0962B7EFA8000BFF703 /* Services */ = {
 			isa = PBXGroup;
 			children = (
-<<<<<<< HEAD
 				B5A51B532BD8C68B00791D78 /* Sui */,
-=======
 				B54B01982BDE0A0F00FDA472 /* Polkadot */,
->>>>>>> 46326a1f
 				46DE08912BD0DA1F00AE8BDE /* EvmL2 */,
 				46B60BBC2BBA810C0043EBBA /* Avalanche */,
 				DE63AE542BBA7878001BBE5C /* Cosmos */,
@@ -1023,7 +1014,6 @@
 			path = Cells;
 			sourceTree = "<group>";
 		};
-<<<<<<< HEAD
 		B5A51B532BD8C68B00791D78 /* Sui */ = {
 			isa = PBXGroup;
 			children = (
@@ -1038,14 +1028,14 @@
 				B5F7581C2BD8FDA20097B5B9 /* SuiCoin.swift */,
 			);
 			path = Sui;
-=======
+			sourceTree = "<group>";
+		};
 		B54B01982BDE0A0F00FDA472 /* Polkadot */ = {
 			isa = PBXGroup;
 			children = (
 				B54B01992BDE0A1D00FDA472 /* PolkadotService.swift */,
 			);
 			path = Polkadot;
->>>>>>> 46326a1f
 			sourceTree = "<group>";
 		};
 		D7347C222B74717F00887E57 /* Recovered References */ = {
