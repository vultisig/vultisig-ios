// !$*UTF8*$!
{
	archiveVersion = 1;
	classes = {
	};
	objectVersion = 60;
	objects = {

/* Begin PBXBuildFile section */
		049BBB522B71E498004C231F /* AssetsView.swift in Sources */ = {isa = PBXBuildFile; fileRef = 049BBB512B71E498004C231F /* AssetsView.swift */; };
		049BBB542B71E4F8004C231F /* BottomBar.swift in Sources */ = {isa = PBXBuildFile; fileRef = 049BBB532B71E4F8004C231F /* BottomBar.swift */; };
		049BBB562B71E5F5004C231F /* Choose.swift in Sources */ = {isa = PBXBuildFile; fileRef = 049BBB552B71E5F5004C231F /* Choose.swift */; };
		049BBB582B71E72F004C231F /* DeviceView.swift in Sources */ = {isa = PBXBuildFile; fileRef = 049BBB572B71E72F004C231F /* DeviceView.swift */; };
		049BBB5C2B71E7F6004C231F /* LargeButton.swift in Sources */ = {isa = PBXBuildFile; fileRef = 049BBB5B2B71E7F6004C231F /* LargeButton.swift */; };
		049BBB5E2B71E83D004C231F /* VoltixLogo.swift in Sources */ = {isa = PBXBuildFile; fileRef = 049BBB5D2B71E83D004C231F /* VoltixLogo.swift */; };
		049BBB602B71E8A2004C231F /* MenuItem.swift in Sources */ = {isa = PBXBuildFile; fileRef = 049BBB5F2B71E8A2004C231F /* MenuItem.swift */; };
		049BBB622B71E8E7004C231F /* AssetItem.swift in Sources */ = {isa = PBXBuildFile; fileRef = 049BBB612B71E8E7004C231F /* AssetItem.swift */; };
		049BBB662B71E987004C231F /* VaultItem.swift in Sources */ = {isa = PBXBuildFile; fileRef = 049BBB652B71E987004C231F /* VaultItem.swift */; };
		049BBB682B71E9C5004C231F /* WifiBar.swift in Sources */ = {isa = PBXBuildFile; fileRef = 049BBB672B71E9C5004C231F /* WifiBar.swift */; };
		460347882BA15118007ED3AC /* LitecoinExtension.swift in Sources */ = {isa = PBXBuildFile; fileRef = 460347872BA15118007ED3AC /* LitecoinExtension.swift */; };
		4606B3AE2B8045F60045094D /* UTXOTransactionListView.swift in Sources */ = {isa = PBXBuildFile; fileRef = 4606B3AD2B8045F60045094D /* UTXOTransactionListView.swift */; };
		4606B3B02B80465E0045094D /* UTXOTransactionsService.swift in Sources */ = {isa = PBXBuildFile; fileRef = 4606B3AF2B80465E0045094D /* UTXOTransactionsService.swift */; };
		463408662BA9C1D200246248 /* CoinTypeExtension.swift in Sources */ = {isa = PBXBuildFile; fileRef = 463408652BA9C1D200246248 /* CoinTypeExtension.swift */; };
		465A8D532B9E689B006E7457 /* SolanaService.swift in Sources */ = {isa = PBXBuildFile; fileRef = 465A8D522B9E689B006E7457 /* SolanaService.swift */; };
		465A8D562B9E6E0B006E7457 /* SolanaRpc.swift in Sources */ = {isa = PBXBuildFile; fileRef = 465A8D542B9E6E0A006E7457 /* SolanaRpc.swift */; };
		465B09A42B7C01CC00952DD9 /* BitcoinTransaction.swift in Sources */ = {isa = PBXBuildFile; fileRef = 465B09A32B7C01CC00952DD9 /* BitcoinTransaction.swift */; };
		465B09A92B7C176700952DD9 /* SendTransaction.swift in Sources */ = {isa = PBXBuildFile; fileRef = 465B09A82B7C176700952DD9 /* SendTransaction.swift */; };
		465B09AB2B7C840100952DD9 /* ToastView.swift in Sources */ = {isa = PBXBuildFile; fileRef = 465B09AA2B7C840100952DD9 /* ToastView.swift */; };
		465B09AD2B7C841B00952DD9 /* QrCodeView.swift in Sources */ = {isa = PBXBuildFile; fileRef = 465B09AC2B7C841B00952DD9 /* QrCodeView.swift */; };
		465B09AF2B7C84C600952DD9 /* ShareSheet.swift in Sources */ = {isa = PBXBuildFile; fileRef = 465B09AE2B7C84C600952DD9 /* ShareSheet.swift */; };
		465B09B32B7D710A00952DD9 /* DocumentPicker.swift in Sources */ = {isa = PBXBuildFile; fileRef = 465B09B22B7D710A00952DD9 /* DocumentPicker.swift */; };
		465B09B52B7D8E7B00952DD9 /* CryptoPriceService.swift in Sources */ = {isa = PBXBuildFile; fileRef = 465B09B42B7D8E7B00952DD9 /* CryptoPriceService.swift */; };
		465B09B72B7D909400952DD9 /* CryptoPrice.swift in Sources */ = {isa = PBXBuildFile; fileRef = 465B09B62B7D909400952DD9 /* CryptoPrice.swift */; };
		467B2D662B7B51F700AEDF64 /* NavigationStackButtons.swift in Sources */ = {isa = PBXBuildFile; fileRef = 467B2D652B7B51F700AEDF64 /* NavigationStackButtons.swift */; };
		469ED3942B98E776008D4951 /* ThorchainService.swift in Sources */ = {isa = PBXBuildFile; fileRef = 469ED3932B98E776008D4951 /* ThorchainService.swift */; };
		469ED3992B98E896008D4951 /* ThorchainBalanceResponse.swift in Sources */ = {isa = PBXBuildFile; fileRef = 469ED3982B98E896008D4951 /* ThorchainBalanceResponse.swift */; };
		469ED39B2B98E8B5008D4951 /* ThorchainBalance.swift in Sources */ = {isa = PBXBuildFile; fileRef = 469ED39A2B98E8B5008D4951 /* ThorchainBalance.swift */; };
		469ED39D2B98E8C0008D4951 /* ThorchainBalancePagination.swift in Sources */ = {isa = PBXBuildFile; fileRef = 469ED39C2B98E8C0008D4951 /* ThorchainBalancePagination.swift */; };
		469ED3A02B98F5B4008D4951 /* ThorchainAccountNumberResponse.swift in Sources */ = {isa = PBXBuildFile; fileRef = 469ED39F2B98F5B4008D4951 /* ThorchainAccountNumberResponse.swift */; };
		469ED3A22B98F5CB008D4951 /* ThorchainAccountResult.swift in Sources */ = {isa = PBXBuildFile; fileRef = 469ED3A12B98F5CB008D4951 /* ThorchainAccountResult.swift */; };
		469ED3A42B98F5DE008D4951 /* ThorchainAccountValue.swift in Sources */ = {isa = PBXBuildFile; fileRef = 469ED3A32B98F5DE008D4951 /* ThorchainAccountValue.swift */; };
		46AC40A42B91F50A001704E6 /* AppConfiguration.example.swift in Sources */ = {isa = PBXBuildFile; fileRef = 46AC40A32B91F50A001704E6 /* AppConfiguration.example.swift */; };
		46AC40A82B920061001704E6 /* EtherscanService.swift in Sources */ = {isa = PBXBuildFile; fileRef = 46AC40A72B920061001704E6 /* EtherscanService.swift */; };
		46AC40AA2B922931001704E6 /* EthereumTransactionListView.swift in Sources */ = {isa = PBXBuildFile; fileRef = 46AC40A92B922931001704E6 /* EthereumTransactionListView.swift */; };
		46B106512BA7CAFE00564023 /* ChainType.swift in Sources */ = {isa = PBXBuildFile; fileRef = 46B106502BA7CAFE00564023 /* ChainType.swift */; };
		46C8CBBD2BA7753900E68E08 /* Blockchair.swift in Sources */ = {isa = PBXBuildFile; fileRef = 46C8CBBC2BA7753900E68E08 /* Blockchair.swift */; };
		46C8CBBF2BA777BF00E68E08 /* BlockchairService.swift in Sources */ = {isa = PBXBuildFile; fileRef = 46C8CBBE2BA777BF00E68E08 /* BlockchairService.swift */; };
		46E98FFC2BAE407300C53D97 /* DecodingErrorExtension.swift in Sources */ = {isa = PBXBuildFile; fileRef = 46E98FFB2BAE407300C53D97 /* DecodingErrorExtension.swift */; };
		46ED3A482B9F696000FFCB8A /* SolanaRecentBlockhash.swift in Sources */ = {isa = PBXBuildFile; fileRef = 46ED3A472B9F696000FFCB8A /* SolanaRecentBlockhash.swift */; };
		46F47CBB2B870EE900D964EA /* UTXOTransactionMempool.swift in Sources */ = {isa = PBXBuildFile; fileRef = 46F47CBA2B870EE900D964EA /* UTXOTransactionMempool.swift */; };
		46F8F7212B99FDB70099454E /* TransactionBroadcastResponse.swift in Sources */ = {isa = PBXBuildFile; fileRef = 46F8F7202B99FDB70099454E /* TransactionBroadcastResponse.swift */; };
		46F8F7262B99FEEC0099454E /* ThorchainErrorResponse.swift in Sources */ = {isa = PBXBuildFile; fileRef = 46F8F7252B99FEEC0099454E /* ThorchainErrorResponse.swift */; };
		46F8F7282B9A011B0099454E /* ThorchainBroadcastTransactionService.swift in Sources */ = {isa = PBXBuildFile; fileRef = 46F8F7272B9A011B0099454E /* ThorchainBroadcastTransactionService.swift */; };
		A60CA7E52BB0D37D00FDEB5C /* ContentView.swift in Sources */ = {isa = PBXBuildFile; fileRef = A60CA7E42BB0D37D00FDEB5C /* ContentView.swift */; };
		A60CA7E72BB0EC6100FDEB5C /* AccountViewModel.swift in Sources */ = {isa = PBXBuildFile; fileRef = A60CA7E62BB0EC6100FDEB5C /* AccountViewModel.swift */; };
		A60CA7E92BB0F60100FDEB5C /* ViewExtension.swift in Sources */ = {isa = PBXBuildFile; fileRef = A60CA7E82BB0F60100FDEB5C /* ViewExtension.swift */; };
		A61BC8122BA2407A00484689 /* SendCryptoView.swift in Sources */ = {isa = PBXBuildFile; fileRef = A61BC8112BA2407A00484689 /* SendCryptoView.swift */; };
		A61BC8142BA240FC00484689 /* SendCryptoDetailsView.swift in Sources */ = {isa = PBXBuildFile; fileRef = A61BC8132BA240FC00484689 /* SendCryptoDetailsView.swift */; };
		A61BC8162BA256C600484689 /* ProgressBar.swift in Sources */ = {isa = PBXBuildFile; fileRef = A61BC8152BA256C600484689 /* ProgressBar.swift */; };
		A61BC8192BA2687E00484689 /* TokensStore.swift in Sources */ = {isa = PBXBuildFile; fileRef = A61BC8182BA2687D00484689 /* TokensStore.swift */; };
		A61BC81B2BA26D9900484689 /* TokenSelectionSection.swift in Sources */ = {isa = PBXBuildFile; fileRef = A61BC81A2BA26D9900484689 /* TokenSelectionSection.swift */; };
		A62758F22B97B10600ADE3A6 /* Endpoint.swift in Sources */ = {isa = PBXBuildFile; fileRef = A62758F12B97B10600ADE3A6 /* Endpoint.swift */; };
		A62758F52B97CE9E00ADE3A6 /* FontStyle.swift in Sources */ = {isa = PBXBuildFile; fileRef = A62758F42B97CE9E00ADE3A6 /* FontStyle.swift */; };
		A62758F72B97DF4A00ADE3A6 /* ColorStyle.swift in Sources */ = {isa = PBXBuildFile; fileRef = A62758F62B97DF4A00ADE3A6 /* ColorStyle.swift */; };
		A633B11C2B99273A003D1738 /* ColorExtensions.swift in Sources */ = {isa = PBXBuildFile; fileRef = A633B11B2B99273A003D1738 /* ColorExtensions.swift */; };
		A633B1212B993BF5003D1738 /* Montserrat-Italic.ttf in Resources */ = {isa = PBXBuildFile; fileRef = A633B11F2B993BF5003D1738 /* Montserrat-Italic.ttf */; };
		A633B1222B993BF5003D1738 /* Montserrat.ttf in Resources */ = {isa = PBXBuildFile; fileRef = A633B1202B993BF5003D1738 /* Montserrat.ttf */; };
		A633B1252B993FE7003D1738 /* FilledButton.swift in Sources */ = {isa = PBXBuildFile; fileRef = A633B1242B993FE7003D1738 /* FilledButton.swift */; };
		A633B12D2B994E92003D1738 /* CreateVaultView.swift in Sources */ = {isa = PBXBuildFile; fileRef = A633B12C2B994E92003D1738 /* CreateVaultView.swift */; };
		A633B12F2B9952D8003D1738 /* OutlineButton.swift in Sources */ = {isa = PBXBuildFile; fileRef = A633B12E2B9952D8003D1738 /* OutlineButton.swift */; };
		A633B1362B997D57003D1738 /* NavigationBackButton.swift in Sources */ = {isa = PBXBuildFile; fileRef = A633B1352B997D57003D1738 /* NavigationBackButton.swift */; };
		A633B1382B997F39003D1738 /* NavigationHelpButton.swift in Sources */ = {isa = PBXBuildFile; fileRef = A633B1372B997F39003D1738 /* NavigationHelpButton.swift */; };
		A633B13A2B9A5A22003D1738 /* ImportWalletView.swift in Sources */ = {isa = PBXBuildFile; fileRef = A633B1392B9A5A22003D1738 /* ImportWalletView.swift */; };
		A633B13C2B9A6564003D1738 /* SetupVaultView.swift in Sources */ = {isa = PBXBuildFile; fileRef = A633B13B2B9A6564003D1738 /* SetupVaultView.swift */; };
		A633B13E2B9A9E30003D1738 /* VaultDetailView.swift in Sources */ = {isa = PBXBuildFile; fileRef = A633B13D2B9A9E30003D1738 /* VaultDetailView.swift */; };
		A63953B02BA7BEDA000802EC /* Checkbox.swift in Sources */ = {isa = PBXBuildFile; fileRef = A63953AF2BA7BEDA000802EC /* Checkbox.swift */; };
		A63953B22BA7CB8E000802EC /* SendCryptoKeysignView.swift in Sources */ = {isa = PBXBuildFile; fileRef = A63953B12BA7CB8E000802EC /* SendCryptoKeysignView.swift */; };
		A63953B42BA7F120000802EC /* SendCryptoDoneView.swift in Sources */ = {isa = PBXBuildFile; fileRef = A63953B32BA7F120000802EC /* SendCryptoDoneView.swift */; };
		A65324282BA51E8700DDE6EB /* QRCodeScannerView.swift in Sources */ = {isa = PBXBuildFile; fileRef = A65324272BA51E8700DDE6EB /* QRCodeScannerView.swift */; };
		A653242A2BA52A4700DDE6EB /* SendCryptoViewModel.swift in Sources */ = {isa = PBXBuildFile; fileRef = A65324292BA52A4700DDE6EB /* SendCryptoViewModel.swift */; };
		A653242C2BA52E2200DDE6EB /* SendCryptoQRScannerView.swift in Sources */ = {isa = PBXBuildFile; fileRef = A653242B2BA52E2200DDE6EB /* SendCryptoQRScannerView.swift */; };
		A653242E2BA53D0900DDE6EB /* SendCryptoPairView.swift in Sources */ = {isa = PBXBuildFile; fileRef = A653242D2BA53D0900DDE6EB /* SendCryptoPairView.swift */; };
		A65324302BA540ED00DDE6EB /* SendCryptoVerifyView.swift in Sources */ = {isa = PBXBuildFile; fileRef = A653242F2BA540ED00DDE6EB /* SendCryptoVerifyView.swift */; };
		A65649DF2B96602700E4B329 /* DecodableDefaultExtension.swift in Sources */ = {isa = PBXBuildFile; fileRef = A65649D72B96602700E4B329 /* DecodableDefaultExtension.swift */; };
		A65649E02B96602700E4B329 /* BigUIntExtension.swift in Sources */ = {isa = PBXBuildFile; fileRef = A65649D82B96602700E4B329 /* BigUIntExtension.swift */; };
		A65649E12B96602700E4B329 /* Int64Extension.swift in Sources */ = {isa = PBXBuildFile; fileRef = A65649D92B96602700E4B329 /* Int64Extension.swift */; };
		A65649E22B96602700E4B329 /* DataExtension.swift in Sources */ = {isa = PBXBuildFile; fileRef = A65649DA2B96602700E4B329 /* DataExtension.swift */; };
		A65649E32B96602700E4B329 /* BitcoinTransactionExtension.swift in Sources */ = {isa = PBXBuildFile; fileRef = A65649DB2B96602700E4B329 /* BitcoinTransactionExtension.swift */; };
		A65649E42B96602700E4B329 /* StringExtension.swift in Sources */ = {isa = PBXBuildFile; fileRef = A65649DC2B96602700E4B329 /* StringExtension.swift */; };
		A65649E52B96602700E4B329 /* VaultExtension.swift in Sources */ = {isa = PBXBuildFile; fileRef = A65649DD2B96602700E4B329 /* VaultExtension.swift */; };
		A65649E62B96602700E4B329 /* TssExtension.swift in Sources */ = {isa = PBXBuildFile; fileRef = A65649DE2B96602700E4B329 /* TssExtension.swift */; };
		A65649E82B9668BF00E4B329 /* BitcoinTransactionRef.swift in Sources */ = {isa = PBXBuildFile; fileRef = A65649E72B9668BF00E4B329 /* BitcoinTransactionRef.swift */; };
		A65649EA2B96690400E4B329 /* KeyShare.swift in Sources */ = {isa = PBXBuildFile; fileRef = A65649E92B96690400E4B329 /* KeyShare.swift */; };
		A65649EE2B9669DD00E4B329 /* UTXOTransactionMempoolInput.swift in Sources */ = {isa = PBXBuildFile; fileRef = A65649ED2B9669DD00E4B329 /* UTXOTransactionMempoolInput.swift */; };
		A65649F02B966A1200E4B329 /* UTXOTransactionMempoolOutput.swift in Sources */ = {isa = PBXBuildFile; fileRef = A65649EF2B966A1200E4B329 /* UTXOTransactionMempoolOutput.swift */; };
		A65649F22B966A2300E4B329 /* UTXOTransactionStatus.swift in Sources */ = {isa = PBXBuildFile; fileRef = A65649F12B966A2300E4B329 /* UTXOTransactionStatus.swift */; };
		A65649F52B966F3E00E4B329 /* DecodableDefault.swift in Sources */ = {isa = PBXBuildFile; fileRef = A65649F42B966F3E00E4B329 /* DecodableDefault.swift */; };
		A65649F82B96701300E4B329 /* UTXOTransactionMempoolPreviousOutput.swift in Sources */ = {isa = PBXBuildFile; fileRef = A65649F72B96701300E4B329 /* UTXOTransactionMempoolPreviousOutput.swift */; };
		A65649FE2B9699BE00E4B329 /* Token.swift in Sources */ = {isa = PBXBuildFile; fileRef = A65649FD2B9699BE00E4B329 /* Token.swift */; };
		A6564A042B969AA500E4B329 /* EtherscanBroadcastResponse.swift in Sources */ = {isa = PBXBuildFile; fileRef = A6564A032B969AA500E4B329 /* EtherscanBroadcastResponse.swift */; };
		A6564A062B969ADF00E4B329 /* EtherscanAPIResponse.swift in Sources */ = {isa = PBXBuildFile; fileRef = A6564A052B969ADF00E4B329 /* EtherscanAPIResponse.swift */; };
		A6564A082B969AFC00E4B329 /* EtherscanAPITransactionDetail.swift in Sources */ = {isa = PBXBuildFile; fileRef = A6564A072B969AFC00E4B329 /* EtherscanAPITransactionDetail.swift */; };
		A6564A0B2B96A04D00E4B329 /* Localizable.strings in Resources */ = {isa = PBXBuildFile; fileRef = A6564A0D2B96A04D00E4B329 /* Localizable.strings */; };
		A65BA9802BA9361B00B2D8AA /* SendCryptoAmountUSDTextField.swift in Sources */ = {isa = PBXBuildFile; fileRef = A65BA97F2BA9361B00B2D8AA /* SendCryptoAmountUSDTextField.swift */; };
		A65BA9822BA93A9F00B2D8AA /* DebounceHelper.swift in Sources */ = {isa = PBXBuildFile; fileRef = A65BA9812BA93A9F00B2D8AA /* DebounceHelper.swift */; };
		A65BA9842BAA07B500B2D8AA /* Background.swift in Sources */ = {isa = PBXBuildFile; fileRef = A65BA9832BAA07B500B2D8AA /* Background.swift */; };
		A65BA9862BAA0F0D00B2D8AA /* SendCryptoVerifyViewModel.swift in Sources */ = {isa = PBXBuildFile; fileRef = A65BA9852BAA0F0D00B2D8AA /* SendCryptoVerifyViewModel.swift */; };
		A65BA9882BAAA0B700B2D8AA /* SendCryptoSigningErrorView.swift in Sources */ = {isa = PBXBuildFile; fileRef = A65BA9872BAAA0B700B2D8AA /* SendCryptoSigningErrorView.swift */; };
		A65BA98A2BAAA7A300B2D8AA /* SendCryptoVaultErrorView.swift in Sources */ = {isa = PBXBuildFile; fileRef = A65BA9892BAAA7A300B2D8AA /* SendCryptoVaultErrorView.swift */; };
		A65BA98C2BABD1AA00B2D8AA /* SendCryptoStartErrorView.swift in Sources */ = {isa = PBXBuildFile; fileRef = A65BA98B2BABD1AA00B2D8AA /* SendCryptoStartErrorView.swift */; };
		A65BA98E2BAD311200B2D8AA /* Loader.swift in Sources */ = {isa = PBXBuildFile; fileRef = A65BA98D2BAD311200B2D8AA /* Loader.swift */; };
		A65BA9902BAD402A00B2D8AA /* KeysignMessageConfirmView.swift in Sources */ = {isa = PBXBuildFile; fileRef = A65BA98F2BAD402A00B2D8AA /* KeysignMessageConfirmView.swift */; };
		A65BA9922BAD439900B2D8AA /* KeysignDiscoverServiceView.swift in Sources */ = {isa = PBXBuildFile; fileRef = A65BA9912BAD439900B2D8AA /* KeysignDiscoverServiceView.swift */; };
		A65BA9942BAD449F00B2D8AA /* DiscoveringSignMessageView.swift in Sources */ = {isa = PBXBuildFile; fileRef = A65BA9932BAD449F00B2D8AA /* DiscoveringSignMessageView.swift */; };
		A65BA9962BAD460600B2D8AA /* KeysignStartView.swift in Sources */ = {isa = PBXBuildFile; fileRef = A65BA9952BAD460600B2D8AA /* KeysignStartView.swift */; };
		A65BA9982BAD479C00B2D8AA /* JoinKeysignDoneView.swift in Sources */ = {isa = PBXBuildFile; fileRef = A65BA9972BAD479C00B2D8AA /* JoinKeysignDoneView.swift */; };
		A66A0BD52BA124D00021A483 /* EditVaultView.swift in Sources */ = {isa = PBXBuildFile; fileRef = A66A0BD42BA124D00021A483 /* EditVaultView.swift */; };
		A66A0BD72BA125C50021A483 /* EditVaultCell.swift in Sources */ = {isa = PBXBuildFile; fileRef = A66A0BD62BA125C50021A483 /* EditVaultCell.swift */; };
		A66A0BD92BA12DF50021A483 /* RenameVaultView.swift in Sources */ = {isa = PBXBuildFile; fileRef = A66A0BD82BA12DF50021A483 /* RenameVaultView.swift */; };
		A66A0BDB2BA13B570021A483 /* CoinsGrouped.swift in Sources */ = {isa = PBXBuildFile; fileRef = A66A0BDA2BA13B570021A483 /* CoinsGrouped.swift */; };
		A6966D1E2BA3DDAD00903CA4 /* OnboardingView.swift in Sources */ = {isa = PBXBuildFile; fileRef = A6966D1D2BA3DDAD00903CA4 /* OnboardingView.swift */; };
		A6966D202BA3DF0C00903CA4 /* OnboardingView1.swift in Sources */ = {isa = PBXBuildFile; fileRef = A6966D1F2BA3DF0C00903CA4 /* OnboardingView1.swift */; };
		A6966D222BA3E1B000903CA4 /* TextStore.swift in Sources */ = {isa = PBXBuildFile; fileRef = A6966D212BA3E1B000903CA4 /* TextStore.swift */; };
		A6966D242BA3E2A500903CA4 /* OnboardingView2.swift in Sources */ = {isa = PBXBuildFile; fileRef = A6966D232BA3E2A500903CA4 /* OnboardingView2.swift */; };
		A6966D262BA3E2CF00903CA4 /* OnboardingView3.swift in Sources */ = {isa = PBXBuildFile; fileRef = A6966D252BA3E2CF00903CA4 /* OnboardingView3.swift */; };
		A6966D292BA400B700903CA4 /* SendCryptoAddressTextField.swift in Sources */ = {isa = PBXBuildFile; fileRef = A6966D282BA400B700903CA4 /* SendCryptoAddressTextField.swift */; };
		A6966D2B2BA4018600903CA4 /* SendCryptoAmountTextField.swift in Sources */ = {isa = PBXBuildFile; fileRef = A6966D2A2BA4018600903CA4 /* SendCryptoAmountTextField.swift */; };
		A6966D2D2BA402A900903CA4 /* TokenSelectorDropdown.swift in Sources */ = {isa = PBXBuildFile; fileRef = A6966D2C2BA402A900903CA4 /* TokenSelectorDropdown.swift */; };
		A6966D2F2BA4045C00903CA4 /* SwapCryptoView.swift in Sources */ = {isa = PBXBuildFile; fileRef = A6966D2E2BA4045C00903CA4 /* SwapCryptoView.swift */; };
		A6966D312BA4048800903CA4 /* SwapCryptoDetailsView.swift in Sources */ = {isa = PBXBuildFile; fileRef = A6966D302BA4048800903CA4 /* SwapCryptoDetailsView.swift */; };
		A6CBA8EE2BA299E8008B110C /* ImportVaultViewModel.swift in Sources */ = {isa = PBXBuildFile; fileRef = A6CBA8ED2BA299E8008B110C /* ImportVaultViewModel.swift */; };
		A6CBA8F02BA2A629008B110C /* ImportWalletUploadSection.swift in Sources */ = {isa = PBXBuildFile; fileRef = A6CBA8EF2BA2A629008B110C /* ImportWalletUploadSection.swift */; };
		A6F2C5452B9FE3A00095C8E3 /* HomeView.swift in Sources */ = {isa = PBXBuildFile; fileRef = A6F2C5442B9FE3A00095C8E3 /* HomeView.swift */; };
		A6F2C5472B9FFC560095C8E3 /* NavigationBackSheetButton.swift in Sources */ = {isa = PBXBuildFile; fileRef = A6F2C5462B9FFC560095C8E3 /* NavigationBackSheetButton.swift */; };
		A6F2C5492BA001460095C8E3 /* TokenSelectionView.swift in Sources */ = {isa = PBXBuildFile; fileRef = A6F2C5482BA001460095C8E3 /* TokenSelectionView.swift */; };
		A6F2C54B2BA003E10095C8E3 /* TokenCell.swift in Sources */ = {isa = PBXBuildFile; fileRef = A6F2C54A2BA003E10095C8E3 /* TokenCell.swift */; };
		A6F2C54F2BA009420095C8E3 /* TokenSelectionViewModel.swift in Sources */ = {isa = PBXBuildFile; fileRef = A6F2C54E2BA009420095C8E3 /* TokenSelectionViewModel.swift */; };
		A6F9F7DB2B9BA2DE00790258 /* ChainCell.swift in Sources */ = {isa = PBXBuildFile; fileRef = A6F9F7DA2B9BA2DD00790258 /* ChainCell.swift */; };
		A6F9F7DD2B9BA5F000790258 /* CoinCell.swift in Sources */ = {isa = PBXBuildFile; fileRef = A6F9F7DC2B9BA5F000790258 /* CoinCell.swift */; };
		A6F9F7DF2B9BAA9F00790258 /* Separator.swift in Sources */ = {isa = PBXBuildFile; fileRef = A6F9F7DE2B9BAA9F00790258 /* Separator.swift */; };
		A6F9F7E12B9BAFA700790258 /* NavigationRefreshButton.swift in Sources */ = {isa = PBXBuildFile; fileRef = A6F9F7E02B9BAFA700790258 /* NavigationRefreshButton.swift */; };
		A6F9F7E32B9BB48700790258 /* VaultsView.swift in Sources */ = {isa = PBXBuildFile; fileRef = A6F9F7E22B9BB48700790258 /* VaultsView.swift */; };
		A6F9F7E52B9BB4D100790258 /* NavigationMenuButton.swift in Sources */ = {isa = PBXBuildFile; fileRef = A6F9F7E42B9BB4D100790258 /* NavigationMenuButton.swift */; };
		A6F9F7E72B9BB63700790258 /* VaultCell.swift in Sources */ = {isa = PBXBuildFile; fileRef = A6F9F7E62B9BB63700790258 /* VaultCell.swift */; };
		A6F9F7E92B9BBFD500790258 /* AddressQRCodeView.swift in Sources */ = {isa = PBXBuildFile; fileRef = A6F9F7E82B9BBFD500790258 /* AddressQRCodeView.swift */; };
		A6F9F7EB2B9D1B3700790258 /* VaultDetailViewModel.swift in Sources */ = {isa = PBXBuildFile; fileRef = A6F9F7EA2B9D1B3700790258 /* VaultDetailViewModel.swift */; };
		A6F9F7ED2B9D1F5700790258 /* CoinViewModel.swift in Sources */ = {isa = PBXBuildFile; fileRef = A6F9F7EC2B9D1F5700790258 /* CoinViewModel.swift */; };
		D7347C2E2B759A0F00887E57 /* ProgressBottomBar.swift in Sources */ = {isa = PBXBuildFile; fileRef = D7347C2D2B759A0F00887E57 /* ProgressBottomBar.swift */; };
		D9A22EB72B667C41007281BF /* Mediator in Frameworks */ = {isa = PBXBuildFile; productRef = D9A22EB62B667C41007281BF /* Mediator */; };
		D9AD8EDA2B6722CC0009F8D5 /* ApplicationState.swift in Sources */ = {isa = PBXBuildFile; fileRef = D9AD8ED92B6722CC0009F8D5 /* ApplicationState.swift */; };
		D9AD8EDC2B6723D10009F8D5 /* AppNavigationState.swift in Sources */ = {isa = PBXBuildFile; fileRef = D9AD8EDB2B6723D10009F8D5 /* AppNavigationState.swift */; };
		D9AD8EDE2B6730430009F8D5 /* WelcomeView.swift in Sources */ = {isa = PBXBuildFile; fileRef = D9AD8EDD2B6730430009F8D5 /* WelcomeView.swift */; };
		D9AD8EE02B6730640009F8D5 /* StartView.swift in Sources */ = {isa = PBXBuildFile; fileRef = D9AD8EDF2B6730640009F8D5 /* StartView.swift */; };
		D9AD8EE42B6730940009F8D5 /* NewWalletInstructionsView.swift in Sources */ = {isa = PBXBuildFile; fileRef = D9AD8EE32B6730940009F8D5 /* NewWalletInstructionsView.swift */; };
		D9AD8EE62B6730A40009F8D5 /* PeerDiscoveryView.swift in Sources */ = {isa = PBXBuildFile; fileRef = D9AD8EE52B6730A40009F8D5 /* PeerDiscoveryView.swift */; };
		D9AD8EEA2B6730E30009F8D5 /* MenuView.swift in Sources */ = {isa = PBXBuildFile; fileRef = D9AD8EE92B6730E30009F8D5 /* MenuView.swift */; };
		D9AD8EFB2B6731E50009F8D5 /* SwapInputDetailsView.swift in Sources */ = {isa = PBXBuildFile; fileRef = D9AD8EFA2B6731E50009F8D5 /* SwapInputDetailsView.swift */; };
		D9AD8EFD2B6732070009F8D5 /* SwapPeerDiscoveryView.swift in Sources */ = {isa = PBXBuildFile; fileRef = D9AD8EFC2B6732070009F8D5 /* SwapPeerDiscoveryView.swift */; };
		D9AD8EFF2B67321D0009F8D5 /* SwapWaitingForPeersView.swift in Sources */ = {isa = PBXBuildFile; fileRef = D9AD8EFE2B67321D0009F8D5 /* SwapWaitingForPeersView.swift */; };
		D9AD8F012B6732360009F8D5 /* SwapVerifyView.swift in Sources */ = {isa = PBXBuildFile; fileRef = D9AD8F002B6732360009F8D5 /* SwapVerifyView.swift */; };
		D9AD8F032B6732450009F8D5 /* SwapDoneView.swift in Sources */ = {isa = PBXBuildFile; fileRef = D9AD8F022B6732450009F8D5 /* SwapDoneView.swift */; };
		DE1572962B70F254009BC7C5 /* TssMessenger.swift in Sources */ = {isa = PBXBuildFile; fileRef = DE1572942B70F254009BC7C5 /* TssMessenger.swift */; };
		DE1572972B70F254009BC7C5 /* LocalStateAccessorImp.swift in Sources */ = {isa = PBXBuildFile; fileRef = DE1572952B70F254009BC7C5 /* LocalStateAccessorImp.swift */; };
		DE1572992B70F26A009BC7C5 /* KeyType.swift in Sources */ = {isa = PBXBuildFile; fileRef = DE1572982B70F26A009BC7C5 /* KeyType.swift */; };
		DE15729E2B70F284009BC7C5 /* JoinKeysignView.swift in Sources */ = {isa = PBXBuildFile; fileRef = DE15729B2B70F284009BC7C5 /* JoinKeysignView.swift */; };
		DE15729F2B70F284009BC7C5 /* KeysignDiscoveryView.swift in Sources */ = {isa = PBXBuildFile; fileRef = DE15729C2B70F284009BC7C5 /* KeysignDiscoveryView.swift */; };
		DE1572A02B70F284009BC7C5 /* KeysignView.swift in Sources */ = {isa = PBXBuildFile; fileRef = DE15729D2B70F284009BC7C5 /* KeysignView.swift */; };
		DE1572A22B70F873009BC7C5 /* Tss.xcframework in Frameworks */ = {isa = PBXBuildFile; fileRef = DE1572A12B70F873009BC7C5 /* Tss.xcframework */; };
		DE1572AC2B7174D3009BC7C5 /* Utils.swift in Sources */ = {isa = PBXBuildFile; fileRef = DE1572AB2B7174D3009BC7C5 /* Utils.swift */; };
		DE28F5312B7B0FE900E33058 /* WalletCore in Frameworks */ = {isa = PBXBuildFile; productRef = DE28F5302B7B0FE900E33058 /* WalletCore */; };
		DE28F5332B7B0FED00E33058 /* SwiftProtobuf in Frameworks */ = {isa = PBXBuildFile; productRef = DE28F5322B7B0FED00E33058 /* SwiftProtobuf */; };
		DE491CEF2B708260007C88D5 /* KeygenView.swift in Sources */ = {isa = PBXBuildFile; fileRef = DE491CEE2B708260007C88D5 /* KeygenView.swift */; };
		DE49A1672B65F6D9000F3AFB /* VoltixApp.swift in Sources */ = {isa = PBXBuildFile; fileRef = DE49A1662B65F6D9000F3AFB /* VoltixApp.swift */; };
		DE49A1692B65F6D9000F3AFB /* MainNavigationStack.swift in Sources */ = {isa = PBXBuildFile; fileRef = DE49A1682B65F6D9000F3AFB /* MainNavigationStack.swift */; };
		DE49A16D2B65F6DB000F3AFB /* Assets.xcassets in Resources */ = {isa = PBXBuildFile; fileRef = DE49A16C2B65F6DB000F3AFB /* Assets.xcassets */; };
		DE49A1712B65F6DB000F3AFB /* Preview Assets.xcassets in Resources */ = {isa = PBXBuildFile; fileRef = DE49A1702B65F6DB000F3AFB /* Preview Assets.xcassets */; };
		DE49A17B2B65F6DB000F3AFB /* voltixAppTests.swift in Sources */ = {isa = PBXBuildFile; fileRef = DE49A17A2B65F6DB000F3AFB /* voltixAppTests.swift */; };
		DE49A1852B65F6DB000F3AFB /* voltixAppUITests.swift in Sources */ = {isa = PBXBuildFile; fileRef = DE49A1842B65F6DB000F3AFB /* voltixAppUITests.swift */; };
		DE49A1872B65F6DB000F3AFB /* voltixAppUITestsLaunchTests.swift in Sources */ = {isa = PBXBuildFile; fileRef = DE49A1862B65F6DB000F3AFB /* voltixAppUITestsLaunchTests.swift */; };
		DE49A1942B65F7B6000F3AFB /* Mediator in Resources */ = {isa = PBXBuildFile; fileRef = DE49A1932B65F7B6000F3AFB /* Mediator */; };
		DE49A19A2B660D8D000F3AFB /* Mediator in Frameworks */ = {isa = PBXBuildFile; productRef = DE49A1992B660D8D000F3AFB /* Mediator */; };
		DE49A19C2B67133D000F3AFB /* Vault.swift in Sources */ = {isa = PBXBuildFile; fileRef = DE49A19B2B67133D000F3AFB /* Vault.swift */; };
		DE49A19E2B671416000F3AFB /* Coin.swift in Sources */ = {isa = PBXBuildFile; fileRef = DE49A19D2B671416000F3AFB /* Coin.swift */; };
		DE49A1A02B67143B000F3AFB /* Chain.swift in Sources */ = {isa = PBXBuildFile; fileRef = DE49A19F2B67143B000F3AFB /* Chain.swift */; };
		DE49A1B22B6A0F77000F3AFB /* JoinKeygenView.swift in Sources */ = {isa = PBXBuildFile; fileRef = DE49A1B12B6A0F77000F3AFB /* JoinKeygenView.swift */; };
		DE49A1B52B6A1088000F3AFB /* CodeScanner in Frameworks */ = {isa = PBXBuildFile; platformFilter = ios; productRef = DE49A1B42B6A1088000F3AFB /* CodeScanner */; };
		DE4DFA7B2B7B1692004F8E73 /* ModelContainerPreview.swift in Sources */ = {isa = PBXBuildFile; fileRef = DE4DFA7A2B7B1692004F8E73 /* ModelContainerPreview.swift */; };
		DE5FA58A2BAD1EF2008FD910 /* THORChainBalanceCacheEntry.swift in Sources */ = {isa = PBXBuildFile; fileRef = DE5FA5892BAD1EF2008FD910 /* THORChainBalanceCacheEntry.swift */; };
		DE63AE0E2BAD2408001BBE5C /* THORBalanceExtension.swift in Sources */ = {isa = PBXBuildFile; fileRef = DE63AE0D2BAD2408001BBE5C /* THORBalanceExtension.swift */; };
		DE64A4C62BA7E0E400C342E3 /* KeygenPeerDiscoveryViewModel.swift in Sources */ = {isa = PBXBuildFile; fileRef = DE64A4C52BA7E0E400C342E3 /* KeygenPeerDiscoveryViewModel.swift */; };
		DE64A4C82BA7EBEC00C342E3 /* JoinKeygenViewModel.swift in Sources */ = {isa = PBXBuildFile; fileRef = DE64A4C72BA7EBEC00C342E3 /* JoinKeygenViewModel.swift */; };
		DE64A4CA2BA7F90E00C342E3 /* ServiceDelegate.swift in Sources */ = {isa = PBXBuildFile; fileRef = DE64A4C92BA7F90E00C342E3 /* ServiceDelegate.swift */; };
		DE64A4CC2BA7F97500C342E3 /* KeysignDiscoveryViewModel.swift in Sources */ = {isa = PBXBuildFile; fileRef = DE64A4CB2BA7F97500C342E3 /* KeysignDiscoveryViewModel.swift */; };
		DE64A4CE2BA7FEE100C342E3 /* JoinKeysignViewModel.swift in Sources */ = {isa = PBXBuildFile; fileRef = DE64A4CD2BA7FEE100C342E3 /* JoinKeysignViewModel.swift */; };
		DE6DCB932B97D81C009A39D5 /* THORChainSwaps.swift in Sources */ = {isa = PBXBuildFile; fileRef = DE6DCB922B97D81C009A39D5 /* THORChainSwaps.swift */; };
		DE6DCB952B97D88A009A39D5 /* THORChainSwapPayload.swift in Sources */ = {isa = PBXBuildFile; fileRef = DE6DCB942B97D88A009A39D5 /* THORChainSwapPayload.swift */; };
		DE7CE6462B886B6300ED0BFB /* VoltixVaultDocument.swift in Sources */ = {isa = PBXBuildFile; fileRef = DE7CE6452B886B6300ED0BFB /* VoltixVaultDocument.swift */; };
		DE9EB0EC2BA2CC3C001747D9 /* TssType.swift in Sources */ = {isa = PBXBuildFile; fileRef = DE9EB0EB2BA2CC3C001747D9 /* TssType.swift */; };
		DE9EB0EE2BA2CF49001747D9 /* KeygenMessage.swift in Sources */ = {isa = PBXBuildFile; fileRef = DE9EB0ED2BA2CF49001747D9 /* KeygenMessage.swift */; };
		DE9EB0F02BA2CFB7001747D9 /* ReshareMessage.swift in Sources */ = {isa = PBXBuildFile; fileRef = DE9EB0EF2BA2CFB7001747D9 /* ReshareMessage.swift */; };
		DE9EB0F22BA2D97B001747D9 /* PeerDiscoveryPayload.swift in Sources */ = {isa = PBXBuildFile; fileRef = DE9EB0F12BA2D97B001747D9 /* PeerDiscoveryPayload.swift */; };
		DE9EB0F42BA309AB001747D9 /* MessagePuller.swift in Sources */ = {isa = PBXBuildFile; fileRef = DE9EB0F32BA309AB001747D9 /* MessagePuller.swift */; };
		DE9EB0F62BA3F9C2001747D9 /* ParticipantDiscovery.swift in Sources */ = {isa = PBXBuildFile; fileRef = DE9EB0F52BA3F9C2001747D9 /* ParticipantDiscovery.swift */; };
		DE9EB0F82BA43388001747D9 /* KeysignViewModel.swift in Sources */ = {isa = PBXBuildFile; fileRef = DE9EB0F72BA43388001747D9 /* KeysignViewModel.swift */; };
		DE9EB0FA2BA4491B001747D9 /* CoinExtension.swift in Sources */ = {isa = PBXBuildFile; fileRef = DE9EB0F92BA4491B001747D9 /* CoinExtension.swift */; };
		DE9EB0FC2BA463F7001747D9 /* KeygenViewModel.swift in Sources */ = {isa = PBXBuildFile; fileRef = DE9EB0FB2BA463F7001747D9 /* KeygenViewModel.swift */; };
		DEBF93972B8D5FEF002868CD /* KeysignPayload.swift in Sources */ = {isa = PBXBuildFile; fileRef = DEBF93962B8D5FEF002868CD /* KeysignPayload.swift */; };
		DEEADCF72B916676007978DE /* Solana.swift in Sources */ = {isa = PBXBuildFile; fileRef = DEEADCF62B916676007978DE /* Solana.swift */; };
		DEEDAEE12B8AF7EF005170E8 /* eth.swift in Sources */ = {isa = PBXBuildFile; fileRef = DEEDAEE02B8AF7EF005170E8 /* eth.swift */; };
		DEEDAEE32B8AF8B1005170E8 /* publickey.swift in Sources */ = {isa = PBXBuildFile; fileRef = DEEDAEE22B8AF8B1005170E8 /* publickey.swift */; };
		DEEDAEE52B8AFB5D005170E8 /* common.swift in Sources */ = {isa = PBXBuildFile; fileRef = DEEDAEE42B8AFB5D005170E8 /* common.swift */; };
		DEEDAEE82B8B50A4005170E8 /* BigInt in Frameworks */ = {isa = PBXBuildFile; productRef = DEEDAEE72B8B50A4005170E8 /* BigInt */; };
		DEEFF4FD2B9835DE0015692E /* THORChainSwapChainExtension.swift in Sources */ = {isa = PBXBuildFile; fileRef = DEEFF4FC2B9835DE0015692E /* THORChainSwapChainExtension.swift */; };
		DEF2E2CB2B9AD5EA000737B8 /* UTXOChainsHelper.swift in Sources */ = {isa = PBXBuildFile; fileRef = DEF2E2CA2B9AD5EA000737B8 /* UTXOChainsHelper.swift */; };
		DEF2E2D02B9DA459000737B8 /* PublicKeyTest.swift in Sources */ = {isa = PBXBuildFile; fileRef = DEF2E2CF2B9DA459000737B8 /* PublicKeyTest.swift */; };
		DEF2E2D32B9DC685000737B8 /* UTXOChainsHelperTest.swift in Sources */ = {isa = PBXBuildFile; fileRef = DEF2E2D22B9DC685000737B8 /* UTXOChainsHelperTest.swift */; };
		DEFC7BFB2B8D87370090B07A /* erc20.swift in Sources */ = {isa = PBXBuildFile; fileRef = DEFC7BFA2B8D87370090B07A /* erc20.swift */; };
		DEFC7BFF2B8EC95E0090B07A /* thorchain.swift in Sources */ = {isa = PBXBuildFile; fileRef = DEFC7BFE2B8EC95E0090B07A /* thorchain.swift */; };
/* End PBXBuildFile section */

/* Begin PBXContainerItemProxy section */
		DE49A1772B65F6DB000F3AFB /* PBXContainerItemProxy */ = {
			isa = PBXContainerItemProxy;
			containerPortal = DE49A15B2B65F6D9000F3AFB /* Project object */;
			proxyType = 1;
			remoteGlobalIDString = DE49A1622B65F6D9000F3AFB;
			remoteInfo = voltixApp;
		};
		DE49A1812B65F6DB000F3AFB /* PBXContainerItemProxy */ = {
			isa = PBXContainerItemProxy;
			containerPortal = DE49A15B2B65F6D9000F3AFB /* Project object */;
			proxyType = 1;
			remoteGlobalIDString = DE49A1622B65F6D9000F3AFB;
			remoteInfo = voltixApp;
		};
/* End PBXContainerItemProxy section */

/* Begin PBXFileReference section */
		049BBB512B71E498004C231F /* AssetsView.swift */ = {isa = PBXFileReference; lastKnownFileType = sourcecode.swift; path = AssetsView.swift; sourceTree = "<group>"; };
		049BBB532B71E4F8004C231F /* BottomBar.swift */ = {isa = PBXFileReference; lastKnownFileType = sourcecode.swift; path = BottomBar.swift; sourceTree = "<group>"; };
		049BBB552B71E5F5004C231F /* Choose.swift */ = {isa = PBXFileReference; lastKnownFileType = sourcecode.swift; path = Choose.swift; sourceTree = "<group>"; };
		049BBB572B71E72F004C231F /* DeviceView.swift */ = {isa = PBXFileReference; lastKnownFileType = sourcecode.swift; path = DeviceView.swift; sourceTree = "<group>"; };
		049BBB5B2B71E7F6004C231F /* LargeButton.swift */ = {isa = PBXFileReference; lastKnownFileType = sourcecode.swift; path = LargeButton.swift; sourceTree = "<group>"; };
		049BBB5D2B71E83D004C231F /* VoltixLogo.swift */ = {isa = PBXFileReference; lastKnownFileType = sourcecode.swift; path = VoltixLogo.swift; sourceTree = "<group>"; };
		049BBB5F2B71E8A2004C231F /* MenuItem.swift */ = {isa = PBXFileReference; lastKnownFileType = sourcecode.swift; path = MenuItem.swift; sourceTree = "<group>"; };
		049BBB612B71E8E7004C231F /* AssetItem.swift */ = {isa = PBXFileReference; lastKnownFileType = sourcecode.swift; path = AssetItem.swift; sourceTree = "<group>"; };
		049BBB652B71E987004C231F /* VaultItem.swift */ = {isa = PBXFileReference; lastKnownFileType = sourcecode.swift; path = VaultItem.swift; sourceTree = "<group>"; };
		049BBB672B71E9C5004C231F /* WifiBar.swift */ = {isa = PBXFileReference; lastKnownFileType = sourcecode.swift; path = WifiBar.swift; sourceTree = "<group>"; };
		4600167D2B71A12D00CE17C7 /* Tss.xcframework */ = {isa = PBXFileReference; lastKnownFileType = wrapper.xcframework; path = Tss.xcframework; sourceTree = "<group>"; };
		460347872BA15118007ED3AC /* LitecoinExtension.swift */ = {isa = PBXFileReference; lastKnownFileType = sourcecode.swift; path = LitecoinExtension.swift; sourceTree = "<group>"; };
		4606B3AD2B8045F60045094D /* UTXOTransactionListView.swift */ = {isa = PBXFileReference; lastKnownFileType = sourcecode.swift; path = UTXOTransactionListView.swift; sourceTree = "<group>"; };
		4606B3AF2B80465E0045094D /* UTXOTransactionsService.swift */ = {isa = PBXFileReference; lastKnownFileType = sourcecode.swift; path = UTXOTransactionsService.swift; sourceTree = "<group>"; };
		463408652BA9C1D200246248 /* CoinTypeExtension.swift */ = {isa = PBXFileReference; lastKnownFileType = sourcecode.swift; path = CoinTypeExtension.swift; sourceTree = "<group>"; };
		465A8D522B9E689B006E7457 /* SolanaService.swift */ = {isa = PBXFileReference; lastKnownFileType = sourcecode.swift; path = SolanaService.swift; sourceTree = "<group>"; };
		465A8D542B9E6E0A006E7457 /* SolanaRpc.swift */ = {isa = PBXFileReference; fileEncoding = 4; lastKnownFileType = sourcecode.swift; path = SolanaRpc.swift; sourceTree = "<group>"; };
		465B09A32B7C01CC00952DD9 /* BitcoinTransaction.swift */ = {isa = PBXFileReference; fileEncoding = 4; lastKnownFileType = sourcecode.swift; path = BitcoinTransaction.swift; sourceTree = "<group>"; };
		465B09A82B7C176700952DD9 /* SendTransaction.swift */ = {isa = PBXFileReference; lastKnownFileType = sourcecode.swift; path = SendTransaction.swift; sourceTree = "<group>"; };
		465B09AA2B7C840100952DD9 /* ToastView.swift */ = {isa = PBXFileReference; lastKnownFileType = sourcecode.swift; path = ToastView.swift; sourceTree = "<group>"; };
		465B09AC2B7C841B00952DD9 /* QrCodeView.swift */ = {isa = PBXFileReference; lastKnownFileType = sourcecode.swift; path = QrCodeView.swift; sourceTree = "<group>"; };
		465B09AE2B7C84C600952DD9 /* ShareSheet.swift */ = {isa = PBXFileReference; lastKnownFileType = sourcecode.swift; path = ShareSheet.swift; sourceTree = "<group>"; };
		465B09B22B7D710A00952DD9 /* DocumentPicker.swift */ = {isa = PBXFileReference; lastKnownFileType = sourcecode.swift; path = DocumentPicker.swift; sourceTree = "<group>"; };
		465B09B42B7D8E7B00952DD9 /* CryptoPriceService.swift */ = {isa = PBXFileReference; lastKnownFileType = sourcecode.swift; path = CryptoPriceService.swift; sourceTree = "<group>"; };
		465B09B62B7D909400952DD9 /* CryptoPrice.swift */ = {isa = PBXFileReference; lastKnownFileType = sourcecode.swift; path = CryptoPrice.swift; sourceTree = "<group>"; };
		467B2D652B7B51F700AEDF64 /* NavigationStackButtons.swift */ = {isa = PBXFileReference; lastKnownFileType = sourcecode.swift; path = NavigationStackButtons.swift; sourceTree = "<group>"; };
		469ED3932B98E776008D4951 /* ThorchainService.swift */ = {isa = PBXFileReference; lastKnownFileType = sourcecode.swift; path = ThorchainService.swift; sourceTree = "<group>"; };
		469ED3982B98E896008D4951 /* ThorchainBalanceResponse.swift */ = {isa = PBXFileReference; lastKnownFileType = sourcecode.swift; path = ThorchainBalanceResponse.swift; sourceTree = "<group>"; };
		469ED39A2B98E8B5008D4951 /* ThorchainBalance.swift */ = {isa = PBXFileReference; lastKnownFileType = sourcecode.swift; path = ThorchainBalance.swift; sourceTree = "<group>"; };
		469ED39C2B98E8C0008D4951 /* ThorchainBalancePagination.swift */ = {isa = PBXFileReference; lastKnownFileType = sourcecode.swift; path = ThorchainBalancePagination.swift; sourceTree = "<group>"; };
		469ED39F2B98F5B4008D4951 /* ThorchainAccountNumberResponse.swift */ = {isa = PBXFileReference; lastKnownFileType = sourcecode.swift; path = ThorchainAccountNumberResponse.swift; sourceTree = "<group>"; };
		469ED3A12B98F5CB008D4951 /* ThorchainAccountResult.swift */ = {isa = PBXFileReference; lastKnownFileType = sourcecode.swift; path = ThorchainAccountResult.swift; sourceTree = "<group>"; };
		469ED3A32B98F5DE008D4951 /* ThorchainAccountValue.swift */ = {isa = PBXFileReference; lastKnownFileType = sourcecode.swift; path = ThorchainAccountValue.swift; sourceTree = "<group>"; };
		46AC40A32B91F50A001704E6 /* AppConfiguration.example.swift */ = {isa = PBXFileReference; lastKnownFileType = sourcecode.swift; path = AppConfiguration.example.swift; sourceTree = "<group>"; };
		46AC40A72B920061001704E6 /* EtherscanService.swift */ = {isa = PBXFileReference; lastKnownFileType = sourcecode.swift; path = EtherscanService.swift; sourceTree = "<group>"; };
		46AC40A92B922931001704E6 /* EthereumTransactionListView.swift */ = {isa = PBXFileReference; lastKnownFileType = sourcecode.swift; path = EthereumTransactionListView.swift; sourceTree = "<group>"; };
		46B106502BA7CAFE00564023 /* ChainType.swift */ = {isa = PBXFileReference; lastKnownFileType = sourcecode.swift; path = ChainType.swift; sourceTree = "<group>"; };
		46C8CBBC2BA7753900E68E08 /* Blockchair.swift */ = {isa = PBXFileReference; lastKnownFileType = sourcecode.swift; path = Blockchair.swift; sourceTree = "<group>"; };
		46C8CBBE2BA777BF00E68E08 /* BlockchairService.swift */ = {isa = PBXFileReference; lastKnownFileType = sourcecode.swift; path = BlockchairService.swift; sourceTree = "<group>"; };
		46E98FFB2BAE407300C53D97 /* DecodingErrorExtension.swift */ = {isa = PBXFileReference; lastKnownFileType = sourcecode.swift; path = DecodingErrorExtension.swift; sourceTree = "<group>"; };
		46ED3A472B9F696000FFCB8A /* SolanaRecentBlockhash.swift */ = {isa = PBXFileReference; lastKnownFileType = sourcecode.swift; path = SolanaRecentBlockhash.swift; sourceTree = "<group>"; };
		46F47CBA2B870EE900D964EA /* UTXOTransactionMempool.swift */ = {isa = PBXFileReference; lastKnownFileType = sourcecode.swift; path = UTXOTransactionMempool.swift; sourceTree = "<group>"; };
		46F8F7202B99FDB70099454E /* TransactionBroadcastResponse.swift */ = {isa = PBXFileReference; lastKnownFileType = sourcecode.swift; path = TransactionBroadcastResponse.swift; sourceTree = "<group>"; };
		46F8F7252B99FEEC0099454E /* ThorchainErrorResponse.swift */ = {isa = PBXFileReference; lastKnownFileType = sourcecode.swift; path = ThorchainErrorResponse.swift; sourceTree = "<group>"; };
		46F8F7272B9A011B0099454E /* ThorchainBroadcastTransactionService.swift */ = {isa = PBXFileReference; lastKnownFileType = sourcecode.swift; path = ThorchainBroadcastTransactionService.swift; sourceTree = "<group>"; };
		A60CA7E42BB0D37D00FDEB5C /* ContentView.swift */ = {isa = PBXFileReference; lastKnownFileType = sourcecode.swift; path = ContentView.swift; sourceTree = "<group>"; };
		A60CA7E62BB0EC6100FDEB5C /* AccountViewModel.swift */ = {isa = PBXFileReference; lastKnownFileType = sourcecode.swift; path = AccountViewModel.swift; sourceTree = "<group>"; };
		A60CA7E82BB0F60100FDEB5C /* ViewExtension.swift */ = {isa = PBXFileReference; lastKnownFileType = sourcecode.swift; path = ViewExtension.swift; sourceTree = "<group>"; };
		A61BC8112BA2407A00484689 /* SendCryptoView.swift */ = {isa = PBXFileReference; lastKnownFileType = sourcecode.swift; path = SendCryptoView.swift; sourceTree = "<group>"; };
		A61BC8132BA240FC00484689 /* SendCryptoDetailsView.swift */ = {isa = PBXFileReference; lastKnownFileType = sourcecode.swift; path = SendCryptoDetailsView.swift; sourceTree = "<group>"; };
		A61BC8152BA256C600484689 /* ProgressBar.swift */ = {isa = PBXFileReference; lastKnownFileType = sourcecode.swift; path = ProgressBar.swift; sourceTree = "<group>"; };
		A61BC8182BA2687D00484689 /* TokensStore.swift */ = {isa = PBXFileReference; lastKnownFileType = sourcecode.swift; path = TokensStore.swift; sourceTree = "<group>"; };
		A61BC81A2BA26D9900484689 /* TokenSelectionSection.swift */ = {isa = PBXFileReference; lastKnownFileType = sourcecode.swift; path = TokenSelectionSection.swift; sourceTree = "<group>"; };
		A62758F12B97B10600ADE3A6 /* Endpoint.swift */ = {isa = PBXFileReference; lastKnownFileType = sourcecode.swift; path = Endpoint.swift; sourceTree = "<group>"; };
		A62758F42B97CE9E00ADE3A6 /* FontStyle.swift */ = {isa = PBXFileReference; lastKnownFileType = sourcecode.swift; path = FontStyle.swift; sourceTree = "<group>"; };
		A62758F62B97DF4A00ADE3A6 /* ColorStyle.swift */ = {isa = PBXFileReference; lastKnownFileType = sourcecode.swift; path = ColorStyle.swift; sourceTree = "<group>"; };
		A633B11B2B99273A003D1738 /* ColorExtensions.swift */ = {isa = PBXFileReference; lastKnownFileType = sourcecode.swift; path = ColorExtensions.swift; sourceTree = "<group>"; };
		A633B11F2B993BF5003D1738 /* Montserrat-Italic.ttf */ = {isa = PBXFileReference; lastKnownFileType = file; path = "Montserrat-Italic.ttf"; sourceTree = "<group>"; };
		A633B1202B993BF5003D1738 /* Montserrat.ttf */ = {isa = PBXFileReference; lastKnownFileType = file; path = Montserrat.ttf; sourceTree = "<group>"; };
		A633B1242B993FE7003D1738 /* FilledButton.swift */ = {isa = PBXFileReference; lastKnownFileType = sourcecode.swift; path = FilledButton.swift; sourceTree = "<group>"; };
		A633B12C2B994E92003D1738 /* CreateVaultView.swift */ = {isa = PBXFileReference; lastKnownFileType = sourcecode.swift; path = CreateVaultView.swift; sourceTree = "<group>"; };
		A633B12E2B9952D8003D1738 /* OutlineButton.swift */ = {isa = PBXFileReference; lastKnownFileType = sourcecode.swift; path = OutlineButton.swift; sourceTree = "<group>"; };
		A633B1352B997D57003D1738 /* NavigationBackButton.swift */ = {isa = PBXFileReference; lastKnownFileType = sourcecode.swift; path = NavigationBackButton.swift; sourceTree = "<group>"; };
		A633B1372B997F39003D1738 /* NavigationHelpButton.swift */ = {isa = PBXFileReference; lastKnownFileType = sourcecode.swift; path = NavigationHelpButton.swift; sourceTree = "<group>"; };
		A633B1392B9A5A22003D1738 /* ImportWalletView.swift */ = {isa = PBXFileReference; lastKnownFileType = sourcecode.swift; path = ImportWalletView.swift; sourceTree = "<group>"; };
		A633B13B2B9A6564003D1738 /* SetupVaultView.swift */ = {isa = PBXFileReference; lastKnownFileType = sourcecode.swift; path = SetupVaultView.swift; sourceTree = "<group>"; };
		A633B13D2B9A9E30003D1738 /* VaultDetailView.swift */ = {isa = PBXFileReference; lastKnownFileType = sourcecode.swift; path = VaultDetailView.swift; sourceTree = "<group>"; };
		A63953AF2BA7BEDA000802EC /* Checkbox.swift */ = {isa = PBXFileReference; lastKnownFileType = sourcecode.swift; path = Checkbox.swift; sourceTree = "<group>"; };
		A63953B12BA7CB8E000802EC /* SendCryptoKeysignView.swift */ = {isa = PBXFileReference; lastKnownFileType = sourcecode.swift; path = SendCryptoKeysignView.swift; sourceTree = "<group>"; };
		A63953B32BA7F120000802EC /* SendCryptoDoneView.swift */ = {isa = PBXFileReference; lastKnownFileType = sourcecode.swift; path = SendCryptoDoneView.swift; sourceTree = "<group>"; };
		A65324272BA51E8700DDE6EB /* QRCodeScannerView.swift */ = {isa = PBXFileReference; lastKnownFileType = sourcecode.swift; path = QRCodeScannerView.swift; sourceTree = "<group>"; };
		A65324292BA52A4700DDE6EB /* SendCryptoViewModel.swift */ = {isa = PBXFileReference; lastKnownFileType = sourcecode.swift; path = SendCryptoViewModel.swift; sourceTree = "<group>"; };
		A653242B2BA52E2200DDE6EB /* SendCryptoQRScannerView.swift */ = {isa = PBXFileReference; lastKnownFileType = sourcecode.swift; path = SendCryptoQRScannerView.swift; sourceTree = "<group>"; };
		A653242D2BA53D0900DDE6EB /* SendCryptoPairView.swift */ = {isa = PBXFileReference; lastKnownFileType = sourcecode.swift; path = SendCryptoPairView.swift; sourceTree = "<group>"; };
		A653242F2BA540ED00DDE6EB /* SendCryptoVerifyView.swift */ = {isa = PBXFileReference; lastKnownFileType = sourcecode.swift; path = SendCryptoVerifyView.swift; sourceTree = "<group>"; };
		A65649D72B96602700E4B329 /* DecodableDefaultExtension.swift */ = {isa = PBXFileReference; fileEncoding = 4; lastKnownFileType = sourcecode.swift; path = DecodableDefaultExtension.swift; sourceTree = "<group>"; };
		A65649D82B96602700E4B329 /* BigUIntExtension.swift */ = {isa = PBXFileReference; fileEncoding = 4; lastKnownFileType = sourcecode.swift; path = BigUIntExtension.swift; sourceTree = "<group>"; };
		A65649D92B96602700E4B329 /* Int64Extension.swift */ = {isa = PBXFileReference; fileEncoding = 4; lastKnownFileType = sourcecode.swift; path = Int64Extension.swift; sourceTree = "<group>"; };
		A65649DA2B96602700E4B329 /* DataExtension.swift */ = {isa = PBXFileReference; fileEncoding = 4; lastKnownFileType = sourcecode.swift; path = DataExtension.swift; sourceTree = "<group>"; };
		A65649DB2B96602700E4B329 /* BitcoinTransactionExtension.swift */ = {isa = PBXFileReference; fileEncoding = 4; lastKnownFileType = sourcecode.swift; path = BitcoinTransactionExtension.swift; sourceTree = "<group>"; };
		A65649DC2B96602700E4B329 /* StringExtension.swift */ = {isa = PBXFileReference; fileEncoding = 4; lastKnownFileType = sourcecode.swift; path = StringExtension.swift; sourceTree = "<group>"; };
		A65649DD2B96602700E4B329 /* VaultExtension.swift */ = {isa = PBXFileReference; fileEncoding = 4; lastKnownFileType = sourcecode.swift; path = VaultExtension.swift; sourceTree = "<group>"; };
		A65649DE2B96602700E4B329 /* TssExtension.swift */ = {isa = PBXFileReference; fileEncoding = 4; lastKnownFileType = sourcecode.swift; path = TssExtension.swift; sourceTree = "<group>"; };
		A65649E72B9668BF00E4B329 /* BitcoinTransactionRef.swift */ = {isa = PBXFileReference; lastKnownFileType = sourcecode.swift; path = BitcoinTransactionRef.swift; sourceTree = "<group>"; };
		A65649E92B96690400E4B329 /* KeyShare.swift */ = {isa = PBXFileReference; lastKnownFileType = sourcecode.swift; path = KeyShare.swift; sourceTree = "<group>"; };
		A65649ED2B9669DD00E4B329 /* UTXOTransactionMempoolInput.swift */ = {isa = PBXFileReference; lastKnownFileType = sourcecode.swift; path = UTXOTransactionMempoolInput.swift; sourceTree = "<group>"; };
		A65649EF2B966A1200E4B329 /* UTXOTransactionMempoolOutput.swift */ = {isa = PBXFileReference; lastKnownFileType = sourcecode.swift; path = UTXOTransactionMempoolOutput.swift; sourceTree = "<group>"; };
		A65649F12B966A2300E4B329 /* UTXOTransactionStatus.swift */ = {isa = PBXFileReference; lastKnownFileType = sourcecode.swift; path = UTXOTransactionStatus.swift; sourceTree = "<group>"; };
		A65649F42B966F3E00E4B329 /* DecodableDefault.swift */ = {isa = PBXFileReference; lastKnownFileType = sourcecode.swift; path = DecodableDefault.swift; sourceTree = "<group>"; };
		A65649F72B96701300E4B329 /* UTXOTransactionMempoolPreviousOutput.swift */ = {isa = PBXFileReference; lastKnownFileType = sourcecode.swift; path = UTXOTransactionMempoolPreviousOutput.swift; sourceTree = "<group>"; };
		A65649FD2B9699BE00E4B329 /* Token.swift */ = {isa = PBXFileReference; lastKnownFileType = sourcecode.swift; path = Token.swift; sourceTree = "<group>"; };
		A6564A032B969AA500E4B329 /* EtherscanBroadcastResponse.swift */ = {isa = PBXFileReference; lastKnownFileType = sourcecode.swift; path = EtherscanBroadcastResponse.swift; sourceTree = "<group>"; };
		A6564A052B969ADF00E4B329 /* EtherscanAPIResponse.swift */ = {isa = PBXFileReference; lastKnownFileType = sourcecode.swift; path = EtherscanAPIResponse.swift; sourceTree = "<group>"; };
		A6564A072B969AFC00E4B329 /* EtherscanAPITransactionDetail.swift */ = {isa = PBXFileReference; lastKnownFileType = sourcecode.swift; path = EtherscanAPITransactionDetail.swift; sourceTree = "<group>"; };
		A6564A0C2B96A04D00E4B329 /* en */ = {isa = PBXFileReference; lastKnownFileType = text.plist.strings; name = en; path = en.lproj/Localizable.strings; sourceTree = "<group>"; };
		A65BA97F2BA9361B00B2D8AA /* SendCryptoAmountUSDTextField.swift */ = {isa = PBXFileReference; lastKnownFileType = sourcecode.swift; path = SendCryptoAmountUSDTextField.swift; sourceTree = "<group>"; };
		A65BA9812BA93A9F00B2D8AA /* DebounceHelper.swift */ = {isa = PBXFileReference; lastKnownFileType = sourcecode.swift; path = DebounceHelper.swift; sourceTree = "<group>"; };
		A65BA9832BAA07B500B2D8AA /* Background.swift */ = {isa = PBXFileReference; lastKnownFileType = sourcecode.swift; path = Background.swift; sourceTree = "<group>"; };
		A65BA9852BAA0F0D00B2D8AA /* SendCryptoVerifyViewModel.swift */ = {isa = PBXFileReference; lastKnownFileType = sourcecode.swift; path = SendCryptoVerifyViewModel.swift; sourceTree = "<group>"; };
		A65BA9872BAAA0B700B2D8AA /* SendCryptoSigningErrorView.swift */ = {isa = PBXFileReference; lastKnownFileType = sourcecode.swift; path = SendCryptoSigningErrorView.swift; sourceTree = "<group>"; };
		A65BA9892BAAA7A300B2D8AA /* SendCryptoVaultErrorView.swift */ = {isa = PBXFileReference; lastKnownFileType = sourcecode.swift; path = SendCryptoVaultErrorView.swift; sourceTree = "<group>"; };
		A65BA98B2BABD1AA00B2D8AA /* SendCryptoStartErrorView.swift */ = {isa = PBXFileReference; lastKnownFileType = sourcecode.swift; path = SendCryptoStartErrorView.swift; sourceTree = "<group>"; };
		A65BA98D2BAD311200B2D8AA /* Loader.swift */ = {isa = PBXFileReference; lastKnownFileType = sourcecode.swift; path = Loader.swift; sourceTree = "<group>"; };
		A65BA98F2BAD402A00B2D8AA /* KeysignMessageConfirmView.swift */ = {isa = PBXFileReference; lastKnownFileType = sourcecode.swift; path = KeysignMessageConfirmView.swift; sourceTree = "<group>"; };
		A65BA9912BAD439900B2D8AA /* KeysignDiscoverServiceView.swift */ = {isa = PBXFileReference; lastKnownFileType = sourcecode.swift; path = KeysignDiscoverServiceView.swift; sourceTree = "<group>"; };
		A65BA9932BAD449F00B2D8AA /* DiscoveringSignMessageView.swift */ = {isa = PBXFileReference; lastKnownFileType = sourcecode.swift; path = DiscoveringSignMessageView.swift; sourceTree = "<group>"; };
		A65BA9952BAD460600B2D8AA /* KeysignStartView.swift */ = {isa = PBXFileReference; lastKnownFileType = sourcecode.swift; path = KeysignStartView.swift; sourceTree = "<group>"; };
		A65BA9972BAD479C00B2D8AA /* JoinKeysignDoneView.swift */ = {isa = PBXFileReference; lastKnownFileType = sourcecode.swift; path = JoinKeysignDoneView.swift; sourceTree = "<group>"; };
		A66A0BD42BA124D00021A483 /* EditVaultView.swift */ = {isa = PBXFileReference; lastKnownFileType = sourcecode.swift; path = EditVaultView.swift; sourceTree = "<group>"; };
		A66A0BD62BA125C50021A483 /* EditVaultCell.swift */ = {isa = PBXFileReference; lastKnownFileType = sourcecode.swift; path = EditVaultCell.swift; sourceTree = "<group>"; };
		A66A0BD82BA12DF50021A483 /* RenameVaultView.swift */ = {isa = PBXFileReference; lastKnownFileType = sourcecode.swift; path = RenameVaultView.swift; sourceTree = "<group>"; };
		A66A0BDA2BA13B570021A483 /* CoinsGrouped.swift */ = {isa = PBXFileReference; lastKnownFileType = sourcecode.swift; path = CoinsGrouped.swift; sourceTree = "<group>"; };
		A6966D1D2BA3DDAD00903CA4 /* OnboardingView.swift */ = {isa = PBXFileReference; lastKnownFileType = sourcecode.swift; path = OnboardingView.swift; sourceTree = "<group>"; };
		A6966D1F2BA3DF0C00903CA4 /* OnboardingView1.swift */ = {isa = PBXFileReference; lastKnownFileType = sourcecode.swift; path = OnboardingView1.swift; sourceTree = "<group>"; };
		A6966D212BA3E1B000903CA4 /* TextStore.swift */ = {isa = PBXFileReference; lastKnownFileType = sourcecode.swift; path = TextStore.swift; sourceTree = "<group>"; };
		A6966D232BA3E2A500903CA4 /* OnboardingView2.swift */ = {isa = PBXFileReference; lastKnownFileType = sourcecode.swift; path = OnboardingView2.swift; sourceTree = "<group>"; };
		A6966D252BA3E2CF00903CA4 /* OnboardingView3.swift */ = {isa = PBXFileReference; lastKnownFileType = sourcecode.swift; path = OnboardingView3.swift; sourceTree = "<group>"; };
		A6966D282BA400B700903CA4 /* SendCryptoAddressTextField.swift */ = {isa = PBXFileReference; lastKnownFileType = sourcecode.swift; path = SendCryptoAddressTextField.swift; sourceTree = "<group>"; };
		A6966D2A2BA4018600903CA4 /* SendCryptoAmountTextField.swift */ = {isa = PBXFileReference; lastKnownFileType = sourcecode.swift; path = SendCryptoAmountTextField.swift; sourceTree = "<group>"; };
		A6966D2C2BA402A900903CA4 /* TokenSelectorDropdown.swift */ = {isa = PBXFileReference; lastKnownFileType = sourcecode.swift; path = TokenSelectorDropdown.swift; sourceTree = "<group>"; };
		A6966D2E2BA4045C00903CA4 /* SwapCryptoView.swift */ = {isa = PBXFileReference; lastKnownFileType = sourcecode.swift; path = SwapCryptoView.swift; sourceTree = "<group>"; };
		A6966D302BA4048800903CA4 /* SwapCryptoDetailsView.swift */ = {isa = PBXFileReference; lastKnownFileType = sourcecode.swift; path = SwapCryptoDetailsView.swift; sourceTree = "<group>"; };
		A6CBA8ED2BA299E8008B110C /* ImportVaultViewModel.swift */ = {isa = PBXFileReference; lastKnownFileType = sourcecode.swift; path = ImportVaultViewModel.swift; sourceTree = "<group>"; };
		A6CBA8EF2BA2A629008B110C /* ImportWalletUploadSection.swift */ = {isa = PBXFileReference; lastKnownFileType = sourcecode.swift; path = ImportWalletUploadSection.swift; sourceTree = "<group>"; };
		A6F2C5442B9FE3A00095C8E3 /* HomeView.swift */ = {isa = PBXFileReference; lastKnownFileType = sourcecode.swift; path = HomeView.swift; sourceTree = "<group>"; };
		A6F2C5462B9FFC560095C8E3 /* NavigationBackSheetButton.swift */ = {isa = PBXFileReference; lastKnownFileType = sourcecode.swift; path = NavigationBackSheetButton.swift; sourceTree = "<group>"; };
		A6F2C5482BA001460095C8E3 /* TokenSelectionView.swift */ = {isa = PBXFileReference; lastKnownFileType = sourcecode.swift; path = TokenSelectionView.swift; sourceTree = "<group>"; };
		A6F2C54A2BA003E10095C8E3 /* TokenCell.swift */ = {isa = PBXFileReference; lastKnownFileType = sourcecode.swift; path = TokenCell.swift; sourceTree = "<group>"; };
		A6F2C54E2BA009420095C8E3 /* TokenSelectionViewModel.swift */ = {isa = PBXFileReference; lastKnownFileType = sourcecode.swift; path = TokenSelectionViewModel.swift; sourceTree = "<group>"; };
		A6F9F7DA2B9BA2DD00790258 /* ChainCell.swift */ = {isa = PBXFileReference; lastKnownFileType = sourcecode.swift; path = ChainCell.swift; sourceTree = "<group>"; };
		A6F9F7DC2B9BA5F000790258 /* CoinCell.swift */ = {isa = PBXFileReference; lastKnownFileType = sourcecode.swift; path = CoinCell.swift; sourceTree = "<group>"; };
		A6F9F7DE2B9BAA9F00790258 /* Separator.swift */ = {isa = PBXFileReference; lastKnownFileType = sourcecode.swift; path = Separator.swift; sourceTree = "<group>"; };
		A6F9F7E02B9BAFA700790258 /* NavigationRefreshButton.swift */ = {isa = PBXFileReference; lastKnownFileType = sourcecode.swift; path = NavigationRefreshButton.swift; sourceTree = "<group>"; };
		A6F9F7E22B9BB48700790258 /* VaultsView.swift */ = {isa = PBXFileReference; lastKnownFileType = sourcecode.swift; path = VaultsView.swift; sourceTree = "<group>"; };
		A6F9F7E42B9BB4D100790258 /* NavigationMenuButton.swift */ = {isa = PBXFileReference; lastKnownFileType = sourcecode.swift; path = NavigationMenuButton.swift; sourceTree = "<group>"; };
		A6F9F7E62B9BB63700790258 /* VaultCell.swift */ = {isa = PBXFileReference; lastKnownFileType = sourcecode.swift; path = VaultCell.swift; sourceTree = "<group>"; };
		A6F9F7E82B9BBFD500790258 /* AddressQRCodeView.swift */ = {isa = PBXFileReference; lastKnownFileType = sourcecode.swift; path = AddressQRCodeView.swift; sourceTree = "<group>"; };
		A6F9F7EA2B9D1B3700790258 /* VaultDetailViewModel.swift */ = {isa = PBXFileReference; lastKnownFileType = sourcecode.swift; path = VaultDetailViewModel.swift; sourceTree = "<group>"; };
		A6F9F7EC2B9D1F5700790258 /* CoinViewModel.swift */ = {isa = PBXFileReference; lastKnownFileType = sourcecode.swift; path = CoinViewModel.swift; sourceTree = "<group>"; };
		D7347C2D2B759A0F00887E57 /* ProgressBottomBar.swift */ = {isa = PBXFileReference; lastKnownFileType = sourcecode.swift; path = ProgressBottomBar.swift; sourceTree = "<group>"; };
		D9AD8ED92B6722CC0009F8D5 /* ApplicationState.swift */ = {isa = PBXFileReference; lastKnownFileType = sourcecode.swift; name = ApplicationState.swift; path = "VoltixApp/View Models/ApplicationState.swift"; sourceTree = SOURCE_ROOT; };
		D9AD8EDB2B6723D10009F8D5 /* AppNavigationState.swift */ = {isa = PBXFileReference; lastKnownFileType = sourcecode.swift; name = AppNavigationState.swift; path = VoltixApp/States/AppNavigationState.swift; sourceTree = SOURCE_ROOT; };
		D9AD8EDD2B6730430009F8D5 /* WelcomeView.swift */ = {isa = PBXFileReference; lastKnownFileType = sourcecode.swift; name = WelcomeView.swift; path = VoltixApp/Views/WelcomeView.swift; sourceTree = SOURCE_ROOT; };
		D9AD8EDF2B6730640009F8D5 /* StartView.swift */ = {isa = PBXFileReference; lastKnownFileType = sourcecode.swift; name = StartView.swift; path = "VoltixApp/Views/New Wallet/StartView.swift"; sourceTree = SOURCE_ROOT; };
		D9AD8EE32B6730940009F8D5 /* NewWalletInstructionsView.swift */ = {isa = PBXFileReference; lastKnownFileType = sourcecode.swift; name = NewWalletInstructionsView.swift; path = "VoltixApp/Views/New Wallet/NewWalletInstructionsView.swift"; sourceTree = SOURCE_ROOT; };
		D9AD8EE52B6730A40009F8D5 /* PeerDiscoveryView.swift */ = {isa = PBXFileReference; lastKnownFileType = sourcecode.swift; name = PeerDiscoveryView.swift; path = VoltixApp/Views/Keygen/PeerDiscoveryView.swift; sourceTree = SOURCE_ROOT; };
		D9AD8EE92B6730E30009F8D5 /* MenuView.swift */ = {isa = PBXFileReference; lastKnownFileType = sourcecode.swift; name = MenuView.swift; path = VoltixApp/Views/Vault/MenuView.swift; sourceTree = SOURCE_ROOT; };
		D9AD8EFA2B6731E50009F8D5 /* SwapInputDetailsView.swift */ = {isa = PBXFileReference; lastKnownFileType = sourcecode.swift; name = SwapInputDetailsView.swift; path = voltixApp/Views/Swap/SwapInputDetailsView.swift; sourceTree = SOURCE_ROOT; };
		D9AD8EFC2B6732070009F8D5 /* SwapPeerDiscoveryView.swift */ = {isa = PBXFileReference; lastKnownFileType = sourcecode.swift; name = SwapPeerDiscoveryView.swift; path = voltixApp/Views/Swap/SwapPeerDiscoveryView.swift; sourceTree = SOURCE_ROOT; };
		D9AD8EFE2B67321D0009F8D5 /* SwapWaitingForPeersView.swift */ = {isa = PBXFileReference; lastKnownFileType = sourcecode.swift; name = SwapWaitingForPeersView.swift; path = voltixApp/Views/Swap/SwapWaitingForPeersView.swift; sourceTree = SOURCE_ROOT; };
		D9AD8F002B6732360009F8D5 /* SwapVerifyView.swift */ = {isa = PBXFileReference; lastKnownFileType = sourcecode.swift; name = SwapVerifyView.swift; path = voltixApp/Views/Swap/SwapVerifyView.swift; sourceTree = SOURCE_ROOT; };
		D9AD8F022B6732450009F8D5 /* SwapDoneView.swift */ = {isa = PBXFileReference; lastKnownFileType = sourcecode.swift; name = SwapDoneView.swift; path = voltixApp/Views/Swap/SwapDoneView.swift; sourceTree = SOURCE_ROOT; };
		DE1572942B70F254009BC7C5 /* TssMessenger.swift */ = {isa = PBXFileReference; fileEncoding = 4; lastKnownFileType = sourcecode.swift; path = TssMessenger.swift; sourceTree = "<group>"; };
		DE1572952B70F254009BC7C5 /* LocalStateAccessorImp.swift */ = {isa = PBXFileReference; fileEncoding = 4; lastKnownFileType = sourcecode.swift; path = LocalStateAccessorImp.swift; sourceTree = "<group>"; };
		DE1572982B70F26A009BC7C5 /* KeyType.swift */ = {isa = PBXFileReference; fileEncoding = 4; lastKnownFileType = sourcecode.swift; path = KeyType.swift; sourceTree = "<group>"; };
		DE15729B2B70F284009BC7C5 /* JoinKeysignView.swift */ = {isa = PBXFileReference; fileEncoding = 4; lastKnownFileType = sourcecode.swift; path = JoinKeysignView.swift; sourceTree = "<group>"; };
		DE15729C2B70F284009BC7C5 /* KeysignDiscoveryView.swift */ = {isa = PBXFileReference; fileEncoding = 4; lastKnownFileType = sourcecode.swift; path = KeysignDiscoveryView.swift; sourceTree = "<group>"; };
		DE15729D2B70F284009BC7C5 /* KeysignView.swift */ = {isa = PBXFileReference; fileEncoding = 4; lastKnownFileType = sourcecode.swift; path = KeysignView.swift; sourceTree = "<group>"; };
		DE1572A12B70F873009BC7C5 /* Tss.xcframework */ = {isa = PBXFileReference; lastKnownFileType = wrapper.xcframework; path = Tss.xcframework; sourceTree = "<group>"; };
		DE1572AB2B7174D3009BC7C5 /* Utils.swift */ = {isa = PBXFileReference; lastKnownFileType = sourcecode.swift; path = Utils.swift; sourceTree = "<group>"; };
		DE28F52B2B7B0D6500E33058 /* WalletCore */ = {isa = PBXFileReference; lastKnownFileType = wrapper; name = WalletCore; path = ../WalletCore; sourceTree = "<group>"; };
		DE491CEE2B708260007C88D5 /* KeygenView.swift */ = {isa = PBXFileReference; fileEncoding = 4; lastKnownFileType = sourcecode.swift; path = KeygenView.swift; sourceTree = "<group>"; };
		DE49A1632B65F6D9000F3AFB /* VoltixApp.app */ = {isa = PBXFileReference; explicitFileType = wrapper.application; includeInIndex = 0; path = VoltixApp.app; sourceTree = BUILT_PRODUCTS_DIR; };
		DE49A1662B65F6D9000F3AFB /* VoltixApp.swift */ = {isa = PBXFileReference; lastKnownFileType = sourcecode.swift; path = VoltixApp.swift; sourceTree = "<group>"; };
		DE49A1682B65F6D9000F3AFB /* MainNavigationStack.swift */ = {isa = PBXFileReference; lastKnownFileType = sourcecode.swift; path = MainNavigationStack.swift; sourceTree = "<group>"; };
		DE49A16C2B65F6DB000F3AFB /* Assets.xcassets */ = {isa = PBXFileReference; lastKnownFileType = folder.assetcatalog; path = Assets.xcassets; sourceTree = "<group>"; };
		DE49A16E2B65F6DB000F3AFB /* voltixApp.entitlements */ = {isa = PBXFileReference; lastKnownFileType = text.plist.entitlements; path = voltixApp.entitlements; sourceTree = "<group>"; };
		DE49A1702B65F6DB000F3AFB /* Preview Assets.xcassets */ = {isa = PBXFileReference; lastKnownFileType = folder.assetcatalog; path = "Preview Assets.xcassets"; sourceTree = "<group>"; };
		DE49A1762B65F6DB000F3AFB /* VoltixAppTests.xctest */ = {isa = PBXFileReference; explicitFileType = wrapper.cfbundle; includeInIndex = 0; path = VoltixAppTests.xctest; sourceTree = BUILT_PRODUCTS_DIR; };
		DE49A17A2B65F6DB000F3AFB /* voltixAppTests.swift */ = {isa = PBXFileReference; lastKnownFileType = sourcecode.swift; path = voltixAppTests.swift; sourceTree = "<group>"; };
		DE49A1802B65F6DB000F3AFB /* VoltixAppUITests.xctest */ = {isa = PBXFileReference; explicitFileType = wrapper.cfbundle; includeInIndex = 0; path = VoltixAppUITests.xctest; sourceTree = BUILT_PRODUCTS_DIR; };
		DE49A1842B65F6DB000F3AFB /* voltixAppUITests.swift */ = {isa = PBXFileReference; lastKnownFileType = sourcecode.swift; path = voltixAppUITests.swift; sourceTree = "<group>"; };
		DE49A1862B65F6DB000F3AFB /* voltixAppUITestsLaunchTests.swift */ = {isa = PBXFileReference; lastKnownFileType = sourcecode.swift; path = voltixAppUITestsLaunchTests.swift; sourceTree = "<group>"; };
		DE49A1932B65F7B6000F3AFB /* Mediator */ = {isa = PBXFileReference; lastKnownFileType = wrapper; name = Mediator; path = ../Mediator; sourceTree = "<group>"; };
		DE49A19B2B67133D000F3AFB /* Vault.swift */ = {isa = PBXFileReference; lastKnownFileType = sourcecode.swift; path = Vault.swift; sourceTree = "<group>"; };
		DE49A19D2B671416000F3AFB /* Coin.swift */ = {isa = PBXFileReference; lastKnownFileType = sourcecode.swift; path = Coin.swift; sourceTree = "<group>"; };
		DE49A19F2B67143B000F3AFB /* Chain.swift */ = {isa = PBXFileReference; lastKnownFileType = sourcecode.swift; path = Chain.swift; sourceTree = "<group>"; };
		DE49A1A22B67158A000F3AFB /* UIKit.framework */ = {isa = PBXFileReference; lastKnownFileType = wrapper.framework; name = UIKit.framework; path = Platforms/iPhoneOS.platform/Developer/SDKs/iPhoneOS17.2.sdk/System/Library/Frameworks/UIKit.framework; sourceTree = DEVELOPER_DIR; };
		DE49A1B12B6A0F77000F3AFB /* JoinKeygenView.swift */ = {isa = PBXFileReference; lastKnownFileType = sourcecode.swift; path = JoinKeygenView.swift; sourceTree = "<group>"; };
		DE49A1B62B6A1222000F3AFB /* Info.plist */ = {isa = PBXFileReference; lastKnownFileType = text.plist; path = Info.plist; sourceTree = "<group>"; };
		DE4DFA7A2B7B1692004F8E73 /* ModelContainerPreview.swift */ = {isa = PBXFileReference; fileEncoding = 4; lastKnownFileType = sourcecode.swift; path = ModelContainerPreview.swift; sourceTree = "<group>"; };
		DE5FA5892BAD1EF2008FD910 /* THORChainBalanceCacheEntry.swift */ = {isa = PBXFileReference; lastKnownFileType = sourcecode.swift; path = THORChainBalanceCacheEntry.swift; sourceTree = "<group>"; };
		DE63AE0D2BAD2408001BBE5C /* THORBalanceExtension.swift */ = {isa = PBXFileReference; lastKnownFileType = sourcecode.swift; path = THORBalanceExtension.swift; sourceTree = "<group>"; };
		DE64A4C52BA7E0E400C342E3 /* KeygenPeerDiscoveryViewModel.swift */ = {isa = PBXFileReference; lastKnownFileType = sourcecode.swift; path = KeygenPeerDiscoveryViewModel.swift; sourceTree = "<group>"; };
		DE64A4C72BA7EBEC00C342E3 /* JoinKeygenViewModel.swift */ = {isa = PBXFileReference; lastKnownFileType = sourcecode.swift; path = JoinKeygenViewModel.swift; sourceTree = "<group>"; };
		DE64A4C92BA7F90E00C342E3 /* ServiceDelegate.swift */ = {isa = PBXFileReference; lastKnownFileType = sourcecode.swift; path = ServiceDelegate.swift; sourceTree = "<group>"; };
		DE64A4CB2BA7F97500C342E3 /* KeysignDiscoveryViewModel.swift */ = {isa = PBXFileReference; lastKnownFileType = sourcecode.swift; path = KeysignDiscoveryViewModel.swift; sourceTree = "<group>"; };
		DE64A4CD2BA7FEE100C342E3 /* JoinKeysignViewModel.swift */ = {isa = PBXFileReference; lastKnownFileType = sourcecode.swift; path = JoinKeysignViewModel.swift; sourceTree = "<group>"; };
		DE6DCB922B97D81C009A39D5 /* THORChainSwaps.swift */ = {isa = PBXFileReference; lastKnownFileType = sourcecode.swift; path = THORChainSwaps.swift; sourceTree = "<group>"; };
		DE6DCB942B97D88A009A39D5 /* THORChainSwapPayload.swift */ = {isa = PBXFileReference; lastKnownFileType = sourcecode.swift; path = THORChainSwapPayload.swift; sourceTree = "<group>"; };
		DE7CE6452B886B6300ED0BFB /* VoltixVaultDocument.swift */ = {isa = PBXFileReference; fileEncoding = 4; lastKnownFileType = sourcecode.swift; path = VoltixVaultDocument.swift; sourceTree = "<group>"; };
		DE9EB0EB2BA2CC3C001747D9 /* TssType.swift */ = {isa = PBXFileReference; lastKnownFileType = sourcecode.swift; path = TssType.swift; sourceTree = "<group>"; };
		DE9EB0ED2BA2CF49001747D9 /* KeygenMessage.swift */ = {isa = PBXFileReference; lastKnownFileType = sourcecode.swift; path = KeygenMessage.swift; sourceTree = "<group>"; };
		DE9EB0EF2BA2CFB7001747D9 /* ReshareMessage.swift */ = {isa = PBXFileReference; lastKnownFileType = sourcecode.swift; path = ReshareMessage.swift; sourceTree = "<group>"; };
		DE9EB0F12BA2D97B001747D9 /* PeerDiscoveryPayload.swift */ = {isa = PBXFileReference; lastKnownFileType = sourcecode.swift; path = PeerDiscoveryPayload.swift; sourceTree = "<group>"; };
		DE9EB0F32BA309AB001747D9 /* MessagePuller.swift */ = {isa = PBXFileReference; lastKnownFileType = sourcecode.swift; path = MessagePuller.swift; sourceTree = "<group>"; };
		DE9EB0F52BA3F9C2001747D9 /* ParticipantDiscovery.swift */ = {isa = PBXFileReference; lastKnownFileType = sourcecode.swift; path = ParticipantDiscovery.swift; sourceTree = "<group>"; };
		DE9EB0F72BA43388001747D9 /* KeysignViewModel.swift */ = {isa = PBXFileReference; lastKnownFileType = sourcecode.swift; path = KeysignViewModel.swift; sourceTree = "<group>"; };
		DE9EB0F92BA4491B001747D9 /* CoinExtension.swift */ = {isa = PBXFileReference; lastKnownFileType = sourcecode.swift; path = CoinExtension.swift; sourceTree = "<group>"; };
		DE9EB0FB2BA463F7001747D9 /* KeygenViewModel.swift */ = {isa = PBXFileReference; lastKnownFileType = sourcecode.swift; path = KeygenViewModel.swift; sourceTree = "<group>"; };
		DEBF93962B8D5FEF002868CD /* KeysignPayload.swift */ = {isa = PBXFileReference; lastKnownFileType = sourcecode.swift; path = KeysignPayload.swift; sourceTree = "<group>"; };
		DEEADCF62B916676007978DE /* Solana.swift */ = {isa = PBXFileReference; fileEncoding = 4; lastKnownFileType = sourcecode.swift; path = Solana.swift; sourceTree = "<group>"; };
		DEEDAEE02B8AF7EF005170E8 /* eth.swift */ = {isa = PBXFileReference; lastKnownFileType = sourcecode.swift; path = eth.swift; sourceTree = "<group>"; };
		DEEDAEE22B8AF8B1005170E8 /* publickey.swift */ = {isa = PBXFileReference; lastKnownFileType = sourcecode.swift; path = publickey.swift; sourceTree = "<group>"; };
		DEEDAEE42B8AFB5D005170E8 /* common.swift */ = {isa = PBXFileReference; lastKnownFileType = sourcecode.swift; path = common.swift; sourceTree = "<group>"; };
		DEEFF4FC2B9835DE0015692E /* THORChainSwapChainExtension.swift */ = {isa = PBXFileReference; lastKnownFileType = sourcecode.swift; path = THORChainSwapChainExtension.swift; sourceTree = "<group>"; };
		DEF2E2CA2B9AD5EA000737B8 /* UTXOChainsHelper.swift */ = {isa = PBXFileReference; lastKnownFileType = sourcecode.swift; path = UTXOChainsHelper.swift; sourceTree = "<group>"; };
		DEF2E2CF2B9DA459000737B8 /* PublicKeyTest.swift */ = {isa = PBXFileReference; lastKnownFileType = sourcecode.swift; path = PublicKeyTest.swift; sourceTree = "<group>"; };
		DEF2E2D12B9DC331000737B8 /* VoltixApp.xctestplan */ = {isa = PBXFileReference; lastKnownFileType = text; path = VoltixApp.xctestplan; sourceTree = "<group>"; };
		DEF2E2D22B9DC685000737B8 /* UTXOChainsHelperTest.swift */ = {isa = PBXFileReference; lastKnownFileType = sourcecode.swift; path = UTXOChainsHelperTest.swift; sourceTree = "<group>"; };
		DEFC7BFA2B8D87370090B07A /* erc20.swift */ = {isa = PBXFileReference; lastKnownFileType = sourcecode.swift; path = erc20.swift; sourceTree = "<group>"; };
		DEFC7BFE2B8EC95E0090B07A /* thorchain.swift */ = {isa = PBXFileReference; fileEncoding = 4; lastKnownFileType = sourcecode.swift; path = thorchain.swift; sourceTree = "<group>"; };
/* End PBXFileReference section */

/* Begin PBXFrameworksBuildPhase section */
		DE49A1602B65F6D9000F3AFB /* Frameworks */ = {
			isa = PBXFrameworksBuildPhase;
			buildActionMask = 2147483647;
			files = (
				DE28F5312B7B0FE900E33058 /* WalletCore in Frameworks */,
				DE1572A22B70F873009BC7C5 /* Tss.xcframework in Frameworks */,
				DE49A19A2B660D8D000F3AFB /* Mediator in Frameworks */,
				DEEDAEE82B8B50A4005170E8 /* BigInt in Frameworks */,
				D9A22EB72B667C41007281BF /* Mediator in Frameworks */,
				DE28F5332B7B0FED00E33058 /* SwiftProtobuf in Frameworks */,
				DE49A1B52B6A1088000F3AFB /* CodeScanner in Frameworks */,
			);
			runOnlyForDeploymentPostprocessing = 0;
		};
		DE49A1732B65F6DB000F3AFB /* Frameworks */ = {
			isa = PBXFrameworksBuildPhase;
			buildActionMask = 2147483647;
			files = (
			);
			runOnlyForDeploymentPostprocessing = 0;
		};
		DE49A17D2B65F6DB000F3AFB /* Frameworks */ = {
			isa = PBXFrameworksBuildPhase;
			buildActionMask = 2147483647;
			files = (
			);
			runOnlyForDeploymentPostprocessing = 0;
		};
/* End PBXFrameworksBuildPhase section */

/* Begin PBXGroup section */
		049BBB4E2B71E37B004C231F /* Components */ = {
			isa = PBXGroup;
			children = (
				049BBB512B71E498004C231F /* AssetsView.swift */,
				049BBB532B71E4F8004C231F /* BottomBar.swift */,
				049BBB552B71E5F5004C231F /* Choose.swift */,
				049BBB572B71E72F004C231F /* DeviceView.swift */,
				049BBB5D2B71E83D004C231F /* VoltixLogo.swift */,
				049BBB5F2B71E8A2004C231F /* MenuItem.swift */,
				049BBB612B71E8E7004C231F /* AssetItem.swift */,
				049BBB652B71E987004C231F /* VaultItem.swift */,
				049BBB672B71E9C5004C231F /* WifiBar.swift */,
				D7347C2D2B759A0F00887E57 /* ProgressBottomBar.swift */,
				465B09AA2B7C840100952DD9 /* ToastView.swift */,
				465B09AC2B7C841B00952DD9 /* QrCodeView.swift */,
				465B09AE2B7C84C600952DD9 /* ShareSheet.swift */,
				465B09B22B7D710A00952DD9 /* DocumentPicker.swift */,
				A6F9F7DE2B9BAA9F00790258 /* Separator.swift */,
				A61BC8152BA256C600484689 /* ProgressBar.swift */,
				A61BC81A2BA26D9900484689 /* TokenSelectionSection.swift */,
				A6CBA8EF2BA2A629008B110C /* ImportWalletUploadSection.swift */,
				A6966D2C2BA402A900903CA4 /* TokenSelectorDropdown.swift */,
				A63953AF2BA7BEDA000802EC /* Checkbox.swift */,
				A6F9F7D92B9BA2CF00790258 /* Cells */,
				A633B1232B993FCC003D1738 /* Buttons */,
				A6966D272BA4009B00903CA4 /* TextFields */,
				A633B1342B997D35003D1738 /* Navigation Items */,
				A65BA9832BAA07B500B2D8AA /* Background.swift */,
				A65BA98D2BAD311200B2D8AA /* Loader.swift */,
			);
			path = Components;
			sourceTree = "<group>";
		};
		460347822BA148A2007ED3AC /* Ethereum */ = {
			isa = PBXGroup;
			children = (
				46AC40A72B920061001704E6 /* EtherscanService.swift */,
			);
			path = Ethereum;
			sourceTree = "<group>";
		};
		460347862BA15105007ED3AC /* Litecoin */ = {
			isa = PBXGroup;
			children = (
				460347872BA15118007ED3AC /* LitecoinExtension.swift */,
			);
			path = Litecoin;
			sourceTree = "<group>";
		};
		461BD0962B7EFA8000BFF703 /* Services */ = {
			isa = PBXGroup;
			children = (
				46C8CBBA2BA76CC100E68E08 /* UTXO */,
				460347822BA148A2007ED3AC /* Ethereum */,
				465A8D512B9E6887006E7457 /* Solana */,
				469ED3952B98E782008D4951 /* Thorchain */,
				465B09B42B7D8E7B00952DD9 /* CryptoPriceService.swift */,
			);
			path = Services;
			sourceTree = "<group>";
		};
		465A8D512B9E6887006E7457 /* Solana */ = {
			isa = PBXGroup;
			children = (
				465A8D522B9E689B006E7457 /* SolanaService.swift */,
			);
			path = Solana;
			sourceTree = "<group>";
		};
		465A8D552B9E6E0A006E7457 /* Solana */ = {
			isa = PBXGroup;
			children = (
				46ED3A472B9F696000FFCB8A /* SolanaRecentBlockhash.swift */,
				465A8D542B9E6E0A006E7457 /* SolanaRpc.swift */,
			);
			path = Solana;
			sourceTree = "<group>";
		};
		465B189C2BA3D786001D7407 /* UTXO */ = {
			isa = PBXGroup;
			children = (
				46C8CBBB2BA7752C00E68E08 /* Blockchair */,
				465B18A32BA3F1F0001D7407 /* Bitcoin */,
				460347862BA15105007ED3AC /* Litecoin */,
				A65649F12B966A2300E4B329 /* UTXOTransactionStatus.swift */,
				46F47CBA2B870EE900D964EA /* UTXOTransactionMempool.swift */,
				A65649ED2B9669DD00E4B329 /* UTXOTransactionMempoolInput.swift */,
				A65649EF2B966A1200E4B329 /* UTXOTransactionMempoolOutput.swift */,
			);
			path = UTXO;
			sourceTree = "<group>";
		};
		465B189D2BA3D7AD001D7407 /* Coingecko */ = {
			isa = PBXGroup;
			children = (
				465B09B62B7D909400952DD9 /* CryptoPrice.swift */,
			);
			path = Coingecko;
			sourceTree = "<group>";
		};
		465B189E2BA3D7B5001D7407 /* Prices */ = {
			isa = PBXGroup;
			children = (
				465B18A02BA3D7C3001D7407 /* Coinpaprika */,
				465B189F2BA3D7BD001D7407 /* Coinmarketcap */,
				465B189D2BA3D7AD001D7407 /* Coingecko */,
			);
			path = Prices;
			sourceTree = "<group>";
		};
		465B189F2BA3D7BD001D7407 /* Coinmarketcap */ = {
			isa = PBXGroup;
			children = (
			);
			path = Coinmarketcap;
			sourceTree = "<group>";
		};
		465B18A02BA3D7C3001D7407 /* Coinpaprika */ = {
			isa = PBXGroup;
			children = (
			);
			path = Coinpaprika;
			sourceTree = "<group>";
		};
		465B18A12BA3D81F001D7407 /* Ethereum */ = {
			isa = PBXGroup;
			children = (
				465B18A22BA3D8F1001D7407 /* Etherscan */,
				A65649FD2B9699BE00E4B329 /* Token.swift */,
			);
			path = Ethereum;
			sourceTree = "<group>";
		};
		465B18A22BA3D8F1001D7407 /* Etherscan */ = {
			isa = PBXGroup;
			children = (
				A6564A072B969AFC00E4B329 /* EtherscanAPITransactionDetail.swift */,
				A6564A032B969AA500E4B329 /* EtherscanBroadcastResponse.swift */,
				A6564A052B969ADF00E4B329 /* EtherscanAPIResponse.swift */,
			);
			path = Etherscan;
			sourceTree = "<group>";
		};
		465B18A32BA3F1F0001D7407 /* Bitcoin */ = {
			isa = PBXGroup;
			children = (
				465B09A32B7C01CC00952DD9 /* BitcoinTransaction.swift */,
				A65649E72B9668BF00E4B329 /* BitcoinTransactionRef.swift */,
			);
			path = Bitcoin;
			sourceTree = "<group>";
		};
		469ED3952B98E782008D4951 /* Thorchain */ = {
			isa = PBXGroup;
			children = (
				469ED3932B98E776008D4951 /* ThorchainService.swift */,
				46F8F7272B9A011B0099454E /* ThorchainBroadcastTransactionService.swift */,
			);
			path = Thorchain;
			sourceTree = "<group>";
		};
		469ED3962B98E7B7008D4951 /* Thorchain */ = {
			isa = PBXGroup;
			children = (
				46F8F71F2B99FDAC0099454E /* TransactionManager */,
				469ED39E2B98F5A9008D4951 /* AccountManager */,
				469ED3972B98E885008D4951 /* BalanceManager */,
			);
			path = Thorchain;
			sourceTree = "<group>";
		};
		469ED3972B98E885008D4951 /* BalanceManager */ = {
			isa = PBXGroup;
			children = (
				469ED3982B98E896008D4951 /* ThorchainBalanceResponse.swift */,
				469ED39A2B98E8B5008D4951 /* ThorchainBalance.swift */,
				469ED39C2B98E8C0008D4951 /* ThorchainBalancePagination.swift */,
				DE5FA5892BAD1EF2008FD910 /* THORChainBalanceCacheEntry.swift */,
			);
			path = BalanceManager;
			sourceTree = "<group>";
		};
		469ED39E2B98F5A9008D4951 /* AccountManager */ = {
			isa = PBXGroup;
			children = (
				469ED39F2B98F5B4008D4951 /* ThorchainAccountNumberResponse.swift */,
				469ED3A12B98F5CB008D4951 /* ThorchainAccountResult.swift */,
				469ED3A32B98F5DE008D4951 /* ThorchainAccountValue.swift */,
			);
			path = AccountManager;
			sourceTree = "<group>";
		};
		46AC40A22B91F4F8001704E6 /* Configs */ = {
			isa = PBXGroup;
			children = (
				46AC40A32B91F50A001704E6 /* AppConfiguration.example.swift */,
			);
			path = Configs;
			sourceTree = "<group>";
		};
		46C8CBBA2BA76CC100E68E08 /* UTXO */ = {
			isa = PBXGroup;
			children = (
				4606B3AF2B80465E0045094D /* UTXOTransactionsService.swift */,
				46C8CBBE2BA777BF00E68E08 /* BlockchairService.swift */,
			);
			path = UTXO;
			sourceTree = "<group>";
		};
		46C8CBBB2BA7752C00E68E08 /* Blockchair */ = {
			isa = PBXGroup;
			children = (
				46C8CBBC2BA7753900E68E08 /* Blockchair.swift */,
			);
			path = Blockchair;
			sourceTree = "<group>";
		};
		46D067E42B8852B70052F535 /* Keygen */ = {
			isa = PBXGroup;
			children = (
				DE49A1B12B6A0F77000F3AFB /* JoinKeygenView.swift */,
				DE491CEE2B708260007C88D5 /* KeygenView.swift */,
				D9AD8EE52B6730A40009F8D5 /* PeerDiscoveryView.swift */,
				DE9EB0EB2BA2CC3C001747D9 /* TssType.swift */,
				DE9EB0ED2BA2CF49001747D9 /* KeygenMessage.swift */,
				DE9EB0EF2BA2CFB7001747D9 /* ReshareMessage.swift */,
				DE9EB0F12BA2D97B001747D9 /* PeerDiscoveryPayload.swift */,
				DE9EB0F32BA309AB001747D9 /* MessagePuller.swift */,
			);
			path = Keygen;
			sourceTree = "<group>";
		};
		46F8F71F2B99FDAC0099454E /* TransactionManager */ = {
			isa = PBXGroup;
			children = (
				46F8F7202B99FDB70099454E /* TransactionBroadcastResponse.swift */,
				46F8F7252B99FEEC0099454E /* ThorchainErrorResponse.swift */,
			);
			path = TransactionManager;
			sourceTree = "<group>";
		};
		A61BC8172BA2685E00484689 /* Stores */ = {
			isa = PBXGroup;
			children = (
				A61BC8182BA2687D00484689 /* TokensStore.swift */,
				A6966D212BA3E1B000903CA4 /* TextStore.swift */,
			);
			path = Stores;
			sourceTree = "<group>";
		};
		A62758F32B97CE7E00ADE3A6 /* Styles */ = {
			isa = PBXGroup;
			children = (
				A62758F42B97CE9E00ADE3A6 /* FontStyle.swift */,
				A62758F62B97DF4A00ADE3A6 /* ColorStyle.swift */,
			);
			path = Styles;
			sourceTree = "<group>";
		};
		A633B11D2B993BCD003D1738 /* Resources */ = {
			isa = PBXGroup;
			children = (
				A633B11E2B993BDC003D1738 /* Fonts */,
			);
			path = Resources;
			sourceTree = "<group>";
		};
		A633B11E2B993BDC003D1738 /* Fonts */ = {
			isa = PBXGroup;
			children = (
				A633B11F2B993BF5003D1738 /* Montserrat-Italic.ttf */,
				A633B1202B993BF5003D1738 /* Montserrat.ttf */,
			);
			path = Fonts;
			sourceTree = "<group>";
		};
		A633B1232B993FCC003D1738 /* Buttons */ = {
			isa = PBXGroup;
			children = (
				467B2D652B7B51F700AEDF64 /* NavigationStackButtons.swift */,
				049BBB5B2B71E7F6004C231F /* LargeButton.swift */,
				A633B1242B993FE7003D1738 /* FilledButton.swift */,
				A633B12E2B9952D8003D1738 /* OutlineButton.swift */,
			);
			path = Buttons;
			sourceTree = "<group>";
		};
		A633B1342B997D35003D1738 /* Navigation Items */ = {
			isa = PBXGroup;
			children = (
				A633B1352B997D57003D1738 /* NavigationBackButton.swift */,
				A633B1372B997F39003D1738 /* NavigationHelpButton.swift */,
				A6F9F7E02B9BAFA700790258 /* NavigationRefreshButton.swift */,
				A6F9F7E42B9BB4D100790258 /* NavigationMenuButton.swift */,
				A6F2C5462B9FFC560095C8E3 /* NavigationBackSheetButton.swift */,
			);
			path = "Navigation Items";
			sourceTree = "<group>";
		};
		A65649D52B965FC400E4B329 /* View Models */ = {
			isa = PBXGroup;
			children = (
				D9AD8ED92B6722CC0009F8D5 /* ApplicationState.swift */,
				465B09A82B7C176700952DD9 /* SendTransaction.swift */,
				A6F9F7EA2B9D1B3700790258 /* VaultDetailViewModel.swift */,
				A6F9F7EC2B9D1F5700790258 /* CoinViewModel.swift */,
				A6F2C54E2BA009420095C8E3 /* TokenSelectionViewModel.swift */,
				A6CBA8ED2BA299E8008B110C /* ImportVaultViewModel.swift */,
				A65324292BA52A4700DDE6EB /* SendCryptoViewModel.swift */,
				DE9EB0F72BA43388001747D9 /* KeysignViewModel.swift */,
				DE9EB0FB2BA463F7001747D9 /* KeygenViewModel.swift */,
				DE64A4C52BA7E0E400C342E3 /* KeygenPeerDiscoveryViewModel.swift */,
				DE64A4C72BA7EBEC00C342E3 /* JoinKeygenViewModel.swift */,
				DE64A4CB2BA7F97500C342E3 /* KeysignDiscoveryViewModel.swift */,
				DE64A4CD2BA7FEE100C342E3 /* JoinKeysignViewModel.swift */,
				A65BA9852BAA0F0D00B2D8AA /* SendCryptoVerifyViewModel.swift */,
				A60CA7E62BB0EC6100FDEB5C /* AccountViewModel.swift */,
			);
			path = "View Models";
			sourceTree = "<group>";
		};
		A65649D62B96602700E4B329 /* Extensions */ = {
			isa = PBXGroup;
			children = (
				A65649D72B96602700E4B329 /* DecodableDefaultExtension.swift */,
				A65649D82B96602700E4B329 /* BigUIntExtension.swift */,
				A65649D92B96602700E4B329 /* Int64Extension.swift */,
				A65649DA2B96602700E4B329 /* DataExtension.swift */,
				A65649DB2B96602700E4B329 /* BitcoinTransactionExtension.swift */,
				A65649DC2B96602700E4B329 /* StringExtension.swift */,
				A65649DD2B96602700E4B329 /* VaultExtension.swift */,
				A65649DE2B96602700E4B329 /* TssExtension.swift */,
				A633B11B2B99273A003D1738 /* ColorExtensions.swift */,
				DEEFF4FC2B9835DE0015692E /* THORChainSwapChainExtension.swift */,
				DE9EB0F92BA4491B001747D9 /* CoinExtension.swift */,
				463408652BA9C1D200246248 /* CoinTypeExtension.swift */,
				DE63AE0D2BAD2408001BBE5C /* THORBalanceExtension.swift */,
<<<<<<< HEAD
				A60CA7E82BB0F60100FDEB5C /* ViewExtension.swift */,
=======
				46E98FFB2BAE407300C53D97 /* DecodingErrorExtension.swift */,
>>>>>>> 9af54bb0
			);
			path = Extensions;
			sourceTree = "<group>";
		};
		A65649F32B966CCB00E4B329 /* States */ = {
			isa = PBXGroup;
			children = (
				DE1572982B70F26A009BC7C5 /* KeyType.swift */,
				D9AD8EDB2B6723D10009F8D5 /* AppNavigationState.swift */,
				A65649F42B966F3E00E4B329 /* DecodableDefault.swift */,
				46B106502BA7CAFE00564023 /* ChainType.swift */,
			);
			path = States;
			sourceTree = "<group>";
		};
		A6966D1C2BA3DD9900903CA4 /* Onboarding */ = {
			isa = PBXGroup;
			children = (
				A6966D1D2BA3DDAD00903CA4 /* OnboardingView.swift */,
				A6966D1F2BA3DF0C00903CA4 /* OnboardingView1.swift */,
				A6966D232BA3E2A500903CA4 /* OnboardingView2.swift */,
				A6966D252BA3E2CF00903CA4 /* OnboardingView3.swift */,
			);
			path = Onboarding;
			sourceTree = "<group>";
		};
		A6966D272BA4009B00903CA4 /* TextFields */ = {
			isa = PBXGroup;
			children = (
				A6966D282BA400B700903CA4 /* SendCryptoAddressTextField.swift */,
				A6966D2A2BA4018600903CA4 /* SendCryptoAmountTextField.swift */,
				A65BA97F2BA9361B00B2D8AA /* SendCryptoAmountUSDTextField.swift */,
			);
			path = TextFields;
			sourceTree = "<group>";
		};
		A6F9F7D92B9BA2CF00790258 /* Cells */ = {
			isa = PBXGroup;
			children = (
				A6F9F7DA2B9BA2DD00790258 /* ChainCell.swift */,
				A6F9F7DC2B9BA5F000790258 /* CoinCell.swift */,
				A6F9F7E62B9BB63700790258 /* VaultCell.swift */,
				A6F2C54A2BA003E10095C8E3 /* TokenCell.swift */,
				A66A0BD62BA125C50021A483 /* EditVaultCell.swift */,
			);
			path = Cells;
			sourceTree = "<group>";
		};
		D7347C222B74717F00887E57 /* Recovered References */ = {
			isa = PBXGroup;
			children = (
				4600167D2B71A12D00CE17C7 /* Tss.xcframework */,
			);
			name = "Recovered References";
			sourceTree = "<group>";
		};
		D9AD8ED72B67225F0009F8D5 /* Views */ = {
			isa = PBXGroup;
			children = (
				DE49A1682B65F6D9000F3AFB /* MainNavigationStack.swift */,
				D9AD8EDD2B6730430009F8D5 /* WelcomeView.swift */,
				46D067E42B8852B70052F535 /* Keygen */,
				049BBB4E2B71E37B004C231F /* Components */,
				DE15729A2B70F284009BC7C5 /* Keysign */,
				D9AD8F042B675E230009F8D5 /* Vault */,
				D9AD8EED2B6731290009F8D5 /* New Wallet */,
				D9AD8EEF2B6731570009F8D5 /* Swap */,
				D9AD8EEE2B6731480009F8D5 /* Send */,
				A6966D1C2BA3DD9900903CA4 /* Onboarding */,
			);
			path = Views;
			sourceTree = "<group>";
		};
		D9AD8ED82B6722AC0009F8D5 /* Model */ = {
			isa = PBXGroup;
			children = (
				465B18A12BA3D81F001D7407 /* Ethereum */,
				465B189E2BA3D7B5001D7407 /* Prices */,
				465B189C2BA3D786001D7407 /* UTXO */,
				465A8D552B9E6E0A006E7457 /* Solana */,
				469ED3962B98E7B7008D4951 /* Thorchain */,
				A65649E92B96690400E4B329 /* KeyShare.swift */,
				DE49A19B2B67133D000F3AFB /* Vault.swift */,
				DE49A19F2B67143B000F3AFB /* Chain.swift */,
				DE49A19D2B671416000F3AFB /* Coin.swift */,
				A65649F72B96701300E4B329 /* UTXOTransactionMempoolPreviousOutput.swift */,
				DE6DCB942B97D88A009A39D5 /* THORChainSwapPayload.swift */,
				A66A0BDA2BA13B570021A483 /* CoinsGrouped.swift */,
			);
			path = Model;
			sourceTree = "<group>";
		};
		D9AD8EED2B6731290009F8D5 /* New Wallet */ = {
			isa = PBXGroup;
			children = (
				D9AD8EDF2B6730640009F8D5 /* StartView.swift */,
				A633B12C2B994E92003D1738 /* CreateVaultView.swift */,
				D9AD8EE32B6730940009F8D5 /* NewWalletInstructionsView.swift */,
				A633B1392B9A5A22003D1738 /* ImportWalletView.swift */,
				A633B13B2B9A6564003D1738 /* SetupVaultView.swift */,
			);
			path = "New Wallet";
			sourceTree = "<group>";
		};
		D9AD8EEE2B6731480009F8D5 /* Send */ = {
			isa = PBXGroup;
			children = (
				4606B3AD2B8045F60045094D /* UTXOTransactionListView.swift */,
				46AC40A92B922931001704E6 /* EthereumTransactionListView.swift */,
				A61BC8112BA2407A00484689 /* SendCryptoView.swift */,
				A61BC8132BA240FC00484689 /* SendCryptoDetailsView.swift */,
				A65324272BA51E8700DDE6EB /* QRCodeScannerView.swift */,
				A653242B2BA52E2200DDE6EB /* SendCryptoQRScannerView.swift */,
				A653242D2BA53D0900DDE6EB /* SendCryptoPairView.swift */,
				A653242F2BA540ED00DDE6EB /* SendCryptoVerifyView.swift */,
				A63953B12BA7CB8E000802EC /* SendCryptoKeysignView.swift */,
				A63953B32BA7F120000802EC /* SendCryptoDoneView.swift */,
				A65BA9872BAAA0B700B2D8AA /* SendCryptoSigningErrorView.swift */,
				A65BA9892BAAA7A300B2D8AA /* SendCryptoVaultErrorView.swift */,
				A65BA98B2BABD1AA00B2D8AA /* SendCryptoStartErrorView.swift */,
			);
			path = Send;
			sourceTree = "<group>";
		};
		D9AD8EEF2B6731570009F8D5 /* Swap */ = {
			isa = PBXGroup;
			children = (
				D9AD8EFA2B6731E50009F8D5 /* SwapInputDetailsView.swift */,
				D9AD8EFC2B6732070009F8D5 /* SwapPeerDiscoveryView.swift */,
				D9AD8EFE2B67321D0009F8D5 /* SwapWaitingForPeersView.swift */,
				D9AD8F002B6732360009F8D5 /* SwapVerifyView.swift */,
				D9AD8F022B6732450009F8D5 /* SwapDoneView.swift */,
				A6966D2E2BA4045C00903CA4 /* SwapCryptoView.swift */,
				A6966D302BA4048800903CA4 /* SwapCryptoDetailsView.swift */,
			);
			path = Swap;
			sourceTree = "<group>";
		};
		D9AD8F042B675E230009F8D5 /* Vault */ = {
			isa = PBXGroup;
			children = (
				DE7CE6452B886B6300ED0BFB /* VoltixVaultDocument.swift */,
				D9AD8EE92B6730E30009F8D5 /* MenuView.swift */,
				A633B13D2B9A9E30003D1738 /* VaultDetailView.swift */,
				A6F9F7E22B9BB48700790258 /* VaultsView.swift */,
				A6F9F7E82B9BBFD500790258 /* AddressQRCodeView.swift */,
				A6F2C5442B9FE3A00095C8E3 /* HomeView.swift */,
				A6F2C5482BA001460095C8E3 /* TokenSelectionView.swift */,
				A66A0BD42BA124D00021A483 /* EditVaultView.swift */,
				A66A0BD82BA12DF50021A483 /* RenameVaultView.swift */,
			);
			path = Vault;
			sourceTree = "<group>";
		};
		DE1572932B70F254009BC7C5 /* Tss */ = {
			isa = PBXGroup;
			children = (
				DE1572942B70F254009BC7C5 /* TssMessenger.swift */,
				DE1572952B70F254009BC7C5 /* LocalStateAccessorImp.swift */,
				DE64A4C92BA7F90E00C342E3 /* ServiceDelegate.swift */,
			);
			path = Tss;
			sourceTree = "<group>";
		};
		DE15729A2B70F284009BC7C5 /* Keysign */ = {
			isa = PBXGroup;
			children = (
				DE15729B2B70F284009BC7C5 /* JoinKeysignView.swift */,
				DE15729C2B70F284009BC7C5 /* KeysignDiscoveryView.swift */,
				DE15729D2B70F284009BC7C5 /* KeysignView.swift */,
				DEBF93962B8D5FEF002868CD /* KeysignPayload.swift */,
				DE9EB0F52BA3F9C2001747D9 /* ParticipantDiscovery.swift */,
				A65BA98F2BAD402A00B2D8AA /* KeysignMessageConfirmView.swift */,
				A65BA9912BAD439900B2D8AA /* KeysignDiscoverServiceView.swift */,
				A65BA9932BAD449F00B2D8AA /* DiscoveringSignMessageView.swift */,
				A65BA9952BAD460600B2D8AA /* KeysignStartView.swift */,
				A65BA9972BAD479C00B2D8AA /* JoinKeysignDoneView.swift */,
			);
			path = Keysign;
			sourceTree = "<group>";
		};
		DE1572AA2B7174C5009BC7C5 /* Utils */ = {
			isa = PBXGroup;
			children = (
				DE1572AB2B7174D3009BC7C5 /* Utils.swift */,
				A62758F12B97B10600ADE3A6 /* Endpoint.swift */,
				A62758F32B97CE7E00ADE3A6 /* Styles */,
				A65BA9812BA93A9F00B2D8AA /* DebounceHelper.swift */,
			);
			path = Utils;
			sourceTree = "<group>";
		};
		DE28F52C2B7B0E6200E33058 /* Chains */ = {
			isa = PBXGroup;
			children = (
				DEEADCF62B916676007978DE /* Solana.swift */,
				DEFC7BFE2B8EC95E0090B07A /* thorchain.swift */,
				DEEDAEE02B8AF7EF005170E8 /* eth.swift */,
				DEEDAEE22B8AF8B1005170E8 /* publickey.swift */,
				DEEDAEE42B8AFB5D005170E8 /* common.swift */,
				DEFC7BFA2B8D87370090B07A /* erc20.swift */,
				DE6DCB922B97D81C009A39D5 /* THORChainSwaps.swift */,
				DEF2E2CA2B9AD5EA000737B8 /* UTXOChainsHelper.swift */,
			);
			path = Chains;
			sourceTree = "<group>";
		};
		DE49A15A2B65F6D9000F3AFB = {
			isa = PBXGroup;
			children = (
				DEF2E2D12B9DC331000737B8 /* VoltixApp.xctestplan */,
				DE28F52B2B7B0D6500E33058 /* WalletCore */,
				DE1572A12B70F873009BC7C5 /* Tss.xcframework */,
				DE49A1932B65F7B6000F3AFB /* Mediator */,
				DE49A1652B65F6D9000F3AFB /* VoltixApp */,
				DE49A1792B65F6DB000F3AFB /* voltixAppTests */,
				DE49A1832B65F6DB000F3AFB /* voltixAppUITests */,
				DE49A1642B65F6D9000F3AFB /* Products */,
				DE49A1A12B67158A000F3AFB /* Frameworks */,
				D7347C222B74717F00887E57 /* Recovered References */,
			);
			sourceTree = "<group>";
		};
		DE49A1642B65F6D9000F3AFB /* Products */ = {
			isa = PBXGroup;
			children = (
				DE49A1632B65F6D9000F3AFB /* VoltixApp.app */,
				DE49A1762B65F6DB000F3AFB /* VoltixAppTests.xctest */,
				DE49A1802B65F6DB000F3AFB /* VoltixAppUITests.xctest */,
			);
			name = Products;
			sourceTree = "<group>";
		};
		DE49A1652B65F6D9000F3AFB /* VoltixApp */ = {
			isa = PBXGroup;
			children = (
				DE49A1662B65F6D9000F3AFB /* VoltixApp.swift */,
				A60CA7E42BB0D37D00FDEB5C /* ContentView.swift */,
				461BD0962B7EFA8000BFF703 /* Services */,
				D9AD8ED72B67225F0009F8D5 /* Views */,
				D9AD8ED82B6722AC0009F8D5 /* Model */,
				A65649D52B965FC400E4B329 /* View Models */,
				A65649F32B966CCB00E4B329 /* States */,
				46AC40A22B91F4F8001704E6 /* Configs */,
				DE28F52C2B7B0E6200E33058 /* Chains */,
				A65649D62B96602700E4B329 /* Extensions */,
				A61BC8172BA2685E00484689 /* Stores */,
				DE1572AA2B7174C5009BC7C5 /* Utils */,
				A633B11D2B993BCD003D1738 /* Resources */,
				DE1572932B70F254009BC7C5 /* Tss */,
				DE49A1A62B68C1EE000F3AFB /* PreviewHelper */,
				DE49A16F2B65F6DB000F3AFB /* Preview Content */,
				DE49A16C2B65F6DB000F3AFB /* Assets.xcassets */,
				DE49A16E2B65F6DB000F3AFB /* voltixApp.entitlements */,
				DE49A1B62B6A1222000F3AFB /* Info.plist */,
				A6564A0D2B96A04D00E4B329 /* Localizable.strings */,
			);
			path = VoltixApp;
			sourceTree = "<group>";
		};
		DE49A16F2B65F6DB000F3AFB /* Preview Content */ = {
			isa = PBXGroup;
			children = (
				DE49A1702B65F6DB000F3AFB /* Preview Assets.xcassets */,
			);
			path = "Preview Content";
			sourceTree = "<group>";
		};
		DE49A1792B65F6DB000F3AFB /* voltixAppTests */ = {
			isa = PBXGroup;
			children = (
				DEF2E2CE2B9DA41A000737B8 /* Chains */,
				DE49A17A2B65F6DB000F3AFB /* voltixAppTests.swift */,
			);
			path = voltixAppTests;
			sourceTree = "<group>";
		};
		DE49A1832B65F6DB000F3AFB /* voltixAppUITests */ = {
			isa = PBXGroup;
			children = (
				DE49A1842B65F6DB000F3AFB /* voltixAppUITests.swift */,
				DE49A1862B65F6DB000F3AFB /* voltixAppUITestsLaunchTests.swift */,
			);
			path = voltixAppUITests;
			sourceTree = "<group>";
		};
		DE49A1A12B67158A000F3AFB /* Frameworks */ = {
			isa = PBXGroup;
			children = (
				DE49A1A22B67158A000F3AFB /* UIKit.framework */,
			);
			name = Frameworks;
			sourceTree = "<group>";
		};
		DE49A1A62B68C1EE000F3AFB /* PreviewHelper */ = {
			isa = PBXGroup;
			children = (
				DE4DFA7A2B7B1692004F8E73 /* ModelContainerPreview.swift */,
			);
			path = PreviewHelper;
			sourceTree = "<group>";
		};
		DEF2E2CE2B9DA41A000737B8 /* Chains */ = {
			isa = PBXGroup;
			children = (
				DEF2E2CF2B9DA459000737B8 /* PublicKeyTest.swift */,
				DEF2E2D22B9DC685000737B8 /* UTXOChainsHelperTest.swift */,
			);
			path = Chains;
			sourceTree = "<group>";
		};
/* End PBXGroup section */

/* Begin PBXNativeTarget section */
		DE49A1622B65F6D9000F3AFB /* VoltixApp */ = {
			isa = PBXNativeTarget;
			buildConfigurationList = DE49A18A2B65F6DB000F3AFB /* Build configuration list for PBXNativeTarget "VoltixApp" */;
			buildPhases = (
				DE49A15F2B65F6D9000F3AFB /* Sources */,
				DE49A1602B65F6D9000F3AFB /* Frameworks */,
				DE49A1612B65F6D9000F3AFB /* Resources */,
			);
			buildRules = (
			);
			dependencies = (
			);
			name = VoltixApp;
			packageProductDependencies = (
				DE49A1992B660D8D000F3AFB /* Mediator */,
				D9A22EB62B667C41007281BF /* Mediator */,
				DE49A1B42B6A1088000F3AFB /* CodeScanner */,
				DE28F5302B7B0FE900E33058 /* WalletCore */,
				DE28F5322B7B0FED00E33058 /* SwiftProtobuf */,
				DEEDAEE72B8B50A4005170E8 /* BigInt */,
			);
			productName = voltixApp;
			productReference = DE49A1632B65F6D9000F3AFB /* VoltixApp.app */;
			productType = "com.apple.product-type.application";
		};
		DE49A1752B65F6DB000F3AFB /* VoltixAppTests */ = {
			isa = PBXNativeTarget;
			buildConfigurationList = DE49A18D2B65F6DB000F3AFB /* Build configuration list for PBXNativeTarget "VoltixAppTests" */;
			buildPhases = (
				DE49A1722B65F6DB000F3AFB /* Sources */,
				DE49A1732B65F6DB000F3AFB /* Frameworks */,
				DE49A1742B65F6DB000F3AFB /* Resources */,
			);
			buildRules = (
			);
			dependencies = (
				DE49A1782B65F6DB000F3AFB /* PBXTargetDependency */,
			);
			name = VoltixAppTests;
			productName = voltixAppTests;
			productReference = DE49A1762B65F6DB000F3AFB /* VoltixAppTests.xctest */;
			productType = "com.apple.product-type.bundle.unit-test";
		};
		DE49A17F2B65F6DB000F3AFB /* VoltixAppUITests */ = {
			isa = PBXNativeTarget;
			buildConfigurationList = DE49A1902B65F6DB000F3AFB /* Build configuration list for PBXNativeTarget "VoltixAppUITests" */;
			buildPhases = (
				DE49A17C2B65F6DB000F3AFB /* Sources */,
				DE49A17D2B65F6DB000F3AFB /* Frameworks */,
				DE49A17E2B65F6DB000F3AFB /* Resources */,
			);
			buildRules = (
			);
			dependencies = (
				DE49A1822B65F6DB000F3AFB /* PBXTargetDependency */,
			);
			name = VoltixAppUITests;
			productName = voltixAppUITests;
			productReference = DE49A1802B65F6DB000F3AFB /* VoltixAppUITests.xctest */;
			productType = "com.apple.product-type.bundle.ui-testing";
		};
/* End PBXNativeTarget section */

/* Begin PBXProject section */
		DE49A15B2B65F6D9000F3AFB /* Project object */ = {
			isa = PBXProject;
			attributes = {
				BuildIndependentTargetsInParallel = 1;
				LastSwiftUpdateCheck = 1520;
				LastUpgradeCheck = 1530;
				TargetAttributes = {
					DE49A1622B65F6D9000F3AFB = {
						CreatedOnToolsVersion = 15.2;
					};
					DE49A1752B65F6DB000F3AFB = {
						CreatedOnToolsVersion = 15.2;
						TestTargetID = DE49A1622B65F6D9000F3AFB;
					};
					DE49A17F2B65F6DB000F3AFB = {
						CreatedOnToolsVersion = 15.2;
						TestTargetID = DE49A1622B65F6D9000F3AFB;
					};
				};
			};
			buildConfigurationList = DE49A15E2B65F6D9000F3AFB /* Build configuration list for PBXProject "VoltixApp" */;
			compatibilityVersion = "Xcode 14.0";
			developmentRegion = en;
			hasScannedForEncodings = 0;
			knownRegions = (
				en,
				Base,
			);
			mainGroup = DE49A15A2B65F6D9000F3AFB;
			packageReferences = (
				D9A22EB52B667C41007281BF /* XCLocalSwiftPackageReference "../Mediator" */,
				DE49A1B32B6A1088000F3AFB /* XCRemoteSwiftPackageReference "CodeScanner" */,
				DE28F52F2B7B0F6A00E33058 /* XCLocalSwiftPackageReference "../WalletCore" */,
				DEEDAEE62B8B50A4005170E8 /* XCRemoteSwiftPackageReference "BigInt" */,
			);
			productRefGroup = DE49A1642B65F6D9000F3AFB /* Products */;
			projectDirPath = "";
			projectRoot = "";
			targets = (
				DE49A1622B65F6D9000F3AFB /* VoltixApp */,
				DE49A1752B65F6DB000F3AFB /* VoltixAppTests */,
				DE49A17F2B65F6DB000F3AFB /* VoltixAppUITests */,
			);
		};
/* End PBXProject section */

/* Begin PBXResourcesBuildPhase section */
		DE49A1612B65F6D9000F3AFB /* Resources */ = {
			isa = PBXResourcesBuildPhase;
			buildActionMask = 2147483647;
			files = (
				A633B1212B993BF5003D1738 /* Montserrat-Italic.ttf in Resources */,
				DE49A1712B65F6DB000F3AFB /* Preview Assets.xcassets in Resources */,
				A6564A0B2B96A04D00E4B329 /* Localizable.strings in Resources */,
				DE49A1942B65F7B6000F3AFB /* Mediator in Resources */,
				A633B1222B993BF5003D1738 /* Montserrat.ttf in Resources */,
				DE49A16D2B65F6DB000F3AFB /* Assets.xcassets in Resources */,
			);
			runOnlyForDeploymentPostprocessing = 0;
		};
		DE49A1742B65F6DB000F3AFB /* Resources */ = {
			isa = PBXResourcesBuildPhase;
			buildActionMask = 2147483647;
			files = (
			);
			runOnlyForDeploymentPostprocessing = 0;
		};
		DE49A17E2B65F6DB000F3AFB /* Resources */ = {
			isa = PBXResourcesBuildPhase;
			buildActionMask = 2147483647;
			files = (
			);
			runOnlyForDeploymentPostprocessing = 0;
		};
/* End PBXResourcesBuildPhase section */

/* Begin PBXSourcesBuildPhase section */
		DE49A15F2B65F6D9000F3AFB /* Sources */ = {
			isa = PBXSourcesBuildPhase;
			buildActionMask = 2147483647;
			files = (
				463408662BA9C1D200246248 /* CoinTypeExtension.swift in Sources */,
				DE4DFA7B2B7B1692004F8E73 /* ModelContainerPreview.swift in Sources */,
				A6F9F7E52B9BB4D100790258 /* NavigationMenuButton.swift in Sources */,
				049BBB662B71E987004C231F /* VaultItem.swift in Sources */,
				049BBB5E2B71E83D004C231F /* VoltixLogo.swift in Sources */,
				DE1572A02B70F284009BC7C5 /* KeysignView.swift in Sources */,
				46AC40AA2B922931001704E6 /* EthereumTransactionListView.swift in Sources */,
				A6F9F7E32B9BB48700790258 /* VaultsView.swift in Sources */,
				465B09AD2B7C841B00952DD9 /* QrCodeView.swift in Sources */,
				469ED3A02B98F5B4008D4951 /* ThorchainAccountNumberResponse.swift in Sources */,
				A65324282BA51E8700DDE6EB /* QRCodeScannerView.swift in Sources */,
				465B09B32B7D710A00952DD9 /* DocumentPicker.swift in Sources */,
				DE1572992B70F26A009BC7C5 /* KeyType.swift in Sources */,
				46E98FFC2BAE407300C53D97 /* DecodingErrorExtension.swift in Sources */,
				4606B3AE2B8045F60045094D /* UTXOTransactionListView.swift in Sources */,
				A633B13A2B9A5A22003D1738 /* ImportWalletView.swift in Sources */,
				DE9EB0FC2BA463F7001747D9 /* KeygenViewModel.swift in Sources */,
				A6F2C54B2BA003E10095C8E3 /* TokenCell.swift in Sources */,
				DE9EB0F02BA2CFB7001747D9 /* ReshareMessage.swift in Sources */,
				A633B12F2B9952D8003D1738 /* OutlineButton.swift in Sources */,
				A6CBA8EE2BA299E8008B110C /* ImportVaultViewModel.swift in Sources */,
				A65BA9862BAA0F0D00B2D8AA /* SendCryptoVerifyViewModel.swift in Sources */,
				A63953B22BA7CB8E000802EC /* SendCryptoKeysignView.swift in Sources */,
				049BBB582B71E72F004C231F /* DeviceView.swift in Sources */,
				A65BA9982BAD479C00B2D8AA /* JoinKeysignDoneView.swift in Sources */,
				D9AD8F012B6732360009F8D5 /* SwapVerifyView.swift in Sources */,
				A6F9F7DF2B9BAA9F00790258 /* Separator.swift in Sources */,
				A6966D222BA3E1B000903CA4 /* TextStore.swift in Sources */,
				A6F9F7DB2B9BA2DE00790258 /* ChainCell.swift in Sources */,
				049BBB682B71E9C5004C231F /* WifiBar.swift in Sources */,
				465B09B72B7D909400952DD9 /* CryptoPrice.swift in Sources */,
				A60CA7E92BB0F60100FDEB5C /* ViewExtension.swift in Sources */,
				A65BA9882BAAA0B700B2D8AA /* SendCryptoSigningErrorView.swift in Sources */,
				DE64A4C62BA7E0E400C342E3 /* KeygenPeerDiscoveryViewModel.swift in Sources */,
				D9AD8EFB2B6731E50009F8D5 /* SwapInputDetailsView.swift in Sources */,
				465B09B52B7D8E7B00952DD9 /* CryptoPriceService.swift in Sources */,
				049BBB5C2B71E7F6004C231F /* LargeButton.swift in Sources */,
				A65649E02B96602700E4B329 /* BigUIntExtension.swift in Sources */,
				469ED3942B98E776008D4951 /* ThorchainService.swift in Sources */,
				A6966D262BA3E2CF00903CA4 /* OnboardingView3.swift in Sources */,
				A65BA98A2BAAA7A300B2D8AA /* SendCryptoVaultErrorView.swift in Sources */,
				D9AD8EE02B6730640009F8D5 /* StartView.swift in Sources */,
				46C8CBBF2BA777BF00E68E08 /* BlockchairService.swift in Sources */,
				46AC40A42B91F50A001704E6 /* AppConfiguration.example.swift in Sources */,
				049BBB542B71E4F8004C231F /* BottomBar.swift in Sources */,
				D9AD8F032B6732450009F8D5 /* SwapDoneView.swift in Sources */,
				DE64A4CC2BA7F97500C342E3 /* KeysignDiscoveryViewModel.swift in Sources */,
				A653242C2BA52E2200DDE6EB /* SendCryptoQRScannerView.swift in Sources */,
				A62758F72B97DF4A00ADE3A6 /* ColorStyle.swift in Sources */,
				A6F2C54F2BA009420095C8E3 /* TokenSelectionViewModel.swift in Sources */,
				A65649E32B96602700E4B329 /* BitcoinTransactionExtension.swift in Sources */,
				A65BA9822BA93A9F00B2D8AA /* DebounceHelper.swift in Sources */,
				DE1572972B70F254009BC7C5 /* LocalStateAccessorImp.swift in Sources */,
				A65BA9962BAD460600B2D8AA /* KeysignStartView.swift in Sources */,
				DE15729F2B70F284009BC7C5 /* KeysignDiscoveryView.swift in Sources */,
				DE64A4C82BA7EBEC00C342E3 /* JoinKeygenViewModel.swift in Sources */,
				A6564A042B969AA500E4B329 /* EtherscanBroadcastResponse.swift in Sources */,
				D9AD8EDC2B6723D10009F8D5 /* AppNavigationState.swift in Sources */,
				469ED3992B98E896008D4951 /* ThorchainBalanceResponse.swift in Sources */,
				DE1572AC2B7174D3009BC7C5 /* Utils.swift in Sources */,
				DE9EB0EE2BA2CF49001747D9 /* KeygenMessage.swift in Sources */,
				A6F9F7ED2B9D1F5700790258 /* CoinViewModel.swift in Sources */,
				A6564A062B969ADF00E4B329 /* EtherscanAPIResponse.swift in Sources */,
				A65649F82B96701300E4B329 /* UTXOTransactionMempoolPreviousOutput.swift in Sources */,
				DE7CE6462B886B6300ED0BFB /* VoltixVaultDocument.swift in Sources */,
				46F8F7212B99FDB70099454E /* TransactionBroadcastResponse.swift in Sources */,
				A6966D242BA3E2A500903CA4 /* OnboardingView2.swift in Sources */,
				A65649E62B96602700E4B329 /* TssExtension.swift in Sources */,
				469ED39D2B98E8C0008D4951 /* ThorchainBalancePagination.swift in Sources */,
				A65BA98E2BAD311200B2D8AA /* Loader.swift in Sources */,
				465B09AF2B7C84C600952DD9 /* ShareSheet.swift in Sources */,
				DE6DCB952B97D88A009A39D5 /* THORChainSwapPayload.swift in Sources */,
				A6966D2B2BA4018600903CA4 /* SendCryptoAmountTextField.swift in Sources */,
				46AC40A82B920061001704E6 /* EtherscanService.swift in Sources */,
				A62758F22B97B10600ADE3A6 /* Endpoint.swift in Sources */,
				049BBB562B71E5F5004C231F /* Choose.swift in Sources */,
				465A8D532B9E689B006E7457 /* SolanaService.swift in Sources */,
				D7347C2E2B759A0F00887E57 /* ProgressBottomBar.swift in Sources */,
				A66A0BD92BA12DF50021A483 /* RenameVaultView.swift in Sources */,
				A633B1252B993FE7003D1738 /* FilledButton.swift in Sources */,
				46F47CBB2B870EE900D964EA /* UTXOTransactionMempool.swift in Sources */,
				D9AD8EDA2B6722CC0009F8D5 /* ApplicationState.swift in Sources */,
				D9AD8EFF2B67321D0009F8D5 /* SwapWaitingForPeersView.swift in Sources */,
				DE1572962B70F254009BC7C5 /* TssMessenger.swift in Sources */,
				A65649F52B966F3E00E4B329 /* DecodableDefault.swift in Sources */,
				A65BA9942BAD449F00B2D8AA /* DiscoveringSignMessageView.swift in Sources */,
				DE491CEF2B708260007C88D5 /* KeygenView.swift in Sources */,
				A65649E82B9668BF00E4B329 /* BitcoinTransactionRef.swift in Sources */,
				A66A0BDB2BA13B570021A483 /* CoinsGrouped.swift in Sources */,
				A6F9F7E12B9BAFA700790258 /* NavigationRefreshButton.swift in Sources */,
				469ED3A22B98F5CB008D4951 /* ThorchainAccountResult.swift in Sources */,
				DE49A1692B65F6D9000F3AFB /* MainNavigationStack.swift in Sources */,
				A6F9F7E72B9BB63700790258 /* VaultCell.swift in Sources */,
				46F8F7262B99FEEC0099454E /* ThorchainErrorResponse.swift in Sources */,
				A65649EA2B96690400E4B329 /* KeyShare.swift in Sources */,
				A633B13C2B9A6564003D1738 /* SetupVaultView.swift in Sources */,
				DE49A1B22B6A0F77000F3AFB /* JoinKeygenView.swift in Sources */,
				DE9EB0F62BA3F9C2001747D9 /* ParticipantDiscovery.swift in Sources */,
				A6F9F7DD2B9BA5F000790258 /* CoinCell.swift in Sources */,
				DEFC7BFF2B8EC95E0090B07A /* thorchain.swift in Sources */,
				A61BC8192BA2687E00484689 /* TokensStore.swift in Sources */,
				DE15729E2B70F284009BC7C5 /* JoinKeysignView.swift in Sources */,
				DEEADCF72B916676007978DE /* Solana.swift in Sources */,
				A6966D312BA4048800903CA4 /* SwapCryptoDetailsView.swift in Sources */,
				DEEDAEE12B8AF7EF005170E8 /* eth.swift in Sources */,
				A6966D2F2BA4045C00903CA4 /* SwapCryptoView.swift in Sources */,
				46F8F7282B9A011B0099454E /* ThorchainBroadcastTransactionService.swift in Sources */,
				A65649E12B96602700E4B329 /* Int64Extension.swift in Sources */,
				A6966D202BA3DF0C00903CA4 /* OnboardingView1.swift in Sources */,
				DEBF93972B8D5FEF002868CD /* KeysignPayload.swift in Sources */,
				DE6DCB932B97D81C009A39D5 /* THORChainSwaps.swift in Sources */,
				D9AD8EDE2B6730430009F8D5 /* WelcomeView.swift in Sources */,
				DE9EB0FA2BA4491B001747D9 /* CoinExtension.swift in Sources */,
				465B09AB2B7C840100952DD9 /* ToastView.swift in Sources */,
				A65BA9802BA9361B00B2D8AA /* SendCryptoAmountUSDTextField.swift in Sources */,
				465A8D562B9E6E0B006E7457 /* SolanaRpc.swift in Sources */,
				A65BA9922BAD439900B2D8AA /* KeysignDiscoverServiceView.swift in Sources */,
				DE9EB0F22BA2D97B001747D9 /* PeerDiscoveryPayload.swift in Sources */,
				A65324302BA540ED00DDE6EB /* SendCryptoVerifyView.swift in Sources */,
				A65649E52B96602700E4B329 /* VaultExtension.swift in Sources */,
				DE9EB0F82BA43388001747D9 /* KeysignViewModel.swift in Sources */,
				DE9EB0F42BA309AB001747D9 /* MessagePuller.swift in Sources */,
				049BBB622B71E8E7004C231F /* AssetItem.swift in Sources */,
				A61BC8162BA256C600484689 /* ProgressBar.swift in Sources */,
				D9AD8EEA2B6730E30009F8D5 /* MenuView.swift in Sources */,
				DE63AE0E2BAD2408001BBE5C /* THORBalanceExtension.swift in Sources */,
				A65BA98C2BABD1AA00B2D8AA /* SendCryptoStartErrorView.swift in Sources */,
				049BBB602B71E8A2004C231F /* MenuItem.swift in Sources */,
				DEF2E2CB2B9AD5EA000737B8 /* UTXOChainsHelper.swift in Sources */,
				DEFC7BFB2B8D87370090B07A /* erc20.swift in Sources */,
				460347882BA15118007ED3AC /* LitecoinExtension.swift in Sources */,
				A61BC8122BA2407A00484689 /* SendCryptoView.swift in Sources */,
<<<<<<< HEAD
				A65649FE2B9699BE00E4B329 /* EthToken.swift in Sources */,
				A60CA7E52BB0D37D00FDEB5C /* ContentView.swift in Sources */,
=======
				A65649FE2B9699BE00E4B329 /* Token.swift in Sources */,
>>>>>>> 9af54bb0
				4606B3B02B80465E0045094D /* UTXOTransactionsService.swift in Sources */,
				DEEFF4FD2B9835DE0015692E /* THORChainSwapChainExtension.swift in Sources */,
				A61BC81B2BA26D9900484689 /* TokenSelectionSection.swift in Sources */,
				049BBB522B71E498004C231F /* AssetsView.swift in Sources */,
				A65649DF2B96602700E4B329 /* DecodableDefaultExtension.swift in Sources */,
				A633B13E2B9A9E30003D1738 /* VaultDetailView.swift in Sources */,
				469ED39B2B98E8B5008D4951 /* ThorchainBalance.swift in Sources */,
				DE5FA58A2BAD1EF2008FD910 /* THORChainBalanceCacheEntry.swift in Sources */,
				DEEDAEE32B8AF8B1005170E8 /* publickey.swift in Sources */,
				D9AD8EE42B6730940009F8D5 /* NewWalletInstructionsView.swift in Sources */,
				A633B11C2B99273A003D1738 /* ColorExtensions.swift in Sources */,
				46B106512BA7CAFE00564023 /* ChainType.swift in Sources */,
				DE9EB0EC2BA2CC3C001747D9 /* TssType.swift in Sources */,
				DEEDAEE52B8AFB5D005170E8 /* common.swift in Sources */,
				A653242E2BA53D0900DDE6EB /* SendCryptoPairView.swift in Sources */,
				A65649E22B96602700E4B329 /* DataExtension.swift in Sources */,
				A6966D292BA400B700903CA4 /* SendCryptoAddressTextField.swift in Sources */,
				A6F9F7EB2B9D1B3700790258 /* VaultDetailViewModel.swift in Sources */,
				A65BA9842BAA07B500B2D8AA /* Background.swift in Sources */,
				A65649F22B966A2300E4B329 /* UTXOTransactionStatus.swift in Sources */,
				A6564A082B969AFC00E4B329 /* EtherscanAPITransactionDetail.swift in Sources */,
				DE64A4CE2BA7FEE100C342E3 /* JoinKeysignViewModel.swift in Sources */,
				A6F2C5472B9FFC560095C8E3 /* NavigationBackSheetButton.swift in Sources */,
				DE64A4CA2BA7F90E00C342E3 /* ServiceDelegate.swift in Sources */,
				46ED3A482B9F696000FFCB8A /* SolanaRecentBlockhash.swift in Sources */,
				A6CBA8F02BA2A629008B110C /* ImportWalletUploadSection.swift in Sources */,
				D9AD8EFD2B6732070009F8D5 /* SwapPeerDiscoveryView.swift in Sources */,
				467B2D662B7B51F700AEDF64 /* NavigationStackButtons.swift in Sources */,
				A65BA9902BAD402A00B2D8AA /* KeysignMessageConfirmView.swift in Sources */,
				A66A0BD52BA124D00021A483 /* EditVaultView.swift in Sources */,
				DE49A19C2B67133D000F3AFB /* Vault.swift in Sources */,
				A65649EE2B9669DD00E4B329 /* UTXOTransactionMempoolInput.swift in Sources */,
				A6966D2D2BA402A900903CA4 /* TokenSelectorDropdown.swift in Sources */,
				A6F2C5452B9FE3A00095C8E3 /* HomeView.swift in Sources */,
				A66A0BD72BA125C50021A483 /* EditVaultCell.swift in Sources */,
				A63953B42BA7F120000802EC /* SendCryptoDoneView.swift in Sources */,
				DE49A1A02B67143B000F3AFB /* Chain.swift in Sources */,
				A65649F02B966A1200E4B329 /* UTXOTransactionMempoolOutput.swift in Sources */,
				A653242A2BA52A4700DDE6EB /* SendCryptoViewModel.swift in Sources */,
				465B09A92B7C176700952DD9 /* SendTransaction.swift in Sources */,
				A633B12D2B994E92003D1738 /* CreateVaultView.swift in Sources */,
				A63953B02BA7BEDA000802EC /* Checkbox.swift in Sources */,
				A6966D1E2BA3DDAD00903CA4 /* OnboardingView.swift in Sources */,
				A633B1382B997F39003D1738 /* NavigationHelpButton.swift in Sources */,
				A6F2C5492BA001460095C8E3 /* TokenSelectionView.swift in Sources */,
				D9AD8EE62B6730A40009F8D5 /* PeerDiscoveryView.swift in Sources */,
				A61BC8142BA240FC00484689 /* SendCryptoDetailsView.swift in Sources */,
				A62758F52B97CE9E00ADE3A6 /* FontStyle.swift in Sources */,
				A633B1362B997D57003D1738 /* NavigationBackButton.swift in Sources */,
				DE49A19E2B671416000F3AFB /* Coin.swift in Sources */,
				A65649E42B96602700E4B329 /* StringExtension.swift in Sources */,
				A6F9F7E92B9BBFD500790258 /* AddressQRCodeView.swift in Sources */,
				46C8CBBD2BA7753900E68E08 /* Blockchair.swift in Sources */,
				469ED3A42B98F5DE008D4951 /* ThorchainAccountValue.swift in Sources */,
				DE49A1672B65F6D9000F3AFB /* VoltixApp.swift in Sources */,
				465B09A42B7C01CC00952DD9 /* BitcoinTransaction.swift in Sources */,
<<<<<<< HEAD
				A60CA7E72BB0EC6100FDEB5C /* AccountViewModel.swift in Sources */,
				DE32F0072B8460670035D81E /* AssetsList.swift in Sources */,
=======
>>>>>>> 9af54bb0
			);
			runOnlyForDeploymentPostprocessing = 0;
		};
		DE49A1722B65F6DB000F3AFB /* Sources */ = {
			isa = PBXSourcesBuildPhase;
			buildActionMask = 2147483647;
			files = (
				DEF2E2D32B9DC685000737B8 /* UTXOChainsHelperTest.swift in Sources */,
				DEF2E2D02B9DA459000737B8 /* PublicKeyTest.swift in Sources */,
				DE49A17B2B65F6DB000F3AFB /* voltixAppTests.swift in Sources */,
			);
			runOnlyForDeploymentPostprocessing = 0;
		};
		DE49A17C2B65F6DB000F3AFB /* Sources */ = {
			isa = PBXSourcesBuildPhase;
			buildActionMask = 2147483647;
			files = (
				DE49A1872B65F6DB000F3AFB /* voltixAppUITestsLaunchTests.swift in Sources */,
				DE49A1852B65F6DB000F3AFB /* voltixAppUITests.swift in Sources */,
			);
			runOnlyForDeploymentPostprocessing = 0;
		};
/* End PBXSourcesBuildPhase section */

/* Begin PBXTargetDependency section */
		DE49A1782B65F6DB000F3AFB /* PBXTargetDependency */ = {
			isa = PBXTargetDependency;
			target = DE49A1622B65F6D9000F3AFB /* VoltixApp */;
			targetProxy = DE49A1772B65F6DB000F3AFB /* PBXContainerItemProxy */;
		};
		DE49A1822B65F6DB000F3AFB /* PBXTargetDependency */ = {
			isa = PBXTargetDependency;
			target = DE49A1622B65F6D9000F3AFB /* VoltixApp */;
			targetProxy = DE49A1812B65F6DB000F3AFB /* PBXContainerItemProxy */;
		};
/* End PBXTargetDependency section */

/* Begin PBXVariantGroup section */
		A6564A0D2B96A04D00E4B329 /* Localizable.strings */ = {
			isa = PBXVariantGroup;
			children = (
				A6564A0C2B96A04D00E4B329 /* en */,
			);
			name = Localizable.strings;
			sourceTree = "<group>";
		};
/* End PBXVariantGroup section */

/* Begin XCBuildConfiguration section */
		DE49A1882B65F6DB000F3AFB /* Debug */ = {
			isa = XCBuildConfiguration;
			buildSettings = {
				ALWAYS_SEARCH_USER_PATHS = NO;
				ASSETCATALOG_COMPILER_GENERATE_SWIFT_ASSET_SYMBOL_EXTENSIONS = YES;
				CLANG_ANALYZER_NONNULL = YES;
				CLANG_ANALYZER_NUMBER_OBJECT_CONVERSION = YES_AGGRESSIVE;
				CLANG_CXX_LANGUAGE_STANDARD = "gnu++20";
				CLANG_ENABLE_MODULES = YES;
				CLANG_ENABLE_OBJC_ARC = YES;
				CLANG_ENABLE_OBJC_WEAK = YES;
				CLANG_WARN_BLOCK_CAPTURE_AUTORELEASING = YES;
				CLANG_WARN_BOOL_CONVERSION = YES;
				CLANG_WARN_COMMA = YES;
				CLANG_WARN_CONSTANT_CONVERSION = YES;
				CLANG_WARN_DEPRECATED_OBJC_IMPLEMENTATIONS = YES;
				CLANG_WARN_DIRECT_OBJC_ISA_USAGE = YES_ERROR;
				CLANG_WARN_DOCUMENTATION_COMMENTS = YES;
				CLANG_WARN_EMPTY_BODY = YES;
				CLANG_WARN_ENUM_CONVERSION = YES;
				CLANG_WARN_INFINITE_RECURSION = YES;
				CLANG_WARN_INT_CONVERSION = YES;
				CLANG_WARN_NON_LITERAL_NULL_CONVERSION = YES;
				CLANG_WARN_OBJC_IMPLICIT_RETAIN_SELF = YES;
				CLANG_WARN_OBJC_LITERAL_CONVERSION = YES;
				CLANG_WARN_OBJC_ROOT_CLASS = YES_ERROR;
				CLANG_WARN_QUOTED_INCLUDE_IN_FRAMEWORK_HEADER = YES;
				CLANG_WARN_RANGE_LOOP_ANALYSIS = YES;
				CLANG_WARN_STRICT_PROTOTYPES = YES;
				CLANG_WARN_SUSPICIOUS_MOVE = YES;
				CLANG_WARN_UNGUARDED_AVAILABILITY = YES_AGGRESSIVE;
				CLANG_WARN_UNREACHABLE_CODE = YES;
				CLANG_WARN__DUPLICATE_METHOD_MATCH = YES;
				COPY_PHASE_STRIP = NO;
				DEAD_CODE_STRIPPING = YES;
				DEBUG_INFORMATION_FORMAT = dwarf;
				ENABLE_STRICT_OBJC_MSGSEND = YES;
				ENABLE_TESTABILITY = YES;
				ENABLE_USER_SCRIPT_SANDBOXING = YES;
				GCC_C_LANGUAGE_STANDARD = gnu17;
				GCC_DYNAMIC_NO_PIC = NO;
				GCC_NO_COMMON_BLOCKS = YES;
				GCC_OPTIMIZATION_LEVEL = 0;
				GCC_PREPROCESSOR_DEFINITIONS = (
					"DEBUG=1",
					"$(inherited)",
				);
				GCC_WARN_64_TO_32_BIT_CONVERSION = YES;
				GCC_WARN_ABOUT_RETURN_TYPE = YES_ERROR;
				GCC_WARN_UNDECLARED_SELECTOR = YES;
				GCC_WARN_UNINITIALIZED_AUTOS = YES_AGGRESSIVE;
				GCC_WARN_UNUSED_FUNCTION = YES;
				GCC_WARN_UNUSED_VARIABLE = YES;
				IPHONEOS_DEPLOYMENT_TARGET = 17.2;
				LOCALIZATION_PREFERS_STRING_CATALOGS = YES;
				MTL_ENABLE_DEBUG_INFO = INCLUDE_SOURCE;
				MTL_FAST_MATH = YES;
				ONLY_ACTIVE_ARCH = YES;
				SWIFT_ACTIVE_COMPILATION_CONDITIONS = "DEBUG $(inherited)";
				SWIFT_OPTIMIZATION_LEVEL = "-Onone";
			};
			name = Debug;
		};
		DE49A1892B65F6DB000F3AFB /* Release */ = {
			isa = XCBuildConfiguration;
			buildSettings = {
				ALWAYS_SEARCH_USER_PATHS = NO;
				ASSETCATALOG_COMPILER_GENERATE_SWIFT_ASSET_SYMBOL_EXTENSIONS = YES;
				CLANG_ANALYZER_NONNULL = YES;
				CLANG_ANALYZER_NUMBER_OBJECT_CONVERSION = YES_AGGRESSIVE;
				CLANG_CXX_LANGUAGE_STANDARD = "gnu++20";
				CLANG_ENABLE_MODULES = YES;
				CLANG_ENABLE_OBJC_ARC = YES;
				CLANG_ENABLE_OBJC_WEAK = YES;
				CLANG_WARN_BLOCK_CAPTURE_AUTORELEASING = YES;
				CLANG_WARN_BOOL_CONVERSION = YES;
				CLANG_WARN_COMMA = YES;
				CLANG_WARN_CONSTANT_CONVERSION = YES;
				CLANG_WARN_DEPRECATED_OBJC_IMPLEMENTATIONS = YES;
				CLANG_WARN_DIRECT_OBJC_ISA_USAGE = YES_ERROR;
				CLANG_WARN_DOCUMENTATION_COMMENTS = YES;
				CLANG_WARN_EMPTY_BODY = YES;
				CLANG_WARN_ENUM_CONVERSION = YES;
				CLANG_WARN_INFINITE_RECURSION = YES;
				CLANG_WARN_INT_CONVERSION = YES;
				CLANG_WARN_NON_LITERAL_NULL_CONVERSION = YES;
				CLANG_WARN_OBJC_IMPLICIT_RETAIN_SELF = YES;
				CLANG_WARN_OBJC_LITERAL_CONVERSION = YES;
				CLANG_WARN_OBJC_ROOT_CLASS = YES_ERROR;
				CLANG_WARN_QUOTED_INCLUDE_IN_FRAMEWORK_HEADER = YES;
				CLANG_WARN_RANGE_LOOP_ANALYSIS = YES;
				CLANG_WARN_STRICT_PROTOTYPES = YES;
				CLANG_WARN_SUSPICIOUS_MOVE = YES;
				CLANG_WARN_UNGUARDED_AVAILABILITY = YES_AGGRESSIVE;
				CLANG_WARN_UNREACHABLE_CODE = YES;
				CLANG_WARN__DUPLICATE_METHOD_MATCH = YES;
				COPY_PHASE_STRIP = NO;
				DEAD_CODE_STRIPPING = YES;
				DEBUG_INFORMATION_FORMAT = "dwarf-with-dsym";
				ENABLE_NS_ASSERTIONS = NO;
				ENABLE_STRICT_OBJC_MSGSEND = YES;
				ENABLE_USER_SCRIPT_SANDBOXING = YES;
				GCC_C_LANGUAGE_STANDARD = gnu17;
				GCC_NO_COMMON_BLOCKS = YES;
				GCC_WARN_64_TO_32_BIT_CONVERSION = YES;
				GCC_WARN_ABOUT_RETURN_TYPE = YES_ERROR;
				GCC_WARN_UNDECLARED_SELECTOR = YES;
				GCC_WARN_UNINITIALIZED_AUTOS = YES_AGGRESSIVE;
				GCC_WARN_UNUSED_FUNCTION = YES;
				GCC_WARN_UNUSED_VARIABLE = YES;
				IPHONEOS_DEPLOYMENT_TARGET = 17.2;
				LOCALIZATION_PREFERS_STRING_CATALOGS = YES;
				MTL_ENABLE_DEBUG_INFO = NO;
				MTL_FAST_MATH = YES;
				SWIFT_COMPILATION_MODE = wholemodule;
			};
			name = Release;
		};
		DE49A18B2B65F6DB000F3AFB /* Debug */ = {
			isa = XCBuildConfiguration;
			buildSettings = {
				ASSETCATALOG_COMPILER_APPICON_NAME = AppIcon;
				ASSETCATALOG_COMPILER_GLOBAL_ACCENT_COLOR_NAME = AccentColor;
				CODE_SIGN_ENTITLEMENTS = voltixApp/voltixApp.entitlements;
				CODE_SIGN_IDENTITY = "Apple Development";
				CODE_SIGN_STYLE = Automatic;
				CURRENT_PROJECT_VERSION = 11;
				DEAD_CODE_STRIPPING = YES;
				DEVELOPMENT_ASSET_PATHS = "\"voltixApp/Preview Content\"";
				DEVELOPMENT_TEAM = KEUQSEUKAQ;
				ENABLE_HARDENED_RUNTIME = YES;
				"ENABLE_HARDENED_RUNTIME[sdk=macosx*]" = YES;
				ENABLE_PREVIEWS = YES;
				GENERATE_INFOPLIST_FILE = YES;
				INFOPLIST_FILE = VoltixApp/Info.plist;
				INFOPLIST_KEY_CFBundleDisplayName = Volitix;
				INFOPLIST_KEY_LSApplicationCategoryType = "public.app-category.finance";
				INFOPLIST_KEY_NSCameraUsageDescription = "We need to scan QR Codes.";
				INFOPLIST_KEY_NSFileProviderDomainUsageDescription = "We need to access your files.";
				"INFOPLIST_KEY_UIApplicationSceneManifest_Generation[sdk=iphoneos*]" = YES;
				"INFOPLIST_KEY_UIApplicationSceneManifest_Generation[sdk=iphonesimulator*]" = YES;
				"INFOPLIST_KEY_UIApplicationSupportsIndirectInputEvents[sdk=iphoneos*]" = YES;
				"INFOPLIST_KEY_UIApplicationSupportsIndirectInputEvents[sdk=iphonesimulator*]" = YES;
				"INFOPLIST_KEY_UILaunchScreen_Generation[sdk=iphoneos*]" = YES;
				"INFOPLIST_KEY_UILaunchScreen_Generation[sdk=iphonesimulator*]" = YES;
				"INFOPLIST_KEY_UIStatusBarStyle[sdk=iphoneos*]" = UIStatusBarStyleDefault;
				"INFOPLIST_KEY_UIStatusBarStyle[sdk=iphonesimulator*]" = UIStatusBarStyleDefault;
				INFOPLIST_KEY_UISupportedInterfaceOrientations = "UIInterfaceOrientationPortrait UIInterfaceOrientationPortraitUpsideDown";
				INFOPLIST_KEY_UISupportedInterfaceOrientations_iPad = "UIInterfaceOrientationLandscapeLeft UIInterfaceOrientationLandscapeRight UIInterfaceOrientationPortrait UIInterfaceOrientationPortraitUpsideDown";
				IPHONEOS_DEPLOYMENT_TARGET = 17.2;
				LD_RUNPATH_SEARCH_PATHS = "@executable_path/Frameworks";
				"LD_RUNPATH_SEARCH_PATHS[sdk=macosx*]" = "@executable_path/../Frameworks";
				MACOSX_DEPLOYMENT_TARGET = 14.2;
				MARKETING_VERSION = 1.0;
				PRODUCT_BUNDLE_IDENTIFIER = com.voltix.voltixApp;
				PRODUCT_NAME = "$(TARGET_NAME)";
				PROVISIONING_PROFILE_SPECIFIER = "";
				SDKROOT = auto;
				SUPPORTED_PLATFORMS = "iphoneos iphonesimulator";
				SUPPORTS_MACCATALYST = NO;
				SUPPORTS_MAC_DESIGNED_FOR_IPHONE_IPAD = YES;
				SWIFT_EMIT_LOC_STRINGS = YES;
				SWIFT_VERSION = 5.0;
				TARGETED_DEVICE_FAMILY = "1,2";
			};
			name = Debug;
		};
		DE49A18C2B65F6DB000F3AFB /* Release */ = {
			isa = XCBuildConfiguration;
			buildSettings = {
				ASSETCATALOG_COMPILER_APPICON_NAME = AppIcon;
				ASSETCATALOG_COMPILER_GLOBAL_ACCENT_COLOR_NAME = AccentColor;
				CODE_SIGN_ENTITLEMENTS = voltixApp/voltixApp.entitlements;
				CODE_SIGN_IDENTITY = "Apple Development";
				CODE_SIGN_STYLE = Automatic;
				CURRENT_PROJECT_VERSION = 11;
				DEAD_CODE_STRIPPING = YES;
				DEVELOPMENT_ASSET_PATHS = "\"voltixApp/Preview Content\"";
				DEVELOPMENT_TEAM = KEUQSEUKAQ;
				ENABLE_HARDENED_RUNTIME = YES;
				"ENABLE_HARDENED_RUNTIME[sdk=macosx*]" = YES;
				ENABLE_PREVIEWS = YES;
				GENERATE_INFOPLIST_FILE = YES;
				INFOPLIST_FILE = VoltixApp/Info.plist;
				INFOPLIST_KEY_CFBundleDisplayName = Volitix;
				INFOPLIST_KEY_LSApplicationCategoryType = "public.app-category.finance";
				INFOPLIST_KEY_NSCameraUsageDescription = "We need to scan QR Codes.";
				INFOPLIST_KEY_NSFileProviderDomainUsageDescription = "We need to access your files.";
				"INFOPLIST_KEY_UIApplicationSceneManifest_Generation[sdk=iphoneos*]" = YES;
				"INFOPLIST_KEY_UIApplicationSceneManifest_Generation[sdk=iphonesimulator*]" = YES;
				"INFOPLIST_KEY_UIApplicationSupportsIndirectInputEvents[sdk=iphoneos*]" = YES;
				"INFOPLIST_KEY_UIApplicationSupportsIndirectInputEvents[sdk=iphonesimulator*]" = YES;
				"INFOPLIST_KEY_UILaunchScreen_Generation[sdk=iphoneos*]" = YES;
				"INFOPLIST_KEY_UILaunchScreen_Generation[sdk=iphonesimulator*]" = YES;
				"INFOPLIST_KEY_UIStatusBarStyle[sdk=iphoneos*]" = UIStatusBarStyleDefault;
				"INFOPLIST_KEY_UIStatusBarStyle[sdk=iphonesimulator*]" = UIStatusBarStyleDefault;
				INFOPLIST_KEY_UISupportedInterfaceOrientations = "UIInterfaceOrientationPortrait UIInterfaceOrientationPortraitUpsideDown";
				INFOPLIST_KEY_UISupportedInterfaceOrientations_iPad = "UIInterfaceOrientationLandscapeLeft UIInterfaceOrientationLandscapeRight UIInterfaceOrientationPortrait UIInterfaceOrientationPortraitUpsideDown";
				IPHONEOS_DEPLOYMENT_TARGET = 17.2;
				LD_RUNPATH_SEARCH_PATHS = "@executable_path/Frameworks";
				"LD_RUNPATH_SEARCH_PATHS[sdk=macosx*]" = "@executable_path/../Frameworks";
				MACOSX_DEPLOYMENT_TARGET = 14.2;
				MARKETING_VERSION = 1.0;
				PRODUCT_BUNDLE_IDENTIFIER = com.voltix.voltixApp;
				PRODUCT_NAME = "$(TARGET_NAME)";
				PROVISIONING_PROFILE_SPECIFIER = "";
				SDKROOT = auto;
				SUPPORTED_PLATFORMS = "iphoneos iphonesimulator";
				SUPPORTS_MACCATALYST = NO;
				SUPPORTS_MAC_DESIGNED_FOR_IPHONE_IPAD = YES;
				SWIFT_EMIT_LOC_STRINGS = YES;
				SWIFT_VERSION = 5.0;
				TARGETED_DEVICE_FAMILY = "1,2";
			};
			name = Release;
		};
		DE49A18E2B65F6DB000F3AFB /* Debug */ = {
			isa = XCBuildConfiguration;
			buildSettings = {
				ALWAYS_EMBED_SWIFT_STANDARD_LIBRARIES = YES;
				BUNDLE_LOADER = "$(TEST_HOST)";
				CODE_SIGN_STYLE = Automatic;
				CURRENT_PROJECT_VERSION = 11;
				DEAD_CODE_STRIPPING = YES;
				DEVELOPMENT_TEAM = KEUQSEUKAQ;
				GENERATE_INFOPLIST_FILE = YES;
				IPHONEOS_DEPLOYMENT_TARGET = 17.2;
				MACOSX_DEPLOYMENT_TARGET = 14.2;
				MARKETING_VERSION = 1.0;
				PRODUCT_BUNDLE_IDENTIFIER = com.voltix.voltixAppTests;
				PRODUCT_NAME = "$(TARGET_NAME)";
				SDKROOT = auto;
				SUPPORTED_PLATFORMS = "iphoneos iphonesimulator";
				SUPPORTS_MACCATALYST = NO;
				SUPPORTS_MAC_DESIGNED_FOR_IPHONE_IPAD = YES;
				SWIFT_EMIT_LOC_STRINGS = NO;
				SWIFT_VERSION = 5.0;
				TARGETED_DEVICE_FAMILY = "1,2";
				TEST_HOST = "$(BUILT_PRODUCTS_DIR)/VoltixApp.app/$(BUNDLE_EXECUTABLE_FOLDER_PATH)/VoltixApp";
			};
			name = Debug;
		};
		DE49A18F2B65F6DB000F3AFB /* Release */ = {
			isa = XCBuildConfiguration;
			buildSettings = {
				ALWAYS_EMBED_SWIFT_STANDARD_LIBRARIES = YES;
				BUNDLE_LOADER = "$(TEST_HOST)";
				CODE_SIGN_STYLE = Automatic;
				CURRENT_PROJECT_VERSION = 11;
				DEAD_CODE_STRIPPING = YES;
				GENERATE_INFOPLIST_FILE = YES;
				IPHONEOS_DEPLOYMENT_TARGET = 17.2;
				MACOSX_DEPLOYMENT_TARGET = 14.2;
				MARKETING_VERSION = 1.0;
				PRODUCT_BUNDLE_IDENTIFIER = com.voltix.voltixAppTests;
				PRODUCT_NAME = "$(TARGET_NAME)";
				SDKROOT = auto;
				SUPPORTED_PLATFORMS = "iphoneos iphonesimulator";
				SUPPORTS_MACCATALYST = NO;
				SUPPORTS_MAC_DESIGNED_FOR_IPHONE_IPAD = YES;
				SWIFT_EMIT_LOC_STRINGS = NO;
				SWIFT_VERSION = 5.0;
				TARGETED_DEVICE_FAMILY = "1,2";
				TEST_HOST = "$(BUILT_PRODUCTS_DIR)/VoltixApp.app/$(BUNDLE_EXECUTABLE_FOLDER_PATH)/VoltixApp";
			};
			name = Release;
		};
		DE49A1912B65F6DB000F3AFB /* Debug */ = {
			isa = XCBuildConfiguration;
			buildSettings = {
				ALWAYS_EMBED_SWIFT_STANDARD_LIBRARIES = YES;
				CODE_SIGN_STYLE = Automatic;
				CURRENT_PROJECT_VERSION = 11;
				DEAD_CODE_STRIPPING = YES;
				GENERATE_INFOPLIST_FILE = YES;
				IPHONEOS_DEPLOYMENT_TARGET = 17.2;
				MACOSX_DEPLOYMENT_TARGET = 14.2;
				MARKETING_VERSION = 1.0;
				PRODUCT_BUNDLE_IDENTIFIER = com.voltix.voltixAppUITests;
				PRODUCT_NAME = "$(TARGET_NAME)";
				SDKROOT = auto;
				SUPPORTED_PLATFORMS = "iphoneos iphonesimulator macosx";
				SWIFT_EMIT_LOC_STRINGS = NO;
				SWIFT_VERSION = 5.0;
				TARGETED_DEVICE_FAMILY = "1,2";
				TEST_TARGET_NAME = voltixApp;
			};
			name = Debug;
		};
		DE49A1922B65F6DB000F3AFB /* Release */ = {
			isa = XCBuildConfiguration;
			buildSettings = {
				ALWAYS_EMBED_SWIFT_STANDARD_LIBRARIES = YES;
				CODE_SIGN_STYLE = Automatic;
				CURRENT_PROJECT_VERSION = 11;
				DEAD_CODE_STRIPPING = YES;
				GENERATE_INFOPLIST_FILE = YES;
				IPHONEOS_DEPLOYMENT_TARGET = 17.2;
				MACOSX_DEPLOYMENT_TARGET = 14.2;
				MARKETING_VERSION = 1.0;
				PRODUCT_BUNDLE_IDENTIFIER = com.voltix.voltixAppUITests;
				PRODUCT_NAME = "$(TARGET_NAME)";
				SDKROOT = auto;
				SUPPORTED_PLATFORMS = "iphoneos iphonesimulator macosx";
				SWIFT_EMIT_LOC_STRINGS = NO;
				SWIFT_VERSION = 5.0;
				TARGETED_DEVICE_FAMILY = "1,2";
				TEST_TARGET_NAME = voltixApp;
			};
			name = Release;
		};
/* End XCBuildConfiguration section */

/* Begin XCConfigurationList section */
		DE49A15E2B65F6D9000F3AFB /* Build configuration list for PBXProject "VoltixApp" */ = {
			isa = XCConfigurationList;
			buildConfigurations = (
				DE49A1882B65F6DB000F3AFB /* Debug */,
				DE49A1892B65F6DB000F3AFB /* Release */,
			);
			defaultConfigurationIsVisible = 0;
			defaultConfigurationName = Release;
		};
		DE49A18A2B65F6DB000F3AFB /* Build configuration list for PBXNativeTarget "VoltixApp" */ = {
			isa = XCConfigurationList;
			buildConfigurations = (
				DE49A18B2B65F6DB000F3AFB /* Debug */,
				DE49A18C2B65F6DB000F3AFB /* Release */,
			);
			defaultConfigurationIsVisible = 0;
			defaultConfigurationName = Release;
		};
		DE49A18D2B65F6DB000F3AFB /* Build configuration list for PBXNativeTarget "VoltixAppTests" */ = {
			isa = XCConfigurationList;
			buildConfigurations = (
				DE49A18E2B65F6DB000F3AFB /* Debug */,
				DE49A18F2B65F6DB000F3AFB /* Release */,
			);
			defaultConfigurationIsVisible = 0;
			defaultConfigurationName = Release;
		};
		DE49A1902B65F6DB000F3AFB /* Build configuration list for PBXNativeTarget "VoltixAppUITests" */ = {
			isa = XCConfigurationList;
			buildConfigurations = (
				DE49A1912B65F6DB000F3AFB /* Debug */,
				DE49A1922B65F6DB000F3AFB /* Release */,
			);
			defaultConfigurationIsVisible = 0;
			defaultConfigurationName = Release;
		};
/* End XCConfigurationList section */

/* Begin XCLocalSwiftPackageReference section */
		D9A22EB52B667C41007281BF /* XCLocalSwiftPackageReference "../Mediator" */ = {
			isa = XCLocalSwiftPackageReference;
			relativePath = ../Mediator;
		};
		DE28F52F2B7B0F6A00E33058 /* XCLocalSwiftPackageReference "../WalletCore" */ = {
			isa = XCLocalSwiftPackageReference;
			relativePath = ../WalletCore;
		};
/* End XCLocalSwiftPackageReference section */

/* Begin XCRemoteSwiftPackageReference section */
		DE49A1B32B6A1088000F3AFB /* XCRemoteSwiftPackageReference "CodeScanner" */ = {
			isa = XCRemoteSwiftPackageReference;
			repositoryURL = "https://github.com/twostraws/CodeScanner";
			requirement = {
				kind = upToNextMajorVersion;
				minimumVersion = 2.3.3;
			};
		};
		DEEDAEE62B8B50A4005170E8 /* XCRemoteSwiftPackageReference "BigInt" */ = {
			isa = XCRemoteSwiftPackageReference;
			repositoryURL = "https://github.com/attaswift/BigInt.git";
			requirement = {
				kind = upToNextMajorVersion;
				minimumVersion = 5.1.0;
			};
		};
/* End XCRemoteSwiftPackageReference section */

/* Begin XCSwiftPackageProductDependency section */
		D9A22EB62B667C41007281BF /* Mediator */ = {
			isa = XCSwiftPackageProductDependency;
			productName = Mediator;
		};
		DE28F5302B7B0FE900E33058 /* WalletCore */ = {
			isa = XCSwiftPackageProductDependency;
			productName = WalletCore;
		};
		DE28F5322B7B0FED00E33058 /* SwiftProtobuf */ = {
			isa = XCSwiftPackageProductDependency;
			productName = SwiftProtobuf;
		};
		DE49A1992B660D8D000F3AFB /* Mediator */ = {
			isa = XCSwiftPackageProductDependency;
			productName = Mediator;
		};
		DE49A1B42B6A1088000F3AFB /* CodeScanner */ = {
			isa = XCSwiftPackageProductDependency;
			package = DE49A1B32B6A1088000F3AFB /* XCRemoteSwiftPackageReference "CodeScanner" */;
			productName = CodeScanner;
		};
		DEEDAEE72B8B50A4005170E8 /* BigInt */ = {
			isa = XCSwiftPackageProductDependency;
			package = DEEDAEE62B8B50A4005170E8 /* XCRemoteSwiftPackageReference "BigInt" */;
			productName = BigInt;
		};
/* End XCSwiftPackageProductDependency section */
	};
	rootObject = DE49A15B2B65F6D9000F3AFB /* Project object */;
}<|MERGE_RESOLUTION|>--- conflicted
+++ resolved
@@ -819,11 +819,8 @@
 				DE9EB0F92BA4491B001747D9 /* CoinExtension.swift */,
 				463408652BA9C1D200246248 /* CoinTypeExtension.swift */,
 				DE63AE0D2BAD2408001BBE5C /* THORBalanceExtension.swift */,
-<<<<<<< HEAD
 				A60CA7E82BB0F60100FDEB5C /* ViewExtension.swift */,
-=======
 				46E98FFB2BAE407300C53D97 /* DecodingErrorExtension.swift */,
->>>>>>> 9af54bb0
 			);
 			path = Extensions;
 			sourceTree = "<group>";
@@ -1415,12 +1412,9 @@
 				DEFC7BFB2B8D87370090B07A /* erc20.swift in Sources */,
 				460347882BA15118007ED3AC /* LitecoinExtension.swift in Sources */,
 				A61BC8122BA2407A00484689 /* SendCryptoView.swift in Sources */,
-<<<<<<< HEAD
 				A65649FE2B9699BE00E4B329 /* EthToken.swift in Sources */,
 				A60CA7E52BB0D37D00FDEB5C /* ContentView.swift in Sources */,
-=======
 				A65649FE2B9699BE00E4B329 /* Token.swift in Sources */,
->>>>>>> 9af54bb0
 				4606B3B02B80465E0045094D /* UTXOTransactionsService.swift in Sources */,
 				DEEFF4FD2B9835DE0015692E /* THORChainSwapChainExtension.swift in Sources */,
 				A61BC81B2BA26D9900484689 /* TokenSelectionSection.swift in Sources */,
@@ -1477,11 +1471,8 @@
 				469ED3A42B98F5DE008D4951 /* ThorchainAccountValue.swift in Sources */,
 				DE49A1672B65F6D9000F3AFB /* VoltixApp.swift in Sources */,
 				465B09A42B7C01CC00952DD9 /* BitcoinTransaction.swift in Sources */,
-<<<<<<< HEAD
 				A60CA7E72BB0EC6100FDEB5C /* AccountViewModel.swift in Sources */,
 				DE32F0072B8460670035D81E /* AssetsList.swift in Sources */,
-=======
->>>>>>> 9af54bb0
 			);
 			runOnlyForDeploymentPostprocessing = 0;
 		};
