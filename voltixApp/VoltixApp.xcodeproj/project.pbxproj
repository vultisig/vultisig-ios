// !$*UTF8*$!
{
	archiveVersion = 1;
	classes = {
	};
	objectVersion = 60;
	objects = {

/* Begin PBXBuildFile section */
		049BBB522B71E498004C231F /* AssetsView.swift in Sources */ = {isa = PBXBuildFile; fileRef = 049BBB512B71E498004C231F /* AssetsView.swift */; };
		049BBB542B71E4F8004C231F /* BottomBar.swift in Sources */ = {isa = PBXBuildFile; fileRef = 049BBB532B71E4F8004C231F /* BottomBar.swift */; };
		049BBB562B71E5F5004C231F /* Choose.swift in Sources */ = {isa = PBXBuildFile; fileRef = 049BBB552B71E5F5004C231F /* Choose.swift */; };
		049BBB582B71E72F004C231F /* DeviceView.swift in Sources */ = {isa = PBXBuildFile; fileRef = 049BBB572B71E72F004C231F /* DeviceView.swift */; };
		049BBB5C2B71E7F6004C231F /* LargeButton.swift in Sources */ = {isa = PBXBuildFile; fileRef = 049BBB5B2B71E7F6004C231F /* LargeButton.swift */; };
		049BBB5E2B71E83D004C231F /* VoltixLogo.swift in Sources */ = {isa = PBXBuildFile; fileRef = 049BBB5D2B71E83D004C231F /* VoltixLogo.swift */; };
		049BBB602B71E8A2004C231F /* MenuItem.swift in Sources */ = {isa = PBXBuildFile; fileRef = 049BBB5F2B71E8A2004C231F /* MenuItem.swift */; };
		049BBB622B71E8E7004C231F /* AssetItem.swift in Sources */ = {isa = PBXBuildFile; fileRef = 049BBB612B71E8E7004C231F /* AssetItem.swift */; };
		049BBB662B71E987004C231F /* VaultItem.swift in Sources */ = {isa = PBXBuildFile; fileRef = 049BBB652B71E987004C231F /* VaultItem.swift */; };
		049BBB682B71E9C5004C231F /* WifiBar.swift in Sources */ = {isa = PBXBuildFile; fileRef = 049BBB672B71E9C5004C231F /* WifiBar.swift */; };
		460347882BA15118007ED3AC /* LitecoinExtension.swift in Sources */ = {isa = PBXBuildFile; fileRef = 460347872BA15118007ED3AC /* LitecoinExtension.swift */; };
		4606B3AE2B8045F60045094D /* UTXOTransactionListView.swift in Sources */ = {isa = PBXBuildFile; fileRef = 4606B3AD2B8045F60045094D /* UTXOTransactionListView.swift */; };
		4606B3B02B80465E0045094D /* UTXOTransactionsService.swift in Sources */ = {isa = PBXBuildFile; fileRef = 4606B3AF2B80465E0045094D /* UTXOTransactionsService.swift */; };
		463408662BA9C1D200246248 /* CoinTypeExtension.swift in Sources */ = {isa = PBXBuildFile; fileRef = 463408652BA9C1D200246248 /* CoinTypeExtension.swift */; };
		464854712B8E052B008D37A7 /* EthplorerAPIService.swift in Sources */ = {isa = PBXBuildFile; fileRef = 464854702B8E052B008D37A7 /* EthplorerAPIService.swift */; };
		465A8D532B9E689B006E7457 /* SolanaService.swift in Sources */ = {isa = PBXBuildFile; fileRef = 465A8D522B9E689B006E7457 /* SolanaService.swift */; };
		465A8D562B9E6E0B006E7457 /* SolanaRpc.swift in Sources */ = {isa = PBXBuildFile; fileRef = 465A8D542B9E6E0A006E7457 /* SolanaRpc.swift */; };
		465B09A42B7C01CC00952DD9 /* BitcoinTransaction.swift in Sources */ = {isa = PBXBuildFile; fileRef = 465B09A32B7C01CC00952DD9 /* BitcoinTransaction.swift */; };
		465B09A92B7C176700952DD9 /* SendTransaction.swift in Sources */ = {isa = PBXBuildFile; fileRef = 465B09A82B7C176700952DD9 /* SendTransaction.swift */; };
		465B09AB2B7C840100952DD9 /* ToastView.swift in Sources */ = {isa = PBXBuildFile; fileRef = 465B09AA2B7C840100952DD9 /* ToastView.swift */; };
		465B09AD2B7C841B00952DD9 /* QrCodeView.swift in Sources */ = {isa = PBXBuildFile; fileRef = 465B09AC2B7C841B00952DD9 /* QrCodeView.swift */; };
		465B09AF2B7C84C600952DD9 /* ShareSheet.swift in Sources */ = {isa = PBXBuildFile; fileRef = 465B09AE2B7C84C600952DD9 /* ShareSheet.swift */; };
		465B09B32B7D710A00952DD9 /* DocumentPicker.swift in Sources */ = {isa = PBXBuildFile; fileRef = 465B09B22B7D710A00952DD9 /* DocumentPicker.swift */; };
		465B09B52B7D8E7B00952DD9 /* CryptoPriceService.swift in Sources */ = {isa = PBXBuildFile; fileRef = 465B09B42B7D8E7B00952DD9 /* CryptoPriceService.swift */; };
		465B09B72B7D909400952DD9 /* CryptoPrice.swift in Sources */ = {isa = PBXBuildFile; fileRef = 465B09B62B7D909400952DD9 /* CryptoPrice.swift */; };
		467B2D662B7B51F700AEDF64 /* NavigationStackButtons.swift in Sources */ = {isa = PBXBuildFile; fileRef = 467B2D652B7B51F700AEDF64 /* NavigationStackButtons.swift */; };
		469ED3942B98E776008D4951 /* ThorchainService.swift in Sources */ = {isa = PBXBuildFile; fileRef = 469ED3932B98E776008D4951 /* ThorchainService.swift */; };
		469ED3992B98E896008D4951 /* ThorchainBalanceResponse.swift in Sources */ = {isa = PBXBuildFile; fileRef = 469ED3982B98E896008D4951 /* ThorchainBalanceResponse.swift */; };
		469ED39B2B98E8B5008D4951 /* ThorchainBalance.swift in Sources */ = {isa = PBXBuildFile; fileRef = 469ED39A2B98E8B5008D4951 /* ThorchainBalance.swift */; };
		469ED39D2B98E8C0008D4951 /* ThorchainBalancePagination.swift in Sources */ = {isa = PBXBuildFile; fileRef = 469ED39C2B98E8C0008D4951 /* ThorchainBalancePagination.swift */; };
		469ED3A02B98F5B4008D4951 /* ThorchainAccountNumberResponse.swift in Sources */ = {isa = PBXBuildFile; fileRef = 469ED39F2B98F5B4008D4951 /* ThorchainAccountNumberResponse.swift */; };
		469ED3A22B98F5CB008D4951 /* ThorchainAccountResult.swift in Sources */ = {isa = PBXBuildFile; fileRef = 469ED3A12B98F5CB008D4951 /* ThorchainAccountResult.swift */; };
		469ED3A42B98F5DE008D4951 /* ThorchainAccountValue.swift in Sources */ = {isa = PBXBuildFile; fileRef = 469ED3A32B98F5DE008D4951 /* ThorchainAccountValue.swift */; };
		46A616EA2B8807B700372994 /* KeygenStatusText.swift in Sources */ = {isa = PBXBuildFile; fileRef = 46A616E92B8807B700372994 /* KeygenStatusText.swift */; };
		46AC40A12B91C024001704E6 /* Web3Service.swift in Sources */ = {isa = PBXBuildFile; fileRef = 46AC40A02B91C024001704E6 /* Web3Service.swift */; };
		46AC40A42B91F50A001704E6 /* AppConfiguration.example.swift in Sources */ = {isa = PBXBuildFile; fileRef = 46AC40A32B91F50A001704E6 /* AppConfiguration.example.swift */; };
		46AC40A82B920061001704E6 /* EtherscanService.swift in Sources */ = {isa = PBXBuildFile; fileRef = 46AC40A72B920061001704E6 /* EtherscanService.swift */; };
		46AC40AA2B922931001704E6 /* EthereumTransactionListView.swift in Sources */ = {isa = PBXBuildFile; fileRef = 46AC40A92B922931001704E6 /* EthereumTransactionListView.swift */; };
		46B106512BA7CAFE00564023 /* ChainType.swift in Sources */ = {isa = PBXBuildFile; fileRef = 46B106502BA7CAFE00564023 /* ChainType.swift */; };
		46C8CBBD2BA7753900E68E08 /* Blockchair.swift in Sources */ = {isa = PBXBuildFile; fileRef = 46C8CBBC2BA7753900E68E08 /* Blockchair.swift */; };
		46C8CBBF2BA777BF00E68E08 /* BlockchairService.swift in Sources */ = {isa = PBXBuildFile; fileRef = 46C8CBBE2BA777BF00E68E08 /* BlockchairService.swift */; };
		46ED3A482B9F696000FFCB8A /* SolanaRecentBlockhash.swift in Sources */ = {isa = PBXBuildFile; fileRef = 46ED3A472B9F696000FFCB8A /* SolanaRecentBlockhash.swift */; };
		46F47CBB2B870EE900D964EA /* UTXOTransactionMempool.swift in Sources */ = {isa = PBXBuildFile; fileRef = 46F47CBA2B870EE900D964EA /* UTXOTransactionMempool.swift */; };
		46F8F7212B99FDB70099454E /* TransactionBroadcastResponse.swift in Sources */ = {isa = PBXBuildFile; fileRef = 46F8F7202B99FDB70099454E /* TransactionBroadcastResponse.swift */; };
		46F8F7262B99FEEC0099454E /* ThorchainErrorResponse.swift in Sources */ = {isa = PBXBuildFile; fileRef = 46F8F7252B99FEEC0099454E /* ThorchainErrorResponse.swift */; };
		46F8F7282B9A011B0099454E /* ThorchainBroadcastTransactionService.swift in Sources */ = {isa = PBXBuildFile; fileRef = 46F8F7272B9A011B0099454E /* ThorchainBroadcastTransactionService.swift */; };
		A61BC8122BA2407A00484689 /* SendCryptoView.swift in Sources */ = {isa = PBXBuildFile; fileRef = A61BC8112BA2407A00484689 /* SendCryptoView.swift */; };
		A61BC8142BA240FC00484689 /* SendCryptoDetailsView.swift in Sources */ = {isa = PBXBuildFile; fileRef = A61BC8132BA240FC00484689 /* SendCryptoDetailsView.swift */; };
		A61BC8162BA256C600484689 /* ProgressBar.swift in Sources */ = {isa = PBXBuildFile; fileRef = A61BC8152BA256C600484689 /* ProgressBar.swift */; };
		A61BC8192BA2687E00484689 /* TokensStore.swift in Sources */ = {isa = PBXBuildFile; fileRef = A61BC8182BA2687D00484689 /* TokensStore.swift */; };
		A61BC81B2BA26D9900484689 /* TokenSelectionSection.swift in Sources */ = {isa = PBXBuildFile; fileRef = A61BC81A2BA26D9900484689 /* TokenSelectionSection.swift */; };
		A62758F22B97B10600ADE3A6 /* Endpoint.swift in Sources */ = {isa = PBXBuildFile; fileRef = A62758F12B97B10600ADE3A6 /* Endpoint.swift */; };
		A62758F52B97CE9E00ADE3A6 /* FontStyle.swift in Sources */ = {isa = PBXBuildFile; fileRef = A62758F42B97CE9E00ADE3A6 /* FontStyle.swift */; };
		A62758F72B97DF4A00ADE3A6 /* ColorStyle.swift in Sources */ = {isa = PBXBuildFile; fileRef = A62758F62B97DF4A00ADE3A6 /* ColorStyle.swift */; };
		A633B11C2B99273A003D1738 /* ColorExtensions.swift in Sources */ = {isa = PBXBuildFile; fileRef = A633B11B2B99273A003D1738 /* ColorExtensions.swift */; };
		A633B1212B993BF5003D1738 /* Montserrat-Italic.ttf in Resources */ = {isa = PBXBuildFile; fileRef = A633B11F2B993BF5003D1738 /* Montserrat-Italic.ttf */; };
		A633B1222B993BF5003D1738 /* Montserrat.ttf in Resources */ = {isa = PBXBuildFile; fileRef = A633B1202B993BF5003D1738 /* Montserrat.ttf */; };
		A633B1252B993FE7003D1738 /* FilledButton.swift in Sources */ = {isa = PBXBuildFile; fileRef = A633B1242B993FE7003D1738 /* FilledButton.swift */; };
		A633B12D2B994E92003D1738 /* CreateVaultView.swift in Sources */ = {isa = PBXBuildFile; fileRef = A633B12C2B994E92003D1738 /* CreateVaultView.swift */; };
		A633B12F2B9952D8003D1738 /* OutlineButton.swift in Sources */ = {isa = PBXBuildFile; fileRef = A633B12E2B9952D8003D1738 /* OutlineButton.swift */; };
		A633B1362B997D57003D1738 /* NavigationBackButton.swift in Sources */ = {isa = PBXBuildFile; fileRef = A633B1352B997D57003D1738 /* NavigationBackButton.swift */; };
		A633B1382B997F39003D1738 /* NavigationHelpButton.swift in Sources */ = {isa = PBXBuildFile; fileRef = A633B1372B997F39003D1738 /* NavigationHelpButton.swift */; };
		A633B13A2B9A5A22003D1738 /* ImportWalletView2.swift in Sources */ = {isa = PBXBuildFile; fileRef = A633B1392B9A5A22003D1738 /* ImportWalletView2.swift */; };
		A633B13C2B9A6564003D1738 /* SetupVaultView.swift in Sources */ = {isa = PBXBuildFile; fileRef = A633B13B2B9A6564003D1738 /* SetupVaultView.swift */; };
		A633B13E2B9A9E30003D1738 /* VaultDetailView.swift in Sources */ = {isa = PBXBuildFile; fileRef = A633B13D2B9A9E30003D1738 /* VaultDetailView.swift */; };
		A63953B02BA7BEDA000802EC /* Checkbox.swift in Sources */ = {isa = PBXBuildFile; fileRef = A63953AF2BA7BEDA000802EC /* Checkbox.swift */; };
		A63953B22BA7CB8E000802EC /* SendCryptoKeysignView.swift in Sources */ = {isa = PBXBuildFile; fileRef = A63953B12BA7CB8E000802EC /* SendCryptoKeysignView.swift */; };
		A63953B42BA7F120000802EC /* SendCryptoDoneView.swift in Sources */ = {isa = PBXBuildFile; fileRef = A63953B32BA7F120000802EC /* SendCryptoDoneView.swift */; };
		A65324282BA51E8700DDE6EB /* QRCodeScannerView.swift in Sources */ = {isa = PBXBuildFile; fileRef = A65324272BA51E8700DDE6EB /* QRCodeScannerView.swift */; };
		A653242A2BA52A4700DDE6EB /* SendCryptoViewModel.swift in Sources */ = {isa = PBXBuildFile; fileRef = A65324292BA52A4700DDE6EB /* SendCryptoViewModel.swift */; };
		A653242C2BA52E2200DDE6EB /* SendCryptoQRScannerView.swift in Sources */ = {isa = PBXBuildFile; fileRef = A653242B2BA52E2200DDE6EB /* SendCryptoQRScannerView.swift */; };
		A653242E2BA53D0900DDE6EB /* SendCryptoPairView.swift in Sources */ = {isa = PBXBuildFile; fileRef = A653242D2BA53D0900DDE6EB /* SendCryptoPairView.swift */; };
		A65324302BA540ED00DDE6EB /* SendCryptoVerifyView.swift in Sources */ = {isa = PBXBuildFile; fileRef = A653242F2BA540ED00DDE6EB /* SendCryptoVerifyView.swift */; };
		A65649DF2B96602700E4B329 /* DecodableDefaultExtension.swift in Sources */ = {isa = PBXBuildFile; fileRef = A65649D72B96602700E4B329 /* DecodableDefaultExtension.swift */; };
		A65649E02B96602700E4B329 /* BigUIntExtension.swift in Sources */ = {isa = PBXBuildFile; fileRef = A65649D82B96602700E4B329 /* BigUIntExtension.swift */; };
		A65649E12B96602700E4B329 /* Int64Extension.swift in Sources */ = {isa = PBXBuildFile; fileRef = A65649D92B96602700E4B329 /* Int64Extension.swift */; };
		A65649E22B96602700E4B329 /* DataExtension.swift in Sources */ = {isa = PBXBuildFile; fileRef = A65649DA2B96602700E4B329 /* DataExtension.swift */; };
		A65649E32B96602700E4B329 /* BitcoinTransactionExtension.swift in Sources */ = {isa = PBXBuildFile; fileRef = A65649DB2B96602700E4B329 /* BitcoinTransactionExtension.swift */; };
		A65649E42B96602700E4B329 /* StringExtension.swift in Sources */ = {isa = PBXBuildFile; fileRef = A65649DC2B96602700E4B329 /* StringExtension.swift */; };
		A65649E52B96602700E4B329 /* VaultExtension.swift in Sources */ = {isa = PBXBuildFile; fileRef = A65649DD2B96602700E4B329 /* VaultExtension.swift */; };
		A65649E62B96602700E4B329 /* TssExtension.swift in Sources */ = {isa = PBXBuildFile; fileRef = A65649DE2B96602700E4B329 /* TssExtension.swift */; };
		A65649E82B9668BF00E4B329 /* BitcoinTransactionRef.swift in Sources */ = {isa = PBXBuildFile; fileRef = A65649E72B9668BF00E4B329 /* BitcoinTransactionRef.swift */; };
		A65649EA2B96690400E4B329 /* KeyShare.swift in Sources */ = {isa = PBXBuildFile; fileRef = A65649E92B96690400E4B329 /* KeyShare.swift */; };
		A65649EC2B96697B00E4B329 /* Asset.swift in Sources */ = {isa = PBXBuildFile; fileRef = A65649EB2B96697B00E4B329 /* Asset.swift */; };
		A65649EE2B9669DD00E4B329 /* UTXOTransactionMempoolInput.swift in Sources */ = {isa = PBXBuildFile; fileRef = A65649ED2B9669DD00E4B329 /* UTXOTransactionMempoolInput.swift */; };
		A65649F02B966A1200E4B329 /* UTXOTransactionMempoolOutput.swift in Sources */ = {isa = PBXBuildFile; fileRef = A65649EF2B966A1200E4B329 /* UTXOTransactionMempoolOutput.swift */; };
		A65649F22B966A2300E4B329 /* UTXOTransactionStatus.swift in Sources */ = {isa = PBXBuildFile; fileRef = A65649F12B966A2300E4B329 /* UTXOTransactionStatus.swift */; };
		A65649F52B966F3E00E4B329 /* DecodableDefault.swift in Sources */ = {isa = PBXBuildFile; fileRef = A65649F42B966F3E00E4B329 /* DecodableDefault.swift */; };
		A65649F82B96701300E4B329 /* UTXOTransactionMempoolPreviousOutput.swift in Sources */ = {isa = PBXBuildFile; fileRef = A65649F72B96701300E4B329 /* UTXOTransactionMempoolPreviousOutput.swift */; };
		A65649FA2B96998500E4B329 /* EthAddressInfo.swift in Sources */ = {isa = PBXBuildFile; fileRef = A65649F92B96998500E4B329 /* EthAddressInfo.swift */; };
		A65649FC2B9699AA00E4B329 /* ETHInfo.swift in Sources */ = {isa = PBXBuildFile; fileRef = A65649FB2B9699AA00E4B329 /* ETHInfo.swift */; };
		A65649FE2B9699BE00E4B329 /* EthToken.swift in Sources */ = {isa = PBXBuildFile; fileRef = A65649FD2B9699BE00E4B329 /* EthToken.swift */; };
		A6564A002B9699FF00E4B329 /* EthTokenInfo.swift in Sources */ = {isa = PBXBuildFile; fileRef = A65649FF2B9699FF00E4B329 /* EthTokenInfo.swift */; };
		A6564A022B969A1200E4B329 /* ETHInfoPrice.swift in Sources */ = {isa = PBXBuildFile; fileRef = A6564A012B969A1200E4B329 /* ETHInfoPrice.swift */; };
		A6564A042B969AA500E4B329 /* EtherscanBroadcastResponse.swift in Sources */ = {isa = PBXBuildFile; fileRef = A6564A032B969AA500E4B329 /* EtherscanBroadcastResponse.swift */; };
		A6564A062B969ADF00E4B329 /* EtherscanAPIResponse.swift in Sources */ = {isa = PBXBuildFile; fileRef = A6564A052B969ADF00E4B329 /* EtherscanAPIResponse.swift */; };
		A6564A082B969AFC00E4B329 /* EtherscanAPITransactionDetail.swift in Sources */ = {isa = PBXBuildFile; fileRef = A6564A072B969AFC00E4B329 /* EtherscanAPITransactionDetail.swift */; };
		A6564A0B2B96A04D00E4B329 /* Localizable.strings in Resources */ = {isa = PBXBuildFile; fileRef = A6564A0D2B96A04D00E4B329 /* Localizable.strings */; };
		A66A0BD02BA0FC210021A483 /* SDWebImageSVGCoder in Frameworks */ = {isa = PBXBuildFile; productRef = A66A0BCF2BA0FC210021A483 /* SDWebImageSVGCoder */; };
		A66A0BD32BA0FC290021A483 /* SDWebImageSwiftUI in Frameworks */ = {isa = PBXBuildFile; productRef = A66A0BD22BA0FC290021A483 /* SDWebImageSwiftUI */; };
		A66A0BD52BA124D00021A483 /* EditVaultView.swift in Sources */ = {isa = PBXBuildFile; fileRef = A66A0BD42BA124D00021A483 /* EditVaultView.swift */; };
		A66A0BD72BA125C50021A483 /* EditVaultCell.swift in Sources */ = {isa = PBXBuildFile; fileRef = A66A0BD62BA125C50021A483 /* EditVaultCell.swift */; };
		A66A0BD92BA12DF50021A483 /* RenameVaultView.swift in Sources */ = {isa = PBXBuildFile; fileRef = A66A0BD82BA12DF50021A483 /* RenameVaultView.swift */; };
		A66A0BDB2BA13B570021A483 /* CoinsGrouped.swift in Sources */ = {isa = PBXBuildFile; fileRef = A66A0BDA2BA13B570021A483 /* CoinsGrouped.swift */; };
		A66A0BDD2BA15C650021A483 /* WebSVGImage.swift in Sources */ = {isa = PBXBuildFile; fileRef = A66A0BDC2BA15C650021A483 /* WebSVGImage.swift */; };
		A6966D1E2BA3DDAD00903CA4 /* OnboardingView.swift in Sources */ = {isa = PBXBuildFile; fileRef = A6966D1D2BA3DDAD00903CA4 /* OnboardingView.swift */; };
		A6966D202BA3DF0C00903CA4 /* OnboardingView1.swift in Sources */ = {isa = PBXBuildFile; fileRef = A6966D1F2BA3DF0C00903CA4 /* OnboardingView1.swift */; };
		A6966D222BA3E1B000903CA4 /* TextStore.swift in Sources */ = {isa = PBXBuildFile; fileRef = A6966D212BA3E1B000903CA4 /* TextStore.swift */; };
		A6966D242BA3E2A500903CA4 /* OnboardingView2.swift in Sources */ = {isa = PBXBuildFile; fileRef = A6966D232BA3E2A500903CA4 /* OnboardingView2.swift */; };
		A6966D262BA3E2CF00903CA4 /* OnboardingView3.swift in Sources */ = {isa = PBXBuildFile; fileRef = A6966D252BA3E2CF00903CA4 /* OnboardingView3.swift */; };
		A6966D292BA400B700903CA4 /* AddressTextField.swift in Sources */ = {isa = PBXBuildFile; fileRef = A6966D282BA400B700903CA4 /* AddressTextField.swift */; };
		A6966D2B2BA4018600903CA4 /* AmountTextField.swift in Sources */ = {isa = PBXBuildFile; fileRef = A6966D2A2BA4018600903CA4 /* AmountTextField.swift */; };
		A6966D2D2BA402A900903CA4 /* TokenSelectorDropdown.swift in Sources */ = {isa = PBXBuildFile; fileRef = A6966D2C2BA402A900903CA4 /* TokenSelectorDropdown.swift */; };
		A6966D2F2BA4045C00903CA4 /* SwapCryptoView.swift in Sources */ = {isa = PBXBuildFile; fileRef = A6966D2E2BA4045C00903CA4 /* SwapCryptoView.swift */; };
		A6966D312BA4048800903CA4 /* SwapCryptoDetailsView.swift in Sources */ = {isa = PBXBuildFile; fileRef = A6966D302BA4048800903CA4 /* SwapCryptoDetailsView.swift */; };
		A6CBA8EE2BA299E8008B110C /* ImportVaultViewModel.swift in Sources */ = {isa = PBXBuildFile; fileRef = A6CBA8ED2BA299E8008B110C /* ImportVaultViewModel.swift */; };
		A6CBA8F02BA2A629008B110C /* ImportWalletUploadSection.swift in Sources */ = {isa = PBXBuildFile; fileRef = A6CBA8EF2BA2A629008B110C /* ImportWalletUploadSection.swift */; };
		A6F2C5452B9FE3A00095C8E3 /* HomeView.swift in Sources */ = {isa = PBXBuildFile; fileRef = A6F2C5442B9FE3A00095C8E3 /* HomeView.swift */; };
		A6F2C5472B9FFC560095C8E3 /* NavigationBackSheetButton.swift in Sources */ = {isa = PBXBuildFile; fileRef = A6F2C5462B9FFC560095C8E3 /* NavigationBackSheetButton.swift */; };
		A6F2C5492BA001460095C8E3 /* TokenSelectionView.swift in Sources */ = {isa = PBXBuildFile; fileRef = A6F2C5482BA001460095C8E3 /* TokenSelectionView.swift */; };
		A6F2C54B2BA003E10095C8E3 /* TokenCell.swift in Sources */ = {isa = PBXBuildFile; fileRef = A6F2C54A2BA003E10095C8E3 /* TokenCell.swift */; };
		A6F2C54F2BA009420095C8E3 /* TokenSelectionViewModel.swift in Sources */ = {isa = PBXBuildFile; fileRef = A6F2C54E2BA009420095C8E3 /* TokenSelectionViewModel.swift */; };
		A6F9F7DB2B9BA2DE00790258 /* ChainCell.swift in Sources */ = {isa = PBXBuildFile; fileRef = A6F9F7DA2B9BA2DD00790258 /* ChainCell.swift */; };
		A6F9F7DD2B9BA5F000790258 /* CoinCell.swift in Sources */ = {isa = PBXBuildFile; fileRef = A6F9F7DC2B9BA5F000790258 /* CoinCell.swift */; };
		A6F9F7DF2B9BAA9F00790258 /* Separator.swift in Sources */ = {isa = PBXBuildFile; fileRef = A6F9F7DE2B9BAA9F00790258 /* Separator.swift */; };
		A6F9F7E12B9BAFA700790258 /* NavigationRefreshButton.swift in Sources */ = {isa = PBXBuildFile; fileRef = A6F9F7E02B9BAFA700790258 /* NavigationRefreshButton.swift */; };
		A6F9F7E32B9BB48700790258 /* VaultsView.swift in Sources */ = {isa = PBXBuildFile; fileRef = A6F9F7E22B9BB48700790258 /* VaultsView.swift */; };
		A6F9F7E52B9BB4D100790258 /* NavigationMenuButton.swift in Sources */ = {isa = PBXBuildFile; fileRef = A6F9F7E42B9BB4D100790258 /* NavigationMenuButton.swift */; };
		A6F9F7E72B9BB63700790258 /* VaultCell.swift in Sources */ = {isa = PBXBuildFile; fileRef = A6F9F7E62B9BB63700790258 /* VaultCell.swift */; };
		A6F9F7E92B9BBFD500790258 /* AddressQRCodeView.swift in Sources */ = {isa = PBXBuildFile; fileRef = A6F9F7E82B9BBFD500790258 /* AddressQRCodeView.swift */; };
		A6F9F7EB2B9D1B3700790258 /* VaultDetailViewModel.swift in Sources */ = {isa = PBXBuildFile; fileRef = A6F9F7EA2B9D1B3700790258 /* VaultDetailViewModel.swift */; };
		A6F9F7ED2B9D1F5700790258 /* CoinViewModel.swift in Sources */ = {isa = PBXBuildFile; fileRef = A6F9F7EC2B9D1F5700790258 /* CoinViewModel.swift */; };
		D7347C2E2B759A0F00887E57 /* ProgressBottomBar.swift in Sources */ = {isa = PBXBuildFile; fileRef = D7347C2D2B759A0F00887E57 /* ProgressBottomBar.swift */; };
		D9A22EB72B667C41007281BF /* Mediator in Frameworks */ = {isa = PBXBuildFile; productRef = D9A22EB62B667C41007281BF /* Mediator */; };
		D9AD8EDA2B6722CC0009F8D5 /* ApplicationState.swift in Sources */ = {isa = PBXBuildFile; fileRef = D9AD8ED92B6722CC0009F8D5 /* ApplicationState.swift */; };
		D9AD8EDC2B6723D10009F8D5 /* AppNavigationState.swift in Sources */ = {isa = PBXBuildFile; fileRef = D9AD8EDB2B6723D10009F8D5 /* AppNavigationState.swift */; };
		D9AD8EDE2B6730430009F8D5 /* WelcomeView.swift in Sources */ = {isa = PBXBuildFile; fileRef = D9AD8EDD2B6730430009F8D5 /* WelcomeView.swift */; };
		D9AD8EE02B6730640009F8D5 /* StartView.swift in Sources */ = {isa = PBXBuildFile; fileRef = D9AD8EDF2B6730640009F8D5 /* StartView.swift */; };
		D9AD8EE22B67307F0009F8D5 /* ImportWalletView.swift in Sources */ = {isa = PBXBuildFile; fileRef = D9AD8EE12B67307F0009F8D5 /* ImportWalletView.swift */; };
		D9AD8EE42B6730940009F8D5 /* NewWalletInstructionsView.swift in Sources */ = {isa = PBXBuildFile; fileRef = D9AD8EE32B6730940009F8D5 /* NewWalletInstructionsView.swift */; };
		D9AD8EE62B6730A40009F8D5 /* PeerDiscoveryView.swift in Sources */ = {isa = PBXBuildFile; fileRef = D9AD8EE52B6730A40009F8D5 /* PeerDiscoveryView.swift */; };
		D9AD8EEA2B6730E30009F8D5 /* MenuView.swift in Sources */ = {isa = PBXBuildFile; fileRef = D9AD8EE92B6730E30009F8D5 /* MenuView.swift */; };
		D9AD8EEC2B6730ED0009F8D5 /* VaultAssetsView.swift in Sources */ = {isa = PBXBuildFile; fileRef = D9AD8EEB2B6730ED0009F8D5 /* VaultAssetsView.swift */; };
		D9AD8EF12B6731660009F8D5 /* SendInputDetailsView.swift in Sources */ = {isa = PBXBuildFile; fileRef = D9AD8EF02B6731660009F8D5 /* SendInputDetailsView.swift */; };
		D9AD8EF72B6731B30009F8D5 /* SendVerifyView.swift in Sources */ = {isa = PBXBuildFile; fileRef = D9AD8EF62B6731B30009F8D5 /* SendVerifyView.swift */; };
		D9AD8EFB2B6731E50009F8D5 /* SwapInputDetailsView.swift in Sources */ = {isa = PBXBuildFile; fileRef = D9AD8EFA2B6731E50009F8D5 /* SwapInputDetailsView.swift */; };
		D9AD8EFD2B6732070009F8D5 /* SwapPeerDiscoveryView.swift in Sources */ = {isa = PBXBuildFile; fileRef = D9AD8EFC2B6732070009F8D5 /* SwapPeerDiscoveryView.swift */; };
		D9AD8EFF2B67321D0009F8D5 /* SwapWaitingForPeersView.swift in Sources */ = {isa = PBXBuildFile; fileRef = D9AD8EFE2B67321D0009F8D5 /* SwapWaitingForPeersView.swift */; };
		D9AD8F012B6732360009F8D5 /* SwapVerifyView.swift in Sources */ = {isa = PBXBuildFile; fileRef = D9AD8F002B6732360009F8D5 /* SwapVerifyView.swift */; };
		D9AD8F032B6732450009F8D5 /* SwapDoneView.swift in Sources */ = {isa = PBXBuildFile; fileRef = D9AD8F022B6732450009F8D5 /* SwapDoneView.swift */; };
		DE1572962B70F254009BC7C5 /* TssMessenger.swift in Sources */ = {isa = PBXBuildFile; fileRef = DE1572942B70F254009BC7C5 /* TssMessenger.swift */; };
		DE1572972B70F254009BC7C5 /* LocalStateAccessorImp.swift in Sources */ = {isa = PBXBuildFile; fileRef = DE1572952B70F254009BC7C5 /* LocalStateAccessorImp.swift */; };
		DE1572992B70F26A009BC7C5 /* KeyType.swift in Sources */ = {isa = PBXBuildFile; fileRef = DE1572982B70F26A009BC7C5 /* KeyType.swift */; };
		DE15729E2B70F284009BC7C5 /* JoinKeysignView.swift in Sources */ = {isa = PBXBuildFile; fileRef = DE15729B2B70F284009BC7C5 /* JoinKeysignView.swift */; };
		DE15729F2B70F284009BC7C5 /* KeysignDiscoveryView.swift in Sources */ = {isa = PBXBuildFile; fileRef = DE15729C2B70F284009BC7C5 /* KeysignDiscoveryView.swift */; };
		DE1572A02B70F284009BC7C5 /* Keysign.swift in Sources */ = {isa = PBXBuildFile; fileRef = DE15729D2B70F284009BC7C5 /* Keysign.swift */; };
		DE1572A22B70F873009BC7C5 /* Tss.xcframework in Frameworks */ = {isa = PBXBuildFile; fileRef = DE1572A12B70F873009BC7C5 /* Tss.xcframework */; };
		DE1572AC2B7174D3009BC7C5 /* Utils.swift in Sources */ = {isa = PBXBuildFile; fileRef = DE1572AB2B7174D3009BC7C5 /* Utils.swift */; };
		DE28F5312B7B0FE900E33058 /* WalletCore in Frameworks */ = {isa = PBXBuildFile; productRef = DE28F5302B7B0FE900E33058 /* WalletCore */; };
		DE28F5332B7B0FED00E33058 /* SwiftProtobuf in Frameworks */ = {isa = PBXBuildFile; productRef = DE28F5322B7B0FED00E33058 /* SwiftProtobuf */; };
		DE32F0062B8460670035D81E /* ListVaultAssetView.swift in Sources */ = {isa = PBXBuildFile; fileRef = DE32F0042B8460670035D81E /* ListVaultAssetView.swift */; };
		DE32F0072B8460670035D81E /* AssetsList.swift in Sources */ = {isa = PBXBuildFile; fileRef = DE32F0052B8460670035D81E /* AssetsList.swift */; };
		DE491CEF2B708260007C88D5 /* KeygenView.swift in Sources */ = {isa = PBXBuildFile; fileRef = DE491CEE2B708260007C88D5 /* KeygenView.swift */; };
		DE49A1672B65F6D9000F3AFB /* VoltixApp.swift in Sources */ = {isa = PBXBuildFile; fileRef = DE49A1662B65F6D9000F3AFB /* VoltixApp.swift */; };
		DE49A1692B65F6D9000F3AFB /* MainNavigationStack.swift in Sources */ = {isa = PBXBuildFile; fileRef = DE49A1682B65F6D9000F3AFB /* MainNavigationStack.swift */; };
		DE49A16D2B65F6DB000F3AFB /* Assets.xcassets in Resources */ = {isa = PBXBuildFile; fileRef = DE49A16C2B65F6DB000F3AFB /* Assets.xcassets */; };
		DE49A1712B65F6DB000F3AFB /* Preview Assets.xcassets in Resources */ = {isa = PBXBuildFile; fileRef = DE49A1702B65F6DB000F3AFB /* Preview Assets.xcassets */; };
		DE49A17B2B65F6DB000F3AFB /* voltixAppTests.swift in Sources */ = {isa = PBXBuildFile; fileRef = DE49A17A2B65F6DB000F3AFB /* voltixAppTests.swift */; };
		DE49A1852B65F6DB000F3AFB /* voltixAppUITests.swift in Sources */ = {isa = PBXBuildFile; fileRef = DE49A1842B65F6DB000F3AFB /* voltixAppUITests.swift */; };
		DE49A1872B65F6DB000F3AFB /* voltixAppUITestsLaunchTests.swift in Sources */ = {isa = PBXBuildFile; fileRef = DE49A1862B65F6DB000F3AFB /* voltixAppUITestsLaunchTests.swift */; };
		DE49A1942B65F7B6000F3AFB /* Mediator in Resources */ = {isa = PBXBuildFile; fileRef = DE49A1932B65F7B6000F3AFB /* Mediator */; };
		DE49A19A2B660D8D000F3AFB /* Mediator in Frameworks */ = {isa = PBXBuildFile; productRef = DE49A1992B660D8D000F3AFB /* Mediator */; };
		DE49A19C2B67133D000F3AFB /* Vault.swift in Sources */ = {isa = PBXBuildFile; fileRef = DE49A19B2B67133D000F3AFB /* Vault.swift */; };
		DE49A19E2B671416000F3AFB /* Coin.swift in Sources */ = {isa = PBXBuildFile; fileRef = DE49A19D2B671416000F3AFB /* Coin.swift */; };
		DE49A1A02B67143B000F3AFB /* Chain.swift in Sources */ = {isa = PBXBuildFile; fileRef = DE49A19F2B67143B000F3AFB /* Chain.swift */; };
		DE49A1A52B68BB6B000F3AFB /* VaultSelectionView.swift in Sources */ = {isa = PBXBuildFile; fileRef = DE49A1A42B68BB6B000F3AFB /* VaultSelectionView.swift */; };
		DE49A1B22B6A0F77000F3AFB /* JoinKeygenView.swift in Sources */ = {isa = PBXBuildFile; fileRef = DE49A1B12B6A0F77000F3AFB /* JoinKeygenView.swift */; };
		DE49A1B52B6A1088000F3AFB /* CodeScanner in Frameworks */ = {isa = PBXBuildFile; platformFilter = ios; productRef = DE49A1B42B6A1088000F3AFB /* CodeScanner */; };
		DE4DFA7B2B7B1692004F8E73 /* ModelContainerPreview.swift in Sources */ = {isa = PBXBuildFile; fileRef = DE4DFA7A2B7B1692004F8E73 /* ModelContainerPreview.swift */; };
		DE64A4C62BA7E0E400C342E3 /* KeygenPeerDiscoveryViewModel.swift in Sources */ = {isa = PBXBuildFile; fileRef = DE64A4C52BA7E0E400C342E3 /* KeygenPeerDiscoveryViewModel.swift */; };
		DE64A4C82BA7EBEC00C342E3 /* JoinKeygenViewModel.swift in Sources */ = {isa = PBXBuildFile; fileRef = DE64A4C72BA7EBEC00C342E3 /* JoinKeygenViewModel.swift */; };
		DE64A4CA2BA7F90E00C342E3 /* ServiceDelegate.swift in Sources */ = {isa = PBXBuildFile; fileRef = DE64A4C92BA7F90E00C342E3 /* ServiceDelegate.swift */; };
		DE64A4CC2BA7F97500C342E3 /* KeysignDiscoveryViewModel.swift in Sources */ = {isa = PBXBuildFile; fileRef = DE64A4CB2BA7F97500C342E3 /* KeysignDiscoveryViewModel.swift */; };
		DE64A4CE2BA7FEE100C342E3 /* JoinKeysignViewModel.swift in Sources */ = {isa = PBXBuildFile; fileRef = DE64A4CD2BA7FEE100C342E3 /* JoinKeysignViewModel.swift */; };
		DE6DCB932B97D81C009A39D5 /* THORChainSwaps.swift in Sources */ = {isa = PBXBuildFile; fileRef = DE6DCB922B97D81C009A39D5 /* THORChainSwaps.swift */; };
		DE6DCB952B97D88A009A39D5 /* THORChainSwapPayload.swift in Sources */ = {isa = PBXBuildFile; fileRef = DE6DCB942B97D88A009A39D5 /* THORChainSwapPayload.swift */; };
		DE7CE6462B886B6300ED0BFB /* VoltixVaultDocument.swift in Sources */ = {isa = PBXBuildFile; fileRef = DE7CE6452B886B6300ED0BFB /* VoltixVaultDocument.swift */; };
		DE9EB0EC2BA2CC3C001747D9 /* TssType.swift in Sources */ = {isa = PBXBuildFile; fileRef = DE9EB0EB2BA2CC3C001747D9 /* TssType.swift */; };
		DE9EB0EE2BA2CF49001747D9 /* KeygenMessage.swift in Sources */ = {isa = PBXBuildFile; fileRef = DE9EB0ED2BA2CF49001747D9 /* KeygenMessage.swift */; };
		DE9EB0F02BA2CFB7001747D9 /* ReshareMessage.swift in Sources */ = {isa = PBXBuildFile; fileRef = DE9EB0EF2BA2CFB7001747D9 /* ReshareMessage.swift */; };
		DE9EB0F22BA2D97B001747D9 /* PeerDiscoveryPayload.swift in Sources */ = {isa = PBXBuildFile; fileRef = DE9EB0F12BA2D97B001747D9 /* PeerDiscoveryPayload.swift */; };
		DE9EB0F42BA309AB001747D9 /* MessagePuller.swift in Sources */ = {isa = PBXBuildFile; fileRef = DE9EB0F32BA309AB001747D9 /* MessagePuller.swift */; };
		DE9EB0F62BA3F9C2001747D9 /* ParticipantDiscovery.swift in Sources */ = {isa = PBXBuildFile; fileRef = DE9EB0F52BA3F9C2001747D9 /* ParticipantDiscovery.swift */; };
		DE9EB0F82BA43388001747D9 /* KeysignViewModel.swift in Sources */ = {isa = PBXBuildFile; fileRef = DE9EB0F72BA43388001747D9 /* KeysignViewModel.swift */; };
		DE9EB0FA2BA4491B001747D9 /* CoinExtension.swift in Sources */ = {isa = PBXBuildFile; fileRef = DE9EB0F92BA4491B001747D9 /* CoinExtension.swift */; };
		DE9EB0FC2BA463F7001747D9 /* KeygenViewModel.swift in Sources */ = {isa = PBXBuildFile; fileRef = DE9EB0FB2BA463F7001747D9 /* KeygenViewModel.swift */; };
		DEBF93972B8D5FEF002868CD /* KeysignPayload.swift in Sources */ = {isa = PBXBuildFile; fileRef = DEBF93962B8D5FEF002868CD /* KeysignPayload.swift */; };
		DEEADCF72B916676007978DE /* Solana.swift in Sources */ = {isa = PBXBuildFile; fileRef = DEEADCF62B916676007978DE /* Solana.swift */; };
		DEEDAEE12B8AF7EF005170E8 /* eth.swift in Sources */ = {isa = PBXBuildFile; fileRef = DEEDAEE02B8AF7EF005170E8 /* eth.swift */; };
		DEEDAEE32B8AF8B1005170E8 /* publickey.swift in Sources */ = {isa = PBXBuildFile; fileRef = DEEDAEE22B8AF8B1005170E8 /* publickey.swift */; };
		DEEDAEE52B8AFB5D005170E8 /* common.swift in Sources */ = {isa = PBXBuildFile; fileRef = DEEDAEE42B8AFB5D005170E8 /* common.swift */; };
		DEEDAEE82B8B50A4005170E8 /* BigInt in Frameworks */ = {isa = PBXBuildFile; productRef = DEEDAEE72B8B50A4005170E8 /* BigInt */; };
		DEEFF4FD2B9835DE0015692E /* THORChainSwapChainExtension.swift in Sources */ = {isa = PBXBuildFile; fileRef = DEEFF4FC2B9835DE0015692E /* THORChainSwapChainExtension.swift */; };
		DEF2E2CB2B9AD5EA000737B8 /* UTXOChainsHelper.swift in Sources */ = {isa = PBXBuildFile; fileRef = DEF2E2CA2B9AD5EA000737B8 /* UTXOChainsHelper.swift */; };
		DEF2E2D02B9DA459000737B8 /* PublicKeyTest.swift in Sources */ = {isa = PBXBuildFile; fileRef = DEF2E2CF2B9DA459000737B8 /* PublicKeyTest.swift */; };
		DEF2E2D32B9DC685000737B8 /* UTXOChainsHelperTest.swift in Sources */ = {isa = PBXBuildFile; fileRef = DEF2E2D22B9DC685000737B8 /* UTXOChainsHelperTest.swift */; };
		DEFC7BFB2B8D87370090B07A /* erc20.swift in Sources */ = {isa = PBXBuildFile; fileRef = DEFC7BFA2B8D87370090B07A /* erc20.swift */; };
		DEFC7BFF2B8EC95E0090B07A /* thorchain.swift in Sources */ = {isa = PBXBuildFile; fileRef = DEFC7BFE2B8EC95E0090B07A /* thorchain.swift */; };
/* End PBXBuildFile section */

/* Begin PBXContainerItemProxy section */
		DE49A1772B65F6DB000F3AFB /* PBXContainerItemProxy */ = {
			isa = PBXContainerItemProxy;
			containerPortal = DE49A15B2B65F6D9000F3AFB /* Project object */;
			proxyType = 1;
			remoteGlobalIDString = DE49A1622B65F6D9000F3AFB;
			remoteInfo = voltixApp;
		};
		DE49A1812B65F6DB000F3AFB /* PBXContainerItemProxy */ = {
			isa = PBXContainerItemProxy;
			containerPortal = DE49A15B2B65F6D9000F3AFB /* Project object */;
			proxyType = 1;
			remoteGlobalIDString = DE49A1622B65F6D9000F3AFB;
			remoteInfo = voltixApp;
		};
/* End PBXContainerItemProxy section */

/* Begin PBXFileReference section */
		049BBB512B71E498004C231F /* AssetsView.swift */ = {isa = PBXFileReference; lastKnownFileType = sourcecode.swift; path = AssetsView.swift; sourceTree = "<group>"; };
		049BBB532B71E4F8004C231F /* BottomBar.swift */ = {isa = PBXFileReference; lastKnownFileType = sourcecode.swift; path = BottomBar.swift; sourceTree = "<group>"; };
		049BBB552B71E5F5004C231F /* Choose.swift */ = {isa = PBXFileReference; lastKnownFileType = sourcecode.swift; path = Choose.swift; sourceTree = "<group>"; };
		049BBB572B71E72F004C231F /* DeviceView.swift */ = {isa = PBXFileReference; lastKnownFileType = sourcecode.swift; path = DeviceView.swift; sourceTree = "<group>"; };
		049BBB5B2B71E7F6004C231F /* LargeButton.swift */ = {isa = PBXFileReference; lastKnownFileType = sourcecode.swift; path = LargeButton.swift; sourceTree = "<group>"; };
		049BBB5D2B71E83D004C231F /* VoltixLogo.swift */ = {isa = PBXFileReference; lastKnownFileType = sourcecode.swift; path = VoltixLogo.swift; sourceTree = "<group>"; };
		049BBB5F2B71E8A2004C231F /* MenuItem.swift */ = {isa = PBXFileReference; lastKnownFileType = sourcecode.swift; path = MenuItem.swift; sourceTree = "<group>"; };
		049BBB612B71E8E7004C231F /* AssetItem.swift */ = {isa = PBXFileReference; lastKnownFileType = sourcecode.swift; path = AssetItem.swift; sourceTree = "<group>"; };
		049BBB652B71E987004C231F /* VaultItem.swift */ = {isa = PBXFileReference; lastKnownFileType = sourcecode.swift; path = VaultItem.swift; sourceTree = "<group>"; };
		049BBB672B71E9C5004C231F /* WifiBar.swift */ = {isa = PBXFileReference; lastKnownFileType = sourcecode.swift; path = WifiBar.swift; sourceTree = "<group>"; };
		4600167D2B71A12D00CE17C7 /* Tss.xcframework */ = {isa = PBXFileReference; lastKnownFileType = wrapper.xcframework; path = Tss.xcframework; sourceTree = "<group>"; };
		460347872BA15118007ED3AC /* LitecoinExtension.swift */ = {isa = PBXFileReference; lastKnownFileType = sourcecode.swift; path = LitecoinExtension.swift; sourceTree = "<group>"; };
		4606B3AD2B8045F60045094D /* UTXOTransactionListView.swift */ = {isa = PBXFileReference; lastKnownFileType = sourcecode.swift; path = UTXOTransactionListView.swift; sourceTree = "<group>"; };
		4606B3AF2B80465E0045094D /* UTXOTransactionsService.swift */ = {isa = PBXFileReference; lastKnownFileType = sourcecode.swift; path = UTXOTransactionsService.swift; sourceTree = "<group>"; };
		463408652BA9C1D200246248 /* CoinTypeExtension.swift */ = {isa = PBXFileReference; lastKnownFileType = sourcecode.swift; path = CoinTypeExtension.swift; sourceTree = "<group>"; };
		464854702B8E052B008D37A7 /* EthplorerAPIService.swift */ = {isa = PBXFileReference; lastKnownFileType = sourcecode.swift; path = EthplorerAPIService.swift; sourceTree = "<group>"; };
		465A8D522B9E689B006E7457 /* SolanaService.swift */ = {isa = PBXFileReference; lastKnownFileType = sourcecode.swift; path = SolanaService.swift; sourceTree = "<group>"; };
		465A8D542B9E6E0A006E7457 /* SolanaRpc.swift */ = {isa = PBXFileReference; fileEncoding = 4; lastKnownFileType = sourcecode.swift; path = SolanaRpc.swift; sourceTree = "<group>"; };
		465B09A32B7C01CC00952DD9 /* BitcoinTransaction.swift */ = {isa = PBXFileReference; fileEncoding = 4; lastKnownFileType = sourcecode.swift; path = BitcoinTransaction.swift; sourceTree = "<group>"; };
		465B09A82B7C176700952DD9 /* SendTransaction.swift */ = {isa = PBXFileReference; lastKnownFileType = sourcecode.swift; path = SendTransaction.swift; sourceTree = "<group>"; };
		465B09AA2B7C840100952DD9 /* ToastView.swift */ = {isa = PBXFileReference; lastKnownFileType = sourcecode.swift; path = ToastView.swift; sourceTree = "<group>"; };
		465B09AC2B7C841B00952DD9 /* QrCodeView.swift */ = {isa = PBXFileReference; lastKnownFileType = sourcecode.swift; path = QrCodeView.swift; sourceTree = "<group>"; };
		465B09AE2B7C84C600952DD9 /* ShareSheet.swift */ = {isa = PBXFileReference; lastKnownFileType = sourcecode.swift; path = ShareSheet.swift; sourceTree = "<group>"; };
		465B09B22B7D710A00952DD9 /* DocumentPicker.swift */ = {isa = PBXFileReference; lastKnownFileType = sourcecode.swift; path = DocumentPicker.swift; sourceTree = "<group>"; };
		465B09B42B7D8E7B00952DD9 /* CryptoPriceService.swift */ = {isa = PBXFileReference; lastKnownFileType = sourcecode.swift; path = CryptoPriceService.swift; sourceTree = "<group>"; };
		465B09B62B7D909400952DD9 /* CryptoPrice.swift */ = {isa = PBXFileReference; lastKnownFileType = sourcecode.swift; path = CryptoPrice.swift; sourceTree = "<group>"; };
		467B2D652B7B51F700AEDF64 /* NavigationStackButtons.swift */ = {isa = PBXFileReference; lastKnownFileType = sourcecode.swift; path = NavigationStackButtons.swift; sourceTree = "<group>"; };
		469ED3932B98E776008D4951 /* ThorchainService.swift */ = {isa = PBXFileReference; lastKnownFileType = sourcecode.swift; path = ThorchainService.swift; sourceTree = "<group>"; };
		469ED3982B98E896008D4951 /* ThorchainBalanceResponse.swift */ = {isa = PBXFileReference; lastKnownFileType = sourcecode.swift; path = ThorchainBalanceResponse.swift; sourceTree = "<group>"; };
		469ED39A2B98E8B5008D4951 /* ThorchainBalance.swift */ = {isa = PBXFileReference; lastKnownFileType = sourcecode.swift; path = ThorchainBalance.swift; sourceTree = "<group>"; };
		469ED39C2B98E8C0008D4951 /* ThorchainBalancePagination.swift */ = {isa = PBXFileReference; lastKnownFileType = sourcecode.swift; path = ThorchainBalancePagination.swift; sourceTree = "<group>"; };
		469ED39F2B98F5B4008D4951 /* ThorchainAccountNumberResponse.swift */ = {isa = PBXFileReference; lastKnownFileType = sourcecode.swift; path = ThorchainAccountNumberResponse.swift; sourceTree = "<group>"; };
		469ED3A12B98F5CB008D4951 /* ThorchainAccountResult.swift */ = {isa = PBXFileReference; lastKnownFileType = sourcecode.swift; path = ThorchainAccountResult.swift; sourceTree = "<group>"; };
		469ED3A32B98F5DE008D4951 /* ThorchainAccountValue.swift */ = {isa = PBXFileReference; lastKnownFileType = sourcecode.swift; path = ThorchainAccountValue.swift; sourceTree = "<group>"; };
		46A616E92B8807B700372994 /* KeygenStatusText.swift */ = {isa = PBXFileReference; lastKnownFileType = sourcecode.swift; path = KeygenStatusText.swift; sourceTree = "<group>"; };
		46AC40A02B91C024001704E6 /* Web3Service.swift */ = {isa = PBXFileReference; lastKnownFileType = sourcecode.swift; path = Web3Service.swift; sourceTree = "<group>"; };
		46AC40A32B91F50A001704E6 /* AppConfiguration.example.swift */ = {isa = PBXFileReference; lastKnownFileType = sourcecode.swift; path = AppConfiguration.example.swift; sourceTree = "<group>"; };
		46AC40A72B920061001704E6 /* EtherscanService.swift */ = {isa = PBXFileReference; lastKnownFileType = sourcecode.swift; path = EtherscanService.swift; sourceTree = "<group>"; };
		46AC40A92B922931001704E6 /* EthereumTransactionListView.swift */ = {isa = PBXFileReference; lastKnownFileType = sourcecode.swift; path = EthereumTransactionListView.swift; sourceTree = "<group>"; };
		46B106502BA7CAFE00564023 /* ChainType.swift */ = {isa = PBXFileReference; lastKnownFileType = sourcecode.swift; path = ChainType.swift; sourceTree = "<group>"; };
		46C8CBBC2BA7753900E68E08 /* Blockchair.swift */ = {isa = PBXFileReference; lastKnownFileType = sourcecode.swift; path = Blockchair.swift; sourceTree = "<group>"; };
		46C8CBBE2BA777BF00E68E08 /* BlockchairService.swift */ = {isa = PBXFileReference; lastKnownFileType = sourcecode.swift; path = BlockchairService.swift; sourceTree = "<group>"; };
		46ED3A472B9F696000FFCB8A /* SolanaRecentBlockhash.swift */ = {isa = PBXFileReference; lastKnownFileType = sourcecode.swift; path = SolanaRecentBlockhash.swift; sourceTree = "<group>"; };
		46F47CBA2B870EE900D964EA /* UTXOTransactionMempool.swift */ = {isa = PBXFileReference; lastKnownFileType = sourcecode.swift; path = UTXOTransactionMempool.swift; sourceTree = "<group>"; };
		46F8F7202B99FDB70099454E /* TransactionBroadcastResponse.swift */ = {isa = PBXFileReference; lastKnownFileType = sourcecode.swift; path = TransactionBroadcastResponse.swift; sourceTree = "<group>"; };
		46F8F7252B99FEEC0099454E /* ThorchainErrorResponse.swift */ = {isa = PBXFileReference; lastKnownFileType = sourcecode.swift; path = ThorchainErrorResponse.swift; sourceTree = "<group>"; };
		46F8F7272B9A011B0099454E /* ThorchainBroadcastTransactionService.swift */ = {isa = PBXFileReference; lastKnownFileType = sourcecode.swift; path = ThorchainBroadcastTransactionService.swift; sourceTree = "<group>"; };
		A61BC8112BA2407A00484689 /* SendCryptoView.swift */ = {isa = PBXFileReference; lastKnownFileType = sourcecode.swift; path = SendCryptoView.swift; sourceTree = "<group>"; };
		A61BC8132BA240FC00484689 /* SendCryptoDetailsView.swift */ = {isa = PBXFileReference; lastKnownFileType = sourcecode.swift; path = SendCryptoDetailsView.swift; sourceTree = "<group>"; };
		A61BC8152BA256C600484689 /* ProgressBar.swift */ = {isa = PBXFileReference; lastKnownFileType = sourcecode.swift; path = ProgressBar.swift; sourceTree = "<group>"; };
		A61BC8182BA2687D00484689 /* TokensStore.swift */ = {isa = PBXFileReference; lastKnownFileType = sourcecode.swift; path = TokensStore.swift; sourceTree = "<group>"; };
		A61BC81A2BA26D9900484689 /* TokenSelectionSection.swift */ = {isa = PBXFileReference; lastKnownFileType = sourcecode.swift; path = TokenSelectionSection.swift; sourceTree = "<group>"; };
		A62758F12B97B10600ADE3A6 /* Endpoint.swift */ = {isa = PBXFileReference; lastKnownFileType = sourcecode.swift; path = Endpoint.swift; sourceTree = "<group>"; };
		A62758F42B97CE9E00ADE3A6 /* FontStyle.swift */ = {isa = PBXFileReference; lastKnownFileType = sourcecode.swift; path = FontStyle.swift; sourceTree = "<group>"; };
		A62758F62B97DF4A00ADE3A6 /* ColorStyle.swift */ = {isa = PBXFileReference; lastKnownFileType = sourcecode.swift; path = ColorStyle.swift; sourceTree = "<group>"; };
		A633B11B2B99273A003D1738 /* ColorExtensions.swift */ = {isa = PBXFileReference; lastKnownFileType = sourcecode.swift; path = ColorExtensions.swift; sourceTree = "<group>"; };
		A633B11F2B993BF5003D1738 /* Montserrat-Italic.ttf */ = {isa = PBXFileReference; lastKnownFileType = file; path = "Montserrat-Italic.ttf"; sourceTree = "<group>"; };
		A633B1202B993BF5003D1738 /* Montserrat.ttf */ = {isa = PBXFileReference; lastKnownFileType = file; path = Montserrat.ttf; sourceTree = "<group>"; };
		A633B1242B993FE7003D1738 /* FilledButton.swift */ = {isa = PBXFileReference; lastKnownFileType = sourcecode.swift; path = FilledButton.swift; sourceTree = "<group>"; };
		A633B12C2B994E92003D1738 /* CreateVaultView.swift */ = {isa = PBXFileReference; lastKnownFileType = sourcecode.swift; path = CreateVaultView.swift; sourceTree = "<group>"; };
		A633B12E2B9952D8003D1738 /* OutlineButton.swift */ = {isa = PBXFileReference; lastKnownFileType = sourcecode.swift; path = OutlineButton.swift; sourceTree = "<group>"; };
		A633B1352B997D57003D1738 /* NavigationBackButton.swift */ = {isa = PBXFileReference; lastKnownFileType = sourcecode.swift; path = NavigationBackButton.swift; sourceTree = "<group>"; };
		A633B1372B997F39003D1738 /* NavigationHelpButton.swift */ = {isa = PBXFileReference; lastKnownFileType = sourcecode.swift; path = NavigationHelpButton.swift; sourceTree = "<group>"; };
		A633B1392B9A5A22003D1738 /* ImportWalletView2.swift */ = {isa = PBXFileReference; lastKnownFileType = sourcecode.swift; path = ImportWalletView2.swift; sourceTree = "<group>"; };
		A633B13B2B9A6564003D1738 /* SetupVaultView.swift */ = {isa = PBXFileReference; lastKnownFileType = sourcecode.swift; path = SetupVaultView.swift; sourceTree = "<group>"; };
		A633B13D2B9A9E30003D1738 /* VaultDetailView.swift */ = {isa = PBXFileReference; lastKnownFileType = sourcecode.swift; path = VaultDetailView.swift; sourceTree = "<group>"; };
		A63953AF2BA7BEDA000802EC /* Checkbox.swift */ = {isa = PBXFileReference; lastKnownFileType = sourcecode.swift; path = Checkbox.swift; sourceTree = "<group>"; };
		A63953B12BA7CB8E000802EC /* SendCryptoKeysignView.swift */ = {isa = PBXFileReference; lastKnownFileType = sourcecode.swift; path = SendCryptoKeysignView.swift; sourceTree = "<group>"; };
		A63953B32BA7F120000802EC /* SendCryptoDoneView.swift */ = {isa = PBXFileReference; lastKnownFileType = sourcecode.swift; path = SendCryptoDoneView.swift; sourceTree = "<group>"; };
		A65324272BA51E8700DDE6EB /* QRCodeScannerView.swift */ = {isa = PBXFileReference; lastKnownFileType = sourcecode.swift; path = QRCodeScannerView.swift; sourceTree = "<group>"; };
		A65324292BA52A4700DDE6EB /* SendCryptoViewModel.swift */ = {isa = PBXFileReference; lastKnownFileType = sourcecode.swift; path = SendCryptoViewModel.swift; sourceTree = "<group>"; };
		A653242B2BA52E2200DDE6EB /* SendCryptoQRScannerView.swift */ = {isa = PBXFileReference; lastKnownFileType = sourcecode.swift; path = SendCryptoQRScannerView.swift; sourceTree = "<group>"; };
		A653242D2BA53D0900DDE6EB /* SendCryptoPairView.swift */ = {isa = PBXFileReference; lastKnownFileType = sourcecode.swift; path = SendCryptoPairView.swift; sourceTree = "<group>"; };
		A653242F2BA540ED00DDE6EB /* SendCryptoVerifyView.swift */ = {isa = PBXFileReference; lastKnownFileType = sourcecode.swift; path = SendCryptoVerifyView.swift; sourceTree = "<group>"; };
		A65649D72B96602700E4B329 /* DecodableDefaultExtension.swift */ = {isa = PBXFileReference; fileEncoding = 4; lastKnownFileType = sourcecode.swift; path = DecodableDefaultExtension.swift; sourceTree = "<group>"; };
		A65649D82B96602700E4B329 /* BigUIntExtension.swift */ = {isa = PBXFileReference; fileEncoding = 4; lastKnownFileType = sourcecode.swift; path = BigUIntExtension.swift; sourceTree = "<group>"; };
		A65649D92B96602700E4B329 /* Int64Extension.swift */ = {isa = PBXFileReference; fileEncoding = 4; lastKnownFileType = sourcecode.swift; path = Int64Extension.swift; sourceTree = "<group>"; };
		A65649DA2B96602700E4B329 /* DataExtension.swift */ = {isa = PBXFileReference; fileEncoding = 4; lastKnownFileType = sourcecode.swift; path = DataExtension.swift; sourceTree = "<group>"; };
		A65649DB2B96602700E4B329 /* BitcoinTransactionExtension.swift */ = {isa = PBXFileReference; fileEncoding = 4; lastKnownFileType = sourcecode.swift; path = BitcoinTransactionExtension.swift; sourceTree = "<group>"; };
		A65649DC2B96602700E4B329 /* StringExtension.swift */ = {isa = PBXFileReference; fileEncoding = 4; lastKnownFileType = sourcecode.swift; path = StringExtension.swift; sourceTree = "<group>"; };
		A65649DD2B96602700E4B329 /* VaultExtension.swift */ = {isa = PBXFileReference; fileEncoding = 4; lastKnownFileType = sourcecode.swift; path = VaultExtension.swift; sourceTree = "<group>"; };
		A65649DE2B96602700E4B329 /* TssExtension.swift */ = {isa = PBXFileReference; fileEncoding = 4; lastKnownFileType = sourcecode.swift; path = TssExtension.swift; sourceTree = "<group>"; };
		A65649E72B9668BF00E4B329 /* BitcoinTransactionRef.swift */ = {isa = PBXFileReference; lastKnownFileType = sourcecode.swift; path = BitcoinTransactionRef.swift; sourceTree = "<group>"; };
		A65649E92B96690400E4B329 /* KeyShare.swift */ = {isa = PBXFileReference; lastKnownFileType = sourcecode.swift; path = KeyShare.swift; sourceTree = "<group>"; };
		A65649EB2B96697B00E4B329 /* Asset.swift */ = {isa = PBXFileReference; lastKnownFileType = sourcecode.swift; path = Asset.swift; sourceTree = "<group>"; };
		A65649ED2B9669DD00E4B329 /* UTXOTransactionMempoolInput.swift */ = {isa = PBXFileReference; lastKnownFileType = sourcecode.swift; path = UTXOTransactionMempoolInput.swift; sourceTree = "<group>"; };
		A65649EF2B966A1200E4B329 /* UTXOTransactionMempoolOutput.swift */ = {isa = PBXFileReference; lastKnownFileType = sourcecode.swift; path = UTXOTransactionMempoolOutput.swift; sourceTree = "<group>"; };
		A65649F12B966A2300E4B329 /* UTXOTransactionStatus.swift */ = {isa = PBXFileReference; lastKnownFileType = sourcecode.swift; path = UTXOTransactionStatus.swift; sourceTree = "<group>"; };
		A65649F42B966F3E00E4B329 /* DecodableDefault.swift */ = {isa = PBXFileReference; lastKnownFileType = sourcecode.swift; path = DecodableDefault.swift; sourceTree = "<group>"; };
		A65649F72B96701300E4B329 /* UTXOTransactionMempoolPreviousOutput.swift */ = {isa = PBXFileReference; lastKnownFileType = sourcecode.swift; path = UTXOTransactionMempoolPreviousOutput.swift; sourceTree = "<group>"; };
		A65649F92B96998500E4B329 /* EthAddressInfo.swift */ = {isa = PBXFileReference; lastKnownFileType = sourcecode.swift; path = EthAddressInfo.swift; sourceTree = "<group>"; };
		A65649FB2B9699AA00E4B329 /* ETHInfo.swift */ = {isa = PBXFileReference; lastKnownFileType = sourcecode.swift; path = ETHInfo.swift; sourceTree = "<group>"; };
		A65649FD2B9699BE00E4B329 /* EthToken.swift */ = {isa = PBXFileReference; lastKnownFileType = sourcecode.swift; path = EthToken.swift; sourceTree = "<group>"; };
		A65649FF2B9699FF00E4B329 /* EthTokenInfo.swift */ = {isa = PBXFileReference; lastKnownFileType = sourcecode.swift; path = EthTokenInfo.swift; sourceTree = "<group>"; };
		A6564A012B969A1200E4B329 /* ETHInfoPrice.swift */ = {isa = PBXFileReference; lastKnownFileType = sourcecode.swift; path = ETHInfoPrice.swift; sourceTree = "<group>"; };
		A6564A032B969AA500E4B329 /* EtherscanBroadcastResponse.swift */ = {isa = PBXFileReference; lastKnownFileType = sourcecode.swift; path = EtherscanBroadcastResponse.swift; sourceTree = "<group>"; };
		A6564A052B969ADF00E4B329 /* EtherscanAPIResponse.swift */ = {isa = PBXFileReference; lastKnownFileType = sourcecode.swift; path = EtherscanAPIResponse.swift; sourceTree = "<group>"; };
		A6564A072B969AFC00E4B329 /* EtherscanAPITransactionDetail.swift */ = {isa = PBXFileReference; lastKnownFileType = sourcecode.swift; path = EtherscanAPITransactionDetail.swift; sourceTree = "<group>"; };
		A6564A0C2B96A04D00E4B329 /* en */ = {isa = PBXFileReference; lastKnownFileType = text.plist.strings; name = en; path = en.lproj/Localizable.strings; sourceTree = "<group>"; };
		A66A0BD42BA124D00021A483 /* EditVaultView.swift */ = {isa = PBXFileReference; lastKnownFileType = sourcecode.swift; path = EditVaultView.swift; sourceTree = "<group>"; };
		A66A0BD62BA125C50021A483 /* EditVaultCell.swift */ = {isa = PBXFileReference; lastKnownFileType = sourcecode.swift; path = EditVaultCell.swift; sourceTree = "<group>"; };
		A66A0BD82BA12DF50021A483 /* RenameVaultView.swift */ = {isa = PBXFileReference; lastKnownFileType = sourcecode.swift; path = RenameVaultView.swift; sourceTree = "<group>"; };
		A66A0BDA2BA13B570021A483 /* CoinsGrouped.swift */ = {isa = PBXFileReference; lastKnownFileType = sourcecode.swift; path = CoinsGrouped.swift; sourceTree = "<group>"; };
		A66A0BDC2BA15C650021A483 /* WebSVGImage.swift */ = {isa = PBXFileReference; lastKnownFileType = sourcecode.swift; path = WebSVGImage.swift; sourceTree = "<group>"; };
		A6966D1D2BA3DDAD00903CA4 /* OnboardingView.swift */ = {isa = PBXFileReference; lastKnownFileType = sourcecode.swift; path = OnboardingView.swift; sourceTree = "<group>"; };
		A6966D1F2BA3DF0C00903CA4 /* OnboardingView1.swift */ = {isa = PBXFileReference; lastKnownFileType = sourcecode.swift; path = OnboardingView1.swift; sourceTree = "<group>"; };
		A6966D212BA3E1B000903CA4 /* TextStore.swift */ = {isa = PBXFileReference; lastKnownFileType = sourcecode.swift; path = TextStore.swift; sourceTree = "<group>"; };
		A6966D232BA3E2A500903CA4 /* OnboardingView2.swift */ = {isa = PBXFileReference; lastKnownFileType = sourcecode.swift; path = OnboardingView2.swift; sourceTree = "<group>"; };
		A6966D252BA3E2CF00903CA4 /* OnboardingView3.swift */ = {isa = PBXFileReference; lastKnownFileType = sourcecode.swift; path = OnboardingView3.swift; sourceTree = "<group>"; };
		A6966D282BA400B700903CA4 /* AddressTextField.swift */ = {isa = PBXFileReference; lastKnownFileType = sourcecode.swift; path = AddressTextField.swift; sourceTree = "<group>"; };
		A6966D2A2BA4018600903CA4 /* AmountTextField.swift */ = {isa = PBXFileReference; lastKnownFileType = sourcecode.swift; path = AmountTextField.swift; sourceTree = "<group>"; };
		A6966D2C2BA402A900903CA4 /* TokenSelectorDropdown.swift */ = {isa = PBXFileReference; lastKnownFileType = sourcecode.swift; path = TokenSelectorDropdown.swift; sourceTree = "<group>"; };
		A6966D2E2BA4045C00903CA4 /* SwapCryptoView.swift */ = {isa = PBXFileReference; lastKnownFileType = sourcecode.swift; path = SwapCryptoView.swift; sourceTree = "<group>"; };
		A6966D302BA4048800903CA4 /* SwapCryptoDetailsView.swift */ = {isa = PBXFileReference; lastKnownFileType = sourcecode.swift; path = SwapCryptoDetailsView.swift; sourceTree = "<group>"; };
		A6CBA8ED2BA299E8008B110C /* ImportVaultViewModel.swift */ = {isa = PBXFileReference; lastKnownFileType = sourcecode.swift; path = ImportVaultViewModel.swift; sourceTree = "<group>"; };
		A6CBA8EF2BA2A629008B110C /* ImportWalletUploadSection.swift */ = {isa = PBXFileReference; lastKnownFileType = sourcecode.swift; path = ImportWalletUploadSection.swift; sourceTree = "<group>"; };
		A6F2C5442B9FE3A00095C8E3 /* HomeView.swift */ = {isa = PBXFileReference; lastKnownFileType = sourcecode.swift; path = HomeView.swift; sourceTree = "<group>"; };
		A6F2C5462B9FFC560095C8E3 /* NavigationBackSheetButton.swift */ = {isa = PBXFileReference; lastKnownFileType = sourcecode.swift; path = NavigationBackSheetButton.swift; sourceTree = "<group>"; };
		A6F2C5482BA001460095C8E3 /* TokenSelectionView.swift */ = {isa = PBXFileReference; lastKnownFileType = sourcecode.swift; path = TokenSelectionView.swift; sourceTree = "<group>"; };
		A6F2C54A2BA003E10095C8E3 /* TokenCell.swift */ = {isa = PBXFileReference; lastKnownFileType = sourcecode.swift; path = TokenCell.swift; sourceTree = "<group>"; };
		A6F2C54E2BA009420095C8E3 /* TokenSelectionViewModel.swift */ = {isa = PBXFileReference; lastKnownFileType = sourcecode.swift; path = TokenSelectionViewModel.swift; sourceTree = "<group>"; };
		A6F9F7DA2B9BA2DD00790258 /* ChainCell.swift */ = {isa = PBXFileReference; lastKnownFileType = sourcecode.swift; path = ChainCell.swift; sourceTree = "<group>"; };
		A6F9F7DC2B9BA5F000790258 /* CoinCell.swift */ = {isa = PBXFileReference; lastKnownFileType = sourcecode.swift; path = CoinCell.swift; sourceTree = "<group>"; };
		A6F9F7DE2B9BAA9F00790258 /* Separator.swift */ = {isa = PBXFileReference; lastKnownFileType = sourcecode.swift; path = Separator.swift; sourceTree = "<group>"; };
		A6F9F7E02B9BAFA700790258 /* NavigationRefreshButton.swift */ = {isa = PBXFileReference; lastKnownFileType = sourcecode.swift; path = NavigationRefreshButton.swift; sourceTree = "<group>"; };
		A6F9F7E22B9BB48700790258 /* VaultsView.swift */ = {isa = PBXFileReference; lastKnownFileType = sourcecode.swift; path = VaultsView.swift; sourceTree = "<group>"; };
		A6F9F7E42B9BB4D100790258 /* NavigationMenuButton.swift */ = {isa = PBXFileReference; lastKnownFileType = sourcecode.swift; path = NavigationMenuButton.swift; sourceTree = "<group>"; };
		A6F9F7E62B9BB63700790258 /* VaultCell.swift */ = {isa = PBXFileReference; lastKnownFileType = sourcecode.swift; path = VaultCell.swift; sourceTree = "<group>"; };
		A6F9F7E82B9BBFD500790258 /* AddressQRCodeView.swift */ = {isa = PBXFileReference; lastKnownFileType = sourcecode.swift; path = AddressQRCodeView.swift; sourceTree = "<group>"; };
		A6F9F7EA2B9D1B3700790258 /* VaultDetailViewModel.swift */ = {isa = PBXFileReference; lastKnownFileType = sourcecode.swift; path = VaultDetailViewModel.swift; sourceTree = "<group>"; };
		A6F9F7EC2B9D1F5700790258 /* CoinViewModel.swift */ = {isa = PBXFileReference; lastKnownFileType = sourcecode.swift; path = CoinViewModel.swift; sourceTree = "<group>"; };
		D7347C2D2B759A0F00887E57 /* ProgressBottomBar.swift */ = {isa = PBXFileReference; lastKnownFileType = sourcecode.swift; path = ProgressBottomBar.swift; sourceTree = "<group>"; };
		D9AD8ED92B6722CC0009F8D5 /* ApplicationState.swift */ = {isa = PBXFileReference; lastKnownFileType = sourcecode.swift; name = ApplicationState.swift; path = "VoltixApp/View Models/ApplicationState.swift"; sourceTree = SOURCE_ROOT; };
		D9AD8EDB2B6723D10009F8D5 /* AppNavigationState.swift */ = {isa = PBXFileReference; lastKnownFileType = sourcecode.swift; name = AppNavigationState.swift; path = VoltixApp/States/AppNavigationState.swift; sourceTree = SOURCE_ROOT; };
		D9AD8EDD2B6730430009F8D5 /* WelcomeView.swift */ = {isa = PBXFileReference; lastKnownFileType = sourcecode.swift; name = WelcomeView.swift; path = VoltixApp/Views/WelcomeView.swift; sourceTree = SOURCE_ROOT; };
		D9AD8EDF2B6730640009F8D5 /* StartView.swift */ = {isa = PBXFileReference; lastKnownFileType = sourcecode.swift; name = StartView.swift; path = "VoltixApp/Views/New Wallet/StartView.swift"; sourceTree = SOURCE_ROOT; };
		D9AD8EE12B67307F0009F8D5 /* ImportWalletView.swift */ = {isa = PBXFileReference; lastKnownFileType = sourcecode.swift; name = ImportWalletView.swift; path = "VoltixApp/Views/New Wallet/ImportWalletView.swift"; sourceTree = SOURCE_ROOT; };
		D9AD8EE32B6730940009F8D5 /* NewWalletInstructionsView.swift */ = {isa = PBXFileReference; lastKnownFileType = sourcecode.swift; name = NewWalletInstructionsView.swift; path = "VoltixApp/Views/New Wallet/NewWalletInstructionsView.swift"; sourceTree = SOURCE_ROOT; };
		D9AD8EE52B6730A40009F8D5 /* PeerDiscoveryView.swift */ = {isa = PBXFileReference; lastKnownFileType = sourcecode.swift; name = PeerDiscoveryView.swift; path = VoltixApp/Views/Keygen/PeerDiscoveryView.swift; sourceTree = SOURCE_ROOT; };
		D9AD8EE92B6730E30009F8D5 /* MenuView.swift */ = {isa = PBXFileReference; lastKnownFileType = sourcecode.swift; name = MenuView.swift; path = VoltixApp/Views/Vault/MenuView.swift; sourceTree = SOURCE_ROOT; };
		D9AD8EEB2B6730ED0009F8D5 /* VaultAssetsView.swift */ = {isa = PBXFileReference; lastKnownFileType = sourcecode.swift; name = VaultAssetsView.swift; path = VoltixApp/Views/Vault/VaultAssetsView.swift; sourceTree = SOURCE_ROOT; };
		D9AD8EF02B6731660009F8D5 /* SendInputDetailsView.swift */ = {isa = PBXFileReference; lastKnownFileType = sourcecode.swift; name = SendInputDetailsView.swift; path = voltixApp/Views/Send/SendInputDetailsView.swift; sourceTree = SOURCE_ROOT; };
		D9AD8EF62B6731B30009F8D5 /* SendVerifyView.swift */ = {isa = PBXFileReference; lastKnownFileType = sourcecode.swift; name = SendVerifyView.swift; path = voltixApp/Views/Send/SendVerifyView.swift; sourceTree = SOURCE_ROOT; };
		D9AD8EFA2B6731E50009F8D5 /* SwapInputDetailsView.swift */ = {isa = PBXFileReference; lastKnownFileType = sourcecode.swift; name = SwapInputDetailsView.swift; path = voltixApp/Views/Swap/SwapInputDetailsView.swift; sourceTree = SOURCE_ROOT; };
		D9AD8EFC2B6732070009F8D5 /* SwapPeerDiscoveryView.swift */ = {isa = PBXFileReference; lastKnownFileType = sourcecode.swift; name = SwapPeerDiscoveryView.swift; path = voltixApp/Views/Swap/SwapPeerDiscoveryView.swift; sourceTree = SOURCE_ROOT; };
		D9AD8EFE2B67321D0009F8D5 /* SwapWaitingForPeersView.swift */ = {isa = PBXFileReference; lastKnownFileType = sourcecode.swift; name = SwapWaitingForPeersView.swift; path = voltixApp/Views/Swap/SwapWaitingForPeersView.swift; sourceTree = SOURCE_ROOT; };
		D9AD8F002B6732360009F8D5 /* SwapVerifyView.swift */ = {isa = PBXFileReference; lastKnownFileType = sourcecode.swift; name = SwapVerifyView.swift; path = voltixApp/Views/Swap/SwapVerifyView.swift; sourceTree = SOURCE_ROOT; };
		D9AD8F022B6732450009F8D5 /* SwapDoneView.swift */ = {isa = PBXFileReference; lastKnownFileType = sourcecode.swift; name = SwapDoneView.swift; path = voltixApp/Views/Swap/SwapDoneView.swift; sourceTree = SOURCE_ROOT; };
		DE1572942B70F254009BC7C5 /* TssMessenger.swift */ = {isa = PBXFileReference; fileEncoding = 4; lastKnownFileType = sourcecode.swift; path = TssMessenger.swift; sourceTree = "<group>"; };
		DE1572952B70F254009BC7C5 /* LocalStateAccessorImp.swift */ = {isa = PBXFileReference; fileEncoding = 4; lastKnownFileType = sourcecode.swift; path = LocalStateAccessorImp.swift; sourceTree = "<group>"; };
		DE1572982B70F26A009BC7C5 /* KeyType.swift */ = {isa = PBXFileReference; fileEncoding = 4; lastKnownFileType = sourcecode.swift; path = KeyType.swift; sourceTree = "<group>"; };
		DE15729B2B70F284009BC7C5 /* JoinKeysignView.swift */ = {isa = PBXFileReference; fileEncoding = 4; lastKnownFileType = sourcecode.swift; path = JoinKeysignView.swift; sourceTree = "<group>"; };
		DE15729C2B70F284009BC7C5 /* KeysignDiscoveryView.swift */ = {isa = PBXFileReference; fileEncoding = 4; lastKnownFileType = sourcecode.swift; path = KeysignDiscoveryView.swift; sourceTree = "<group>"; };
		DE15729D2B70F284009BC7C5 /* Keysign.swift */ = {isa = PBXFileReference; fileEncoding = 4; lastKnownFileType = sourcecode.swift; path = Keysign.swift; sourceTree = "<group>"; };
		DE1572A12B70F873009BC7C5 /* Tss.xcframework */ = {isa = PBXFileReference; lastKnownFileType = wrapper.xcframework; path = Tss.xcframework; sourceTree = "<group>"; };
		DE1572AB2B7174D3009BC7C5 /* Utils.swift */ = {isa = PBXFileReference; lastKnownFileType = sourcecode.swift; path = Utils.swift; sourceTree = "<group>"; };
		DE28F52B2B7B0D6500E33058 /* WalletCore */ = {isa = PBXFileReference; lastKnownFileType = wrapper; name = WalletCore; path = ../WalletCore; sourceTree = "<group>"; };
		DE32F0042B8460670035D81E /* ListVaultAssetView.swift */ = {isa = PBXFileReference; fileEncoding = 4; lastKnownFileType = sourcecode.swift; path = ListVaultAssetView.swift; sourceTree = "<group>"; };
		DE32F0052B8460670035D81E /* AssetsList.swift */ = {isa = PBXFileReference; fileEncoding = 4; lastKnownFileType = sourcecode.swift; path = AssetsList.swift; sourceTree = "<group>"; };
		DE491CEE2B708260007C88D5 /* KeygenView.swift */ = {isa = PBXFileReference; fileEncoding = 4; lastKnownFileType = sourcecode.swift; path = KeygenView.swift; sourceTree = "<group>"; };
		DE49A1632B65F6D9000F3AFB /* VoltixApp.app */ = {isa = PBXFileReference; explicitFileType = wrapper.application; includeInIndex = 0; path = VoltixApp.app; sourceTree = BUILT_PRODUCTS_DIR; };
		DE49A1662B65F6D9000F3AFB /* VoltixApp.swift */ = {isa = PBXFileReference; lastKnownFileType = sourcecode.swift; path = VoltixApp.swift; sourceTree = "<group>"; };
		DE49A1682B65F6D9000F3AFB /* MainNavigationStack.swift */ = {isa = PBXFileReference; lastKnownFileType = sourcecode.swift; path = MainNavigationStack.swift; sourceTree = "<group>"; };
		DE49A16C2B65F6DB000F3AFB /* Assets.xcassets */ = {isa = PBXFileReference; lastKnownFileType = folder.assetcatalog; path = Assets.xcassets; sourceTree = "<group>"; };
		DE49A16E2B65F6DB000F3AFB /* voltixApp.entitlements */ = {isa = PBXFileReference; lastKnownFileType = text.plist.entitlements; path = voltixApp.entitlements; sourceTree = "<group>"; };
		DE49A1702B65F6DB000F3AFB /* Preview Assets.xcassets */ = {isa = PBXFileReference; lastKnownFileType = folder.assetcatalog; path = "Preview Assets.xcassets"; sourceTree = "<group>"; };
		DE49A1762B65F6DB000F3AFB /* VoltixAppTests.xctest */ = {isa = PBXFileReference; explicitFileType = wrapper.cfbundle; includeInIndex = 0; path = VoltixAppTests.xctest; sourceTree = BUILT_PRODUCTS_DIR; };
		DE49A17A2B65F6DB000F3AFB /* voltixAppTests.swift */ = {isa = PBXFileReference; lastKnownFileType = sourcecode.swift; path = voltixAppTests.swift; sourceTree = "<group>"; };
		DE49A1802B65F6DB000F3AFB /* VoltixAppUITests.xctest */ = {isa = PBXFileReference; explicitFileType = wrapper.cfbundle; includeInIndex = 0; path = VoltixAppUITests.xctest; sourceTree = BUILT_PRODUCTS_DIR; };
		DE49A1842B65F6DB000F3AFB /* voltixAppUITests.swift */ = {isa = PBXFileReference; lastKnownFileType = sourcecode.swift; path = voltixAppUITests.swift; sourceTree = "<group>"; };
		DE49A1862B65F6DB000F3AFB /* voltixAppUITestsLaunchTests.swift */ = {isa = PBXFileReference; lastKnownFileType = sourcecode.swift; path = voltixAppUITestsLaunchTests.swift; sourceTree = "<group>"; };
		DE49A1932B65F7B6000F3AFB /* Mediator */ = {isa = PBXFileReference; lastKnownFileType = wrapper; name = Mediator; path = ../Mediator; sourceTree = "<group>"; };
		DE49A19B2B67133D000F3AFB /* Vault.swift */ = {isa = PBXFileReference; lastKnownFileType = sourcecode.swift; path = Vault.swift; sourceTree = "<group>"; };
		DE49A19D2B671416000F3AFB /* Coin.swift */ = {isa = PBXFileReference; lastKnownFileType = sourcecode.swift; path = Coin.swift; sourceTree = "<group>"; };
		DE49A19F2B67143B000F3AFB /* Chain.swift */ = {isa = PBXFileReference; lastKnownFileType = sourcecode.swift; path = Chain.swift; sourceTree = "<group>"; };
		DE49A1A22B67158A000F3AFB /* UIKit.framework */ = {isa = PBXFileReference; lastKnownFileType = wrapper.framework; name = UIKit.framework; path = Platforms/iPhoneOS.platform/Developer/SDKs/iPhoneOS17.2.sdk/System/Library/Frameworks/UIKit.framework; sourceTree = DEVELOPER_DIR; };
		DE49A1A42B68BB6B000F3AFB /* VaultSelectionView.swift */ = {isa = PBXFileReference; lastKnownFileType = sourcecode.swift; path = VaultSelectionView.swift; sourceTree = "<group>"; };
		DE49A1B12B6A0F77000F3AFB /* JoinKeygenView.swift */ = {isa = PBXFileReference; lastKnownFileType = sourcecode.swift; path = JoinKeygenView.swift; sourceTree = "<group>"; };
		DE49A1B62B6A1222000F3AFB /* Info.plist */ = {isa = PBXFileReference; lastKnownFileType = text.plist; path = Info.plist; sourceTree = "<group>"; };
		DE4DFA7A2B7B1692004F8E73 /* ModelContainerPreview.swift */ = {isa = PBXFileReference; fileEncoding = 4; lastKnownFileType = sourcecode.swift; path = ModelContainerPreview.swift; sourceTree = "<group>"; };
		DE64A4C52BA7E0E400C342E3 /* KeygenPeerDiscoveryViewModel.swift */ = {isa = PBXFileReference; lastKnownFileType = sourcecode.swift; path = KeygenPeerDiscoveryViewModel.swift; sourceTree = "<group>"; };
		DE64A4C72BA7EBEC00C342E3 /* JoinKeygenViewModel.swift */ = {isa = PBXFileReference; lastKnownFileType = sourcecode.swift; path = JoinKeygenViewModel.swift; sourceTree = "<group>"; };
		DE64A4C92BA7F90E00C342E3 /* ServiceDelegate.swift */ = {isa = PBXFileReference; lastKnownFileType = sourcecode.swift; path = ServiceDelegate.swift; sourceTree = "<group>"; };
		DE64A4CB2BA7F97500C342E3 /* KeysignDiscoveryViewModel.swift */ = {isa = PBXFileReference; lastKnownFileType = sourcecode.swift; path = KeysignDiscoveryViewModel.swift; sourceTree = "<group>"; };
		DE64A4CD2BA7FEE100C342E3 /* JoinKeysignViewModel.swift */ = {isa = PBXFileReference; lastKnownFileType = sourcecode.swift; path = JoinKeysignViewModel.swift; sourceTree = "<group>"; };
		DE6DCB922B97D81C009A39D5 /* THORChainSwaps.swift */ = {isa = PBXFileReference; lastKnownFileType = sourcecode.swift; path = THORChainSwaps.swift; sourceTree = "<group>"; };
		DE6DCB942B97D88A009A39D5 /* THORChainSwapPayload.swift */ = {isa = PBXFileReference; lastKnownFileType = sourcecode.swift; path = THORChainSwapPayload.swift; sourceTree = "<group>"; };
		DE7CE6452B886B6300ED0BFB /* VoltixVaultDocument.swift */ = {isa = PBXFileReference; fileEncoding = 4; lastKnownFileType = sourcecode.swift; path = VoltixVaultDocument.swift; sourceTree = "<group>"; };
		DE9EB0EB2BA2CC3C001747D9 /* TssType.swift */ = {isa = PBXFileReference; lastKnownFileType = sourcecode.swift; path = TssType.swift; sourceTree = "<group>"; };
		DE9EB0ED2BA2CF49001747D9 /* KeygenMessage.swift */ = {isa = PBXFileReference; lastKnownFileType = sourcecode.swift; path = KeygenMessage.swift; sourceTree = "<group>"; };
		DE9EB0EF2BA2CFB7001747D9 /* ReshareMessage.swift */ = {isa = PBXFileReference; lastKnownFileType = sourcecode.swift; path = ReshareMessage.swift; sourceTree = "<group>"; };
		DE9EB0F12BA2D97B001747D9 /* PeerDiscoveryPayload.swift */ = {isa = PBXFileReference; lastKnownFileType = sourcecode.swift; path = PeerDiscoveryPayload.swift; sourceTree = "<group>"; };
		DE9EB0F32BA309AB001747D9 /* MessagePuller.swift */ = {isa = PBXFileReference; lastKnownFileType = sourcecode.swift; path = MessagePuller.swift; sourceTree = "<group>"; };
		DE9EB0F52BA3F9C2001747D9 /* ParticipantDiscovery.swift */ = {isa = PBXFileReference; lastKnownFileType = sourcecode.swift; path = ParticipantDiscovery.swift; sourceTree = "<group>"; };
		DE9EB0F72BA43388001747D9 /* KeysignViewModel.swift */ = {isa = PBXFileReference; lastKnownFileType = sourcecode.swift; path = KeysignViewModel.swift; sourceTree = "<group>"; };
		DE9EB0F92BA4491B001747D9 /* CoinExtension.swift */ = {isa = PBXFileReference; lastKnownFileType = sourcecode.swift; path = CoinExtension.swift; sourceTree = "<group>"; };
		DE9EB0FB2BA463F7001747D9 /* KeygenViewModel.swift */ = {isa = PBXFileReference; lastKnownFileType = sourcecode.swift; path = KeygenViewModel.swift; sourceTree = "<group>"; };
		DEBF93962B8D5FEF002868CD /* KeysignPayload.swift */ = {isa = PBXFileReference; lastKnownFileType = sourcecode.swift; path = KeysignPayload.swift; sourceTree = "<group>"; };
		DEEADCF62B916676007978DE /* Solana.swift */ = {isa = PBXFileReference; fileEncoding = 4; lastKnownFileType = sourcecode.swift; path = Solana.swift; sourceTree = "<group>"; };
		DEEDAEE02B8AF7EF005170E8 /* eth.swift */ = {isa = PBXFileReference; lastKnownFileType = sourcecode.swift; path = eth.swift; sourceTree = "<group>"; };
		DEEDAEE22B8AF8B1005170E8 /* publickey.swift */ = {isa = PBXFileReference; lastKnownFileType = sourcecode.swift; path = publickey.swift; sourceTree = "<group>"; };
		DEEDAEE42B8AFB5D005170E8 /* common.swift */ = {isa = PBXFileReference; lastKnownFileType = sourcecode.swift; path = common.swift; sourceTree = "<group>"; };
		DEEFF4FC2B9835DE0015692E /* THORChainSwapChainExtension.swift */ = {isa = PBXFileReference; lastKnownFileType = sourcecode.swift; path = THORChainSwapChainExtension.swift; sourceTree = "<group>"; };
		DEF2E2CA2B9AD5EA000737B8 /* UTXOChainsHelper.swift */ = {isa = PBXFileReference; lastKnownFileType = sourcecode.swift; path = UTXOChainsHelper.swift; sourceTree = "<group>"; };
		DEF2E2CF2B9DA459000737B8 /* PublicKeyTest.swift */ = {isa = PBXFileReference; lastKnownFileType = sourcecode.swift; path = PublicKeyTest.swift; sourceTree = "<group>"; };
		DEF2E2D12B9DC331000737B8 /* VoltixApp.xctestplan */ = {isa = PBXFileReference; lastKnownFileType = text; path = VoltixApp.xctestplan; sourceTree = "<group>"; };
		DEF2E2D22B9DC685000737B8 /* UTXOChainsHelperTest.swift */ = {isa = PBXFileReference; lastKnownFileType = sourcecode.swift; path = UTXOChainsHelperTest.swift; sourceTree = "<group>"; };
		DEFC7BFA2B8D87370090B07A /* erc20.swift */ = {isa = PBXFileReference; lastKnownFileType = sourcecode.swift; path = erc20.swift; sourceTree = "<group>"; };
		DEFC7BFE2B8EC95E0090B07A /* thorchain.swift */ = {isa = PBXFileReference; fileEncoding = 4; lastKnownFileType = sourcecode.swift; path = thorchain.swift; sourceTree = "<group>"; };
/* End PBXFileReference section */

/* Begin PBXFrameworksBuildPhase section */
		DE49A1602B65F6D9000F3AFB /* Frameworks */ = {
			isa = PBXFrameworksBuildPhase;
			buildActionMask = 2147483647;
			files = (
				A66A0BD32BA0FC290021A483 /* SDWebImageSwiftUI in Frameworks */,
				DE28F5312B7B0FE900E33058 /* WalletCore in Frameworks */,
				DE1572A22B70F873009BC7C5 /* Tss.xcframework in Frameworks */,
				DE49A19A2B660D8D000F3AFB /* Mediator in Frameworks */,
				A66A0BD02BA0FC210021A483 /* SDWebImageSVGCoder in Frameworks */,
				DEEDAEE82B8B50A4005170E8 /* BigInt in Frameworks */,
				D9A22EB72B667C41007281BF /* Mediator in Frameworks */,
				DE28F5332B7B0FED00E33058 /* SwiftProtobuf in Frameworks */,
				DE49A1B52B6A1088000F3AFB /* CodeScanner in Frameworks */,
			);
			runOnlyForDeploymentPostprocessing = 0;
		};
		DE49A1732B65F6DB000F3AFB /* Frameworks */ = {
			isa = PBXFrameworksBuildPhase;
			buildActionMask = 2147483647;
			files = (
			);
			runOnlyForDeploymentPostprocessing = 0;
		};
		DE49A17D2B65F6DB000F3AFB /* Frameworks */ = {
			isa = PBXFrameworksBuildPhase;
			buildActionMask = 2147483647;
			files = (
			);
			runOnlyForDeploymentPostprocessing = 0;
		};
/* End PBXFrameworksBuildPhase section */

/* Begin PBXGroup section */
		049BBB4E2B71E37B004C231F /* Components */ = {
			isa = PBXGroup;
			children = (
				049BBB512B71E498004C231F /* AssetsView.swift */,
				049BBB532B71E4F8004C231F /* BottomBar.swift */,
				049BBB552B71E5F5004C231F /* Choose.swift */,
				049BBB572B71E72F004C231F /* DeviceView.swift */,
				049BBB5D2B71E83D004C231F /* VoltixLogo.swift */,
				049BBB5F2B71E8A2004C231F /* MenuItem.swift */,
				049BBB612B71E8E7004C231F /* AssetItem.swift */,
				049BBB652B71E987004C231F /* VaultItem.swift */,
				049BBB672B71E9C5004C231F /* WifiBar.swift */,
				D7347C2D2B759A0F00887E57 /* ProgressBottomBar.swift */,
				465B09AA2B7C840100952DD9 /* ToastView.swift */,
				465B09AC2B7C841B00952DD9 /* QrCodeView.swift */,
				465B09AE2B7C84C600952DD9 /* ShareSheet.swift */,
				465B09B22B7D710A00952DD9 /* DocumentPicker.swift */,
				46A616E92B8807B700372994 /* KeygenStatusText.swift */,
				A6F9F7DE2B9BAA9F00790258 /* Separator.swift */,
				A66A0BDC2BA15C650021A483 /* WebSVGImage.swift */,
				A61BC8152BA256C600484689 /* ProgressBar.swift */,
				A61BC81A2BA26D9900484689 /* TokenSelectionSection.swift */,
				A6CBA8EF2BA2A629008B110C /* ImportWalletUploadSection.swift */,
				A6966D2C2BA402A900903CA4 /* TokenSelectorDropdown.swift */,
				A63953AF2BA7BEDA000802EC /* Checkbox.swift */,
				A6F9F7D92B9BA2CF00790258 /* Cells */,
				A633B1232B993FCC003D1738 /* Buttons */,
				A6966D272BA4009B00903CA4 /* TextFields */,
				A633B1342B997D35003D1738 /* Navigation Items */,
			);
			path = Components;
			sourceTree = "<group>";
		};
		460347822BA148A2007ED3AC /* Ethereum */ = {
			isa = PBXGroup;
			children = (
				464854702B8E052B008D37A7 /* EthplorerAPIService.swift */,
				46AC40A02B91C024001704E6 /* Web3Service.swift */,
				46AC40A72B920061001704E6 /* EtherscanService.swift */,
			);
			path = Ethereum;
			sourceTree = "<group>";
		};
		460347862BA15105007ED3AC /* Litecoin */ = {
			isa = PBXGroup;
			children = (
				460347872BA15118007ED3AC /* LitecoinExtension.swift */,
			);
			path = Litecoin;
			sourceTree = "<group>";
		};
		461BD0962B7EFA8000BFF703 /* Services */ = {
			isa = PBXGroup;
			children = (
				46C8CBBA2BA76CC100E68E08 /* UTXO */,
				460347822BA148A2007ED3AC /* Ethereum */,
				465A8D512B9E6887006E7457 /* Solana */,
				469ED3952B98E782008D4951 /* Thorchain */,
				465B09B42B7D8E7B00952DD9 /* CryptoPriceService.swift */,
			);
			path = Services;
			sourceTree = "<group>";
		};
		465A8D512B9E6887006E7457 /* Solana */ = {
			isa = PBXGroup;
			children = (
				465A8D522B9E689B006E7457 /* SolanaService.swift */,
			);
			path = Solana;
			sourceTree = "<group>";
		};
		465A8D552B9E6E0A006E7457 /* Solana */ = {
			isa = PBXGroup;
			children = (
				46ED3A472B9F696000FFCB8A /* SolanaRecentBlockhash.swift */,
				465A8D542B9E6E0A006E7457 /* SolanaRpc.swift */,
			);
			path = Solana;
			sourceTree = "<group>";
		};
		465B189C2BA3D786001D7407 /* UTXO */ = {
			isa = PBXGroup;
			children = (
				46C8CBBB2BA7752C00E68E08 /* Blockchair */,
				465B18A32BA3F1F0001D7407 /* Bitcoin */,
				460347862BA15105007ED3AC /* Litecoin */,
				A65649F12B966A2300E4B329 /* UTXOTransactionStatus.swift */,
				46F47CBA2B870EE900D964EA /* UTXOTransactionMempool.swift */,
				A65649ED2B9669DD00E4B329 /* UTXOTransactionMempoolInput.swift */,
				A65649EF2B966A1200E4B329 /* UTXOTransactionMempoolOutput.swift */,
			);
			path = UTXO;
			sourceTree = "<group>";
		};
		465B189D2BA3D7AD001D7407 /* Coingecko */ = {
			isa = PBXGroup;
			children = (
				465B09B62B7D909400952DD9 /* CryptoPrice.swift */,
			);
			path = Coingecko;
			sourceTree = "<group>";
		};
		465B189E2BA3D7B5001D7407 /* Prices */ = {
			isa = PBXGroup;
			children = (
				465B18A02BA3D7C3001D7407 /* Coinpaprika */,
				465B189F2BA3D7BD001D7407 /* Coinmarketcap */,
				465B189D2BA3D7AD001D7407 /* Coingecko */,
			);
			path = Prices;
			sourceTree = "<group>";
		};
		465B189F2BA3D7BD001D7407 /* Coinmarketcap */ = {
			isa = PBXGroup;
			children = (
			);
			path = Coinmarketcap;
			sourceTree = "<group>";
		};
		465B18A02BA3D7C3001D7407 /* Coinpaprika */ = {
			isa = PBXGroup;
			children = (
			);
			path = Coinpaprika;
			sourceTree = "<group>";
		};
		465B18A12BA3D81F001D7407 /* Ethereum */ = {
			isa = PBXGroup;
			children = (
				465B18A22BA3D8F1001D7407 /* Etherscan */,
				A65649F92B96998500E4B329 /* EthAddressInfo.swift */,
				A65649FB2B9699AA00E4B329 /* ETHInfo.swift */,
				A6564A012B969A1200E4B329 /* ETHInfoPrice.swift */,
				A65649FD2B9699BE00E4B329 /* EthToken.swift */,
				A65649FF2B9699FF00E4B329 /* EthTokenInfo.swift */,
			);
			path = Ethereum;
			sourceTree = "<group>";
		};
		465B18A22BA3D8F1001D7407 /* Etherscan */ = {
			isa = PBXGroup;
			children = (
				A6564A072B969AFC00E4B329 /* EtherscanAPITransactionDetail.swift */,
				A6564A032B969AA500E4B329 /* EtherscanBroadcastResponse.swift */,
				A6564A052B969ADF00E4B329 /* EtherscanAPIResponse.swift */,
			);
			path = Etherscan;
			sourceTree = "<group>";
		};
		465B18A32BA3F1F0001D7407 /* Bitcoin */ = {
			isa = PBXGroup;
			children = (
				465B09A32B7C01CC00952DD9 /* BitcoinTransaction.swift */,
				A65649E72B9668BF00E4B329 /* BitcoinTransactionRef.swift */,
			);
			path = Bitcoin;
			sourceTree = "<group>";
		};
		469ED3952B98E782008D4951 /* Thorchain */ = {
			isa = PBXGroup;
			children = (
				469ED3932B98E776008D4951 /* ThorchainService.swift */,
				46F8F7272B9A011B0099454E /* ThorchainBroadcastTransactionService.swift */,
			);
			path = Thorchain;
			sourceTree = "<group>";
		};
		469ED3962B98E7B7008D4951 /* Thorchain */ = {
			isa = PBXGroup;
			children = (
				46F8F71F2B99FDAC0099454E /* TransactionManager */,
				469ED39E2B98F5A9008D4951 /* AccountManager */,
				469ED3972B98E885008D4951 /* BalanceManager */,
			);
			path = Thorchain;
			sourceTree = "<group>";
		};
		469ED3972B98E885008D4951 /* BalanceManager */ = {
			isa = PBXGroup;
			children = (
				469ED3982B98E896008D4951 /* ThorchainBalanceResponse.swift */,
				469ED39A2B98E8B5008D4951 /* ThorchainBalance.swift */,
				469ED39C2B98E8C0008D4951 /* ThorchainBalancePagination.swift */,
			);
			path = BalanceManager;
			sourceTree = "<group>";
		};
		469ED39E2B98F5A9008D4951 /* AccountManager */ = {
			isa = PBXGroup;
			children = (
				469ED39F2B98F5B4008D4951 /* ThorchainAccountNumberResponse.swift */,
				469ED3A12B98F5CB008D4951 /* ThorchainAccountResult.swift */,
				469ED3A32B98F5DE008D4951 /* ThorchainAccountValue.swift */,
			);
			path = AccountManager;
			sourceTree = "<group>";
		};
		46AC40A22B91F4F8001704E6 /* Configs */ = {
			isa = PBXGroup;
			children = (
				46AC40A32B91F50A001704E6 /* AppConfiguration.example.swift */,
			);
			path = Configs;
			sourceTree = "<group>";
		};
		46C8CBBA2BA76CC100E68E08 /* UTXO */ = {
			isa = PBXGroup;
			children = (
				4606B3AF2B80465E0045094D /* UTXOTransactionsService.swift */,
				46C8CBBE2BA777BF00E68E08 /* BlockchairService.swift */,
			);
			path = UTXO;
			sourceTree = "<group>";
		};
		46C8CBBB2BA7752C00E68E08 /* Blockchair */ = {
			isa = PBXGroup;
			children = (
				46C8CBBC2BA7753900E68E08 /* Blockchair.swift */,
			);
			path = Blockchair;
			sourceTree = "<group>";
		};
		46D067E42B8852B70052F535 /* Keygen */ = {
			isa = PBXGroup;
			children = (
				DE49A1B12B6A0F77000F3AFB /* JoinKeygenView.swift */,
				DE491CEE2B708260007C88D5 /* KeygenView.swift */,
				D9AD8EE52B6730A40009F8D5 /* PeerDiscoveryView.swift */,
				DE9EB0EB2BA2CC3C001747D9 /* TssType.swift */,
				DE9EB0ED2BA2CF49001747D9 /* KeygenMessage.swift */,
				DE9EB0EF2BA2CFB7001747D9 /* ReshareMessage.swift */,
				DE9EB0F12BA2D97B001747D9 /* PeerDiscoveryPayload.swift */,
				DE9EB0F32BA309AB001747D9 /* MessagePuller.swift */,
			);
			path = Keygen;
			sourceTree = "<group>";
		};
		46F8F71F2B99FDAC0099454E /* TransactionManager */ = {
			isa = PBXGroup;
			children = (
				46F8F7202B99FDB70099454E /* TransactionBroadcastResponse.swift */,
				46F8F7252B99FEEC0099454E /* ThorchainErrorResponse.swift */,
			);
			path = TransactionManager;
			sourceTree = "<group>";
		};
		A61BC8172BA2685E00484689 /* Stores */ = {
			isa = PBXGroup;
			children = (
				A61BC8182BA2687D00484689 /* TokensStore.swift */,
				A6966D212BA3E1B000903CA4 /* TextStore.swift */,
			);
			path = Stores;
			sourceTree = "<group>";
		};
		A62758F32B97CE7E00ADE3A6 /* Styles */ = {
			isa = PBXGroup;
			children = (
				A62758F42B97CE9E00ADE3A6 /* FontStyle.swift */,
				A62758F62B97DF4A00ADE3A6 /* ColorStyle.swift */,
			);
			path = Styles;
			sourceTree = "<group>";
		};
		A633B11D2B993BCD003D1738 /* Resources */ = {
			isa = PBXGroup;
			children = (
				A633B11E2B993BDC003D1738 /* Fonts */,
			);
			path = Resources;
			sourceTree = "<group>";
		};
		A633B11E2B993BDC003D1738 /* Fonts */ = {
			isa = PBXGroup;
			children = (
				A633B11F2B993BF5003D1738 /* Montserrat-Italic.ttf */,
				A633B1202B993BF5003D1738 /* Montserrat.ttf */,
			);
			path = Fonts;
			sourceTree = "<group>";
		};
		A633B1232B993FCC003D1738 /* Buttons */ = {
			isa = PBXGroup;
			children = (
				467B2D652B7B51F700AEDF64 /* NavigationStackButtons.swift */,
				049BBB5B2B71E7F6004C231F /* LargeButton.swift */,
				A633B1242B993FE7003D1738 /* FilledButton.swift */,
				A633B12E2B9952D8003D1738 /* OutlineButton.swift */,
			);
			path = Buttons;
			sourceTree = "<group>";
		};
		A633B1342B997D35003D1738 /* Navigation Items */ = {
			isa = PBXGroup;
			children = (
				A633B1352B997D57003D1738 /* NavigationBackButton.swift */,
				A633B1372B997F39003D1738 /* NavigationHelpButton.swift */,
				A6F9F7E02B9BAFA700790258 /* NavigationRefreshButton.swift */,
				A6F9F7E42B9BB4D100790258 /* NavigationMenuButton.swift */,
				A6F2C5462B9FFC560095C8E3 /* NavigationBackSheetButton.swift */,
			);
			path = "Navigation Items";
			sourceTree = "<group>";
		};
		A65649D52B965FC400E4B329 /* View Models */ = {
			isa = PBXGroup;
			children = (
				D9AD8ED92B6722CC0009F8D5 /* ApplicationState.swift */,
				465B09A82B7C176700952DD9 /* SendTransaction.swift */,
				A6F9F7EA2B9D1B3700790258 /* VaultDetailViewModel.swift */,
				A6F9F7EC2B9D1F5700790258 /* CoinViewModel.swift */,
				A6F2C54E2BA009420095C8E3 /* TokenSelectionViewModel.swift */,
				A6CBA8ED2BA299E8008B110C /* ImportVaultViewModel.swift */,
				A65324292BA52A4700DDE6EB /* SendCryptoViewModel.swift */,
				DE9EB0F72BA43388001747D9 /* KeysignViewModel.swift */,
				DE9EB0FB2BA463F7001747D9 /* KeygenViewModel.swift */,
				DE64A4C52BA7E0E400C342E3 /* KeygenPeerDiscoveryViewModel.swift */,
				DE64A4C72BA7EBEC00C342E3 /* JoinKeygenViewModel.swift */,
				DE64A4CB2BA7F97500C342E3 /* KeysignDiscoveryViewModel.swift */,
				DE64A4CD2BA7FEE100C342E3 /* JoinKeysignViewModel.swift */,
			);
			path = "View Models";
			sourceTree = "<group>";
		};
		A65649D62B96602700E4B329 /* Extensions */ = {
			isa = PBXGroup;
			children = (
				A65649D72B96602700E4B329 /* DecodableDefaultExtension.swift */,
				A65649D82B96602700E4B329 /* BigUIntExtension.swift */,
				A65649D92B96602700E4B329 /* Int64Extension.swift */,
				A65649DA2B96602700E4B329 /* DataExtension.swift */,
				A65649DB2B96602700E4B329 /* BitcoinTransactionExtension.swift */,
				A65649DC2B96602700E4B329 /* StringExtension.swift */,
				A65649DD2B96602700E4B329 /* VaultExtension.swift */,
				A65649DE2B96602700E4B329 /* TssExtension.swift */,
				A633B11B2B99273A003D1738 /* ColorExtensions.swift */,
				DEEFF4FC2B9835DE0015692E /* THORChainSwapChainExtension.swift */,
				DE9EB0F92BA4491B001747D9 /* CoinExtension.swift */,
				463408652BA9C1D200246248 /* CoinTypeExtension.swift */,
			);
			path = Extensions;
			sourceTree = "<group>";
		};
		A65649F32B966CCB00E4B329 /* States */ = {
			isa = PBXGroup;
			children = (
				DE1572982B70F26A009BC7C5 /* KeyType.swift */,
				D9AD8EDB2B6723D10009F8D5 /* AppNavigationState.swift */,
				A65649F42B966F3E00E4B329 /* DecodableDefault.swift */,
				46B106502BA7CAFE00564023 /* ChainType.swift */,
			);
			path = States;
			sourceTree = "<group>";
		};
		A6966D1C2BA3DD9900903CA4 /* Onboarding */ = {
			isa = PBXGroup;
			children = (
				A6966D1D2BA3DDAD00903CA4 /* OnboardingView.swift */,
				A6966D1F2BA3DF0C00903CA4 /* OnboardingView1.swift */,
				A6966D232BA3E2A500903CA4 /* OnboardingView2.swift */,
				A6966D252BA3E2CF00903CA4 /* OnboardingView3.swift */,
			);
			path = Onboarding;
			sourceTree = "<group>";
		};
		A6966D272BA4009B00903CA4 /* TextFields */ = {
			isa = PBXGroup;
			children = (
				A6966D282BA400B700903CA4 /* AddressTextField.swift */,
				A6966D2A2BA4018600903CA4 /* AmountTextField.swift */,
			);
			path = TextFields;
			sourceTree = "<group>";
		};
		A6F9F7D92B9BA2CF00790258 /* Cells */ = {
			isa = PBXGroup;
			children = (
				A6F9F7DA2B9BA2DD00790258 /* ChainCell.swift */,
				A6F9F7DC2B9BA5F000790258 /* CoinCell.swift */,
				A6F9F7E62B9BB63700790258 /* VaultCell.swift */,
				A6F2C54A2BA003E10095C8E3 /* TokenCell.swift */,
				A66A0BD62BA125C50021A483 /* EditVaultCell.swift */,
			);
			path = Cells;
			sourceTree = "<group>";
		};
		D7347C222B74717F00887E57 /* Recovered References */ = {
			isa = PBXGroup;
			children = (
				4600167D2B71A12D00CE17C7 /* Tss.xcframework */,
			);
			name = "Recovered References";
			sourceTree = "<group>";
		};
		D9AD8ED72B67225F0009F8D5 /* Views */ = {
			isa = PBXGroup;
			children = (
				DE49A1682B65F6D9000F3AFB /* MainNavigationStack.swift */,
				D9AD8EDD2B6730430009F8D5 /* WelcomeView.swift */,
				46D067E42B8852B70052F535 /* Keygen */,
				049BBB4E2B71E37B004C231F /* Components */,
				DE15729A2B70F284009BC7C5 /* Keysign */,
				D9AD8F042B675E230009F8D5 /* Vault */,
				D9AD8EED2B6731290009F8D5 /* New Wallet */,
				D9AD8EEF2B6731570009F8D5 /* Swap */,
				D9AD8EEE2B6731480009F8D5 /* Send */,
				A6966D1C2BA3DD9900903CA4 /* Onboarding */,
			);
			path = Views;
			sourceTree = "<group>";
		};
		D9AD8ED82B6722AC0009F8D5 /* Model */ = {
			isa = PBXGroup;
			children = (
				465B18A12BA3D81F001D7407 /* Ethereum */,
				465B189E2BA3D7B5001D7407 /* Prices */,
				465B189C2BA3D786001D7407 /* UTXO */,
				465A8D552B9E6E0A006E7457 /* Solana */,
				469ED3962B98E7B7008D4951 /* Thorchain */,
				A65649E92B96690400E4B329 /* KeyShare.swift */,
				DE49A19B2B67133D000F3AFB /* Vault.swift */,
				DE49A19F2B67143B000F3AFB /* Chain.swift */,
				DE49A19D2B671416000F3AFB /* Coin.swift */,
				A65649EB2B96697B00E4B329 /* Asset.swift */,
				A65649F72B96701300E4B329 /* UTXOTransactionMempoolPreviousOutput.swift */,
				DE6DCB942B97D88A009A39D5 /* THORChainSwapPayload.swift */,
				A66A0BDA2BA13B570021A483 /* CoinsGrouped.swift */,
			);
			path = Model;
			sourceTree = "<group>";
		};
		D9AD8EED2B6731290009F8D5 /* New Wallet */ = {
			isa = PBXGroup;
			children = (
				D9AD8EDF2B6730640009F8D5 /* StartView.swift */,
				A633B12C2B994E92003D1738 /* CreateVaultView.swift */,
				D9AD8EE12B67307F0009F8D5 /* ImportWalletView.swift */,
				D9AD8EE32B6730940009F8D5 /* NewWalletInstructionsView.swift */,
				A633B1392B9A5A22003D1738 /* ImportWalletView2.swift */,
				A633B13B2B9A6564003D1738 /* SetupVaultView.swift */,
			);
			path = "New Wallet";
			sourceTree = "<group>";
		};
		D9AD8EEE2B6731480009F8D5 /* Send */ = {
			isa = PBXGroup;
			children = (
				D9AD8EF02B6731660009F8D5 /* SendInputDetailsView.swift */,
				D9AD8EF62B6731B30009F8D5 /* SendVerifyView.swift */,
				4606B3AD2B8045F60045094D /* UTXOTransactionListView.swift */,
				46AC40A92B922931001704E6 /* EthereumTransactionListView.swift */,
				A61BC8112BA2407A00484689 /* SendCryptoView.swift */,
				A61BC8132BA240FC00484689 /* SendCryptoDetailsView.swift */,
				A65324272BA51E8700DDE6EB /* QRCodeScannerView.swift */,
				A653242B2BA52E2200DDE6EB /* SendCryptoQRScannerView.swift */,
				A653242D2BA53D0900DDE6EB /* SendCryptoPairView.swift */,
				A653242F2BA540ED00DDE6EB /* SendCryptoVerifyView.swift */,
				A63953B12BA7CB8E000802EC /* SendCryptoKeysignView.swift */,
				A63953B32BA7F120000802EC /* SendCryptoDoneView.swift */,
			);
			path = Send;
			sourceTree = "<group>";
		};
		D9AD8EEF2B6731570009F8D5 /* Swap */ = {
			isa = PBXGroup;
			children = (
				D9AD8EFA2B6731E50009F8D5 /* SwapInputDetailsView.swift */,
				D9AD8EFC2B6732070009F8D5 /* SwapPeerDiscoveryView.swift */,
				D9AD8EFE2B67321D0009F8D5 /* SwapWaitingForPeersView.swift */,
				D9AD8F002B6732360009F8D5 /* SwapVerifyView.swift */,
				D9AD8F022B6732450009F8D5 /* SwapDoneView.swift */,
				A6966D2E2BA4045C00903CA4 /* SwapCryptoView.swift */,
				A6966D302BA4048800903CA4 /* SwapCryptoDetailsView.swift */,
			);
			path = Swap;
			sourceTree = "<group>";
		};
		D9AD8F042B675E230009F8D5 /* Vault */ = {
			isa = PBXGroup;
			children = (
				DE7CE6452B886B6300ED0BFB /* VoltixVaultDocument.swift */,
				DE32F0052B8460670035D81E /* AssetsList.swift */,
				DE32F0042B8460670035D81E /* ListVaultAssetView.swift */,
				D9AD8EEB2B6730ED0009F8D5 /* VaultAssetsView.swift */,
				D9AD8EE92B6730E30009F8D5 /* MenuView.swift */,
				DE49A1A42B68BB6B000F3AFB /* VaultSelectionView.swift */,
				A633B13D2B9A9E30003D1738 /* VaultDetailView.swift */,
				A6F9F7E22B9BB48700790258 /* VaultsView.swift */,
				A6F9F7E82B9BBFD500790258 /* AddressQRCodeView.swift */,
				A6F2C5442B9FE3A00095C8E3 /* HomeView.swift */,
				A6F2C5482BA001460095C8E3 /* TokenSelectionView.swift */,
				A66A0BD42BA124D00021A483 /* EditVaultView.swift */,
				A66A0BD82BA12DF50021A483 /* RenameVaultView.swift */,
			);
			path = Vault;
			sourceTree = "<group>";
		};
		DE1572932B70F254009BC7C5 /* Tss */ = {
			isa = PBXGroup;
			children = (
				DE1572942B70F254009BC7C5 /* TssMessenger.swift */,
				DE1572952B70F254009BC7C5 /* LocalStateAccessorImp.swift */,
				DE64A4C92BA7F90E00C342E3 /* ServiceDelegate.swift */,
			);
			path = Tss;
			sourceTree = "<group>";
		};
		DE15729A2B70F284009BC7C5 /* Keysign */ = {
			isa = PBXGroup;
			children = (
				DE15729B2B70F284009BC7C5 /* JoinKeysignView.swift */,
				DE15729C2B70F284009BC7C5 /* KeysignDiscoveryView.swift */,
				DE15729D2B70F284009BC7C5 /* Keysign.swift */,
				DEBF93962B8D5FEF002868CD /* KeysignPayload.swift */,
				DE9EB0F52BA3F9C2001747D9 /* ParticipantDiscovery.swift */,
			);
			path = Keysign;
			sourceTree = "<group>";
		};
		DE1572AA2B7174C5009BC7C5 /* Utils */ = {
			isa = PBXGroup;
			children = (
				DE1572AB2B7174D3009BC7C5 /* Utils.swift */,
				A62758F12B97B10600ADE3A6 /* Endpoint.swift */,
				A62758F32B97CE7E00ADE3A6 /* Styles */,
			);
			path = Utils;
			sourceTree = "<group>";
		};
		DE28F52C2B7B0E6200E33058 /* Chains */ = {
			isa = PBXGroup;
			children = (
				DEEADCF62B916676007978DE /* Solana.swift */,
				DEFC7BFE2B8EC95E0090B07A /* thorchain.swift */,
				DEEDAEE02B8AF7EF005170E8 /* eth.swift */,
				DEEDAEE22B8AF8B1005170E8 /* publickey.swift */,
				DEEDAEE42B8AFB5D005170E8 /* common.swift */,
				DEFC7BFA2B8D87370090B07A /* erc20.swift */,
				DE6DCB922B97D81C009A39D5 /* THORChainSwaps.swift */,
				DEF2E2CA2B9AD5EA000737B8 /* UTXOChainsHelper.swift */,
			);
			path = Chains;
			sourceTree = "<group>";
		};
		DE49A15A2B65F6D9000F3AFB = {
			isa = PBXGroup;
			children = (
				DEF2E2D12B9DC331000737B8 /* VoltixApp.xctestplan */,
				DE28F52B2B7B0D6500E33058 /* WalletCore */,
				DE1572A12B70F873009BC7C5 /* Tss.xcframework */,
				DE49A1932B65F7B6000F3AFB /* Mediator */,
				DE49A1652B65F6D9000F3AFB /* VoltixApp */,
				DE49A1792B65F6DB000F3AFB /* voltixAppTests */,
				DE49A1832B65F6DB000F3AFB /* voltixAppUITests */,
				DE49A1642B65F6D9000F3AFB /* Products */,
				DE49A1A12B67158A000F3AFB /* Frameworks */,
				D7347C222B74717F00887E57 /* Recovered References */,
			);
			sourceTree = "<group>";
		};
		DE49A1642B65F6D9000F3AFB /* Products */ = {
			isa = PBXGroup;
			children = (
				DE49A1632B65F6D9000F3AFB /* VoltixApp.app */,
				DE49A1762B65F6DB000F3AFB /* VoltixAppTests.xctest */,
				DE49A1802B65F6DB000F3AFB /* VoltixAppUITests.xctest */,
			);
			name = Products;
			sourceTree = "<group>";
		};
		DE49A1652B65F6D9000F3AFB /* VoltixApp */ = {
			isa = PBXGroup;
			children = (
				461BD0962B7EFA8000BFF703 /* Services */,
				DE49A1662B65F6D9000F3AFB /* VoltixApp.swift */,
				D9AD8ED72B67225F0009F8D5 /* Views */,
				D9AD8ED82B6722AC0009F8D5 /* Model */,
				A65649D52B965FC400E4B329 /* View Models */,
				A65649F32B966CCB00E4B329 /* States */,
				46AC40A22B91F4F8001704E6 /* Configs */,
				DE28F52C2B7B0E6200E33058 /* Chains */,
				A65649D62B96602700E4B329 /* Extensions */,
				A61BC8172BA2685E00484689 /* Stores */,
				DE1572AA2B7174C5009BC7C5 /* Utils */,
				A633B11D2B993BCD003D1738 /* Resources */,
				DE1572932B70F254009BC7C5 /* Tss */,
				DE49A1A62B68C1EE000F3AFB /* PreviewHelper */,
				DE49A16F2B65F6DB000F3AFB /* Preview Content */,
				DE49A16C2B65F6DB000F3AFB /* Assets.xcassets */,
				DE49A16E2B65F6DB000F3AFB /* voltixApp.entitlements */,
				DE49A1B62B6A1222000F3AFB /* Info.plist */,
				A6564A0D2B96A04D00E4B329 /* Localizable.strings */,
			);
			path = VoltixApp;
			sourceTree = "<group>";
		};
		DE49A16F2B65F6DB000F3AFB /* Preview Content */ = {
			isa = PBXGroup;
			children = (
				DE49A1702B65F6DB000F3AFB /* Preview Assets.xcassets */,
			);
			path = "Preview Content";
			sourceTree = "<group>";
		};
		DE49A1792B65F6DB000F3AFB /* voltixAppTests */ = {
			isa = PBXGroup;
			children = (
				DEF2E2CE2B9DA41A000737B8 /* Chains */,
				DE49A17A2B65F6DB000F3AFB /* voltixAppTests.swift */,
			);
			path = voltixAppTests;
			sourceTree = "<group>";
		};
		DE49A1832B65F6DB000F3AFB /* voltixAppUITests */ = {
			isa = PBXGroup;
			children = (
				DE49A1842B65F6DB000F3AFB /* voltixAppUITests.swift */,
				DE49A1862B65F6DB000F3AFB /* voltixAppUITestsLaunchTests.swift */,
			);
			path = voltixAppUITests;
			sourceTree = "<group>";
		};
		DE49A1A12B67158A000F3AFB /* Frameworks */ = {
			isa = PBXGroup;
			children = (
				DE49A1A22B67158A000F3AFB /* UIKit.framework */,
			);
			name = Frameworks;
			sourceTree = "<group>";
		};
		DE49A1A62B68C1EE000F3AFB /* PreviewHelper */ = {
			isa = PBXGroup;
			children = (
				DE4DFA7A2B7B1692004F8E73 /* ModelContainerPreview.swift */,
			);
			path = PreviewHelper;
			sourceTree = "<group>";
		};
		DEF2E2CE2B9DA41A000737B8 /* Chains */ = {
			isa = PBXGroup;
			children = (
				DEF2E2CF2B9DA459000737B8 /* PublicKeyTest.swift */,
				DEF2E2D22B9DC685000737B8 /* UTXOChainsHelperTest.swift */,
			);
			path = Chains;
			sourceTree = "<group>";
		};
/* End PBXGroup section */

/* Begin PBXNativeTarget section */
		DE49A1622B65F6D9000F3AFB /* VoltixApp */ = {
			isa = PBXNativeTarget;
			buildConfigurationList = DE49A18A2B65F6DB000F3AFB /* Build configuration list for PBXNativeTarget "VoltixApp" */;
			buildPhases = (
				DE49A15F2B65F6D9000F3AFB /* Sources */,
				DE49A1602B65F6D9000F3AFB /* Frameworks */,
				DE49A1612B65F6D9000F3AFB /* Resources */,
			);
			buildRules = (
			);
			dependencies = (
			);
			name = VoltixApp;
			packageProductDependencies = (
				DE49A1992B660D8D000F3AFB /* Mediator */,
				D9A22EB62B667C41007281BF /* Mediator */,
				DE49A1B42B6A1088000F3AFB /* CodeScanner */,
				DE28F5302B7B0FE900E33058 /* WalletCore */,
				DE28F5322B7B0FED00E33058 /* SwiftProtobuf */,
				DEEDAEE72B8B50A4005170E8 /* BigInt */,
				A66A0BCF2BA0FC210021A483 /* SDWebImageSVGCoder */,
				A66A0BD22BA0FC290021A483 /* SDWebImageSwiftUI */,
			);
			productName = voltixApp;
			productReference = DE49A1632B65F6D9000F3AFB /* VoltixApp.app */;
			productType = "com.apple.product-type.application";
		};
		DE49A1752B65F6DB000F3AFB /* VoltixAppTests */ = {
			isa = PBXNativeTarget;
			buildConfigurationList = DE49A18D2B65F6DB000F3AFB /* Build configuration list for PBXNativeTarget "VoltixAppTests" */;
			buildPhases = (
				DE49A1722B65F6DB000F3AFB /* Sources */,
				DE49A1732B65F6DB000F3AFB /* Frameworks */,
				DE49A1742B65F6DB000F3AFB /* Resources */,
			);
			buildRules = (
			);
			dependencies = (
				DE49A1782B65F6DB000F3AFB /* PBXTargetDependency */,
			);
			name = VoltixAppTests;
			productName = voltixAppTests;
			productReference = DE49A1762B65F6DB000F3AFB /* VoltixAppTests.xctest */;
			productType = "com.apple.product-type.bundle.unit-test";
		};
		DE49A17F2B65F6DB000F3AFB /* VoltixAppUITests */ = {
			isa = PBXNativeTarget;
			buildConfigurationList = DE49A1902B65F6DB000F3AFB /* Build configuration list for PBXNativeTarget "VoltixAppUITests" */;
			buildPhases = (
				DE49A17C2B65F6DB000F3AFB /* Sources */,
				DE49A17D2B65F6DB000F3AFB /* Frameworks */,
				DE49A17E2B65F6DB000F3AFB /* Resources */,
			);
			buildRules = (
			);
			dependencies = (
				DE49A1822B65F6DB000F3AFB /* PBXTargetDependency */,
			);
			name = VoltixAppUITests;
			productName = voltixAppUITests;
			productReference = DE49A1802B65F6DB000F3AFB /* VoltixAppUITests.xctest */;
			productType = "com.apple.product-type.bundle.ui-testing";
		};
/* End PBXNativeTarget section */

/* Begin PBXProject section */
		DE49A15B2B65F6D9000F3AFB /* Project object */ = {
			isa = PBXProject;
			attributes = {
				BuildIndependentTargetsInParallel = 1;
				LastSwiftUpdateCheck = 1520;
				LastUpgradeCheck = 1530;
				TargetAttributes = {
					DE49A1622B65F6D9000F3AFB = {
						CreatedOnToolsVersion = 15.2;
					};
					DE49A1752B65F6DB000F3AFB = {
						CreatedOnToolsVersion = 15.2;
						TestTargetID = DE49A1622B65F6D9000F3AFB;
					};
					DE49A17F2B65F6DB000F3AFB = {
						CreatedOnToolsVersion = 15.2;
						TestTargetID = DE49A1622B65F6D9000F3AFB;
					};
				};
			};
			buildConfigurationList = DE49A15E2B65F6D9000F3AFB /* Build configuration list for PBXProject "VoltixApp" */;
			compatibilityVersion = "Xcode 14.0";
			developmentRegion = en;
			hasScannedForEncodings = 0;
			knownRegions = (
				en,
				Base,
			);
			mainGroup = DE49A15A2B65F6D9000F3AFB;
			packageReferences = (
				D9A22EB52B667C41007281BF /* XCLocalSwiftPackageReference "../Mediator" */,
				DE49A1B32B6A1088000F3AFB /* XCRemoteSwiftPackageReference "CodeScanner" */,
				DE28F52F2B7B0F6A00E33058 /* XCLocalSwiftPackageReference "../WalletCore" */,
				DEEDAEE62B8B50A4005170E8 /* XCRemoteSwiftPackageReference "BigInt" */,
				A66A0BCE2BA0FC210021A483 /* XCRemoteSwiftPackageReference "SDWebImageSVGCoder" */,
				A66A0BD12BA0FC290021A483 /* XCRemoteSwiftPackageReference "SDWebImageSwiftUI" */,
			);
			productRefGroup = DE49A1642B65F6D9000F3AFB /* Products */;
			projectDirPath = "";
			projectRoot = "";
			targets = (
				DE49A1622B65F6D9000F3AFB /* VoltixApp */,
				DE49A1752B65F6DB000F3AFB /* VoltixAppTests */,
				DE49A17F2B65F6DB000F3AFB /* VoltixAppUITests */,
			);
		};
/* End PBXProject section */

/* Begin PBXResourcesBuildPhase section */
		DE49A1612B65F6D9000F3AFB /* Resources */ = {
			isa = PBXResourcesBuildPhase;
			buildActionMask = 2147483647;
			files = (
				A633B1212B993BF5003D1738 /* Montserrat-Italic.ttf in Resources */,
				DE49A1712B65F6DB000F3AFB /* Preview Assets.xcassets in Resources */,
				A6564A0B2B96A04D00E4B329 /* Localizable.strings in Resources */,
				DE49A1942B65F7B6000F3AFB /* Mediator in Resources */,
				A633B1222B993BF5003D1738 /* Montserrat.ttf in Resources */,
				DE49A16D2B65F6DB000F3AFB /* Assets.xcassets in Resources */,
			);
			runOnlyForDeploymentPostprocessing = 0;
		};
		DE49A1742B65F6DB000F3AFB /* Resources */ = {
			isa = PBXResourcesBuildPhase;
			buildActionMask = 2147483647;
			files = (
			);
			runOnlyForDeploymentPostprocessing = 0;
		};
		DE49A17E2B65F6DB000F3AFB /* Resources */ = {
			isa = PBXResourcesBuildPhase;
			buildActionMask = 2147483647;
			files = (
			);
			runOnlyForDeploymentPostprocessing = 0;
		};
/* End PBXResourcesBuildPhase section */

/* Begin PBXSourcesBuildPhase section */
		DE49A15F2B65F6D9000F3AFB /* Sources */ = {
			isa = PBXSourcesBuildPhase;
			buildActionMask = 2147483647;
			files = (
				463408662BA9C1D200246248 /* CoinTypeExtension.swift in Sources */,
				DE4DFA7B2B7B1692004F8E73 /* ModelContainerPreview.swift in Sources */,
				A6F9F7E52B9BB4D100790258 /* NavigationMenuButton.swift in Sources */,
				049BBB662B71E987004C231F /* VaultItem.swift in Sources */,
				049BBB5E2B71E83D004C231F /* VoltixLogo.swift in Sources */,
				DE1572A02B70F284009BC7C5 /* Keysign.swift in Sources */,
				46AC40AA2B922931001704E6 /* EthereumTransactionListView.swift in Sources */,
				A6F9F7E32B9BB48700790258 /* VaultsView.swift in Sources */,
				465B09AD2B7C841B00952DD9 /* QrCodeView.swift in Sources */,
				469ED3A02B98F5B4008D4951 /* ThorchainAccountNumberResponse.swift in Sources */,
				A65324282BA51E8700DDE6EB /* QRCodeScannerView.swift in Sources */,
				465B09B32B7D710A00952DD9 /* DocumentPicker.swift in Sources */,
				DE1572992B70F26A009BC7C5 /* KeyType.swift in Sources */,
				4606B3AE2B8045F60045094D /* UTXOTransactionListView.swift in Sources */,
				A633B13A2B9A5A22003D1738 /* ImportWalletView2.swift in Sources */,
				DE9EB0FC2BA463F7001747D9 /* KeygenViewModel.swift in Sources */,
				A6F2C54B2BA003E10095C8E3 /* TokenCell.swift in Sources */,
				DE9EB0F02BA2CFB7001747D9 /* ReshareMessage.swift in Sources */,
				A633B12F2B9952D8003D1738 /* OutlineButton.swift in Sources */,
				A6CBA8EE2BA299E8008B110C /* ImportVaultViewModel.swift in Sources */,
				A63953B22BA7CB8E000802EC /* SendCryptoKeysignView.swift in Sources */,
				049BBB582B71E72F004C231F /* DeviceView.swift in Sources */,
				D9AD8EF12B6731660009F8D5 /* SendInputDetailsView.swift in Sources */,
				D9AD8F012B6732360009F8D5 /* SwapVerifyView.swift in Sources */,
				A6564A002B9699FF00E4B329 /* EthTokenInfo.swift in Sources */,
				A6F9F7DF2B9BAA9F00790258 /* Separator.swift in Sources */,
				A6966D222BA3E1B000903CA4 /* TextStore.swift in Sources */,
				A6F9F7DB2B9BA2DE00790258 /* ChainCell.swift in Sources */,
				049BBB682B71E9C5004C231F /* WifiBar.swift in Sources */,
				465B09B72B7D909400952DD9 /* CryptoPrice.swift in Sources */,
				DE64A4C62BA7E0E400C342E3 /* KeygenPeerDiscoveryViewModel.swift in Sources */,
				D9AD8EFB2B6731E50009F8D5 /* SwapInputDetailsView.swift in Sources */,
				A65649FC2B9699AA00E4B329 /* ETHInfo.swift in Sources */,
				465B09B52B7D8E7B00952DD9 /* CryptoPriceService.swift in Sources */,
				049BBB5C2B71E7F6004C231F /* LargeButton.swift in Sources */,
				DE49A1A52B68BB6B000F3AFB /* VaultSelectionView.swift in Sources */,
				A65649E02B96602700E4B329 /* BigUIntExtension.swift in Sources */,
				469ED3942B98E776008D4951 /* ThorchainService.swift in Sources */,
				A6966D262BA3E2CF00903CA4 /* OnboardingView3.swift in Sources */,
				D9AD8EE02B6730640009F8D5 /* StartView.swift in Sources */,
				46C8CBBF2BA777BF00E68E08 /* BlockchairService.swift in Sources */,
				46AC40A42B91F50A001704E6 /* AppConfiguration.example.swift in Sources */,
				049BBB542B71E4F8004C231F /* BottomBar.swift in Sources */,
				D9AD8EE22B67307F0009F8D5 /* ImportWalletView.swift in Sources */,
				D9AD8F032B6732450009F8D5 /* SwapDoneView.swift in Sources */,
<<<<<<< HEAD
				A653242C2BA52E2200DDE6EB /* SendCryptoQRScannerView.swift in Sources */,
=======
				DE64A4CC2BA7F97500C342E3 /* KeysignDiscoveryViewModel.swift in Sources */,
>>>>>>> 4c5b27d7
				A62758F72B97DF4A00ADE3A6 /* ColorStyle.swift in Sources */,
				A6F2C54F2BA009420095C8E3 /* TokenSelectionViewModel.swift in Sources */,
				D9AD8EF72B6731B30009F8D5 /* SendVerifyView.swift in Sources */,
				A65649E32B96602700E4B329 /* BitcoinTransactionExtension.swift in Sources */,
				A66A0BDD2BA15C650021A483 /* WebSVGImage.swift in Sources */,
				DE1572972B70F254009BC7C5 /* LocalStateAccessorImp.swift in Sources */,
				DE15729F2B70F284009BC7C5 /* KeysignDiscoveryView.swift in Sources */,
				DE64A4C82BA7EBEC00C342E3 /* JoinKeygenViewModel.swift in Sources */,
				A6564A042B969AA500E4B329 /* EtherscanBroadcastResponse.swift in Sources */,
				D9AD8EDC2B6723D10009F8D5 /* AppNavigationState.swift in Sources */,
				469ED3992B98E896008D4951 /* ThorchainBalanceResponse.swift in Sources */,
				DE1572AC2B7174D3009BC7C5 /* Utils.swift in Sources */,
				DE9EB0EE2BA2CF49001747D9 /* KeygenMessage.swift in Sources */,
				A6F9F7ED2B9D1F5700790258 /* CoinViewModel.swift in Sources */,
				A6564A062B969ADF00E4B329 /* EtherscanAPIResponse.swift in Sources */,
				A65649F82B96701300E4B329 /* UTXOTransactionMempoolPreviousOutput.swift in Sources */,
				DE7CE6462B886B6300ED0BFB /* VoltixVaultDocument.swift in Sources */,
				46A616EA2B8807B700372994 /* KeygenStatusText.swift in Sources */,
				46F8F7212B99FDB70099454E /* TransactionBroadcastResponse.swift in Sources */,
				A6966D242BA3E2A500903CA4 /* OnboardingView2.swift in Sources */,
				46AC40A12B91C024001704E6 /* Web3Service.swift in Sources */,
				464854712B8E052B008D37A7 /* EthplorerAPIService.swift in Sources */,
				A65649E62B96602700E4B329 /* TssExtension.swift in Sources */,
				469ED39D2B98E8C0008D4951 /* ThorchainBalancePagination.swift in Sources */,
				465B09AF2B7C84C600952DD9 /* ShareSheet.swift in Sources */,
				DE6DCB952B97D88A009A39D5 /* THORChainSwapPayload.swift in Sources */,
				A6966D2B2BA4018600903CA4 /* AmountTextField.swift in Sources */,
				46AC40A82B920061001704E6 /* EtherscanService.swift in Sources */,
				A62758F22B97B10600ADE3A6 /* Endpoint.swift in Sources */,
				049BBB562B71E5F5004C231F /* Choose.swift in Sources */,
				465A8D532B9E689B006E7457 /* SolanaService.swift in Sources */,
				D7347C2E2B759A0F00887E57 /* ProgressBottomBar.swift in Sources */,
				A66A0BD92BA12DF50021A483 /* RenameVaultView.swift in Sources */,
				A633B1252B993FE7003D1738 /* FilledButton.swift in Sources */,
				46F47CBB2B870EE900D964EA /* UTXOTransactionMempool.swift in Sources */,
				D9AD8EDA2B6722CC0009F8D5 /* ApplicationState.swift in Sources */,
				D9AD8EFF2B67321D0009F8D5 /* SwapWaitingForPeersView.swift in Sources */,
				DE1572962B70F254009BC7C5 /* TssMessenger.swift in Sources */,
				A65649F52B966F3E00E4B329 /* DecodableDefault.swift in Sources */,
				DE491CEF2B708260007C88D5 /* KeygenView.swift in Sources */,
				A65649E82B9668BF00E4B329 /* BitcoinTransactionRef.swift in Sources */,
				A66A0BDB2BA13B570021A483 /* CoinsGrouped.swift in Sources */,
				A6F9F7E12B9BAFA700790258 /* NavigationRefreshButton.swift in Sources */,
				469ED3A22B98F5CB008D4951 /* ThorchainAccountResult.swift in Sources */,
				DE49A1692B65F6D9000F3AFB /* MainNavigationStack.swift in Sources */,
				A6F9F7E72B9BB63700790258 /* VaultCell.swift in Sources */,
				46F8F7262B99FEEC0099454E /* ThorchainErrorResponse.swift in Sources */,
				A65649EA2B96690400E4B329 /* KeyShare.swift in Sources */,
				A633B13C2B9A6564003D1738 /* SetupVaultView.swift in Sources */,
				DE49A1B22B6A0F77000F3AFB /* JoinKeygenView.swift in Sources */,
				DE9EB0F62BA3F9C2001747D9 /* ParticipantDiscovery.swift in Sources */,
				A6F9F7DD2B9BA5F000790258 /* CoinCell.swift in Sources */,
				DEFC7BFF2B8EC95E0090B07A /* thorchain.swift in Sources */,
				A61BC8192BA2687E00484689 /* TokensStore.swift in Sources */,
				DE15729E2B70F284009BC7C5 /* JoinKeysignView.swift in Sources */,
				DEEADCF72B916676007978DE /* Solana.swift in Sources */,
				A6966D312BA4048800903CA4 /* SwapCryptoDetailsView.swift in Sources */,
				DEEDAEE12B8AF7EF005170E8 /* eth.swift in Sources */,
				A6966D2F2BA4045C00903CA4 /* SwapCryptoView.swift in Sources */,
				46F8F7282B9A011B0099454E /* ThorchainBroadcastTransactionService.swift in Sources */,
				A65649E12B96602700E4B329 /* Int64Extension.swift in Sources */,
				A6966D202BA3DF0C00903CA4 /* OnboardingView1.swift in Sources */,
				D9AD8EEC2B6730ED0009F8D5 /* VaultAssetsView.swift in Sources */,
				DEBF93972B8D5FEF002868CD /* KeysignPayload.swift in Sources */,
				DE6DCB932B97D81C009A39D5 /* THORChainSwaps.swift in Sources */,
				D9AD8EDE2B6730430009F8D5 /* WelcomeView.swift in Sources */,
				DE9EB0FA2BA4491B001747D9 /* CoinExtension.swift in Sources */,
				465B09AB2B7C840100952DD9 /* ToastView.swift in Sources */,
				465A8D562B9E6E0B006E7457 /* SolanaRpc.swift in Sources */,
				A65649FA2B96998500E4B329 /* EthAddressInfo.swift in Sources */,
				DE9EB0F22BA2D97B001747D9 /* PeerDiscoveryPayload.swift in Sources */,
				A65324302BA540ED00DDE6EB /* SendCryptoVerifyView.swift in Sources */,
				A65649E52B96602700E4B329 /* VaultExtension.swift in Sources */,
				DE9EB0F82BA43388001747D9 /* KeysignViewModel.swift in Sources */,
				DE9EB0F42BA309AB001747D9 /* MessagePuller.swift in Sources */,
				049BBB622B71E8E7004C231F /* AssetItem.swift in Sources */,
				A61BC8162BA256C600484689 /* ProgressBar.swift in Sources */,
				D9AD8EEA2B6730E30009F8D5 /* MenuView.swift in Sources */,
				049BBB602B71E8A2004C231F /* MenuItem.swift in Sources */,
				DEF2E2CB2B9AD5EA000737B8 /* UTXOChainsHelper.swift in Sources */,
				DEFC7BFB2B8D87370090B07A /* erc20.swift in Sources */,
				460347882BA15118007ED3AC /* LitecoinExtension.swift in Sources */,
				A61BC8122BA2407A00484689 /* SendCryptoView.swift in Sources */,
				A65649FE2B9699BE00E4B329 /* EthToken.swift in Sources */,
				4606B3B02B80465E0045094D /* UTXOTransactionsService.swift in Sources */,
				DEEFF4FD2B9835DE0015692E /* THORChainSwapChainExtension.swift in Sources */,
				A61BC81B2BA26D9900484689 /* TokenSelectionSection.swift in Sources */,
				049BBB522B71E498004C231F /* AssetsView.swift in Sources */,
				A65649DF2B96602700E4B329 /* DecodableDefaultExtension.swift in Sources */,
				A633B13E2B9A9E30003D1738 /* VaultDetailView.swift in Sources */,
				469ED39B2B98E8B5008D4951 /* ThorchainBalance.swift in Sources */,
				DEEDAEE32B8AF8B1005170E8 /* publickey.swift in Sources */,
				D9AD8EE42B6730940009F8D5 /* NewWalletInstructionsView.swift in Sources */,
				A633B11C2B99273A003D1738 /* ColorExtensions.swift in Sources */,
				DE32F0062B8460670035D81E /* ListVaultAssetView.swift in Sources */,
				46B106512BA7CAFE00564023 /* ChainType.swift in Sources */,
				DE9EB0EC2BA2CC3C001747D9 /* TssType.swift in Sources */,
				DEEDAEE52B8AFB5D005170E8 /* common.swift in Sources */,
				A653242E2BA53D0900DDE6EB /* SendCryptoPairView.swift in Sources */,
				A65649E22B96602700E4B329 /* DataExtension.swift in Sources */,
				A6966D292BA400B700903CA4 /* AddressTextField.swift in Sources */,
				A6F9F7EB2B9D1B3700790258 /* VaultDetailViewModel.swift in Sources */,
				A65649F22B966A2300E4B329 /* UTXOTransactionStatus.swift in Sources */,
				A6564A082B969AFC00E4B329 /* EtherscanAPITransactionDetail.swift in Sources */,
				DE64A4CE2BA7FEE100C342E3 /* JoinKeysignViewModel.swift in Sources */,
				A6F2C5472B9FFC560095C8E3 /* NavigationBackSheetButton.swift in Sources */,
				A65649EC2B96697B00E4B329 /* Asset.swift in Sources */,
				DE64A4CA2BA7F90E00C342E3 /* ServiceDelegate.swift in Sources */,
				46ED3A482B9F696000FFCB8A /* SolanaRecentBlockhash.swift in Sources */,
				A6CBA8F02BA2A629008B110C /* ImportWalletUploadSection.swift in Sources */,
				D9AD8EFD2B6732070009F8D5 /* SwapPeerDiscoveryView.swift in Sources */,
				467B2D662B7B51F700AEDF64 /* NavigationStackButtons.swift in Sources */,
				A66A0BD52BA124D00021A483 /* EditVaultView.swift in Sources */,
				DE49A19C2B67133D000F3AFB /* Vault.swift in Sources */,
				A65649EE2B9669DD00E4B329 /* UTXOTransactionMempoolInput.swift in Sources */,
				A6966D2D2BA402A900903CA4 /* TokenSelectorDropdown.swift in Sources */,
				A6F2C5452B9FE3A00095C8E3 /* HomeView.swift in Sources */,
				A66A0BD72BA125C50021A483 /* EditVaultCell.swift in Sources */,
				A63953B42BA7F120000802EC /* SendCryptoDoneView.swift in Sources */,
				DE49A1A02B67143B000F3AFB /* Chain.swift in Sources */,
				A65649F02B966A1200E4B329 /* UTXOTransactionMempoolOutput.swift in Sources */,
				A653242A2BA52A4700DDE6EB /* SendCryptoViewModel.swift in Sources */,
				465B09A92B7C176700952DD9 /* SendTransaction.swift in Sources */,
				A6564A022B969A1200E4B329 /* ETHInfoPrice.swift in Sources */,
				A633B12D2B994E92003D1738 /* CreateVaultView.swift in Sources */,
				A63953B02BA7BEDA000802EC /* Checkbox.swift in Sources */,
				A6966D1E2BA3DDAD00903CA4 /* OnboardingView.swift in Sources */,
				A633B1382B997F39003D1738 /* NavigationHelpButton.swift in Sources */,
				A6F2C5492BA001460095C8E3 /* TokenSelectionView.swift in Sources */,
				D9AD8EE62B6730A40009F8D5 /* PeerDiscoveryView.swift in Sources */,
				A61BC8142BA240FC00484689 /* SendCryptoDetailsView.swift in Sources */,
				A62758F52B97CE9E00ADE3A6 /* FontStyle.swift in Sources */,
				A633B1362B997D57003D1738 /* NavigationBackButton.swift in Sources */,
				DE49A19E2B671416000F3AFB /* Coin.swift in Sources */,
				A65649E42B96602700E4B329 /* StringExtension.swift in Sources */,
				A6F9F7E92B9BBFD500790258 /* AddressQRCodeView.swift in Sources */,
				46C8CBBD2BA7753900E68E08 /* Blockchair.swift in Sources */,
				469ED3A42B98F5DE008D4951 /* ThorchainAccountValue.swift in Sources */,
				DE49A1672B65F6D9000F3AFB /* VoltixApp.swift in Sources */,
				465B09A42B7C01CC00952DD9 /* BitcoinTransaction.swift in Sources */,
				DE32F0072B8460670035D81E /* AssetsList.swift in Sources */,
			);
			runOnlyForDeploymentPostprocessing = 0;
		};
		DE49A1722B65F6DB000F3AFB /* Sources */ = {
			isa = PBXSourcesBuildPhase;
			buildActionMask = 2147483647;
			files = (
				DEF2E2D32B9DC685000737B8 /* UTXOChainsHelperTest.swift in Sources */,
				DEF2E2D02B9DA459000737B8 /* PublicKeyTest.swift in Sources */,
				DE49A17B2B65F6DB000F3AFB /* voltixAppTests.swift in Sources */,
			);
			runOnlyForDeploymentPostprocessing = 0;
		};
		DE49A17C2B65F6DB000F3AFB /* Sources */ = {
			isa = PBXSourcesBuildPhase;
			buildActionMask = 2147483647;
			files = (
				DE49A1872B65F6DB000F3AFB /* voltixAppUITestsLaunchTests.swift in Sources */,
				DE49A1852B65F6DB000F3AFB /* voltixAppUITests.swift in Sources */,
			);
			runOnlyForDeploymentPostprocessing = 0;
		};
/* End PBXSourcesBuildPhase section */

/* Begin PBXTargetDependency section */
		DE49A1782B65F6DB000F3AFB /* PBXTargetDependency */ = {
			isa = PBXTargetDependency;
			target = DE49A1622B65F6D9000F3AFB /* VoltixApp */;
			targetProxy = DE49A1772B65F6DB000F3AFB /* PBXContainerItemProxy */;
		};
		DE49A1822B65F6DB000F3AFB /* PBXTargetDependency */ = {
			isa = PBXTargetDependency;
			target = DE49A1622B65F6D9000F3AFB /* VoltixApp */;
			targetProxy = DE49A1812B65F6DB000F3AFB /* PBXContainerItemProxy */;
		};
/* End PBXTargetDependency section */

/* Begin PBXVariantGroup section */
		A6564A0D2B96A04D00E4B329 /* Localizable.strings */ = {
			isa = PBXVariantGroup;
			children = (
				A6564A0C2B96A04D00E4B329 /* en */,
			);
			name = Localizable.strings;
			sourceTree = "<group>";
		};
/* End PBXVariantGroup section */

/* Begin XCBuildConfiguration section */
		DE49A1882B65F6DB000F3AFB /* Debug */ = {
			isa = XCBuildConfiguration;
			buildSettings = {
				ALWAYS_SEARCH_USER_PATHS = NO;
				ASSETCATALOG_COMPILER_GENERATE_SWIFT_ASSET_SYMBOL_EXTENSIONS = YES;
				CLANG_ANALYZER_NONNULL = YES;
				CLANG_ANALYZER_NUMBER_OBJECT_CONVERSION = YES_AGGRESSIVE;
				CLANG_CXX_LANGUAGE_STANDARD = "gnu++20";
				CLANG_ENABLE_MODULES = YES;
				CLANG_ENABLE_OBJC_ARC = YES;
				CLANG_ENABLE_OBJC_WEAK = YES;
				CLANG_WARN_BLOCK_CAPTURE_AUTORELEASING = YES;
				CLANG_WARN_BOOL_CONVERSION = YES;
				CLANG_WARN_COMMA = YES;
				CLANG_WARN_CONSTANT_CONVERSION = YES;
				CLANG_WARN_DEPRECATED_OBJC_IMPLEMENTATIONS = YES;
				CLANG_WARN_DIRECT_OBJC_ISA_USAGE = YES_ERROR;
				CLANG_WARN_DOCUMENTATION_COMMENTS = YES;
				CLANG_WARN_EMPTY_BODY = YES;
				CLANG_WARN_ENUM_CONVERSION = YES;
				CLANG_WARN_INFINITE_RECURSION = YES;
				CLANG_WARN_INT_CONVERSION = YES;
				CLANG_WARN_NON_LITERAL_NULL_CONVERSION = YES;
				CLANG_WARN_OBJC_IMPLICIT_RETAIN_SELF = YES;
				CLANG_WARN_OBJC_LITERAL_CONVERSION = YES;
				CLANG_WARN_OBJC_ROOT_CLASS = YES_ERROR;
				CLANG_WARN_QUOTED_INCLUDE_IN_FRAMEWORK_HEADER = YES;
				CLANG_WARN_RANGE_LOOP_ANALYSIS = YES;
				CLANG_WARN_STRICT_PROTOTYPES = YES;
				CLANG_WARN_SUSPICIOUS_MOVE = YES;
				CLANG_WARN_UNGUARDED_AVAILABILITY = YES_AGGRESSIVE;
				CLANG_WARN_UNREACHABLE_CODE = YES;
				CLANG_WARN__DUPLICATE_METHOD_MATCH = YES;
				COPY_PHASE_STRIP = NO;
				DEAD_CODE_STRIPPING = YES;
				DEBUG_INFORMATION_FORMAT = dwarf;
				ENABLE_STRICT_OBJC_MSGSEND = YES;
				ENABLE_TESTABILITY = YES;
				ENABLE_USER_SCRIPT_SANDBOXING = YES;
				GCC_C_LANGUAGE_STANDARD = gnu17;
				GCC_DYNAMIC_NO_PIC = NO;
				GCC_NO_COMMON_BLOCKS = YES;
				GCC_OPTIMIZATION_LEVEL = 0;
				GCC_PREPROCESSOR_DEFINITIONS = (
					"DEBUG=1",
					"$(inherited)",
				);
				GCC_WARN_64_TO_32_BIT_CONVERSION = YES;
				GCC_WARN_ABOUT_RETURN_TYPE = YES_ERROR;
				GCC_WARN_UNDECLARED_SELECTOR = YES;
				GCC_WARN_UNINITIALIZED_AUTOS = YES_AGGRESSIVE;
				GCC_WARN_UNUSED_FUNCTION = YES;
				GCC_WARN_UNUSED_VARIABLE = YES;
				IPHONEOS_DEPLOYMENT_TARGET = 17.2;
				LOCALIZATION_PREFERS_STRING_CATALOGS = YES;
				MTL_ENABLE_DEBUG_INFO = INCLUDE_SOURCE;
				MTL_FAST_MATH = YES;
				ONLY_ACTIVE_ARCH = YES;
				SWIFT_ACTIVE_COMPILATION_CONDITIONS = "DEBUG $(inherited)";
				SWIFT_OPTIMIZATION_LEVEL = "-Onone";
			};
			name = Debug;
		};
		DE49A1892B65F6DB000F3AFB /* Release */ = {
			isa = XCBuildConfiguration;
			buildSettings = {
				ALWAYS_SEARCH_USER_PATHS = NO;
				ASSETCATALOG_COMPILER_GENERATE_SWIFT_ASSET_SYMBOL_EXTENSIONS = YES;
				CLANG_ANALYZER_NONNULL = YES;
				CLANG_ANALYZER_NUMBER_OBJECT_CONVERSION = YES_AGGRESSIVE;
				CLANG_CXX_LANGUAGE_STANDARD = "gnu++20";
				CLANG_ENABLE_MODULES = YES;
				CLANG_ENABLE_OBJC_ARC = YES;
				CLANG_ENABLE_OBJC_WEAK = YES;
				CLANG_WARN_BLOCK_CAPTURE_AUTORELEASING = YES;
				CLANG_WARN_BOOL_CONVERSION = YES;
				CLANG_WARN_COMMA = YES;
				CLANG_WARN_CONSTANT_CONVERSION = YES;
				CLANG_WARN_DEPRECATED_OBJC_IMPLEMENTATIONS = YES;
				CLANG_WARN_DIRECT_OBJC_ISA_USAGE = YES_ERROR;
				CLANG_WARN_DOCUMENTATION_COMMENTS = YES;
				CLANG_WARN_EMPTY_BODY = YES;
				CLANG_WARN_ENUM_CONVERSION = YES;
				CLANG_WARN_INFINITE_RECURSION = YES;
				CLANG_WARN_INT_CONVERSION = YES;
				CLANG_WARN_NON_LITERAL_NULL_CONVERSION = YES;
				CLANG_WARN_OBJC_IMPLICIT_RETAIN_SELF = YES;
				CLANG_WARN_OBJC_LITERAL_CONVERSION = YES;
				CLANG_WARN_OBJC_ROOT_CLASS = YES_ERROR;
				CLANG_WARN_QUOTED_INCLUDE_IN_FRAMEWORK_HEADER = YES;
				CLANG_WARN_RANGE_LOOP_ANALYSIS = YES;
				CLANG_WARN_STRICT_PROTOTYPES = YES;
				CLANG_WARN_SUSPICIOUS_MOVE = YES;
				CLANG_WARN_UNGUARDED_AVAILABILITY = YES_AGGRESSIVE;
				CLANG_WARN_UNREACHABLE_CODE = YES;
				CLANG_WARN__DUPLICATE_METHOD_MATCH = YES;
				COPY_PHASE_STRIP = NO;
				DEAD_CODE_STRIPPING = YES;
				DEBUG_INFORMATION_FORMAT = "dwarf-with-dsym";
				ENABLE_NS_ASSERTIONS = NO;
				ENABLE_STRICT_OBJC_MSGSEND = YES;
				ENABLE_USER_SCRIPT_SANDBOXING = YES;
				GCC_C_LANGUAGE_STANDARD = gnu17;
				GCC_NO_COMMON_BLOCKS = YES;
				GCC_WARN_64_TO_32_BIT_CONVERSION = YES;
				GCC_WARN_ABOUT_RETURN_TYPE = YES_ERROR;
				GCC_WARN_UNDECLARED_SELECTOR = YES;
				GCC_WARN_UNINITIALIZED_AUTOS = YES_AGGRESSIVE;
				GCC_WARN_UNUSED_FUNCTION = YES;
				GCC_WARN_UNUSED_VARIABLE = YES;
				IPHONEOS_DEPLOYMENT_TARGET = 17.2;
				LOCALIZATION_PREFERS_STRING_CATALOGS = YES;
				MTL_ENABLE_DEBUG_INFO = NO;
				MTL_FAST_MATH = YES;
				SWIFT_COMPILATION_MODE = wholemodule;
			};
			name = Release;
		};
		DE49A18B2B65F6DB000F3AFB /* Debug */ = {
			isa = XCBuildConfiguration;
			buildSettings = {
				ASSETCATALOG_COMPILER_APPICON_NAME = AppIcon;
				ASSETCATALOG_COMPILER_GLOBAL_ACCENT_COLOR_NAME = AccentColor;
				CODE_SIGN_ENTITLEMENTS = voltixApp/voltixApp.entitlements;
				CODE_SIGN_IDENTITY = "Apple Development";
				CODE_SIGN_STYLE = Automatic;
				CURRENT_PROJECT_VERSION = 11;
				DEAD_CODE_STRIPPING = YES;
				DEVELOPMENT_ASSET_PATHS = "\"voltixApp/Preview Content\"";
<<<<<<< HEAD
				DEVELOPMENT_TEAM = LNG8PFABR7;
=======
				DEVELOPMENT_TEAM = KEUQSEUKAQ;
				ENABLE_HARDENED_RUNTIME = YES;
>>>>>>> 4c5b27d7
				"ENABLE_HARDENED_RUNTIME[sdk=macosx*]" = YES;
				ENABLE_PREVIEWS = YES;
				GENERATE_INFOPLIST_FILE = YES;
				INFOPLIST_FILE = VoltixApp/Info.plist;
				INFOPLIST_KEY_CFBundleDisplayName = Volitix;
				INFOPLIST_KEY_LSApplicationCategoryType = "public.app-category.finance";
				INFOPLIST_KEY_NSCameraUsageDescription = "We need to scan QR Codes.";
				INFOPLIST_KEY_NSFileProviderDomainUsageDescription = "We need to access your files.";
				"INFOPLIST_KEY_UIApplicationSceneManifest_Generation[sdk=iphoneos*]" = YES;
				"INFOPLIST_KEY_UIApplicationSceneManifest_Generation[sdk=iphonesimulator*]" = YES;
				"INFOPLIST_KEY_UIApplicationSupportsIndirectInputEvents[sdk=iphoneos*]" = YES;
				"INFOPLIST_KEY_UIApplicationSupportsIndirectInputEvents[sdk=iphonesimulator*]" = YES;
				"INFOPLIST_KEY_UILaunchScreen_Generation[sdk=iphoneos*]" = YES;
				"INFOPLIST_KEY_UILaunchScreen_Generation[sdk=iphonesimulator*]" = YES;
				"INFOPLIST_KEY_UIStatusBarStyle[sdk=iphoneos*]" = UIStatusBarStyleDefault;
				"INFOPLIST_KEY_UIStatusBarStyle[sdk=iphonesimulator*]" = UIStatusBarStyleDefault;
				INFOPLIST_KEY_UISupportedInterfaceOrientations = "UIInterfaceOrientationPortrait UIInterfaceOrientationPortraitUpsideDown";
				INFOPLIST_KEY_UISupportedInterfaceOrientations_iPad = "UIInterfaceOrientationLandscapeLeft UIInterfaceOrientationLandscapeRight UIInterfaceOrientationPortrait UIInterfaceOrientationPortraitUpsideDown";
				IPHONEOS_DEPLOYMENT_TARGET = 17.2;
				LD_RUNPATH_SEARCH_PATHS = "@executable_path/Frameworks";
				"LD_RUNPATH_SEARCH_PATHS[sdk=macosx*]" = "@executable_path/../Frameworks";
				MACOSX_DEPLOYMENT_TARGET = 14.2;
				MARKETING_VERSION = 1.0;
				PRODUCT_BUNDLE_IDENTIFIER = com.voltix.voltixApp;
				PRODUCT_NAME = "$(TARGET_NAME)";
				PROVISIONING_PROFILE_SPECIFIER = "";
				SDKROOT = auto;
				SUPPORTED_PLATFORMS = "iphoneos iphonesimulator";
				SUPPORTS_MACCATALYST = NO;
				SUPPORTS_MAC_DESIGNED_FOR_IPHONE_IPAD = YES;
				SWIFT_EMIT_LOC_STRINGS = YES;
				SWIFT_VERSION = 5.0;
				TARGETED_DEVICE_FAMILY = "1,2";
			};
			name = Debug;
		};
		DE49A18C2B65F6DB000F3AFB /* Release */ = {
			isa = XCBuildConfiguration;
			buildSettings = {
				ASSETCATALOG_COMPILER_APPICON_NAME = AppIcon;
				ASSETCATALOG_COMPILER_GLOBAL_ACCENT_COLOR_NAME = AccentColor;
				CODE_SIGN_ENTITLEMENTS = voltixApp/voltixApp.entitlements;
				CODE_SIGN_IDENTITY = "Apple Development";
				CODE_SIGN_STYLE = Automatic;
				CURRENT_PROJECT_VERSION = 11;
				DEAD_CODE_STRIPPING = YES;
				DEVELOPMENT_ASSET_PATHS = "\"voltixApp/Preview Content\"";
<<<<<<< HEAD
				DEVELOPMENT_TEAM = LNG8PFABR7;
=======
				DEVELOPMENT_TEAM = KEUQSEUKAQ;
				ENABLE_HARDENED_RUNTIME = YES;
>>>>>>> 4c5b27d7
				"ENABLE_HARDENED_RUNTIME[sdk=macosx*]" = YES;
				ENABLE_PREVIEWS = YES;
				GENERATE_INFOPLIST_FILE = YES;
				INFOPLIST_FILE = VoltixApp/Info.plist;
				INFOPLIST_KEY_CFBundleDisplayName = Volitix;
				INFOPLIST_KEY_LSApplicationCategoryType = "public.app-category.finance";
				INFOPLIST_KEY_NSCameraUsageDescription = "We need to scan QR Codes.";
				INFOPLIST_KEY_NSFileProviderDomainUsageDescription = "We need to access your files.";
				"INFOPLIST_KEY_UIApplicationSceneManifest_Generation[sdk=iphoneos*]" = YES;
				"INFOPLIST_KEY_UIApplicationSceneManifest_Generation[sdk=iphonesimulator*]" = YES;
				"INFOPLIST_KEY_UIApplicationSupportsIndirectInputEvents[sdk=iphoneos*]" = YES;
				"INFOPLIST_KEY_UIApplicationSupportsIndirectInputEvents[sdk=iphonesimulator*]" = YES;
				"INFOPLIST_KEY_UILaunchScreen_Generation[sdk=iphoneos*]" = YES;
				"INFOPLIST_KEY_UILaunchScreen_Generation[sdk=iphonesimulator*]" = YES;
				"INFOPLIST_KEY_UIStatusBarStyle[sdk=iphoneos*]" = UIStatusBarStyleDefault;
				"INFOPLIST_KEY_UIStatusBarStyle[sdk=iphonesimulator*]" = UIStatusBarStyleDefault;
				INFOPLIST_KEY_UISupportedInterfaceOrientations = "UIInterfaceOrientationPortrait UIInterfaceOrientationPortraitUpsideDown";
				INFOPLIST_KEY_UISupportedInterfaceOrientations_iPad = "UIInterfaceOrientationLandscapeLeft UIInterfaceOrientationLandscapeRight UIInterfaceOrientationPortrait UIInterfaceOrientationPortraitUpsideDown";
				IPHONEOS_DEPLOYMENT_TARGET = 17.2;
				LD_RUNPATH_SEARCH_PATHS = "@executable_path/Frameworks";
				"LD_RUNPATH_SEARCH_PATHS[sdk=macosx*]" = "@executable_path/../Frameworks";
				MACOSX_DEPLOYMENT_TARGET = 14.2;
				MARKETING_VERSION = 1.0;
				PRODUCT_BUNDLE_IDENTIFIER = com.voltix.voltixApp;
				PRODUCT_NAME = "$(TARGET_NAME)";
				PROVISIONING_PROFILE_SPECIFIER = "";
				SDKROOT = auto;
				SUPPORTED_PLATFORMS = "iphoneos iphonesimulator";
				SUPPORTS_MACCATALYST = NO;
				SUPPORTS_MAC_DESIGNED_FOR_IPHONE_IPAD = YES;
				SWIFT_EMIT_LOC_STRINGS = YES;
				SWIFT_VERSION = 5.0;
				TARGETED_DEVICE_FAMILY = "1,2";
			};
			name = Release;
		};
		DE49A18E2B65F6DB000F3AFB /* Debug */ = {
			isa = XCBuildConfiguration;
			buildSettings = {
				ALWAYS_EMBED_SWIFT_STANDARD_LIBRARIES = YES;
				BUNDLE_LOADER = "$(TEST_HOST)";
				CODE_SIGN_STYLE = Automatic;
				CURRENT_PROJECT_VERSION = 11;
				DEAD_CODE_STRIPPING = YES;
				DEVELOPMENT_TEAM = KEUQSEUKAQ;
				GENERATE_INFOPLIST_FILE = YES;
				IPHONEOS_DEPLOYMENT_TARGET = 17.2;
				MACOSX_DEPLOYMENT_TARGET = 14.2;
				MARKETING_VERSION = 1.0;
				PRODUCT_BUNDLE_IDENTIFIER = com.voltix.voltixAppTests;
				PRODUCT_NAME = "$(TARGET_NAME)";
				SDKROOT = auto;
				SUPPORTED_PLATFORMS = "iphoneos iphonesimulator";
				SUPPORTS_MACCATALYST = NO;
				SUPPORTS_MAC_DESIGNED_FOR_IPHONE_IPAD = YES;
				SWIFT_EMIT_LOC_STRINGS = NO;
				SWIFT_VERSION = 5.0;
				TARGETED_DEVICE_FAMILY = "1,2";
				TEST_HOST = "$(BUILT_PRODUCTS_DIR)/VoltixApp.app/$(BUNDLE_EXECUTABLE_FOLDER_PATH)/VoltixApp";
			};
			name = Debug;
		};
		DE49A18F2B65F6DB000F3AFB /* Release */ = {
			isa = XCBuildConfiguration;
			buildSettings = {
				ALWAYS_EMBED_SWIFT_STANDARD_LIBRARIES = YES;
				BUNDLE_LOADER = "$(TEST_HOST)";
				CODE_SIGN_STYLE = Automatic;
				CURRENT_PROJECT_VERSION = 11;
				DEAD_CODE_STRIPPING = YES;
				GENERATE_INFOPLIST_FILE = YES;
				IPHONEOS_DEPLOYMENT_TARGET = 17.2;
				MACOSX_DEPLOYMENT_TARGET = 14.2;
				MARKETING_VERSION = 1.0;
				PRODUCT_BUNDLE_IDENTIFIER = com.voltix.voltixAppTests;
				PRODUCT_NAME = "$(TARGET_NAME)";
				SDKROOT = auto;
				SUPPORTED_PLATFORMS = "iphoneos iphonesimulator";
				SUPPORTS_MACCATALYST = NO;
				SUPPORTS_MAC_DESIGNED_FOR_IPHONE_IPAD = YES;
				SWIFT_EMIT_LOC_STRINGS = NO;
				SWIFT_VERSION = 5.0;
				TARGETED_DEVICE_FAMILY = "1,2";
				TEST_HOST = "$(BUILT_PRODUCTS_DIR)/VoltixApp.app/$(BUNDLE_EXECUTABLE_FOLDER_PATH)/VoltixApp";
			};
			name = Release;
		};
		DE49A1912B65F6DB000F3AFB /* Debug */ = {
			isa = XCBuildConfiguration;
			buildSettings = {
				ALWAYS_EMBED_SWIFT_STANDARD_LIBRARIES = YES;
				CODE_SIGN_STYLE = Automatic;
				CURRENT_PROJECT_VERSION = 11;
				DEAD_CODE_STRIPPING = YES;
				GENERATE_INFOPLIST_FILE = YES;
				IPHONEOS_DEPLOYMENT_TARGET = 17.2;
				MACOSX_DEPLOYMENT_TARGET = 14.2;
				MARKETING_VERSION = 1.0;
				PRODUCT_BUNDLE_IDENTIFIER = com.voltix.voltixAppUITests;
				PRODUCT_NAME = "$(TARGET_NAME)";
				SDKROOT = auto;
				SUPPORTED_PLATFORMS = "iphoneos iphonesimulator macosx";
				SWIFT_EMIT_LOC_STRINGS = NO;
				SWIFT_VERSION = 5.0;
				TARGETED_DEVICE_FAMILY = "1,2";
				TEST_TARGET_NAME = voltixApp;
			};
			name = Debug;
		};
		DE49A1922B65F6DB000F3AFB /* Release */ = {
			isa = XCBuildConfiguration;
			buildSettings = {
				ALWAYS_EMBED_SWIFT_STANDARD_LIBRARIES = YES;
				CODE_SIGN_STYLE = Automatic;
				CURRENT_PROJECT_VERSION = 11;
				DEAD_CODE_STRIPPING = YES;
				GENERATE_INFOPLIST_FILE = YES;
				IPHONEOS_DEPLOYMENT_TARGET = 17.2;
				MACOSX_DEPLOYMENT_TARGET = 14.2;
				MARKETING_VERSION = 1.0;
				PRODUCT_BUNDLE_IDENTIFIER = com.voltix.voltixAppUITests;
				PRODUCT_NAME = "$(TARGET_NAME)";
				SDKROOT = auto;
				SUPPORTED_PLATFORMS = "iphoneos iphonesimulator macosx";
				SWIFT_EMIT_LOC_STRINGS = NO;
				SWIFT_VERSION = 5.0;
				TARGETED_DEVICE_FAMILY = "1,2";
				TEST_TARGET_NAME = voltixApp;
			};
			name = Release;
		};
/* End XCBuildConfiguration section */

/* Begin XCConfigurationList section */
		DE49A15E2B65F6D9000F3AFB /* Build configuration list for PBXProject "VoltixApp" */ = {
			isa = XCConfigurationList;
			buildConfigurations = (
				DE49A1882B65F6DB000F3AFB /* Debug */,
				DE49A1892B65F6DB000F3AFB /* Release */,
			);
			defaultConfigurationIsVisible = 0;
			defaultConfigurationName = Release;
		};
		DE49A18A2B65F6DB000F3AFB /* Build configuration list for PBXNativeTarget "VoltixApp" */ = {
			isa = XCConfigurationList;
			buildConfigurations = (
				DE49A18B2B65F6DB000F3AFB /* Debug */,
				DE49A18C2B65F6DB000F3AFB /* Release */,
			);
			defaultConfigurationIsVisible = 0;
			defaultConfigurationName = Release;
		};
		DE49A18D2B65F6DB000F3AFB /* Build configuration list for PBXNativeTarget "VoltixAppTests" */ = {
			isa = XCConfigurationList;
			buildConfigurations = (
				DE49A18E2B65F6DB000F3AFB /* Debug */,
				DE49A18F2B65F6DB000F3AFB /* Release */,
			);
			defaultConfigurationIsVisible = 0;
			defaultConfigurationName = Release;
		};
		DE49A1902B65F6DB000F3AFB /* Build configuration list for PBXNativeTarget "VoltixAppUITests" */ = {
			isa = XCConfigurationList;
			buildConfigurations = (
				DE49A1912B65F6DB000F3AFB /* Debug */,
				DE49A1922B65F6DB000F3AFB /* Release */,
			);
			defaultConfigurationIsVisible = 0;
			defaultConfigurationName = Release;
		};
/* End XCConfigurationList section */

/* Begin XCLocalSwiftPackageReference section */
		D9A22EB52B667C41007281BF /* XCLocalSwiftPackageReference "../Mediator" */ = {
			isa = XCLocalSwiftPackageReference;
			relativePath = ../Mediator;
		};
		DE28F52F2B7B0F6A00E33058 /* XCLocalSwiftPackageReference "../WalletCore" */ = {
			isa = XCLocalSwiftPackageReference;
			relativePath = ../WalletCore;
		};
/* End XCLocalSwiftPackageReference section */

/* Begin XCRemoteSwiftPackageReference section */
		A66A0BCE2BA0FC210021A483 /* XCRemoteSwiftPackageReference "SDWebImageSVGCoder" */ = {
			isa = XCRemoteSwiftPackageReference;
			repositoryURL = "https://github.com/SDWebImage/SDWebImageSVGCoder.git";
			requirement = {
				kind = upToNextMajorVersion;
				minimumVersion = 1.7.0;
			};
		};
		A66A0BD12BA0FC290021A483 /* XCRemoteSwiftPackageReference "SDWebImageSwiftUI" */ = {
			isa = XCRemoteSwiftPackageReference;
			repositoryURL = "https://github.com/SDWebImage/SDWebImageSwiftUI";
			requirement = {
				kind = upToNextMajorVersion;
				minimumVersion = 3.0.0;
			};
		};
		DE49A1B32B6A1088000F3AFB /* XCRemoteSwiftPackageReference "CodeScanner" */ = {
			isa = XCRemoteSwiftPackageReference;
			repositoryURL = "https://github.com/twostraws/CodeScanner";
			requirement = {
				kind = upToNextMajorVersion;
				minimumVersion = 2.3.3;
			};
		};
		DEEDAEE62B8B50A4005170E8 /* XCRemoteSwiftPackageReference "BigInt" */ = {
			isa = XCRemoteSwiftPackageReference;
			repositoryURL = "https://github.com/attaswift/BigInt.git";
			requirement = {
				kind = upToNextMajorVersion;
				minimumVersion = 5.1.0;
			};
		};
/* End XCRemoteSwiftPackageReference section */

/* Begin XCSwiftPackageProductDependency section */
		A66A0BCF2BA0FC210021A483 /* SDWebImageSVGCoder */ = {
			isa = XCSwiftPackageProductDependency;
			package = A66A0BCE2BA0FC210021A483 /* XCRemoteSwiftPackageReference "SDWebImageSVGCoder" */;
			productName = SDWebImageSVGCoder;
		};
		A66A0BD22BA0FC290021A483 /* SDWebImageSwiftUI */ = {
			isa = XCSwiftPackageProductDependency;
			package = A66A0BD12BA0FC290021A483 /* XCRemoteSwiftPackageReference "SDWebImageSwiftUI" */;
			productName = SDWebImageSwiftUI;
		};
		D9A22EB62B667C41007281BF /* Mediator */ = {
			isa = XCSwiftPackageProductDependency;
			productName = Mediator;
		};
		DE28F5302B7B0FE900E33058 /* WalletCore */ = {
			isa = XCSwiftPackageProductDependency;
			productName = WalletCore;
		};
		DE28F5322B7B0FED00E33058 /* SwiftProtobuf */ = {
			isa = XCSwiftPackageProductDependency;
			productName = SwiftProtobuf;
		};
		DE49A1992B660D8D000F3AFB /* Mediator */ = {
			isa = XCSwiftPackageProductDependency;
			productName = Mediator;
		};
		DE49A1B42B6A1088000F3AFB /* CodeScanner */ = {
			isa = XCSwiftPackageProductDependency;
			package = DE49A1B32B6A1088000F3AFB /* XCRemoteSwiftPackageReference "CodeScanner" */;
			productName = CodeScanner;
		};
		DEEDAEE72B8B50A4005170E8 /* BigInt */ = {
			isa = XCSwiftPackageProductDependency;
			package = DEEDAEE62B8B50A4005170E8 /* XCRemoteSwiftPackageReference "BigInt" */;
			productName = BigInt;
		};
/* End XCSwiftPackageProductDependency section */
	};
	rootObject = DE49A15B2B65F6D9000F3AFB /* Project object */;
}<|MERGE_RESOLUTION|>--- conflicted
+++ resolved
@@ -1324,11 +1324,8 @@
 				049BBB542B71E4F8004C231F /* BottomBar.swift in Sources */,
 				D9AD8EE22B67307F0009F8D5 /* ImportWalletView.swift in Sources */,
 				D9AD8F032B6732450009F8D5 /* SwapDoneView.swift in Sources */,
-<<<<<<< HEAD
+				DE64A4CC2BA7F97500C342E3 /* KeysignDiscoveryViewModel.swift in Sources */,
 				A653242C2BA52E2200DDE6EB /* SendCryptoQRScannerView.swift in Sources */,
-=======
-				DE64A4CC2BA7F97500C342E3 /* KeysignDiscoveryViewModel.swift in Sources */,
->>>>>>> 4c5b27d7
 				A62758F72B97DF4A00ADE3A6 /* ColorStyle.swift in Sources */,
 				A6F2C54F2BA009420095C8E3 /* TokenSelectionViewModel.swift in Sources */,
 				D9AD8EF72B6731B30009F8D5 /* SendVerifyView.swift in Sources */,
@@ -1648,12 +1645,8 @@
 				CURRENT_PROJECT_VERSION = 11;
 				DEAD_CODE_STRIPPING = YES;
 				DEVELOPMENT_ASSET_PATHS = "\"voltixApp/Preview Content\"";
-<<<<<<< HEAD
-				DEVELOPMENT_TEAM = LNG8PFABR7;
-=======
 				DEVELOPMENT_TEAM = KEUQSEUKAQ;
 				ENABLE_HARDENED_RUNTIME = YES;
->>>>>>> 4c5b27d7
 				"ENABLE_HARDENED_RUNTIME[sdk=macosx*]" = YES;
 				ENABLE_PREVIEWS = YES;
 				GENERATE_INFOPLIST_FILE = YES;
@@ -1701,12 +1694,8 @@
 				CURRENT_PROJECT_VERSION = 11;
 				DEAD_CODE_STRIPPING = YES;
 				DEVELOPMENT_ASSET_PATHS = "\"voltixApp/Preview Content\"";
-<<<<<<< HEAD
-				DEVELOPMENT_TEAM = LNG8PFABR7;
-=======
 				DEVELOPMENT_TEAM = KEUQSEUKAQ;
 				ENABLE_HARDENED_RUNTIME = YES;
->>>>>>> 4c5b27d7
 				"ENABLE_HARDENED_RUNTIME[sdk=macosx*]" = YES;
 				ENABLE_PREVIEWS = YES;
 				GENERATE_INFOPLIST_FILE = YES;
