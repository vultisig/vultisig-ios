--- conflicted
+++ resolved
@@ -1186,11 +1186,8 @@
 				049BBB602B71E8A2004C231F /* MenuItem.swift in Sources */,
 				DEF2E2CB2B9AD5EA000737B8 /* UTXOChainsHelper.swift in Sources */,
 				DEFC7BFB2B8D87370090B07A /* erc20.swift in Sources */,
-<<<<<<< HEAD
 				460347882BA15118007ED3AC /* Litecoin.swift in Sources */,
-=======
 				A61BC8122BA2407A00484689 /* SendCryptoView.swift in Sources */,
->>>>>>> 97ec9d86
 				A65649FE2B9699BE00E4B329 /* Token.swift in Sources */,
 				4606B3B02B80465E0045094D /* UTXOTransactionsService.swift in Sources */,
 				DEEFF4FD2B9835DE0015692E /* THORChainSwapChainExtension.swift in Sources */,
