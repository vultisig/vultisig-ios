--- conflicted
+++ resolved
@@ -1377,12 +1377,8 @@
 				467B2D662B7B51F700AEDF64 /* NavigationStackButtons.swift in Sources */,
 				A66A0BD52BA124D00021A483 /* EditVaultView.swift in Sources */,
 				DE49A19C2B67133D000F3AFB /* Vault.swift in Sources */,
-<<<<<<< HEAD
 				A65649EE2B9669DD00E4B329 /* UTXOTransactionMempoolInput.swift in Sources */,
-=======
-				A65649EE2B9669DD00E4B329 /* Input.swift in Sources */,
 				A6966D2D2BA402A900903CA4 /* TokenSelectorDropdown.swift in Sources */,
->>>>>>> 5f5b80f8
 				A6F2C5452B9FE3A00095C8E3 /* HomeView.swift in Sources */,
 				A66A0BD72BA125C50021A483 /* EditVaultCell.swift in Sources */,
 				DE49A1A02B67143B000F3AFB /* Chain.swift in Sources */,
