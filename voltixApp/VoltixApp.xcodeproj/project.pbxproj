--- conflicted
+++ resolved
@@ -1348,11 +1348,8 @@
 				049BBB542B71E4F8004C231F /* BottomBar.swift in Sources */,
 				D9AD8EE22B67307F0009F8D5 /* ImportWalletView.swift in Sources */,
 				D9AD8F032B6732450009F8D5 /* SwapDoneView.swift in Sources */,
-<<<<<<< HEAD
 				A653242C2BA52E2200DDE6EB /* SendCryptoQRScannerView.swift in Sources */,
-=======
 				DE64A4CC2BA7F97500C342E3 /* KeysignDiscoveryViewModel.swift in Sources */,
->>>>>>> 9592b225
 				A62758F72B97DF4A00ADE3A6 /* ColorStyle.swift in Sources */,
 				A6F2C54F2BA009420095C8E3 /* TokenSelectionViewModel.swift in Sources */,
 				D9AD8EF72B6731B30009F8D5 /* SendVerifyView.swift in Sources */,
