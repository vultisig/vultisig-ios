// !$*UTF8*$!
{
	archiveVersion = 1;
	classes = {
	};
	objectVersion = 60;
	objects = {

/* Begin PBXBuildFile section */
		049BBB5E2B71E83D004C231F /* VoltixLogo.swift in Sources */ = {isa = PBXBuildFile; fileRef = 049BBB5D2B71E83D004C231F /* VoltixLogo.swift */; };
		049BBB682B71E9C5004C231F /* WifiInstruction.swift in Sources */ = {isa = PBXBuildFile; fileRef = 049BBB672B71E9C5004C231F /* WifiInstruction.swift */; };
		4606B3B02B80465E0045094D /* UTXOTransactionsService.swift in Sources */ = {isa = PBXBuildFile; fileRef = 4606B3AF2B80465E0045094D /* UTXOTransactionsService.swift */; };
		461AD1B72BC6706500959278 /* VaultPairDetailView.swift in Sources */ = {isa = PBXBuildFile; fileRef = 461AD1B62BC6706500959278 /* VaultPairDetailView.swift */; };
		461AD1B92BC6858000959278 /* VaultPairDetailCell.swift in Sources */ = {isa = PBXBuildFile; fileRef = 461AD1B82BC6858000959278 /* VaultPairDetailCell.swift */; };
		461AD1BB2BC7239C00959278 /* DeviceInfo.swift in Sources */ = {isa = PBXBuildFile; fileRef = 461AD1BA2BC7239C00959278 /* DeviceInfo.swift */; };
		462DCD6C2BCA1229003D542F /* coinpaprika.json in Resources */ = {isa = PBXBuildFile; fileRef = 462DCD6B2BCA1228003D542F /* coinpaprika.json */; };
		462DCD702BCA14F3003D542F /* CoinPaprikaQuote.swift in Sources */ = {isa = PBXBuildFile; fileRef = 462DCD6F2BCA14F3003D542F /* CoinPaprikaQuote.swift */; };
		462DCD742BCA1F45003D542F /* CoinPaprikaCoin.swift in Sources */ = {isa = PBXBuildFile; fileRef = 462DCD732BCA1F45003D542F /* CoinPaprikaCoin.swift */; };
		463408662BA9C1D200246248 /* CoinTypeExtension.swift in Sources */ = {isa = PBXBuildFile; fileRef = 463408652BA9C1D200246248 /* CoinTypeExtension.swift */; };
		465036BB2BCF968E00856B34 /* BigInt.swift in Sources */ = {isa = PBXBuildFile; fileRef = 465036BA2BCF968E00856B34 /* BigInt.swift */; };
		465A8D532B9E689B006E7457 /* SolanaService.swift in Sources */ = {isa = PBXBuildFile; fileRef = 465A8D522B9E689B006E7457 /* SolanaService.swift */; };
		465A8D562B9E6E0B006E7457 /* SolanaRpc.swift in Sources */ = {isa = PBXBuildFile; fileRef = 465A8D542B9E6E0A006E7457 /* SolanaRpc.swift */; };
		465B09A92B7C176700952DD9 /* SendTransaction.swift in Sources */ = {isa = PBXBuildFile; fileRef = 465B09A82B7C176700952DD9 /* SendTransaction.swift */; };
		465B09B52B7D8E7B00952DD9 /* CryptoPriceService.swift in Sources */ = {isa = PBXBuildFile; fileRef = 465B09B42B7D8E7B00952DD9 /* CryptoPriceService.swift */; };
		465B09B72B7D909400952DD9 /* CryptoPrice.swift in Sources */ = {isa = PBXBuildFile; fileRef = 465B09B62B7D909400952DD9 /* CryptoPrice.swift */; };
		468029362BC8E4CE005A9EEF /* Localizable.strings in Resources */ = {isa = PBXBuildFile; fileRef = 468029302BC8E4CE005A9EEF /* Localizable.strings */; };
		469ED3942B98E776008D4951 /* ThorchainService.swift in Sources */ = {isa = PBXBuildFile; fileRef = 469ED3932B98E776008D4951 /* ThorchainService.swift */; };
		469ED3992B98E896008D4951 /* CosmosBalanceResponse.swift in Sources */ = {isa = PBXBuildFile; fileRef = 469ED3982B98E896008D4951 /* CosmosBalanceResponse.swift */; };
		469ED39B2B98E8B5008D4951 /* CosmosBalance.swift in Sources */ = {isa = PBXBuildFile; fileRef = 469ED39A2B98E8B5008D4951 /* CosmosBalance.swift */; };
		469ED39D2B98E8C0008D4951 /* CosmosBalancePagination.swift in Sources */ = {isa = PBXBuildFile; fileRef = 469ED39C2B98E8C0008D4951 /* CosmosBalancePagination.swift */; };
		469ED3A02B98F5B4008D4951 /* THORChainAccountNumberResponse.swift in Sources */ = {isa = PBXBuildFile; fileRef = 469ED39F2B98F5B4008D4951 /* THORChainAccountNumberResponse.swift */; };
		469ED3A22B98F5CB008D4951 /* ThorchainAccountResult.swift in Sources */ = {isa = PBXBuildFile; fileRef = 469ED3A12B98F5CB008D4951 /* ThorchainAccountResult.swift */; };
		469ED3A42B98F5DE008D4951 /* CosmosAccountValue.swift in Sources */ = {isa = PBXBuildFile; fileRef = 469ED3A32B98F5DE008D4951 /* CosmosAccountValue.swift */; };
		46AAA4972BBF7EBA00E5BAB4 /* EvmServiceFactory.swift in Sources */ = {isa = PBXBuildFile; fileRef = 46AAA4962BBF7EBA00E5BAB4 /* EvmServiceFactory.swift */; };
		46AAA49D2BC3B4CF00E5BAB4 /* DecimalExtension.swift in Sources */ = {isa = PBXBuildFile; fileRef = 46AAA49C2BC3B4CF00E5BAB4 /* DecimalExtension.swift */; };
		46AC40A82B920061001704E6 /* EtherscanService.swift in Sources */ = {isa = PBXBuildFile; fileRef = 46AC40A72B920061001704E6 /* EtherscanService.swift */; };
		46B106512BA7CAFE00564023 /* ChainType.swift in Sources */ = {isa = PBXBuildFile; fileRef = 46B106502BA7CAFE00564023 /* ChainType.swift */; };
		46B60BBE2BBA811D0043EBBA /* AvalancheService.swift in Sources */ = {isa = PBXBuildFile; fileRef = 46B60BBD2BBA811D0043EBBA /* AvalancheService.swift */; };
		46B60BC02BBB20130043EBBA /* RpcEvmService.swift in Sources */ = {isa = PBXBuildFile; fileRef = 46B60BBF2BBB20130043EBBA /* RpcEvmService.swift */; };
		46C8CBBD2BA7753900E68E08 /* Blockchair.swift in Sources */ = {isa = PBXBuildFile; fileRef = 46C8CBBC2BA7753900E68E08 /* Blockchair.swift */; };
		46C8CBBF2BA777BF00E68E08 /* BlockchairService.swift in Sources */ = {isa = PBXBuildFile; fileRef = 46C8CBBE2BA777BF00E68E08 /* BlockchairService.swift */; };
		46DE088C2BD087D800AE8BDE /* kujira.swift in Sources */ = {isa = PBXBuildFile; fileRef = 46DE088B2BD087D800AE8BDE /* kujira.swift */; };
		46DE088E2BD08C9900AE8BDE /* KujiraService.swift in Sources */ = {isa = PBXBuildFile; fileRef = 46DE088D2BD08C9900AE8BDE /* KujiraService.swift */; };
<<<<<<< HEAD
		46DE08952BD0DCA200AE8BDE /* EvmL2Service.swift in Sources */ = {isa = PBXBuildFile; fileRef = 46DE08942BD0DCA200AE8BDE /* EvmL2Service.swift */; };
=======
		46DE08902BD0D03E00AE8BDE /* CosmosService.swift in Sources */ = {isa = PBXBuildFile; fileRef = 46DE088F2BD0D03E00AE8BDE /* CosmosService.swift */; };
>>>>>>> 9a41d856
		46E98FFC2BAE407300C53D97 /* DecodingErrorExtension.swift in Sources */ = {isa = PBXBuildFile; fileRef = 46E98FFB2BAE407300C53D97 /* DecodingErrorExtension.swift */; };
		46F47CBB2B870EE900D964EA /* UTXOTransactionMempool.swift in Sources */ = {isa = PBXBuildFile; fileRef = 46F47CBA2B870EE900D964EA /* UTXOTransactionMempool.swift */; };
		46F8F7212B99FDB70099454E /* TransactionBroadcastResponse.swift in Sources */ = {isa = PBXBuildFile; fileRef = 46F8F7202B99FDB70099454E /* TransactionBroadcastResponse.swift */; };
		46F8F7262B99FEEC0099454E /* CosmosErrorResponse.swift in Sources */ = {isa = PBXBuildFile; fileRef = 46F8F7252B99FEEC0099454E /* CosmosErrorResponse.swift */; };
		46F8F7282B9A011B0099454E /* ThorchainBroadcastTransactionService.swift in Sources */ = {isa = PBXBuildFile; fileRef = 46F8F7272B9A011B0099454E /* ThorchainBroadcastTransactionService.swift */; };
		A5199AF02BBD8C0400AA0A39 /* ThorchainSwapQuote.swift in Sources */ = {isa = PBXBuildFile; fileRef = A5199AEF2BBD8C0400AA0A39 /* ThorchainSwapQuote.swift */; };
		A54BBCFF2BC6E11600645C06 /* TransferViewModel.swift in Sources */ = {isa = PBXBuildFile; fileRef = A54BBCFE2BC6E11600645C06 /* TransferViewModel.swift */; };
		A55BCEBB2BC59E8100D35917 /* KeysignPayloadFactory.swift in Sources */ = {isa = PBXBuildFile; fileRef = A55BCEBA2BC59E8100D35917 /* KeysignPayloadFactory.swift */; };
		A564ED402BC34B690056FDC0 /* SwapVerifyView.swift in Sources */ = {isa = PBXBuildFile; fileRef = A564ED3F2BC34B690056FDC0 /* SwapVerifyView.swift */; };
		A564ED422BC350520056FDC0 /* SwapTransaction.swift in Sources */ = {isa = PBXBuildFile; fileRef = A564ED412BC350520056FDC0 /* SwapTransaction.swift */; };
		A564ED442BC35D2B0056FDC0 /* SwapCryptoVerifyViewModel.swift in Sources */ = {isa = PBXBuildFile; fileRef = A564ED432BC35D2B0056FDC0 /* SwapCryptoVerifyViewModel.swift */; };
		A57495822BBC3FCA00D5F172 /* SwapCryptoViewModel.swift in Sources */ = {isa = PBXBuildFile; fileRef = A57495812BBC3FCA00D5F172 /* SwapCryptoViewModel.swift */; };
		A57A03CB2BC47D4F00F6F3DF /* BlockChainService.swift in Sources */ = {isa = PBXBuildFile; fileRef = A57A03CA2BC47D4F00F6F3DF /* BlockChainService.swift */; };
		A5CBA32C2BCD747C00088CC3 /* TappableTextFieldStyle.swift in Sources */ = {isa = PBXBuildFile; fileRef = A5CBA32B2BCD747C00088CC3 /* TappableTextFieldStyle.swift */; };
		A5F97C8E2BBF0BCF000C30DF /* BalanceService.swift in Sources */ = {isa = PBXBuildFile; fileRef = A5F97C8D2BBF0BCF000C30DF /* BalanceService.swift */; };
		A60CA7E52BB0D37D00FDEB5C /* ContentView.swift in Sources */ = {isa = PBXBuildFile; fileRef = A60CA7E42BB0D37D00FDEB5C /* ContentView.swift */; };
		A60CA7E72BB0EC6100FDEB5C /* AccountViewModel.swift in Sources */ = {isa = PBXBuildFile; fileRef = A60CA7E62BB0EC6100FDEB5C /* AccountViewModel.swift */; };
		A60CA7E92BB0F60100FDEB5C /* ViewExtension.swift in Sources */ = {isa = PBXBuildFile; fileRef = A60CA7E82BB0F60100FDEB5C /* ViewExtension.swift */; };
		A60CA7EB2BB1020900FDEB5C /* DetectOrientation.swift in Sources */ = {isa = PBXBuildFile; fileRef = A60CA7EA2BB1020900FDEB5C /* DetectOrientation.swift */; };
		A61173592BC8A10D00D616F9 /* ChainCellViewModel.swift in Sources */ = {isa = PBXBuildFile; fileRef = A61173582BC8A10D00D616F9 /* ChainCellViewModel.swift */; };
		A611735B2BC8B7AB00D616F9 /* ChainNavigationCell.swift in Sources */ = {isa = PBXBuildFile; fileRef = A611735A2BC8B7AB00D616F9 /* ChainNavigationCell.swift */; };
		A611735D2BC8D94400D616F9 /* KeyGenSummaryView.swift in Sources */ = {isa = PBXBuildFile; fileRef = A611735C2BC8D94400D616F9 /* KeyGenSummaryView.swift */; };
		A61BC8122BA2407A00484689 /* SendCryptoView.swift in Sources */ = {isa = PBXBuildFile; fileRef = A61BC8112BA2407A00484689 /* SendCryptoView.swift */; };
		A61BC8142BA240FC00484689 /* SendCryptoDetailsView.swift in Sources */ = {isa = PBXBuildFile; fileRef = A61BC8132BA240FC00484689 /* SendCryptoDetailsView.swift */; };
		A61BC8162BA256C600484689 /* ProgressBar.swift in Sources */ = {isa = PBXBuildFile; fileRef = A61BC8152BA256C600484689 /* ProgressBar.swift */; };
		A61BC8192BA2687E00484689 /* TokensStore.swift in Sources */ = {isa = PBXBuildFile; fileRef = A61BC8182BA2687D00484689 /* TokensStore.swift */; };
		A61BC81B2BA26D9900484689 /* ChainSelectionCell.swift in Sources */ = {isa = PBXBuildFile; fileRef = A61BC81A2BA26D9900484689 /* ChainSelectionCell.swift */; };
		A62758F22B97B10600ADE3A6 /* Endpoint.swift in Sources */ = {isa = PBXBuildFile; fileRef = A62758F12B97B10600ADE3A6 /* Endpoint.swift */; };
		A62758F52B97CE9E00ADE3A6 /* FontStyle.swift in Sources */ = {isa = PBXBuildFile; fileRef = A62758F42B97CE9E00ADE3A6 /* FontStyle.swift */; };
		A62758F72B97DF4A00ADE3A6 /* ColorStyle.swift in Sources */ = {isa = PBXBuildFile; fileRef = A62758F62B97DF4A00ADE3A6 /* ColorStyle.swift */; };
		A633B11C2B99273A003D1738 /* ColorExtensions.swift in Sources */ = {isa = PBXBuildFile; fileRef = A633B11B2B99273A003D1738 /* ColorExtensions.swift */; };
		A633B1212B993BF5003D1738 /* Montserrat-Italic.ttf in Resources */ = {isa = PBXBuildFile; fileRef = A633B11F2B993BF5003D1738 /* Montserrat-Italic.ttf */; };
		A633B1222B993BF5003D1738 /* Montserrat.ttf in Resources */ = {isa = PBXBuildFile; fileRef = A633B1202B993BF5003D1738 /* Montserrat.ttf */; };
		A633B1252B993FE7003D1738 /* FilledButton.swift in Sources */ = {isa = PBXBuildFile; fileRef = A633B1242B993FE7003D1738 /* FilledButton.swift */; };
		A633B12D2B994E92003D1738 /* CreateVaultView.swift in Sources */ = {isa = PBXBuildFile; fileRef = A633B12C2B994E92003D1738 /* CreateVaultView.swift */; };
		A633B12F2B9952D8003D1738 /* OutlineButton.swift in Sources */ = {isa = PBXBuildFile; fileRef = A633B12E2B9952D8003D1738 /* OutlineButton.swift */; };
		A633B1362B997D57003D1738 /* NavigationBackButton.swift in Sources */ = {isa = PBXBuildFile; fileRef = A633B1352B997D57003D1738 /* NavigationBackButton.swift */; };
		A633B1382B997F39003D1738 /* NavigationHelpButton.swift in Sources */ = {isa = PBXBuildFile; fileRef = A633B1372B997F39003D1738 /* NavigationHelpButton.swift */; };
		A633B13A2B9A5A22003D1738 /* ImportWalletView.swift in Sources */ = {isa = PBXBuildFile; fileRef = A633B1392B9A5A22003D1738 /* ImportWalletView.swift */; };
		A633B13C2B9A6564003D1738 /* SetupVaultView.swift in Sources */ = {isa = PBXBuildFile; fileRef = A633B13B2B9A6564003D1738 /* SetupVaultView.swift */; };
		A633B13E2B9A9E30003D1738 /* VaultDetailView.swift in Sources */ = {isa = PBXBuildFile; fileRef = A633B13D2B9A9E30003D1738 /* VaultDetailView.swift */; };
		A63953B02BA7BEDA000802EC /* Checkbox.swift in Sources */ = {isa = PBXBuildFile; fileRef = A63953AF2BA7BEDA000802EC /* Checkbox.swift */; };
		A63953B22BA7CB8E000802EC /* SendCryptoKeysignView.swift in Sources */ = {isa = PBXBuildFile; fileRef = A63953B12BA7CB8E000802EC /* SendCryptoKeysignView.swift */; };
		A63953B42BA7F120000802EC /* SendCryptoDoneView.swift in Sources */ = {isa = PBXBuildFile; fileRef = A63953B32BA7F120000802EC /* SendCryptoDoneView.swift */; };
		A65324282BA51E8700DDE6EB /* QRCodeScannerView.swift in Sources */ = {isa = PBXBuildFile; fileRef = A65324272BA51E8700DDE6EB /* QRCodeScannerView.swift */; };
		A653242A2BA52A4700DDE6EB /* SendCryptoViewModel.swift in Sources */ = {isa = PBXBuildFile; fileRef = A65324292BA52A4700DDE6EB /* SendCryptoViewModel.swift */; };
		A653242C2BA52E2200DDE6EB /* SendCryptoQRScannerView.swift in Sources */ = {isa = PBXBuildFile; fileRef = A653242B2BA52E2200DDE6EB /* SendCryptoQRScannerView.swift */; };
		A653242E2BA53D0900DDE6EB /* SendCryptoPairView.swift in Sources */ = {isa = PBXBuildFile; fileRef = A653242D2BA53D0900DDE6EB /* SendCryptoPairView.swift */; };
		A65324302BA540ED00DDE6EB /* SendCryptoVerifyView.swift in Sources */ = {isa = PBXBuildFile; fileRef = A653242F2BA540ED00DDE6EB /* SendCryptoVerifyView.swift */; };
		A65649DF2B96602700E4B329 /* DecodableDefaultExtension.swift in Sources */ = {isa = PBXBuildFile; fileRef = A65649D72B96602700E4B329 /* DecodableDefaultExtension.swift */; };
		A65649E02B96602700E4B329 /* BigUIntExtension.swift in Sources */ = {isa = PBXBuildFile; fileRef = A65649D82B96602700E4B329 /* BigUIntExtension.swift */; };
		A65649E12B96602700E4B329 /* Int64Extension.swift in Sources */ = {isa = PBXBuildFile; fileRef = A65649D92B96602700E4B329 /* Int64Extension.swift */; };
		A65649E22B96602700E4B329 /* DataExtension.swift in Sources */ = {isa = PBXBuildFile; fileRef = A65649DA2B96602700E4B329 /* DataExtension.swift */; };
		A65649E32B96602700E4B329 /* BitcoinTransactionExtension.swift in Sources */ = {isa = PBXBuildFile; fileRef = A65649DB2B96602700E4B329 /* BitcoinTransactionExtension.swift */; };
		A65649E42B96602700E4B329 /* StringExtension.swift in Sources */ = {isa = PBXBuildFile; fileRef = A65649DC2B96602700E4B329 /* StringExtension.swift */; };
		A65649E52B96602700E4B329 /* VaultExtension.swift in Sources */ = {isa = PBXBuildFile; fileRef = A65649DD2B96602700E4B329 /* VaultExtension.swift */; };
		A65649E62B96602700E4B329 /* TssExtension.swift in Sources */ = {isa = PBXBuildFile; fileRef = A65649DE2B96602700E4B329 /* TssExtension.swift */; };
		A65649EA2B96690400E4B329 /* KeyShare.swift in Sources */ = {isa = PBXBuildFile; fileRef = A65649E92B96690400E4B329 /* KeyShare.swift */; };
		A65649EE2B9669DD00E4B329 /* UTXOTransactionMempoolInput.swift in Sources */ = {isa = PBXBuildFile; fileRef = A65649ED2B9669DD00E4B329 /* UTXOTransactionMempoolInput.swift */; };
		A65649F02B966A1200E4B329 /* UTXOTransactionMempoolOutput.swift in Sources */ = {isa = PBXBuildFile; fileRef = A65649EF2B966A1200E4B329 /* UTXOTransactionMempoolOutput.swift */; };
		A65649F22B966A2300E4B329 /* UTXOTransactionStatus.swift in Sources */ = {isa = PBXBuildFile; fileRef = A65649F12B966A2300E4B329 /* UTXOTransactionStatus.swift */; };
		A65649F52B966F3E00E4B329 /* DecodableDefault.swift in Sources */ = {isa = PBXBuildFile; fileRef = A65649F42B966F3E00E4B329 /* DecodableDefault.swift */; };
		A65649F82B96701300E4B329 /* UTXOTransactionMempoolPreviousOutput.swift in Sources */ = {isa = PBXBuildFile; fileRef = A65649F72B96701300E4B329 /* UTXOTransactionMempoolPreviousOutput.swift */; };
		A65BA9822BA93A9F00B2D8AA /* DebounceHelper.swift in Sources */ = {isa = PBXBuildFile; fileRef = A65BA9812BA93A9F00B2D8AA /* DebounceHelper.swift */; };
		A65BA9842BAA07B500B2D8AA /* Background.swift in Sources */ = {isa = PBXBuildFile; fileRef = A65BA9832BAA07B500B2D8AA /* Background.swift */; };
		A65BA9862BAA0F0D00B2D8AA /* SendCryptoVerifyViewModel.swift in Sources */ = {isa = PBXBuildFile; fileRef = A65BA9852BAA0F0D00B2D8AA /* SendCryptoVerifyViewModel.swift */; };
		A65BA9882BAAA0B700B2D8AA /* SendCryptoSigningErrorView.swift in Sources */ = {isa = PBXBuildFile; fileRef = A65BA9872BAAA0B700B2D8AA /* SendCryptoSigningErrorView.swift */; };
		A65BA98A2BAAA7A300B2D8AA /* SendCryptoVaultErrorView.swift in Sources */ = {isa = PBXBuildFile; fileRef = A65BA9892BAAA7A300B2D8AA /* SendCryptoVaultErrorView.swift */; };
		A65BA98C2BABD1AA00B2D8AA /* SendCryptoStartErrorView.swift in Sources */ = {isa = PBXBuildFile; fileRef = A65BA98B2BABD1AA00B2D8AA /* SendCryptoStartErrorView.swift */; };
		A65BA98E2BAD311200B2D8AA /* Loader.swift in Sources */ = {isa = PBXBuildFile; fileRef = A65BA98D2BAD311200B2D8AA /* Loader.swift */; };
		A65BA9902BAD402A00B2D8AA /* KeysignMessageConfirmView.swift in Sources */ = {isa = PBXBuildFile; fileRef = A65BA98F2BAD402A00B2D8AA /* KeysignMessageConfirmView.swift */; };
		A65BA9922BAD439900B2D8AA /* KeysignDiscoverServiceView.swift in Sources */ = {isa = PBXBuildFile; fileRef = A65BA9912BAD439900B2D8AA /* KeysignDiscoverServiceView.swift */; };
		A65BA9962BAD460600B2D8AA /* KeysignStartView.swift in Sources */ = {isa = PBXBuildFile; fileRef = A65BA9952BAD460600B2D8AA /* KeysignStartView.swift */; };
		A65BA9982BAD479C00B2D8AA /* JoinKeysignDoneView.swift in Sources */ = {isa = PBXBuildFile; fileRef = A65BA9972BAD479C00B2D8AA /* JoinKeysignDoneView.swift */; };
		A65C754D2BBF5A250076F30A /* PeerCell.swift in Sources */ = {isa = PBXBuildFile; fileRef = A65C754C2BBF5A250076F30A /* PeerCell.swift */; };
		A66A0BD52BA124D00021A483 /* EditVaultView.swift in Sources */ = {isa = PBXBuildFile; fileRef = A66A0BD42BA124D00021A483 /* EditVaultView.swift */; };
		A66A0BD72BA125C50021A483 /* EditVaultCell.swift in Sources */ = {isa = PBXBuildFile; fileRef = A66A0BD62BA125C50021A483 /* EditVaultCell.swift */; };
		A66A0BD92BA12DF50021A483 /* RenameVaultView.swift in Sources */ = {isa = PBXBuildFile; fileRef = A66A0BD82BA12DF50021A483 /* RenameVaultView.swift */; };
		A66A0BDB2BA13B570021A483 /* CoinsGrouped.swift in Sources */ = {isa = PBXBuildFile; fileRef = A66A0BDA2BA13B570021A483 /* CoinsGrouped.swift */; };
		A683EDEB2BCF635E00BB706E /* InstructionPrompt.swift in Sources */ = {isa = PBXBuildFile; fileRef = A683EDEA2BCF635E00BB706E /* InstructionPrompt.swift */; };
		A683EDED2BCF67D100BB706E /* NetworkPromptCell.swift in Sources */ = {isa = PBXBuildFile; fileRef = A683EDEC2BCF67D100BB706E /* NetworkPromptCell.swift */; };
		A69069A12BCDEFD400F28A8B /* ProgressRing.swift in Sources */ = {isa = PBXBuildFile; fileRef = A69069A02BCDEFD400F28A8B /* ProgressRing.swift */; };
		A69069A32BCE2FD300F28A8B /* KeygenStatusText.swift in Sources */ = {isa = PBXBuildFile; fileRef = A69069A22BCE2FD300F28A8B /* KeygenStatusText.swift */; };
		A69069B52BCF538000F28A8B /* NetworkPrompts.swift in Sources */ = {isa = PBXBuildFile; fileRef = A69069B42BCF538000F28A8B /* NetworkPrompts.swift */; };
		A69069B72BCF53B600F28A8B /* NetworkPromptType.swift in Sources */ = {isa = PBXBuildFile; fileRef = A69069B62BCF53B600F28A8B /* NetworkPromptType.swift */; };
		A690E00E2BC0ED290006DC0D /* URL.swift in Sources */ = {isa = PBXBuildFile; fileRef = A690E00D2BC0ED290006DC0D /* URL.swift */; };
		A6966D1E2BA3DDAD00903CA4 /* OnboardingView.swift in Sources */ = {isa = PBXBuildFile; fileRef = A6966D1D2BA3DDAD00903CA4 /* OnboardingView.swift */; };
		A6966D202BA3DF0C00903CA4 /* OnboardingView1.swift in Sources */ = {isa = PBXBuildFile; fileRef = A6966D1F2BA3DF0C00903CA4 /* OnboardingView1.swift */; };
		A6966D222BA3E1B000903CA4 /* TextStore.swift in Sources */ = {isa = PBXBuildFile; fileRef = A6966D212BA3E1B000903CA4 /* TextStore.swift */; };
		A6966D242BA3E2A500903CA4 /* OnboardingView2.swift in Sources */ = {isa = PBXBuildFile; fileRef = A6966D232BA3E2A500903CA4 /* OnboardingView2.swift */; };
		A6966D262BA3E2CF00903CA4 /* OnboardingView3.swift in Sources */ = {isa = PBXBuildFile; fileRef = A6966D252BA3E2CF00903CA4 /* OnboardingView3.swift */; };
		A6966D292BA400B700903CA4 /* SendCryptoAddressTextField.swift in Sources */ = {isa = PBXBuildFile; fileRef = A6966D282BA400B700903CA4 /* SendCryptoAddressTextField.swift */; };
		A6966D2B2BA4018600903CA4 /* SendCryptoAmountTextField.swift in Sources */ = {isa = PBXBuildFile; fileRef = A6966D2A2BA4018600903CA4 /* SendCryptoAmountTextField.swift */; };
		A6966D2D2BA402A900903CA4 /* TokenSelectorDropdown.swift in Sources */ = {isa = PBXBuildFile; fileRef = A6966D2C2BA402A900903CA4 /* TokenSelectorDropdown.swift */; };
		A6966D2F2BA4045C00903CA4 /* SwapCryptoView.swift in Sources */ = {isa = PBXBuildFile; fileRef = A6966D2E2BA4045C00903CA4 /* SwapCryptoView.swift */; };
		A6966D312BA4048800903CA4 /* SwapCryptoDetailsView.swift in Sources */ = {isa = PBXBuildFile; fileRef = A6966D302BA4048800903CA4 /* SwapCryptoDetailsView.swift */; };
		A6980C242BC0836300F452AB /* SettingsView.swift in Sources */ = {isa = PBXBuildFile; fileRef = A6980C232BC0836300F452AB /* SettingsView.swift */; };
		A6980C262BC0848F00F452AB /* SettingCell.swift in Sources */ = {isa = PBXBuildFile; fileRef = A6980C252BC0848F00F452AB /* SettingCell.swift */; };
		A6980C282BC086BC00F452AB /* SettingsViewModel.swift in Sources */ = {isa = PBXBuildFile; fileRef = A6980C272BC086BC00F452AB /* SettingsViewModel.swift */; };
		A6980C2A2BC0870000F452AB /* SettingsOptionsStore.swift in Sources */ = {isa = PBXBuildFile; fileRef = A6980C292BC0870000F452AB /* SettingsOptionsStore.swift */; };
		A6980C2C2BC0896C00F452AB /* SettingsLanguageSelectionView.swift in Sources */ = {isa = PBXBuildFile; fileRef = A6980C2B2BC0896C00F452AB /* SettingsLanguageSelectionView.swift */; };
		A6980C2E2BC089F900F452AB /* SettingSelectionCell.swift in Sources */ = {isa = PBXBuildFile; fileRef = A6980C2D2BC089F900F452AB /* SettingSelectionCell.swift */; };
		A6980C302BC0A11100F452AB /* SettingsCurrencySelectionView.swift in Sources */ = {isa = PBXBuildFile; fileRef = A6980C2F2BC0A11100F452AB /* SettingsCurrencySelectionView.swift */; };
		A6980C322BC0A2F700F452AB /* SettingsFAQView.swift in Sources */ = {isa = PBXBuildFile; fileRef = A6980C312BC0A2F700F452AB /* SettingsFAQView.swift */; };
		A6980C342BC0A30900F452AB /* SettingFAQCell.swift in Sources */ = {isa = PBXBuildFile; fileRef = A6980C332BC0A30900F452AB /* SettingFAQCell.swift */; };
		A6BACF1A2BC705DA00084810 /* ChainDetailView.swift in Sources */ = {isa = PBXBuildFile; fileRef = A6BACF192BC705DA00084810 /* ChainDetailView.swift */; };
		A6BACF1C2BC79B3100084810 /* TokenSelectionView.swift in Sources */ = {isa = PBXBuildFile; fileRef = A6BACF1B2BC79B3100084810 /* TokenSelectionView.swift */; };
		A6C0D55A2BB3AAA200156689 /* ChainHeaderCell.swift in Sources */ = {isa = PBXBuildFile; fileRef = A6C0D5592BB3AAA200156689 /* ChainHeaderCell.swift */; };
		A6C0D55C2BB3AE8600156689 /* TransactionsView.swift in Sources */ = {isa = PBXBuildFile; fileRef = A6C0D55B2BB3AE8600156689 /* TransactionsView.swift */; };
		A6C0D55F2BB3B73900156689 /* UTXOTransactionsView.swift in Sources */ = {isa = PBXBuildFile; fileRef = A6C0D55E2BB3B73900156689 /* UTXOTransactionsView.swift */; };
		A6C0D5652BB3BD0F00156689 /* UTXOTransactionCell.swift in Sources */ = {isa = PBXBuildFile; fileRef = A6C0D5642BB3BD0F00156689 /* UTXOTransactionCell.swift */; };
		A6C0D5692BB3C6D400156689 /* ErrorMessage.swift in Sources */ = {isa = PBXBuildFile; fileRef = A6C0D5682BB3C6D400156689 /* ErrorMessage.swift */; };
		A6CBA8EE2BA299E8008B110C /* ImportVaultViewModel.swift in Sources */ = {isa = PBXBuildFile; fileRef = A6CBA8ED2BA299E8008B110C /* ImportVaultViewModel.swift */; };
		A6CBA8F02BA2A629008B110C /* ImportWalletUploadSection.swift in Sources */ = {isa = PBXBuildFile; fileRef = A6CBA8EF2BA2A629008B110C /* ImportWalletUploadSection.swift */; };
		A6E52F802BBE430600FD3785 /* TransactionCell.swift in Sources */ = {isa = PBXBuildFile; fileRef = A6E52F7F2BBE430600FD3785 /* TransactionCell.swift */; };
		A6F2C5452B9FE3A00095C8E3 /* HomeView.swift in Sources */ = {isa = PBXBuildFile; fileRef = A6F2C5442B9FE3A00095C8E3 /* HomeView.swift */; };
		A6F2C5472B9FFC560095C8E3 /* NavigationBackSheetButton.swift in Sources */ = {isa = PBXBuildFile; fileRef = A6F2C5462B9FFC560095C8E3 /* NavigationBackSheetButton.swift */; };
		A6F2C5492BA001460095C8E3 /* ChainSelectionView.swift in Sources */ = {isa = PBXBuildFile; fileRef = A6F2C5482BA001460095C8E3 /* ChainSelectionView.swift */; };
		A6F2C54B2BA003E10095C8E3 /* TokenSelectionCell.swift in Sources */ = {isa = PBXBuildFile; fileRef = A6F2C54A2BA003E10095C8E3 /* TokenSelectionCell.swift */; };
		A6F2C54F2BA009420095C8E3 /* TokenSelectionViewModel.swift in Sources */ = {isa = PBXBuildFile; fileRef = A6F2C54E2BA009420095C8E3 /* TokenSelectionViewModel.swift */; };
		A6F9F7DB2B9BA2DE00790258 /* ChainCell.swift in Sources */ = {isa = PBXBuildFile; fileRef = A6F9F7DA2B9BA2DD00790258 /* ChainCell.swift */; };
		A6F9F7DD2B9BA5F000790258 /* CoinCell.swift in Sources */ = {isa = PBXBuildFile; fileRef = A6F9F7DC2B9BA5F000790258 /* CoinCell.swift */; };
		A6F9F7DF2B9BAA9F00790258 /* Separator.swift in Sources */ = {isa = PBXBuildFile; fileRef = A6F9F7DE2B9BAA9F00790258 /* Separator.swift */; };
		A6F9F7E12B9BAFA700790258 /* NavigationRefreshButton.swift in Sources */ = {isa = PBXBuildFile; fileRef = A6F9F7E02B9BAFA700790258 /* NavigationRefreshButton.swift */; };
		A6F9F7E32B9BB48700790258 /* VaultsView.swift in Sources */ = {isa = PBXBuildFile; fileRef = A6F9F7E22B9BB48700790258 /* VaultsView.swift */; };
		A6F9F7E52B9BB4D100790258 /* NavigationMenuButton.swift in Sources */ = {isa = PBXBuildFile; fileRef = A6F9F7E42B9BB4D100790258 /* NavigationMenuButton.swift */; };
		A6F9F7E72B9BB63700790258 /* VaultCell.swift in Sources */ = {isa = PBXBuildFile; fileRef = A6F9F7E62B9BB63700790258 /* VaultCell.swift */; };
		A6F9F7E92B9BBFD500790258 /* AddressQRCodeView.swift in Sources */ = {isa = PBXBuildFile; fileRef = A6F9F7E82B9BBFD500790258 /* AddressQRCodeView.swift */; };
		A6F9F7EB2B9D1B3700790258 /* VaultDetailViewModel.swift in Sources */ = {isa = PBXBuildFile; fileRef = A6F9F7EA2B9D1B3700790258 /* VaultDetailViewModel.swift */; };
		A6F9F7ED2B9D1F5700790258 /* CoinViewModel.swift in Sources */ = {isa = PBXBuildFile; fileRef = A6F9F7EC2B9D1F5700790258 /* CoinViewModel.swift */; };
		A6FB96B12BD086AD00D56F68 /* HomeViewModel.swift in Sources */ = {isa = PBXBuildFile; fileRef = A6FB96B02BD086AD00D56F68 /* HomeViewModel.swift */; };
		A6FB96B32BD0CDA900D56F68 /* NavigationEditButton.swift in Sources */ = {isa = PBXBuildFile; fileRef = A6FB96B22BD0CDA900D56F68 /* NavigationEditButton.swift */; };
		A6FB96B52BD0CE6700D56F68 /* NavigationHomeEditButton.swift in Sources */ = {isa = PBXBuildFile; fileRef = A6FB96B42BD0CE6700D56F68 /* NavigationHomeEditButton.swift */; };
		D9A22EB72B667C41007281BF /* Mediator in Frameworks */ = {isa = PBXBuildFile; productRef = D9A22EB62B667C41007281BF /* Mediator */; };
		D9AD8EDA2B6722CC0009F8D5 /* ApplicationState.swift in Sources */ = {isa = PBXBuildFile; fileRef = D9AD8ED92B6722CC0009F8D5 /* ApplicationState.swift */; };
		D9AD8EDE2B6730430009F8D5 /* WelcomeView.swift in Sources */ = {isa = PBXBuildFile; fileRef = D9AD8EDD2B6730430009F8D5 /* WelcomeView.swift */; };
		D9AD8EE62B6730A40009F8D5 /* PeerDiscoveryView.swift in Sources */ = {isa = PBXBuildFile; fileRef = D9AD8EE52B6730A40009F8D5 /* PeerDiscoveryView.swift */; };
		DE1572962B70F254009BC7C5 /* TssMessenger.swift in Sources */ = {isa = PBXBuildFile; fileRef = DE1572942B70F254009BC7C5 /* TssMessenger.swift */; };
		DE1572972B70F254009BC7C5 /* LocalStateAccessorImp.swift in Sources */ = {isa = PBXBuildFile; fileRef = DE1572952B70F254009BC7C5 /* LocalStateAccessorImp.swift */; };
		DE1572992B70F26A009BC7C5 /* KeyType.swift in Sources */ = {isa = PBXBuildFile; fileRef = DE1572982B70F26A009BC7C5 /* KeyType.swift */; };
		DE15729E2B70F284009BC7C5 /* JoinKeysignView.swift in Sources */ = {isa = PBXBuildFile; fileRef = DE15729B2B70F284009BC7C5 /* JoinKeysignView.swift */; };
		DE15729F2B70F284009BC7C5 /* KeysignDiscoveryView.swift in Sources */ = {isa = PBXBuildFile; fileRef = DE15729C2B70F284009BC7C5 /* KeysignDiscoveryView.swift */; };
		DE1572A02B70F284009BC7C5 /* KeysignView.swift in Sources */ = {isa = PBXBuildFile; fileRef = DE15729D2B70F284009BC7C5 /* KeysignView.swift */; };
		DE1572AC2B7174D3009BC7C5 /* Utils.swift in Sources */ = {isa = PBXBuildFile; fileRef = DE1572AB2B7174D3009BC7C5 /* Utils.swift */; };
		DE28F5312B7B0FE900E33058 /* WalletCore in Frameworks */ = {isa = PBXBuildFile; productRef = DE28F5302B7B0FE900E33058 /* WalletCore */; };
		DE28F5332B7B0FED00E33058 /* SwiftProtobuf in Frameworks */ = {isa = PBXBuildFile; productRef = DE28F5322B7B0FED00E33058 /* SwiftProtobuf */; };
		DE491CEF2B708260007C88D5 /* KeygenView.swift in Sources */ = {isa = PBXBuildFile; fileRef = DE491CEE2B708260007C88D5 /* KeygenView.swift */; };
		DE49A1672B65F6D9000F3AFB /* VoltixApp.swift in Sources */ = {isa = PBXBuildFile; fileRef = DE49A1662B65F6D9000F3AFB /* VoltixApp.swift */; };
		DE49A16D2B65F6DB000F3AFB /* Assets.xcassets in Resources */ = {isa = PBXBuildFile; fileRef = DE49A16C2B65F6DB000F3AFB /* Assets.xcassets */; };
		DE49A1712B65F6DB000F3AFB /* Preview Assets.xcassets in Resources */ = {isa = PBXBuildFile; fileRef = DE49A1702B65F6DB000F3AFB /* Preview Assets.xcassets */; };
		DE49A17B2B65F6DB000F3AFB /* voltixAppTests.swift in Sources */ = {isa = PBXBuildFile; fileRef = DE49A17A2B65F6DB000F3AFB /* voltixAppTests.swift */; };
		DE49A1852B65F6DB000F3AFB /* voltixAppUITests.swift in Sources */ = {isa = PBXBuildFile; fileRef = DE49A1842B65F6DB000F3AFB /* voltixAppUITests.swift */; };
		DE49A1872B65F6DB000F3AFB /* voltixAppUITestsLaunchTests.swift in Sources */ = {isa = PBXBuildFile; fileRef = DE49A1862B65F6DB000F3AFB /* voltixAppUITestsLaunchTests.swift */; };
		DE49A1942B65F7B6000F3AFB /* Mediator in Resources */ = {isa = PBXBuildFile; fileRef = DE49A1932B65F7B6000F3AFB /* Mediator */; };
		DE49A19A2B660D8D000F3AFB /* Mediator in Frameworks */ = {isa = PBXBuildFile; productRef = DE49A1992B660D8D000F3AFB /* Mediator */; };
		DE49A19C2B67133D000F3AFB /* Vault.swift in Sources */ = {isa = PBXBuildFile; fileRef = DE49A19B2B67133D000F3AFB /* Vault.swift */; };
		DE49A19E2B671416000F3AFB /* Coin.swift in Sources */ = {isa = PBXBuildFile; fileRef = DE49A19D2B671416000F3AFB /* Coin.swift */; };
		DE49A1A02B67143B000F3AFB /* Chain.swift in Sources */ = {isa = PBXBuildFile; fileRef = DE49A19F2B67143B000F3AFB /* Chain.swift */; };
		DE49A1B22B6A0F77000F3AFB /* JoinKeygenView.swift in Sources */ = {isa = PBXBuildFile; fileRef = DE49A1B12B6A0F77000F3AFB /* JoinKeygenView.swift */; };
		DE49A1B52B6A1088000F3AFB /* CodeScanner in Frameworks */ = {isa = PBXBuildFile; platformFilter = ios; productRef = DE49A1B42B6A1088000F3AFB /* CodeScanner */; };
		DE4DFA7B2B7B1692004F8E73 /* ModelContainerPreview.swift in Sources */ = {isa = PBXBuildFile; fileRef = DE4DFA7A2B7B1692004F8E73 /* ModelContainerPreview.swift */; };
		DE5FA58A2BAD1EF2008FD910 /* CosmosBalanceCacheEntry.swift in Sources */ = {isa = PBXBuildFile; fileRef = DE5FA5892BAD1EF2008FD910 /* CosmosBalanceCacheEntry.swift */; };
		DE63AE0E2BAD2408001BBE5C /* THORBalanceExtension.swift in Sources */ = {isa = PBXBuildFile; fileRef = DE63AE0D2BAD2408001BBE5C /* THORBalanceExtension.swift */; };
		DE63AE4B2BB4D87F001BBE5C /* BscService.swift in Sources */ = {isa = PBXBuildFile; fileRef = DE63AE4A2BB4D87F001BBE5C /* BscService.swift */; };
		DE63AE4D2BB4E94E001BBE5C /* JSONRPCResponse.swift in Sources */ = {isa = PBXBuildFile; fileRef = DE63AE4C2BB4E94E001BBE5C /* JSONRPCResponse.swift */; };
		DE63AE4F2BB4E96E001BBE5C /* JSONRPCError.swift in Sources */ = {isa = PBXBuildFile; fileRef = DE63AE4E2BB4E96E001BBE5C /* JSONRPCError.swift */; };
		DE63AE532BBA627B001BBE5C /* atom.swift in Sources */ = {isa = PBXBuildFile; fileRef = DE63AE522BBA627B001BBE5C /* atom.swift */; };
		DE63AE562BBA788D001BBE5C /* GaiaService.swift in Sources */ = {isa = PBXBuildFile; fileRef = DE63AE552BBA788D001BBE5C /* GaiaService.swift */; };
		DE64A4C62BA7E0E400C342E3 /* KeygenPeerDiscoveryViewModel.swift in Sources */ = {isa = PBXBuildFile; fileRef = DE64A4C52BA7E0E400C342E3 /* KeygenPeerDiscoveryViewModel.swift */; };
		DE64A4C82BA7EBEC00C342E3 /* JoinKeygenViewModel.swift in Sources */ = {isa = PBXBuildFile; fileRef = DE64A4C72BA7EBEC00C342E3 /* JoinKeygenViewModel.swift */; };
		DE64A4CA2BA7F90E00C342E3 /* ServiceDelegate.swift in Sources */ = {isa = PBXBuildFile; fileRef = DE64A4C92BA7F90E00C342E3 /* ServiceDelegate.swift */; };
		DE64A4CC2BA7F97500C342E3 /* KeysignDiscoveryViewModel.swift in Sources */ = {isa = PBXBuildFile; fileRef = DE64A4CB2BA7F97500C342E3 /* KeysignDiscoveryViewModel.swift */; };
		DE64A4CE2BA7FEE100C342E3 /* JoinKeysignViewModel.swift in Sources */ = {isa = PBXBuildFile; fileRef = DE64A4CD2BA7FEE100C342E3 /* JoinKeysignViewModel.swift */; };
		DE6DCB932B97D81C009A39D5 /* THORChainSwaps.swift in Sources */ = {isa = PBXBuildFile; fileRef = DE6DCB922B97D81C009A39D5 /* THORChainSwaps.swift */; };
		DE6DCB952B97D88A009A39D5 /* THORChainSwapPayload.swift in Sources */ = {isa = PBXBuildFile; fileRef = DE6DCB942B97D88A009A39D5 /* THORChainSwapPayload.swift */; };
		DE7CE6462B886B6300ED0BFB /* VoltixVaultDocument.swift in Sources */ = {isa = PBXBuildFile; fileRef = DE7CE6452B886B6300ED0BFB /* VoltixVaultDocument.swift */; };
		DE8AD7402BC649A600339775 /* Tss.xcframework in Frameworks */ = {isa = PBXBuildFile; fileRef = DE1572A12B70F873009BC7C5 /* Tss.xcframework */; };
		DE8AD7432BC64A4C00339775 /* PrivacyInfo.xcprivacy in Resources */ = {isa = PBXBuildFile; fileRef = DE8AD73F2BC1600800339775 /* PrivacyInfo.xcprivacy */; };
		DE8AD7472BC78FA400339775 /* Encryption.swift in Sources */ = {isa = PBXBuildFile; fileRef = DE8AD7462BC78FA400339775 /* Encryption.swift */; };
		DE8AD74A2BC7A86200339775 /* EncryptionTest.swift in Sources */ = {isa = PBXBuildFile; fileRef = DE8AD7492BC7A86200339775 /* EncryptionTest.swift */; };
		DE8AD74C2BC8E3FE00339775 /* KeygenVerify.swift in Sources */ = {isa = PBXBuildFile; fileRef = DE8AD74B2BC8E3FE00339775 /* KeygenVerify.swift */; };
		DE9EB0EC2BA2CC3C001747D9 /* TssType.swift in Sources */ = {isa = PBXBuildFile; fileRef = DE9EB0EB2BA2CC3C001747D9 /* TssType.swift */; };
		DE9EB0EE2BA2CF49001747D9 /* KeygenMessage.swift in Sources */ = {isa = PBXBuildFile; fileRef = DE9EB0ED2BA2CF49001747D9 /* KeygenMessage.swift */; };
		DE9EB0F02BA2CFB7001747D9 /* ReshareMessage.swift in Sources */ = {isa = PBXBuildFile; fileRef = DE9EB0EF2BA2CFB7001747D9 /* ReshareMessage.swift */; };
		DE9EB0F22BA2D97B001747D9 /* PeerDiscoveryPayload.swift in Sources */ = {isa = PBXBuildFile; fileRef = DE9EB0F12BA2D97B001747D9 /* PeerDiscoveryPayload.swift */; };
		DE9EB0F42BA309AB001747D9 /* MessagePuller.swift in Sources */ = {isa = PBXBuildFile; fileRef = DE9EB0F32BA309AB001747D9 /* MessagePuller.swift */; };
		DE9EB0F62BA3F9C2001747D9 /* ParticipantDiscovery.swift in Sources */ = {isa = PBXBuildFile; fileRef = DE9EB0F52BA3F9C2001747D9 /* ParticipantDiscovery.swift */; };
		DE9EB0F82BA43388001747D9 /* KeysignViewModel.swift in Sources */ = {isa = PBXBuildFile; fileRef = DE9EB0F72BA43388001747D9 /* KeysignViewModel.swift */; };
		DE9EB0FA2BA4491B001747D9 /* CoinExtension.swift in Sources */ = {isa = PBXBuildFile; fileRef = DE9EB0F92BA4491B001747D9 /* CoinExtension.swift */; };
		DE9EB0FC2BA463F7001747D9 /* KeygenViewModel.swift in Sources */ = {isa = PBXBuildFile; fileRef = DE9EB0FB2BA463F7001747D9 /* KeygenViewModel.swift */; };
		DEBF93972B8D5FEF002868CD /* KeysignPayload.swift in Sources */ = {isa = PBXBuildFile; fileRef = DEBF93962B8D5FEF002868CD /* KeysignPayload.swift */; };
		DED05FE42BBB824D00E0496C /* ThorchainAccountValue.swift in Sources */ = {isa = PBXBuildFile; fileRef = DED05FE32BBB824D00E0496C /* ThorchainAccountValue.swift */; };
		DED05FE62BBB82F300E0496C /* CosmosAccountsResponse.swift in Sources */ = {isa = PBXBuildFile; fileRef = DED05FE52BBB82F300E0496C /* CosmosAccountsResponse.swift */; };
		DEEADCF72B916676007978DE /* Solana.swift in Sources */ = {isa = PBXBuildFile; fileRef = DEEADCF62B916676007978DE /* Solana.swift */; };
		DEEDAEE12B8AF7EF005170E8 /* evm.swift in Sources */ = {isa = PBXBuildFile; fileRef = DEEDAEE02B8AF7EF005170E8 /* evm.swift */; };
		DEEDAEE32B8AF8B1005170E8 /* publickey.swift in Sources */ = {isa = PBXBuildFile; fileRef = DEEDAEE22B8AF8B1005170E8 /* publickey.swift */; };
		DEEDAEE52B8AFB5D005170E8 /* common.swift in Sources */ = {isa = PBXBuildFile; fileRef = DEEDAEE42B8AFB5D005170E8 /* common.swift */; };
		DEEDAEE82B8B50A4005170E8 /* BigInt in Frameworks */ = {isa = PBXBuildFile; productRef = DEEDAEE72B8B50A4005170E8 /* BigInt */; };
		DEEFF4FD2B9835DE0015692E /* THORChainSwapChainExtension.swift in Sources */ = {isa = PBXBuildFile; fileRef = DEEFF4FC2B9835DE0015692E /* THORChainSwapChainExtension.swift */; };
		DEF2E2CB2B9AD5EA000737B8 /* UTXOChainsHelper.swift in Sources */ = {isa = PBXBuildFile; fileRef = DEF2E2CA2B9AD5EA000737B8 /* UTXOChainsHelper.swift */; };
		DEF2E2D02B9DA459000737B8 /* PublicKeyTest.swift in Sources */ = {isa = PBXBuildFile; fileRef = DEF2E2CF2B9DA459000737B8 /* PublicKeyTest.swift */; };
		DEF2E2D32B9DC685000737B8 /* UTXOChainsHelperTest.swift in Sources */ = {isa = PBXBuildFile; fileRef = DEF2E2D22B9DC685000737B8 /* UTXOChainsHelperTest.swift */; };
		DEFC7BFB2B8D87370090B07A /* erc20.swift in Sources */ = {isa = PBXBuildFile; fileRef = DEFC7BFA2B8D87370090B07A /* erc20.swift */; };
		DEFC7BFF2B8EC95E0090B07A /* thorchain.swift in Sources */ = {isa = PBXBuildFile; fileRef = DEFC7BFE2B8EC95E0090B07A /* thorchain.swift */; };
		DEFF58F22BCBACDA005DFDF9 /* VoltixRelay.swift in Sources */ = {isa = PBXBuildFile; fileRef = DEFF58F12BCBACDA005DFDF9 /* VoltixRelay.swift */; };
		DEFF58F42BCBF65D005DFDF9 /* TssHelper.swift in Sources */ = {isa = PBXBuildFile; fileRef = DEFF58F32BCBF65D005DFDF9 /* TssHelper.swift */; };
		DEFF58F62BCCB573005DFDF9 /* RegisterVault.swift in Sources */ = {isa = PBXBuildFile; fileRef = DEFF58F52BCCB573005DFDF9 /* RegisterVault.swift */; };
		DEFF58F82BCF4E11005DFDF9 /* BackupVault.swift in Sources */ = {isa = PBXBuildFile; fileRef = DEFF58F72BCF4E11005DFDF9 /* BackupVault.swift */; };
		DEFF58FA2BCF85FA005DFDF9 /* maya.swift in Sources */ = {isa = PBXBuildFile; fileRef = DEFF58F92BCF85FA005DFDF9 /* maya.swift */; };
		DEFF58FC2BCFB384005DFDF9 /* MayaChainService.swift in Sources */ = {isa = PBXBuildFile; fileRef = DEFF58FB2BCFB384005DFDF9 /* MayaChainService.swift */; };
		DEFF58FE2BD13E5D005DFDF9 /* ThreadSafeDictionary.swift in Sources */ = {isa = PBXBuildFile; fileRef = DEFF58FD2BD13E5D005DFDF9 /* ThreadSafeDictionary.swift */; };
/* End PBXBuildFile section */

/* Begin PBXContainerItemProxy section */
		DE49A1772B65F6DB000F3AFB /* PBXContainerItemProxy */ = {
			isa = PBXContainerItemProxy;
			containerPortal = DE49A15B2B65F6D9000F3AFB /* Project object */;
			proxyType = 1;
			remoteGlobalIDString = DE49A1622B65F6D9000F3AFB;
			remoteInfo = voltixApp;
		};
		DE49A1812B65F6DB000F3AFB /* PBXContainerItemProxy */ = {
			isa = PBXContainerItemProxy;
			containerPortal = DE49A15B2B65F6D9000F3AFB /* Project object */;
			proxyType = 1;
			remoteGlobalIDString = DE49A1622B65F6D9000F3AFB;
			remoteInfo = voltixApp;
		};
/* End PBXContainerItemProxy section */

/* Begin PBXFileReference section */
		049BBB5D2B71E83D004C231F /* VoltixLogo.swift */ = {isa = PBXFileReference; lastKnownFileType = sourcecode.swift; path = VoltixLogo.swift; sourceTree = "<group>"; };
		049BBB672B71E9C5004C231F /* WifiInstruction.swift */ = {isa = PBXFileReference; lastKnownFileType = sourcecode.swift; path = WifiInstruction.swift; sourceTree = "<group>"; };
		4600167D2B71A12D00CE17C7 /* Tss.xcframework */ = {isa = PBXFileReference; lastKnownFileType = wrapper.xcframework; path = Tss.xcframework; sourceTree = "<group>"; };
		4606B3AF2B80465E0045094D /* UTXOTransactionsService.swift */ = {isa = PBXFileReference; lastKnownFileType = sourcecode.swift; path = UTXOTransactionsService.swift; sourceTree = "<group>"; };
		461AD1B62BC6706500959278 /* VaultPairDetailView.swift */ = {isa = PBXFileReference; lastKnownFileType = sourcecode.swift; path = VaultPairDetailView.swift; sourceTree = "<group>"; };
		461AD1B82BC6858000959278 /* VaultPairDetailCell.swift */ = {isa = PBXFileReference; lastKnownFileType = sourcecode.swift; path = VaultPairDetailCell.swift; sourceTree = "<group>"; };
		461AD1BA2BC7239C00959278 /* DeviceInfo.swift */ = {isa = PBXFileReference; lastKnownFileType = sourcecode.swift; path = DeviceInfo.swift; sourceTree = "<group>"; };
		462DCD6B2BCA1228003D542F /* coinpaprika.json */ = {isa = PBXFileReference; fileEncoding = 4; lastKnownFileType = text.json; path = coinpaprika.json; sourceTree = "<group>"; };
		462DCD6F2BCA14F3003D542F /* CoinPaprikaQuote.swift */ = {isa = PBXFileReference; lastKnownFileType = sourcecode.swift; path = CoinPaprikaQuote.swift; sourceTree = "<group>"; };
		462DCD732BCA1F45003D542F /* CoinPaprikaCoin.swift */ = {isa = PBXFileReference; lastKnownFileType = sourcecode.swift; path = CoinPaprikaCoin.swift; sourceTree = "<group>"; };
		463408652BA9C1D200246248 /* CoinTypeExtension.swift */ = {isa = PBXFileReference; lastKnownFileType = sourcecode.swift; path = CoinTypeExtension.swift; sourceTree = "<group>"; };
		465036BA2BCF968E00856B34 /* BigInt.swift */ = {isa = PBXFileReference; fileEncoding = 4; lastKnownFileType = sourcecode.swift; path = BigInt.swift; sourceTree = "<group>"; };
		465A8D522B9E689B006E7457 /* SolanaService.swift */ = {isa = PBXFileReference; lastKnownFileType = sourcecode.swift; path = SolanaService.swift; sourceTree = "<group>"; };
		465A8D542B9E6E0A006E7457 /* SolanaRpc.swift */ = {isa = PBXFileReference; fileEncoding = 4; lastKnownFileType = sourcecode.swift; path = SolanaRpc.swift; sourceTree = "<group>"; };
		465B09A82B7C176700952DD9 /* SendTransaction.swift */ = {isa = PBXFileReference; lastKnownFileType = sourcecode.swift; path = SendTransaction.swift; sourceTree = "<group>"; };
		465B09B42B7D8E7B00952DD9 /* CryptoPriceService.swift */ = {isa = PBXFileReference; lastKnownFileType = sourcecode.swift; path = CryptoPriceService.swift; sourceTree = "<group>"; };
		465B09B62B7D909400952DD9 /* CryptoPrice.swift */ = {isa = PBXFileReference; lastKnownFileType = sourcecode.swift; path = CryptoPrice.swift; sourceTree = "<group>"; };
		4680292F2BC8E4CE005A9EEF /* en */ = {isa = PBXFileReference; lastKnownFileType = text.plist.strings; name = en; path = en.lproj/Localizable.strings; sourceTree = "<group>"; };
		468029512BC8E7DD005A9EEF /* de */ = {isa = PBXFileReference; lastKnownFileType = text.plist.strings; name = de; path = de.lproj/Localizable.strings; sourceTree = "<group>"; };
		468029522BC8E7F9005A9EEF /* it */ = {isa = PBXFileReference; lastKnownFileType = text.plist.strings; name = it; path = it.lproj/Localizable.strings; sourceTree = "<group>"; };
		468029532BC8E7FB005A9EEF /* pt */ = {isa = PBXFileReference; lastKnownFileType = text.plist.strings; name = pt; path = pt.lproj/Localizable.strings; sourceTree = "<group>"; };
		468029542BC8E7FE005A9EEF /* es */ = {isa = PBXFileReference; lastKnownFileType = text.plist.strings; name = es; path = es.lproj/Localizable.strings; sourceTree = "<group>"; };
		468029552BC8F688005A9EEF /* hr */ = {isa = PBXFileReference; lastKnownFileType = text.plist.strings; name = hr; path = hr.lproj/Localizable.strings; sourceTree = "<group>"; };
		469ED3932B98E776008D4951 /* ThorchainService.swift */ = {isa = PBXFileReference; lastKnownFileType = sourcecode.swift; path = ThorchainService.swift; sourceTree = "<group>"; };
		469ED3982B98E896008D4951 /* CosmosBalanceResponse.swift */ = {isa = PBXFileReference; lastKnownFileType = sourcecode.swift; path = CosmosBalanceResponse.swift; sourceTree = "<group>"; };
		469ED39A2B98E8B5008D4951 /* CosmosBalance.swift */ = {isa = PBXFileReference; lastKnownFileType = sourcecode.swift; path = CosmosBalance.swift; sourceTree = "<group>"; };
		469ED39C2B98E8C0008D4951 /* CosmosBalancePagination.swift */ = {isa = PBXFileReference; lastKnownFileType = sourcecode.swift; path = CosmosBalancePagination.swift; sourceTree = "<group>"; };
		469ED39F2B98F5B4008D4951 /* THORChainAccountNumberResponse.swift */ = {isa = PBXFileReference; lastKnownFileType = sourcecode.swift; path = THORChainAccountNumberResponse.swift; sourceTree = "<group>"; };
		469ED3A12B98F5CB008D4951 /* ThorchainAccountResult.swift */ = {isa = PBXFileReference; lastKnownFileType = sourcecode.swift; path = ThorchainAccountResult.swift; sourceTree = "<group>"; };
		469ED3A32B98F5DE008D4951 /* CosmosAccountValue.swift */ = {isa = PBXFileReference; lastKnownFileType = sourcecode.swift; path = CosmosAccountValue.swift; sourceTree = "<group>"; };
		46AAA4962BBF7EBA00E5BAB4 /* EvmServiceFactory.swift */ = {isa = PBXFileReference; lastKnownFileType = sourcecode.swift; path = EvmServiceFactory.swift; sourceTree = "<group>"; };
		46AAA49C2BC3B4CF00E5BAB4 /* DecimalExtension.swift */ = {isa = PBXFileReference; lastKnownFileType = sourcecode.swift; path = DecimalExtension.swift; sourceTree = "<group>"; };
		46AC40A72B920061001704E6 /* EtherscanService.swift */ = {isa = PBXFileReference; lastKnownFileType = sourcecode.swift; path = EtherscanService.swift; sourceTree = "<group>"; };
		46B106502BA7CAFE00564023 /* ChainType.swift */ = {isa = PBXFileReference; lastKnownFileType = sourcecode.swift; path = ChainType.swift; sourceTree = "<group>"; };
		46B60BBD2BBA811D0043EBBA /* AvalancheService.swift */ = {isa = PBXFileReference; lastKnownFileType = sourcecode.swift; path = AvalancheService.swift; sourceTree = "<group>"; };
		46B60BBF2BBB20130043EBBA /* RpcEvmService.swift */ = {isa = PBXFileReference; lastKnownFileType = sourcecode.swift; path = RpcEvmService.swift; sourceTree = "<group>"; };
		46C8CBBC2BA7753900E68E08 /* Blockchair.swift */ = {isa = PBXFileReference; lastKnownFileType = sourcecode.swift; path = Blockchair.swift; sourceTree = "<group>"; };
		46C8CBBE2BA777BF00E68E08 /* BlockchairService.swift */ = {isa = PBXFileReference; lastKnownFileType = sourcecode.swift; path = BlockchairService.swift; sourceTree = "<group>"; };
		46DE088B2BD087D800AE8BDE /* kujira.swift */ = {isa = PBXFileReference; lastKnownFileType = sourcecode.swift; path = kujira.swift; sourceTree = "<group>"; };
		46DE088D2BD08C9900AE8BDE /* KujiraService.swift */ = {isa = PBXFileReference; lastKnownFileType = sourcecode.swift; path = KujiraService.swift; sourceTree = "<group>"; };
<<<<<<< HEAD
		46DE08942BD0DCA200AE8BDE /* EvmL2Service.swift */ = {isa = PBXFileReference; fileEncoding = 4; lastKnownFileType = sourcecode.swift; path = EvmL2Service.swift; sourceTree = "<group>"; };
=======
		46DE088F2BD0D03E00AE8BDE /* CosmosService.swift */ = {isa = PBXFileReference; lastKnownFileType = sourcecode.swift; path = CosmosService.swift; sourceTree = "<group>"; };
>>>>>>> 9a41d856
		46E98FFB2BAE407300C53D97 /* DecodingErrorExtension.swift */ = {isa = PBXFileReference; lastKnownFileType = sourcecode.swift; path = DecodingErrorExtension.swift; sourceTree = "<group>"; };
		46F47CBA2B870EE900D964EA /* UTXOTransactionMempool.swift */ = {isa = PBXFileReference; lastKnownFileType = sourcecode.swift; path = UTXOTransactionMempool.swift; sourceTree = "<group>"; };
		46F8F7202B99FDB70099454E /* TransactionBroadcastResponse.swift */ = {isa = PBXFileReference; lastKnownFileType = sourcecode.swift; path = TransactionBroadcastResponse.swift; sourceTree = "<group>"; };
		46F8F7252B99FEEC0099454E /* CosmosErrorResponse.swift */ = {isa = PBXFileReference; lastKnownFileType = sourcecode.swift; path = CosmosErrorResponse.swift; sourceTree = "<group>"; };
		46F8F7272B9A011B0099454E /* ThorchainBroadcastTransactionService.swift */ = {isa = PBXFileReference; lastKnownFileType = sourcecode.swift; path = ThorchainBroadcastTransactionService.swift; sourceTree = "<group>"; };
		A5199AEF2BBD8C0400AA0A39 /* ThorchainSwapQuote.swift */ = {isa = PBXFileReference; lastKnownFileType = sourcecode.swift; path = ThorchainSwapQuote.swift; sourceTree = "<group>"; };
		A54BBCFE2BC6E11600645C06 /* TransferViewModel.swift */ = {isa = PBXFileReference; lastKnownFileType = sourcecode.swift; path = TransferViewModel.swift; sourceTree = "<group>"; };
		A55BCEBA2BC59E8100D35917 /* KeysignPayloadFactory.swift */ = {isa = PBXFileReference; lastKnownFileType = sourcecode.swift; path = KeysignPayloadFactory.swift; sourceTree = "<group>"; };
		A564ED3F2BC34B690056FDC0 /* SwapVerifyView.swift */ = {isa = PBXFileReference; lastKnownFileType = sourcecode.swift; path = SwapVerifyView.swift; sourceTree = "<group>"; };
		A564ED412BC350520056FDC0 /* SwapTransaction.swift */ = {isa = PBXFileReference; lastKnownFileType = sourcecode.swift; path = SwapTransaction.swift; sourceTree = "<group>"; };
		A564ED432BC35D2B0056FDC0 /* SwapCryptoVerifyViewModel.swift */ = {isa = PBXFileReference; lastKnownFileType = sourcecode.swift; path = SwapCryptoVerifyViewModel.swift; sourceTree = "<group>"; };
		A57495812BBC3FCA00D5F172 /* SwapCryptoViewModel.swift */ = {isa = PBXFileReference; lastKnownFileType = sourcecode.swift; path = SwapCryptoViewModel.swift; sourceTree = "<group>"; };
		A57A03CA2BC47D4F00F6F3DF /* BlockChainService.swift */ = {isa = PBXFileReference; lastKnownFileType = sourcecode.swift; path = BlockChainService.swift; sourceTree = "<group>"; };
		A5CBA32B2BCD747C00088CC3 /* TappableTextFieldStyle.swift */ = {isa = PBXFileReference; lastKnownFileType = sourcecode.swift; path = TappableTextFieldStyle.swift; sourceTree = "<group>"; };
		A5F97C8D2BBF0BCF000C30DF /* BalanceService.swift */ = {isa = PBXFileReference; lastKnownFileType = sourcecode.swift; path = BalanceService.swift; sourceTree = "<group>"; };
		A60CA7E42BB0D37D00FDEB5C /* ContentView.swift */ = {isa = PBXFileReference; lastKnownFileType = sourcecode.swift; path = ContentView.swift; sourceTree = "<group>"; };
		A60CA7E62BB0EC6100FDEB5C /* AccountViewModel.swift */ = {isa = PBXFileReference; lastKnownFileType = sourcecode.swift; path = AccountViewModel.swift; sourceTree = "<group>"; };
		A60CA7E82BB0F60100FDEB5C /* ViewExtension.swift */ = {isa = PBXFileReference; lastKnownFileType = sourcecode.swift; path = ViewExtension.swift; sourceTree = "<group>"; };
		A60CA7EA2BB1020900FDEB5C /* DetectOrientation.swift */ = {isa = PBXFileReference; lastKnownFileType = sourcecode.swift; path = DetectOrientation.swift; sourceTree = "<group>"; };
		A61173582BC8A10D00D616F9 /* ChainCellViewModel.swift */ = {isa = PBXFileReference; lastKnownFileType = sourcecode.swift; path = ChainCellViewModel.swift; sourceTree = "<group>"; };
		A611735A2BC8B7AB00D616F9 /* ChainNavigationCell.swift */ = {isa = PBXFileReference; lastKnownFileType = sourcecode.swift; path = ChainNavigationCell.swift; sourceTree = "<group>"; };
		A611735C2BC8D94400D616F9 /* KeyGenSummaryView.swift */ = {isa = PBXFileReference; lastKnownFileType = sourcecode.swift; path = KeyGenSummaryView.swift; sourceTree = "<group>"; };
		A61BC8112BA2407A00484689 /* SendCryptoView.swift */ = {isa = PBXFileReference; lastKnownFileType = sourcecode.swift; path = SendCryptoView.swift; sourceTree = "<group>"; };
		A61BC8132BA240FC00484689 /* SendCryptoDetailsView.swift */ = {isa = PBXFileReference; lastKnownFileType = sourcecode.swift; path = SendCryptoDetailsView.swift; sourceTree = "<group>"; };
		A61BC8152BA256C600484689 /* ProgressBar.swift */ = {isa = PBXFileReference; lastKnownFileType = sourcecode.swift; path = ProgressBar.swift; sourceTree = "<group>"; };
		A61BC8182BA2687D00484689 /* TokensStore.swift */ = {isa = PBXFileReference; lastKnownFileType = sourcecode.swift; path = TokensStore.swift; sourceTree = "<group>"; };
		A61BC81A2BA26D9900484689 /* ChainSelectionCell.swift */ = {isa = PBXFileReference; lastKnownFileType = sourcecode.swift; path = ChainSelectionCell.swift; sourceTree = "<group>"; };
		A62758F12B97B10600ADE3A6 /* Endpoint.swift */ = {isa = PBXFileReference; lastKnownFileType = sourcecode.swift; path = Endpoint.swift; sourceTree = "<group>"; };
		A62758F42B97CE9E00ADE3A6 /* FontStyle.swift */ = {isa = PBXFileReference; lastKnownFileType = sourcecode.swift; path = FontStyle.swift; sourceTree = "<group>"; };
		A62758F62B97DF4A00ADE3A6 /* ColorStyle.swift */ = {isa = PBXFileReference; lastKnownFileType = sourcecode.swift; path = ColorStyle.swift; sourceTree = "<group>"; };
		A633B11B2B99273A003D1738 /* ColorExtensions.swift */ = {isa = PBXFileReference; lastKnownFileType = sourcecode.swift; path = ColorExtensions.swift; sourceTree = "<group>"; };
		A633B11F2B993BF5003D1738 /* Montserrat-Italic.ttf */ = {isa = PBXFileReference; lastKnownFileType = file; path = "Montserrat-Italic.ttf"; sourceTree = "<group>"; };
		A633B1202B993BF5003D1738 /* Montserrat.ttf */ = {isa = PBXFileReference; lastKnownFileType = file; path = Montserrat.ttf; sourceTree = "<group>"; };
		A633B1242B993FE7003D1738 /* FilledButton.swift */ = {isa = PBXFileReference; lastKnownFileType = sourcecode.swift; path = FilledButton.swift; sourceTree = "<group>"; };
		A633B12C2B994E92003D1738 /* CreateVaultView.swift */ = {isa = PBXFileReference; lastKnownFileType = sourcecode.swift; path = CreateVaultView.swift; sourceTree = "<group>"; };
		A633B12E2B9952D8003D1738 /* OutlineButton.swift */ = {isa = PBXFileReference; lastKnownFileType = sourcecode.swift; path = OutlineButton.swift; sourceTree = "<group>"; };
		A633B1352B997D57003D1738 /* NavigationBackButton.swift */ = {isa = PBXFileReference; lastKnownFileType = sourcecode.swift; path = NavigationBackButton.swift; sourceTree = "<group>"; };
		A633B1372B997F39003D1738 /* NavigationHelpButton.swift */ = {isa = PBXFileReference; lastKnownFileType = sourcecode.swift; path = NavigationHelpButton.swift; sourceTree = "<group>"; };
		A633B1392B9A5A22003D1738 /* ImportWalletView.swift */ = {isa = PBXFileReference; lastKnownFileType = sourcecode.swift; path = ImportWalletView.swift; sourceTree = "<group>"; };
		A633B13B2B9A6564003D1738 /* SetupVaultView.swift */ = {isa = PBXFileReference; lastKnownFileType = sourcecode.swift; path = SetupVaultView.swift; sourceTree = "<group>"; };
		A633B13D2B9A9E30003D1738 /* VaultDetailView.swift */ = {isa = PBXFileReference; lastKnownFileType = sourcecode.swift; path = VaultDetailView.swift; sourceTree = "<group>"; };
		A63953AF2BA7BEDA000802EC /* Checkbox.swift */ = {isa = PBXFileReference; lastKnownFileType = sourcecode.swift; path = Checkbox.swift; sourceTree = "<group>"; };
		A63953B12BA7CB8E000802EC /* SendCryptoKeysignView.swift */ = {isa = PBXFileReference; lastKnownFileType = sourcecode.swift; path = SendCryptoKeysignView.swift; sourceTree = "<group>"; };
		A63953B32BA7F120000802EC /* SendCryptoDoneView.swift */ = {isa = PBXFileReference; lastKnownFileType = sourcecode.swift; path = SendCryptoDoneView.swift; sourceTree = "<group>"; };
		A65324272BA51E8700DDE6EB /* QRCodeScannerView.swift */ = {isa = PBXFileReference; lastKnownFileType = sourcecode.swift; path = QRCodeScannerView.swift; sourceTree = "<group>"; };
		A65324292BA52A4700DDE6EB /* SendCryptoViewModel.swift */ = {isa = PBXFileReference; lastKnownFileType = sourcecode.swift; path = SendCryptoViewModel.swift; sourceTree = "<group>"; };
		A653242B2BA52E2200DDE6EB /* SendCryptoQRScannerView.swift */ = {isa = PBXFileReference; lastKnownFileType = sourcecode.swift; path = SendCryptoQRScannerView.swift; sourceTree = "<group>"; };
		A653242D2BA53D0900DDE6EB /* SendCryptoPairView.swift */ = {isa = PBXFileReference; lastKnownFileType = sourcecode.swift; path = SendCryptoPairView.swift; sourceTree = "<group>"; };
		A653242F2BA540ED00DDE6EB /* SendCryptoVerifyView.swift */ = {isa = PBXFileReference; lastKnownFileType = sourcecode.swift; path = SendCryptoVerifyView.swift; sourceTree = "<group>"; };
		A65649D72B96602700E4B329 /* DecodableDefaultExtension.swift */ = {isa = PBXFileReference; fileEncoding = 4; lastKnownFileType = sourcecode.swift; path = DecodableDefaultExtension.swift; sourceTree = "<group>"; };
		A65649D82B96602700E4B329 /* BigUIntExtension.swift */ = {isa = PBXFileReference; fileEncoding = 4; lastKnownFileType = sourcecode.swift; path = BigUIntExtension.swift; sourceTree = "<group>"; };
		A65649D92B96602700E4B329 /* Int64Extension.swift */ = {isa = PBXFileReference; fileEncoding = 4; lastKnownFileType = sourcecode.swift; path = Int64Extension.swift; sourceTree = "<group>"; };
		A65649DA2B96602700E4B329 /* DataExtension.swift */ = {isa = PBXFileReference; fileEncoding = 4; lastKnownFileType = sourcecode.swift; path = DataExtension.swift; sourceTree = "<group>"; };
		A65649DB2B96602700E4B329 /* BitcoinTransactionExtension.swift */ = {isa = PBXFileReference; fileEncoding = 4; lastKnownFileType = sourcecode.swift; path = BitcoinTransactionExtension.swift; sourceTree = "<group>"; };
		A65649DC2B96602700E4B329 /* StringExtension.swift */ = {isa = PBXFileReference; fileEncoding = 4; lastKnownFileType = sourcecode.swift; path = StringExtension.swift; sourceTree = "<group>"; };
		A65649DD2B96602700E4B329 /* VaultExtension.swift */ = {isa = PBXFileReference; fileEncoding = 4; lastKnownFileType = sourcecode.swift; path = VaultExtension.swift; sourceTree = "<group>"; };
		A65649DE2B96602700E4B329 /* TssExtension.swift */ = {isa = PBXFileReference; fileEncoding = 4; lastKnownFileType = sourcecode.swift; path = TssExtension.swift; sourceTree = "<group>"; };
		A65649E92B96690400E4B329 /* KeyShare.swift */ = {isa = PBXFileReference; lastKnownFileType = sourcecode.swift; path = KeyShare.swift; sourceTree = "<group>"; };
		A65649ED2B9669DD00E4B329 /* UTXOTransactionMempoolInput.swift */ = {isa = PBXFileReference; lastKnownFileType = sourcecode.swift; path = UTXOTransactionMempoolInput.swift; sourceTree = "<group>"; };
		A65649EF2B966A1200E4B329 /* UTXOTransactionMempoolOutput.swift */ = {isa = PBXFileReference; lastKnownFileType = sourcecode.swift; path = UTXOTransactionMempoolOutput.swift; sourceTree = "<group>"; };
		A65649F12B966A2300E4B329 /* UTXOTransactionStatus.swift */ = {isa = PBXFileReference; lastKnownFileType = sourcecode.swift; path = UTXOTransactionStatus.swift; sourceTree = "<group>"; };
		A65649F42B966F3E00E4B329 /* DecodableDefault.swift */ = {isa = PBXFileReference; lastKnownFileType = sourcecode.swift; path = DecodableDefault.swift; sourceTree = "<group>"; };
		A65649F72B96701300E4B329 /* UTXOTransactionMempoolPreviousOutput.swift */ = {isa = PBXFileReference; lastKnownFileType = sourcecode.swift; path = UTXOTransactionMempoolPreviousOutput.swift; sourceTree = "<group>"; };
		A65BA9812BA93A9F00B2D8AA /* DebounceHelper.swift */ = {isa = PBXFileReference; lastKnownFileType = sourcecode.swift; path = DebounceHelper.swift; sourceTree = "<group>"; };
		A65BA9832BAA07B500B2D8AA /* Background.swift */ = {isa = PBXFileReference; lastKnownFileType = sourcecode.swift; path = Background.swift; sourceTree = "<group>"; };
		A65BA9852BAA0F0D00B2D8AA /* SendCryptoVerifyViewModel.swift */ = {isa = PBXFileReference; lastKnownFileType = sourcecode.swift; path = SendCryptoVerifyViewModel.swift; sourceTree = "<group>"; };
		A65BA9872BAAA0B700B2D8AA /* SendCryptoSigningErrorView.swift */ = {isa = PBXFileReference; lastKnownFileType = sourcecode.swift; path = SendCryptoSigningErrorView.swift; sourceTree = "<group>"; };
		A65BA9892BAAA7A300B2D8AA /* SendCryptoVaultErrorView.swift */ = {isa = PBXFileReference; lastKnownFileType = sourcecode.swift; path = SendCryptoVaultErrorView.swift; sourceTree = "<group>"; };
		A65BA98B2BABD1AA00B2D8AA /* SendCryptoStartErrorView.swift */ = {isa = PBXFileReference; lastKnownFileType = sourcecode.swift; path = SendCryptoStartErrorView.swift; sourceTree = "<group>"; };
		A65BA98D2BAD311200B2D8AA /* Loader.swift */ = {isa = PBXFileReference; lastKnownFileType = sourcecode.swift; path = Loader.swift; sourceTree = "<group>"; };
		A65BA98F2BAD402A00B2D8AA /* KeysignMessageConfirmView.swift */ = {isa = PBXFileReference; lastKnownFileType = sourcecode.swift; path = KeysignMessageConfirmView.swift; sourceTree = "<group>"; };
		A65BA9912BAD439900B2D8AA /* KeysignDiscoverServiceView.swift */ = {isa = PBXFileReference; lastKnownFileType = sourcecode.swift; path = KeysignDiscoverServiceView.swift; sourceTree = "<group>"; };
		A65BA9952BAD460600B2D8AA /* KeysignStartView.swift */ = {isa = PBXFileReference; lastKnownFileType = sourcecode.swift; path = KeysignStartView.swift; sourceTree = "<group>"; };
		A65BA9972BAD479C00B2D8AA /* JoinKeysignDoneView.swift */ = {isa = PBXFileReference; lastKnownFileType = sourcecode.swift; path = JoinKeysignDoneView.swift; sourceTree = "<group>"; };
		A65C754C2BBF5A250076F30A /* PeerCell.swift */ = {isa = PBXFileReference; lastKnownFileType = sourcecode.swift; path = PeerCell.swift; sourceTree = "<group>"; };
		A66A0BD42BA124D00021A483 /* EditVaultView.swift */ = {isa = PBXFileReference; lastKnownFileType = sourcecode.swift; path = EditVaultView.swift; sourceTree = "<group>"; };
		A66A0BD62BA125C50021A483 /* EditVaultCell.swift */ = {isa = PBXFileReference; lastKnownFileType = sourcecode.swift; path = EditVaultCell.swift; sourceTree = "<group>"; };
		A66A0BD82BA12DF50021A483 /* RenameVaultView.swift */ = {isa = PBXFileReference; lastKnownFileType = sourcecode.swift; path = RenameVaultView.swift; sourceTree = "<group>"; };
		A66A0BDA2BA13B570021A483 /* CoinsGrouped.swift */ = {isa = PBXFileReference; lastKnownFileType = sourcecode.swift; path = CoinsGrouped.swift; sourceTree = "<group>"; };
		A683EDEA2BCF635E00BB706E /* InstructionPrompt.swift */ = {isa = PBXFileReference; lastKnownFileType = sourcecode.swift; path = InstructionPrompt.swift; sourceTree = "<group>"; };
		A683EDEC2BCF67D100BB706E /* NetworkPromptCell.swift */ = {isa = PBXFileReference; lastKnownFileType = sourcecode.swift; path = NetworkPromptCell.swift; sourceTree = "<group>"; };
		A69069A02BCDEFD400F28A8B /* ProgressRing.swift */ = {isa = PBXFileReference; lastKnownFileType = sourcecode.swift; path = ProgressRing.swift; sourceTree = "<group>"; };
		A69069A22BCE2FD300F28A8B /* KeygenStatusText.swift */ = {isa = PBXFileReference; lastKnownFileType = sourcecode.swift; path = KeygenStatusText.swift; sourceTree = "<group>"; };
		A69069B42BCF538000F28A8B /* NetworkPrompts.swift */ = {isa = PBXFileReference; lastKnownFileType = sourcecode.swift; path = NetworkPrompts.swift; sourceTree = "<group>"; };
		A69069B62BCF53B600F28A8B /* NetworkPromptType.swift */ = {isa = PBXFileReference; lastKnownFileType = sourcecode.swift; path = NetworkPromptType.swift; sourceTree = "<group>"; };
		A690E00D2BC0ED290006DC0D /* URL.swift */ = {isa = PBXFileReference; lastKnownFileType = sourcecode.swift; path = URL.swift; sourceTree = "<group>"; };
		A6966D1D2BA3DDAD00903CA4 /* OnboardingView.swift */ = {isa = PBXFileReference; lastKnownFileType = sourcecode.swift; path = OnboardingView.swift; sourceTree = "<group>"; };
		A6966D1F2BA3DF0C00903CA4 /* OnboardingView1.swift */ = {isa = PBXFileReference; lastKnownFileType = sourcecode.swift; path = OnboardingView1.swift; sourceTree = "<group>"; };
		A6966D212BA3E1B000903CA4 /* TextStore.swift */ = {isa = PBXFileReference; lastKnownFileType = sourcecode.swift; path = TextStore.swift; sourceTree = "<group>"; };
		A6966D232BA3E2A500903CA4 /* OnboardingView2.swift */ = {isa = PBXFileReference; lastKnownFileType = sourcecode.swift; path = OnboardingView2.swift; sourceTree = "<group>"; };
		A6966D252BA3E2CF00903CA4 /* OnboardingView3.swift */ = {isa = PBXFileReference; lastKnownFileType = sourcecode.swift; path = OnboardingView3.swift; sourceTree = "<group>"; };
		A6966D282BA400B700903CA4 /* SendCryptoAddressTextField.swift */ = {isa = PBXFileReference; lastKnownFileType = sourcecode.swift; path = SendCryptoAddressTextField.swift; sourceTree = "<group>"; };
		A6966D2A2BA4018600903CA4 /* SendCryptoAmountTextField.swift */ = {isa = PBXFileReference; lastKnownFileType = sourcecode.swift; path = SendCryptoAmountTextField.swift; sourceTree = "<group>"; };
		A6966D2C2BA402A900903CA4 /* TokenSelectorDropdown.swift */ = {isa = PBXFileReference; lastKnownFileType = sourcecode.swift; path = TokenSelectorDropdown.swift; sourceTree = "<group>"; };
		A6966D2E2BA4045C00903CA4 /* SwapCryptoView.swift */ = {isa = PBXFileReference; lastKnownFileType = sourcecode.swift; path = SwapCryptoView.swift; sourceTree = "<group>"; };
		A6966D302BA4048800903CA4 /* SwapCryptoDetailsView.swift */ = {isa = PBXFileReference; lastKnownFileType = sourcecode.swift; path = SwapCryptoDetailsView.swift; sourceTree = "<group>"; };
		A6980C232BC0836300F452AB /* SettingsView.swift */ = {isa = PBXFileReference; lastKnownFileType = sourcecode.swift; path = SettingsView.swift; sourceTree = "<group>"; };
		A6980C252BC0848F00F452AB /* SettingCell.swift */ = {isa = PBXFileReference; lastKnownFileType = sourcecode.swift; path = SettingCell.swift; sourceTree = "<group>"; };
		A6980C272BC086BC00F452AB /* SettingsViewModel.swift */ = {isa = PBXFileReference; lastKnownFileType = sourcecode.swift; path = SettingsViewModel.swift; sourceTree = "<group>"; };
		A6980C292BC0870000F452AB /* SettingsOptionsStore.swift */ = {isa = PBXFileReference; lastKnownFileType = sourcecode.swift; path = SettingsOptionsStore.swift; sourceTree = "<group>"; };
		A6980C2B2BC0896C00F452AB /* SettingsLanguageSelectionView.swift */ = {isa = PBXFileReference; lastKnownFileType = sourcecode.swift; path = SettingsLanguageSelectionView.swift; sourceTree = "<group>"; };
		A6980C2D2BC089F900F452AB /* SettingSelectionCell.swift */ = {isa = PBXFileReference; lastKnownFileType = sourcecode.swift; path = SettingSelectionCell.swift; sourceTree = "<group>"; };
		A6980C2F2BC0A11100F452AB /* SettingsCurrencySelectionView.swift */ = {isa = PBXFileReference; lastKnownFileType = sourcecode.swift; path = SettingsCurrencySelectionView.swift; sourceTree = "<group>"; };
		A6980C312BC0A2F700F452AB /* SettingsFAQView.swift */ = {isa = PBXFileReference; lastKnownFileType = sourcecode.swift; path = SettingsFAQView.swift; sourceTree = "<group>"; };
		A6980C332BC0A30900F452AB /* SettingFAQCell.swift */ = {isa = PBXFileReference; lastKnownFileType = sourcecode.swift; path = SettingFAQCell.swift; sourceTree = "<group>"; };
		A6BACF192BC705DA00084810 /* ChainDetailView.swift */ = {isa = PBXFileReference; lastKnownFileType = sourcecode.swift; path = ChainDetailView.swift; sourceTree = "<group>"; };
		A6BACF1B2BC79B3100084810 /* TokenSelectionView.swift */ = {isa = PBXFileReference; lastKnownFileType = sourcecode.swift; path = TokenSelectionView.swift; sourceTree = "<group>"; };
		A6C0D5592BB3AAA200156689 /* ChainHeaderCell.swift */ = {isa = PBXFileReference; lastKnownFileType = sourcecode.swift; path = ChainHeaderCell.swift; sourceTree = "<group>"; };
		A6C0D55B2BB3AE8600156689 /* TransactionsView.swift */ = {isa = PBXFileReference; lastKnownFileType = sourcecode.swift; path = TransactionsView.swift; sourceTree = "<group>"; };
		A6C0D55E2BB3B73900156689 /* UTXOTransactionsView.swift */ = {isa = PBXFileReference; lastKnownFileType = sourcecode.swift; path = UTXOTransactionsView.swift; sourceTree = "<group>"; };
		A6C0D5642BB3BD0F00156689 /* UTXOTransactionCell.swift */ = {isa = PBXFileReference; lastKnownFileType = sourcecode.swift; path = UTXOTransactionCell.swift; sourceTree = "<group>"; };
		A6C0D5682BB3C6D400156689 /* ErrorMessage.swift */ = {isa = PBXFileReference; lastKnownFileType = sourcecode.swift; path = ErrorMessage.swift; sourceTree = "<group>"; };
		A6CBA8ED2BA299E8008B110C /* ImportVaultViewModel.swift */ = {isa = PBXFileReference; lastKnownFileType = sourcecode.swift; path = ImportVaultViewModel.swift; sourceTree = "<group>"; };
		A6CBA8EF2BA2A629008B110C /* ImportWalletUploadSection.swift */ = {isa = PBXFileReference; lastKnownFileType = sourcecode.swift; path = ImportWalletUploadSection.swift; sourceTree = "<group>"; };
		A6E52F7F2BBE430600FD3785 /* TransactionCell.swift */ = {isa = PBXFileReference; lastKnownFileType = sourcecode.swift; path = TransactionCell.swift; sourceTree = "<group>"; };
		A6F2C5442B9FE3A00095C8E3 /* HomeView.swift */ = {isa = PBXFileReference; lastKnownFileType = sourcecode.swift; path = HomeView.swift; sourceTree = "<group>"; };
		A6F2C5462B9FFC560095C8E3 /* NavigationBackSheetButton.swift */ = {isa = PBXFileReference; lastKnownFileType = sourcecode.swift; path = NavigationBackSheetButton.swift; sourceTree = "<group>"; };
		A6F2C5482BA001460095C8E3 /* ChainSelectionView.swift */ = {isa = PBXFileReference; lastKnownFileType = sourcecode.swift; path = ChainSelectionView.swift; sourceTree = "<group>"; };
		A6F2C54A2BA003E10095C8E3 /* TokenSelectionCell.swift */ = {isa = PBXFileReference; lastKnownFileType = sourcecode.swift; path = TokenSelectionCell.swift; sourceTree = "<group>"; };
		A6F2C54E2BA009420095C8E3 /* TokenSelectionViewModel.swift */ = {isa = PBXFileReference; lastKnownFileType = sourcecode.swift; path = TokenSelectionViewModel.swift; sourceTree = "<group>"; };
		A6F9F7DA2B9BA2DD00790258 /* ChainCell.swift */ = {isa = PBXFileReference; lastKnownFileType = sourcecode.swift; path = ChainCell.swift; sourceTree = "<group>"; };
		A6F9F7DC2B9BA5F000790258 /* CoinCell.swift */ = {isa = PBXFileReference; lastKnownFileType = sourcecode.swift; path = CoinCell.swift; sourceTree = "<group>"; };
		A6F9F7DE2B9BAA9F00790258 /* Separator.swift */ = {isa = PBXFileReference; lastKnownFileType = sourcecode.swift; path = Separator.swift; sourceTree = "<group>"; };
		A6F9F7E02B9BAFA700790258 /* NavigationRefreshButton.swift */ = {isa = PBXFileReference; lastKnownFileType = sourcecode.swift; path = NavigationRefreshButton.swift; sourceTree = "<group>"; };
		A6F9F7E22B9BB48700790258 /* VaultsView.swift */ = {isa = PBXFileReference; lastKnownFileType = sourcecode.swift; path = VaultsView.swift; sourceTree = "<group>"; };
		A6F9F7E42B9BB4D100790258 /* NavigationMenuButton.swift */ = {isa = PBXFileReference; lastKnownFileType = sourcecode.swift; path = NavigationMenuButton.swift; sourceTree = "<group>"; };
		A6F9F7E62B9BB63700790258 /* VaultCell.swift */ = {isa = PBXFileReference; lastKnownFileType = sourcecode.swift; path = VaultCell.swift; sourceTree = "<group>"; };
		A6F9F7E82B9BBFD500790258 /* AddressQRCodeView.swift */ = {isa = PBXFileReference; lastKnownFileType = sourcecode.swift; path = AddressQRCodeView.swift; sourceTree = "<group>"; };
		A6F9F7EA2B9D1B3700790258 /* VaultDetailViewModel.swift */ = {isa = PBXFileReference; lastKnownFileType = sourcecode.swift; path = VaultDetailViewModel.swift; sourceTree = "<group>"; };
		A6F9F7EC2B9D1F5700790258 /* CoinViewModel.swift */ = {isa = PBXFileReference; lastKnownFileType = sourcecode.swift; path = CoinViewModel.swift; sourceTree = "<group>"; };
		A6FB96B02BD086AD00D56F68 /* HomeViewModel.swift */ = {isa = PBXFileReference; lastKnownFileType = sourcecode.swift; path = HomeViewModel.swift; sourceTree = "<group>"; };
		A6FB96B22BD0CDA900D56F68 /* NavigationEditButton.swift */ = {isa = PBXFileReference; lastKnownFileType = sourcecode.swift; path = NavigationEditButton.swift; sourceTree = "<group>"; };
		A6FB96B42BD0CE6700D56F68 /* NavigationHomeEditButton.swift */ = {isa = PBXFileReference; lastKnownFileType = sourcecode.swift; path = NavigationHomeEditButton.swift; sourceTree = "<group>"; };
		D9AD8ED92B6722CC0009F8D5 /* ApplicationState.swift */ = {isa = PBXFileReference; lastKnownFileType = sourcecode.swift; name = ApplicationState.swift; path = "VoltixApp/View Models/ApplicationState.swift"; sourceTree = SOURCE_ROOT; };
		D9AD8EDD2B6730430009F8D5 /* WelcomeView.swift */ = {isa = PBXFileReference; lastKnownFileType = sourcecode.swift; name = WelcomeView.swift; path = VoltixApp/Views/WelcomeView.swift; sourceTree = SOURCE_ROOT; };
		D9AD8EE52B6730A40009F8D5 /* PeerDiscoveryView.swift */ = {isa = PBXFileReference; lastKnownFileType = sourcecode.swift; name = PeerDiscoveryView.swift; path = VoltixApp/Views/Keygen/PeerDiscoveryView.swift; sourceTree = SOURCE_ROOT; };
		DE1572942B70F254009BC7C5 /* TssMessenger.swift */ = {isa = PBXFileReference; fileEncoding = 4; lastKnownFileType = sourcecode.swift; path = TssMessenger.swift; sourceTree = "<group>"; };
		DE1572952B70F254009BC7C5 /* LocalStateAccessorImp.swift */ = {isa = PBXFileReference; fileEncoding = 4; lastKnownFileType = sourcecode.swift; path = LocalStateAccessorImp.swift; sourceTree = "<group>"; };
		DE1572982B70F26A009BC7C5 /* KeyType.swift */ = {isa = PBXFileReference; fileEncoding = 4; lastKnownFileType = sourcecode.swift; path = KeyType.swift; sourceTree = "<group>"; };
		DE15729B2B70F284009BC7C5 /* JoinKeysignView.swift */ = {isa = PBXFileReference; fileEncoding = 4; lastKnownFileType = sourcecode.swift; path = JoinKeysignView.swift; sourceTree = "<group>"; };
		DE15729C2B70F284009BC7C5 /* KeysignDiscoveryView.swift */ = {isa = PBXFileReference; fileEncoding = 4; lastKnownFileType = sourcecode.swift; path = KeysignDiscoveryView.swift; sourceTree = "<group>"; };
		DE15729D2B70F284009BC7C5 /* KeysignView.swift */ = {isa = PBXFileReference; fileEncoding = 4; lastKnownFileType = sourcecode.swift; path = KeysignView.swift; sourceTree = "<group>"; };
		DE1572A12B70F873009BC7C5 /* Tss.xcframework */ = {isa = PBXFileReference; lastKnownFileType = wrapper.xcframework; path = Tss.xcframework; sourceTree = "<group>"; };
		DE1572AB2B7174D3009BC7C5 /* Utils.swift */ = {isa = PBXFileReference; lastKnownFileType = sourcecode.swift; path = Utils.swift; sourceTree = "<group>"; };
		DE28F52B2B7B0D6500E33058 /* WalletCore */ = {isa = PBXFileReference; lastKnownFileType = wrapper; name = WalletCore; path = ../WalletCore; sourceTree = "<group>"; };
		DE491CEE2B708260007C88D5 /* KeygenView.swift */ = {isa = PBXFileReference; fileEncoding = 4; lastKnownFileType = sourcecode.swift; path = KeygenView.swift; sourceTree = "<group>"; };
		DE49A1632B65F6D9000F3AFB /* VoltixApp.app */ = {isa = PBXFileReference; explicitFileType = wrapper.application; includeInIndex = 0; path = VoltixApp.app; sourceTree = BUILT_PRODUCTS_DIR; };
		DE49A1662B65F6D9000F3AFB /* VoltixApp.swift */ = {isa = PBXFileReference; lastKnownFileType = sourcecode.swift; path = VoltixApp.swift; sourceTree = "<group>"; };
		DE49A16C2B65F6DB000F3AFB /* Assets.xcassets */ = {isa = PBXFileReference; lastKnownFileType = folder.assetcatalog; path = Assets.xcassets; sourceTree = "<group>"; };
		DE49A16E2B65F6DB000F3AFB /* voltixApp.entitlements */ = {isa = PBXFileReference; lastKnownFileType = text.plist.entitlements; path = voltixApp.entitlements; sourceTree = "<group>"; };
		DE49A1702B65F6DB000F3AFB /* Preview Assets.xcassets */ = {isa = PBXFileReference; lastKnownFileType = folder.assetcatalog; path = "Preview Assets.xcassets"; sourceTree = "<group>"; };
		DE49A1762B65F6DB000F3AFB /* VoltixAppTests.xctest */ = {isa = PBXFileReference; explicitFileType = wrapper.cfbundle; includeInIndex = 0; path = VoltixAppTests.xctest; sourceTree = BUILT_PRODUCTS_DIR; };
		DE49A17A2B65F6DB000F3AFB /* voltixAppTests.swift */ = {isa = PBXFileReference; lastKnownFileType = sourcecode.swift; path = voltixAppTests.swift; sourceTree = "<group>"; };
		DE49A1802B65F6DB000F3AFB /* VoltixAppUITests.xctest */ = {isa = PBXFileReference; explicitFileType = wrapper.cfbundle; includeInIndex = 0; path = VoltixAppUITests.xctest; sourceTree = BUILT_PRODUCTS_DIR; };
		DE49A1842B65F6DB000F3AFB /* voltixAppUITests.swift */ = {isa = PBXFileReference; lastKnownFileType = sourcecode.swift; path = voltixAppUITests.swift; sourceTree = "<group>"; };
		DE49A1862B65F6DB000F3AFB /* voltixAppUITestsLaunchTests.swift */ = {isa = PBXFileReference; lastKnownFileType = sourcecode.swift; path = voltixAppUITestsLaunchTests.swift; sourceTree = "<group>"; };
		DE49A1932B65F7B6000F3AFB /* Mediator */ = {isa = PBXFileReference; lastKnownFileType = wrapper; name = Mediator; path = ../Mediator; sourceTree = "<group>"; };
		DE49A19B2B67133D000F3AFB /* Vault.swift */ = {isa = PBXFileReference; lastKnownFileType = sourcecode.swift; path = Vault.swift; sourceTree = "<group>"; };
		DE49A19D2B671416000F3AFB /* Coin.swift */ = {isa = PBXFileReference; lastKnownFileType = sourcecode.swift; path = Coin.swift; sourceTree = "<group>"; };
		DE49A19F2B67143B000F3AFB /* Chain.swift */ = {isa = PBXFileReference; lastKnownFileType = sourcecode.swift; path = Chain.swift; sourceTree = "<group>"; };
		DE49A1A22B67158A000F3AFB /* UIKit.framework */ = {isa = PBXFileReference; lastKnownFileType = wrapper.framework; name = UIKit.framework; path = Platforms/iPhoneOS.platform/Developer/SDKs/iPhoneOS17.2.sdk/System/Library/Frameworks/UIKit.framework; sourceTree = DEVELOPER_DIR; };
		DE49A1B12B6A0F77000F3AFB /* JoinKeygenView.swift */ = {isa = PBXFileReference; lastKnownFileType = sourcecode.swift; path = JoinKeygenView.swift; sourceTree = "<group>"; };
		DE49A1B62B6A1222000F3AFB /* Info.plist */ = {isa = PBXFileReference; lastKnownFileType = text.plist; path = Info.plist; sourceTree = "<group>"; };
		DE4DFA7A2B7B1692004F8E73 /* ModelContainerPreview.swift */ = {isa = PBXFileReference; fileEncoding = 4; lastKnownFileType = sourcecode.swift; path = ModelContainerPreview.swift; sourceTree = "<group>"; };
		DE5FA5892BAD1EF2008FD910 /* CosmosBalanceCacheEntry.swift */ = {isa = PBXFileReference; lastKnownFileType = sourcecode.swift; path = CosmosBalanceCacheEntry.swift; sourceTree = "<group>"; };
		DE63AE0D2BAD2408001BBE5C /* THORBalanceExtension.swift */ = {isa = PBXFileReference; lastKnownFileType = sourcecode.swift; path = THORBalanceExtension.swift; sourceTree = "<group>"; };
		DE63AE4A2BB4D87F001BBE5C /* BscService.swift */ = {isa = PBXFileReference; lastKnownFileType = sourcecode.swift; path = BscService.swift; sourceTree = "<group>"; };
		DE63AE4C2BB4E94E001BBE5C /* JSONRPCResponse.swift */ = {isa = PBXFileReference; lastKnownFileType = sourcecode.swift; path = JSONRPCResponse.swift; sourceTree = "<group>"; };
		DE63AE4E2BB4E96E001BBE5C /* JSONRPCError.swift */ = {isa = PBXFileReference; lastKnownFileType = sourcecode.swift; path = JSONRPCError.swift; sourceTree = "<group>"; };
		DE63AE522BBA627B001BBE5C /* atom.swift */ = {isa = PBXFileReference; lastKnownFileType = sourcecode.swift; path = atom.swift; sourceTree = "<group>"; };
		DE63AE552BBA788D001BBE5C /* GaiaService.swift */ = {isa = PBXFileReference; lastKnownFileType = sourcecode.swift; path = GaiaService.swift; sourceTree = "<group>"; };
		DE64A4C52BA7E0E400C342E3 /* KeygenPeerDiscoveryViewModel.swift */ = {isa = PBXFileReference; lastKnownFileType = sourcecode.swift; path = KeygenPeerDiscoveryViewModel.swift; sourceTree = "<group>"; };
		DE64A4C72BA7EBEC00C342E3 /* JoinKeygenViewModel.swift */ = {isa = PBXFileReference; lastKnownFileType = sourcecode.swift; path = JoinKeygenViewModel.swift; sourceTree = "<group>"; };
		DE64A4C92BA7F90E00C342E3 /* ServiceDelegate.swift */ = {isa = PBXFileReference; lastKnownFileType = sourcecode.swift; path = ServiceDelegate.swift; sourceTree = "<group>"; };
		DE64A4CB2BA7F97500C342E3 /* KeysignDiscoveryViewModel.swift */ = {isa = PBXFileReference; lastKnownFileType = sourcecode.swift; path = KeysignDiscoveryViewModel.swift; sourceTree = "<group>"; };
		DE64A4CD2BA7FEE100C342E3 /* JoinKeysignViewModel.swift */ = {isa = PBXFileReference; lastKnownFileType = sourcecode.swift; path = JoinKeysignViewModel.swift; sourceTree = "<group>"; };
		DE6DCB922B97D81C009A39D5 /* THORChainSwaps.swift */ = {isa = PBXFileReference; lastKnownFileType = sourcecode.swift; path = THORChainSwaps.swift; sourceTree = "<group>"; };
		DE6DCB942B97D88A009A39D5 /* THORChainSwapPayload.swift */ = {isa = PBXFileReference; lastKnownFileType = sourcecode.swift; path = THORChainSwapPayload.swift; sourceTree = "<group>"; };
		DE7CE6452B886B6300ED0BFB /* VoltixVaultDocument.swift */ = {isa = PBXFileReference; fileEncoding = 4; lastKnownFileType = sourcecode.swift; path = VoltixVaultDocument.swift; sourceTree = "<group>"; };
		DE8AD73F2BC1600800339775 /* PrivacyInfo.xcprivacy */ = {isa = PBXFileReference; lastKnownFileType = text.xml; path = PrivacyInfo.xcprivacy; sourceTree = "<group>"; };
		DE8AD7462BC78FA400339775 /* Encryption.swift */ = {isa = PBXFileReference; lastKnownFileType = sourcecode.swift; path = Encryption.swift; sourceTree = "<group>"; };
		DE8AD7492BC7A86200339775 /* EncryptionTest.swift */ = {isa = PBXFileReference; lastKnownFileType = sourcecode.swift; path = EncryptionTest.swift; sourceTree = "<group>"; };
		DE8AD74B2BC8E3FE00339775 /* KeygenVerify.swift */ = {isa = PBXFileReference; lastKnownFileType = sourcecode.swift; path = KeygenVerify.swift; sourceTree = "<group>"; };
		DE9EB0EB2BA2CC3C001747D9 /* TssType.swift */ = {isa = PBXFileReference; lastKnownFileType = sourcecode.swift; path = TssType.swift; sourceTree = "<group>"; };
		DE9EB0ED2BA2CF49001747D9 /* KeygenMessage.swift */ = {isa = PBXFileReference; lastKnownFileType = sourcecode.swift; path = KeygenMessage.swift; sourceTree = "<group>"; };
		DE9EB0EF2BA2CFB7001747D9 /* ReshareMessage.swift */ = {isa = PBXFileReference; lastKnownFileType = sourcecode.swift; path = ReshareMessage.swift; sourceTree = "<group>"; };
		DE9EB0F12BA2D97B001747D9 /* PeerDiscoveryPayload.swift */ = {isa = PBXFileReference; lastKnownFileType = sourcecode.swift; path = PeerDiscoveryPayload.swift; sourceTree = "<group>"; };
		DE9EB0F32BA309AB001747D9 /* MessagePuller.swift */ = {isa = PBXFileReference; lastKnownFileType = sourcecode.swift; path = MessagePuller.swift; sourceTree = "<group>"; };
		DE9EB0F52BA3F9C2001747D9 /* ParticipantDiscovery.swift */ = {isa = PBXFileReference; lastKnownFileType = sourcecode.swift; path = ParticipantDiscovery.swift; sourceTree = "<group>"; };
		DE9EB0F72BA43388001747D9 /* KeysignViewModel.swift */ = {isa = PBXFileReference; lastKnownFileType = sourcecode.swift; path = KeysignViewModel.swift; sourceTree = "<group>"; };
		DE9EB0F92BA4491B001747D9 /* CoinExtension.swift */ = {isa = PBXFileReference; lastKnownFileType = sourcecode.swift; path = CoinExtension.swift; sourceTree = "<group>"; };
		DE9EB0FB2BA463F7001747D9 /* KeygenViewModel.swift */ = {isa = PBXFileReference; lastKnownFileType = sourcecode.swift; path = KeygenViewModel.swift; sourceTree = "<group>"; };
		DEBF93962B8D5FEF002868CD /* KeysignPayload.swift */ = {isa = PBXFileReference; lastKnownFileType = sourcecode.swift; path = KeysignPayload.swift; sourceTree = "<group>"; };
		DED05FE32BBB824D00E0496C /* ThorchainAccountValue.swift */ = {isa = PBXFileReference; lastKnownFileType = sourcecode.swift; path = ThorchainAccountValue.swift; sourceTree = "<group>"; };
		DED05FE52BBB82F300E0496C /* CosmosAccountsResponse.swift */ = {isa = PBXFileReference; lastKnownFileType = sourcecode.swift; path = CosmosAccountsResponse.swift; sourceTree = "<group>"; };
		DEEADCF62B916676007978DE /* Solana.swift */ = {isa = PBXFileReference; fileEncoding = 4; lastKnownFileType = sourcecode.swift; path = Solana.swift; sourceTree = "<group>"; };
		DEEDAEE02B8AF7EF005170E8 /* evm.swift */ = {isa = PBXFileReference; lastKnownFileType = sourcecode.swift; path = evm.swift; sourceTree = "<group>"; };
		DEEDAEE22B8AF8B1005170E8 /* publickey.swift */ = {isa = PBXFileReference; lastKnownFileType = sourcecode.swift; path = publickey.swift; sourceTree = "<group>"; };
		DEEDAEE42B8AFB5D005170E8 /* common.swift */ = {isa = PBXFileReference; lastKnownFileType = sourcecode.swift; path = common.swift; sourceTree = "<group>"; };
		DEEFF4FC2B9835DE0015692E /* THORChainSwapChainExtension.swift */ = {isa = PBXFileReference; lastKnownFileType = sourcecode.swift; path = THORChainSwapChainExtension.swift; sourceTree = "<group>"; };
		DEF2E2CA2B9AD5EA000737B8 /* UTXOChainsHelper.swift */ = {isa = PBXFileReference; lastKnownFileType = sourcecode.swift; path = UTXOChainsHelper.swift; sourceTree = "<group>"; };
		DEF2E2CF2B9DA459000737B8 /* PublicKeyTest.swift */ = {isa = PBXFileReference; lastKnownFileType = sourcecode.swift; path = PublicKeyTest.swift; sourceTree = "<group>"; };
		DEF2E2D12B9DC331000737B8 /* VoltixApp.xctestplan */ = {isa = PBXFileReference; lastKnownFileType = text; path = VoltixApp.xctestplan; sourceTree = "<group>"; };
		DEF2E2D22B9DC685000737B8 /* UTXOChainsHelperTest.swift */ = {isa = PBXFileReference; lastKnownFileType = sourcecode.swift; path = UTXOChainsHelperTest.swift; sourceTree = "<group>"; };
		DEFC7BFA2B8D87370090B07A /* erc20.swift */ = {isa = PBXFileReference; lastKnownFileType = sourcecode.swift; path = erc20.swift; sourceTree = "<group>"; };
		DEFC7BFE2B8EC95E0090B07A /* thorchain.swift */ = {isa = PBXFileReference; fileEncoding = 4; lastKnownFileType = sourcecode.swift; path = thorchain.swift; sourceTree = "<group>"; };
		DEFF58F12BCBACDA005DFDF9 /* VoltixRelay.swift */ = {isa = PBXFileReference; lastKnownFileType = sourcecode.swift; path = VoltixRelay.swift; sourceTree = "<group>"; };
		DEFF58F32BCBF65D005DFDF9 /* TssHelper.swift */ = {isa = PBXFileReference; lastKnownFileType = sourcecode.swift; path = TssHelper.swift; sourceTree = "<group>"; };
		DEFF58F52BCCB573005DFDF9 /* RegisterVault.swift */ = {isa = PBXFileReference; lastKnownFileType = sourcecode.swift; path = RegisterVault.swift; sourceTree = "<group>"; };
		DEFF58F72BCF4E11005DFDF9 /* BackupVault.swift */ = {isa = PBXFileReference; lastKnownFileType = sourcecode.swift; path = BackupVault.swift; sourceTree = "<group>"; };
		DEFF58F92BCF85FA005DFDF9 /* maya.swift */ = {isa = PBXFileReference; lastKnownFileType = sourcecode.swift; path = maya.swift; sourceTree = "<group>"; };
		DEFF58FB2BCFB384005DFDF9 /* MayaChainService.swift */ = {isa = PBXFileReference; lastKnownFileType = sourcecode.swift; path = MayaChainService.swift; sourceTree = "<group>"; };
		DEFF58FD2BD13E5D005DFDF9 /* ThreadSafeDictionary.swift */ = {isa = PBXFileReference; lastKnownFileType = sourcecode.swift; path = ThreadSafeDictionary.swift; sourceTree = "<group>"; };
/* End PBXFileReference section */

/* Begin PBXFrameworksBuildPhase section */
		DE49A1602B65F6D9000F3AFB /* Frameworks */ = {
			isa = PBXFrameworksBuildPhase;
			buildActionMask = 2147483647;
			files = (
				DE28F5312B7B0FE900E33058 /* WalletCore in Frameworks */,
				DE49A19A2B660D8D000F3AFB /* Mediator in Frameworks */,
				DEEDAEE82B8B50A4005170E8 /* BigInt in Frameworks */,
				DE8AD7402BC649A600339775 /* Tss.xcframework in Frameworks */,
				D9A22EB72B667C41007281BF /* Mediator in Frameworks */,
				DE28F5332B7B0FED00E33058 /* SwiftProtobuf in Frameworks */,
				DE49A1B52B6A1088000F3AFB /* CodeScanner in Frameworks */,
			);
			runOnlyForDeploymentPostprocessing = 0;
		};
		DE49A1732B65F6DB000F3AFB /* Frameworks */ = {
			isa = PBXFrameworksBuildPhase;
			buildActionMask = 2147483647;
			files = (
			);
			runOnlyForDeploymentPostprocessing = 0;
		};
		DE49A17D2B65F6DB000F3AFB /* Frameworks */ = {
			isa = PBXFrameworksBuildPhase;
			buildActionMask = 2147483647;
			files = (
			);
			runOnlyForDeploymentPostprocessing = 0;
		};
/* End PBXFrameworksBuildPhase section */

/* Begin PBXGroup section */
		049BBB4E2B71E37B004C231F /* Components */ = {
			isa = PBXGroup;
			children = (
				049BBB5D2B71E83D004C231F /* VoltixLogo.swift */,
				049BBB672B71E9C5004C231F /* WifiInstruction.swift */,
				A6F9F7DE2B9BAA9F00790258 /* Separator.swift */,
				A61BC8152BA256C600484689 /* ProgressBar.swift */,
				A6CBA8EF2BA2A629008B110C /* ImportWalletUploadSection.swift */,
				A6966D2C2BA402A900903CA4 /* TokenSelectorDropdown.swift */,
				A6C0D5682BB3C6D400156689 /* ErrorMessage.swift */,
				A63953AF2BA7BEDA000802EC /* Checkbox.swift */,
				A65BA9832BAA07B500B2D8AA /* Background.swift */,
				A65BA98D2BAD311200B2D8AA /* Loader.swift */,
				A69069A02BCDEFD400F28A8B /* ProgressRing.swift */,
				A6F9F7D92B9BA2CF00790258 /* Cells */,
				A633B1232B993FCC003D1738 /* Buttons */,
				A6966D272BA4009B00903CA4 /* TextFields */,
				A633B1342B997D35003D1738 /* Navigation Items */,
				A69069A22BCE2FD300F28A8B /* KeygenStatusText.swift */,
				A5CBA32B2BCD747C00088CC3 /* TappableTextFieldStyle.swift */,
				A69069B42BCF538000F28A8B /* NetworkPrompts.swift */,
				A683EDEA2BCF635E00BB706E /* InstructionPrompt.swift */,
			);
			path = Components;
			sourceTree = "<group>";
		};
		460347822BA148A2007ED3AC /* Ethereum */ = {
			isa = PBXGroup;
			children = (
				46AC40A72B920061001704E6 /* EtherscanService.swift */,
			);
			path = Ethereum;
			sourceTree = "<group>";
		};
		461BD0962B7EFA8000BFF703 /* Services */ = {
			isa = PBXGroup;
			children = (
				46DE08912BD0DA1F00AE8BDE /* EvmL2 */,
				46B60BBC2BBA810C0043EBBA /* Avalanche */,
				DE63AE542BBA7878001BBE5C /* Cosmos */,
				DE63AE492BB4D86A001BBE5C /* BSC */,
				46C8CBBA2BA76CC100E68E08 /* UTXO */,
				460347822BA148A2007ED3AC /* Ethereum */,
				465A8D512B9E6887006E7457 /* Solana */,
				469ED3952B98E782008D4951 /* Thorchain */,
				465B09B42B7D8E7B00952DD9 /* CryptoPriceService.swift */,
				46B60BBF2BBB20130043EBBA /* RpcEvmService.swift */,
				A5F97C8D2BBF0BCF000C30DF /* BalanceService.swift */,
				A57A03CA2BC47D4F00F6F3DF /* BlockChainService.swift */,
				46AAA4962BBF7EBA00E5BAB4 /* EvmServiceFactory.swift */,
				A55BCEBA2BC59E8100D35917 /* KeysignPayloadFactory.swift */,
			);
			path = Services;
			sourceTree = "<group>";
		};
		462DCD6A2BCA11AF003D542F /* Price */ = {
			isa = PBXGroup;
			children = (
				462DCD6B2BCA1228003D542F /* coinpaprika.json */,
			);
			path = Price;
			sourceTree = "<group>";
		};
		462DCD6E2BCA14D9003D542F /* Coinpaprika */ = {
			isa = PBXGroup;
			children = (
				462DCD6F2BCA14F3003D542F /* CoinPaprikaQuote.swift */,
				462DCD732BCA1F45003D542F /* CoinPaprikaCoin.swift */,
			);
			path = Coinpaprika;
			sourceTree = "<group>";
		};
		465A8D512B9E6887006E7457 /* Solana */ = {
			isa = PBXGroup;
			children = (
				465A8D522B9E689B006E7457 /* SolanaService.swift */,
			);
			path = Solana;
			sourceTree = "<group>";
		};
		465A8D552B9E6E0A006E7457 /* Solana */ = {
			isa = PBXGroup;
			children = (
				465A8D542B9E6E0A006E7457 /* SolanaRpc.swift */,
			);
			path = Solana;
			sourceTree = "<group>";
		};
		465B189C2BA3D786001D7407 /* UTXO */ = {
			isa = PBXGroup;
			children = (
				46C8CBBB2BA7752C00E68E08 /* Blockchair */,
				A65649F12B966A2300E4B329 /* UTXOTransactionStatus.swift */,
				46F47CBA2B870EE900D964EA /* UTXOTransactionMempool.swift */,
				A65649ED2B9669DD00E4B329 /* UTXOTransactionMempoolInput.swift */,
				A65649EF2B966A1200E4B329 /* UTXOTransactionMempoolOutput.swift */,
			);
			path = UTXO;
			sourceTree = "<group>";
		};
		465B189D2BA3D7AD001D7407 /* Coingecko */ = {
			isa = PBXGroup;
			children = (
				465B09B62B7D909400952DD9 /* CryptoPrice.swift */,
			);
			path = Coingecko;
			sourceTree = "<group>";
		};
		465B189E2BA3D7B5001D7407 /* Prices */ = {
			isa = PBXGroup;
			children = (
				462DCD6E2BCA14D9003D542F /* Coinpaprika */,
				465B189D2BA3D7AD001D7407 /* Coingecko */,
			);
			path = Prices;
			sourceTree = "<group>";
		};
		468029352BC8E4CE005A9EEF /* Localizables */ = {
			isa = PBXGroup;
			children = (
				468029302BC8E4CE005A9EEF /* Localizable.strings */,
			);
			path = Localizables;
			sourceTree = "<group>";
		};
		469ED3952B98E782008D4951 /* Thorchain */ = {
			isa = PBXGroup;
			children = (
				469ED3932B98E776008D4951 /* ThorchainService.swift */,
				46F8F7272B9A011B0099454E /* ThorchainBroadcastTransactionService.swift */,
				DEFF58FB2BCFB384005DFDF9 /* MayaChainService.swift */,
			);
			path = Thorchain;
			sourceTree = "<group>";
		};
		469ED3962B98E7B7008D4951 /* Cosmos */ = {
			isa = PBXGroup;
			children = (
				46F8F71F2B99FDAC0099454E /* TransactionManager */,
				469ED39E2B98F5A9008D4951 /* AccountManager */,
				469ED3972B98E885008D4951 /* BalanceManager */,
			);
			path = Cosmos;
			sourceTree = "<group>";
		};
		469ED3972B98E885008D4951 /* BalanceManager */ = {
			isa = PBXGroup;
			children = (
				469ED3982B98E896008D4951 /* CosmosBalanceResponse.swift */,
				469ED39A2B98E8B5008D4951 /* CosmosBalance.swift */,
				469ED39C2B98E8C0008D4951 /* CosmosBalancePagination.swift */,
				DE5FA5892BAD1EF2008FD910 /* CosmosBalanceCacheEntry.swift */,
			);
			path = BalanceManager;
			sourceTree = "<group>";
		};
		469ED39E2B98F5A9008D4951 /* AccountManager */ = {
			isa = PBXGroup;
			children = (
				469ED39F2B98F5B4008D4951 /* THORChainAccountNumberResponse.swift */,
				A5199AEF2BBD8C0400AA0A39 /* ThorchainSwapQuote.swift */,
				469ED3A12B98F5CB008D4951 /* ThorchainAccountResult.swift */,
				469ED3A32B98F5DE008D4951 /* CosmosAccountValue.swift */,
				DED05FE32BBB824D00E0496C /* ThorchainAccountValue.swift */,
				DED05FE52BBB82F300E0496C /* CosmosAccountsResponse.swift */,
			);
			path = AccountManager;
			sourceTree = "<group>";
		};
		46B60BBC2BBA810C0043EBBA /* Avalanche */ = {
			isa = PBXGroup;
			children = (
				46B60BBD2BBA811D0043EBBA /* AvalancheService.swift */,
			);
			path = Avalanche;
			sourceTree = "<group>";
		};
		46C8CBBA2BA76CC100E68E08 /* UTXO */ = {
			isa = PBXGroup;
			children = (
				4606B3AF2B80465E0045094D /* UTXOTransactionsService.swift */,
				46C8CBBE2BA777BF00E68E08 /* BlockchairService.swift */,
			);
			path = UTXO;
			sourceTree = "<group>";
		};
		46C8CBBB2BA7752C00E68E08 /* Blockchair */ = {
			isa = PBXGroup;
			children = (
				46C8CBBC2BA7753900E68E08 /* Blockchair.swift */,
			);
			path = Blockchair;
			sourceTree = "<group>";
		};
		46D067E42B8852B70052F535 /* Keygen */ = {
			isa = PBXGroup;
			children = (
				DE49A1B12B6A0F77000F3AFB /* JoinKeygenView.swift */,
				DE491CEE2B708260007C88D5 /* KeygenView.swift */,
				D9AD8EE52B6730A40009F8D5 /* PeerDiscoveryView.swift */,
				DE9EB0F32BA309AB001747D9 /* MessagePuller.swift */,
				A611735C2BC8D94400D616F9 /* KeyGenSummaryView.swift */,
				DE8AD74B2BC8E3FE00339775 /* KeygenVerify.swift */,
			);
			path = Keygen;
			sourceTree = "<group>";
		};
		46DE08912BD0DA1F00AE8BDE /* EvmL2 */ = {
			isa = PBXGroup;
			children = (
				46DE08942BD0DCA200AE8BDE /* EvmL2Service.swift */,
			);
			path = EvmL2;
			sourceTree = "<group>";
		};
		46F8F71F2B99FDAC0099454E /* TransactionManager */ = {
			isa = PBXGroup;
			children = (
				46F8F7202B99FDB70099454E /* TransactionBroadcastResponse.swift */,
				46F8F7252B99FEEC0099454E /* CosmosErrorResponse.swift */,
			);
			path = TransactionManager;
			sourceTree = "<group>";
		};
		A61BC8172BA2685E00484689 /* Stores */ = {
			isa = PBXGroup;
			children = (
				462DCD6A2BCA11AF003D542F /* Price */,
				A61BC8182BA2687D00484689 /* TokensStore.swift */,
				A6966D212BA3E1B000903CA4 /* TextStore.swift */,
				A6980C292BC0870000F452AB /* SettingsOptionsStore.swift */,
				DEFF58F12BCBACDA005DFDF9 /* VoltixRelay.swift */,
			);
			path = Stores;
			sourceTree = "<group>";
		};
		A62758F32B97CE7E00ADE3A6 /* Styles */ = {
			isa = PBXGroup;
			children = (
				A62758F42B97CE9E00ADE3A6 /* FontStyle.swift */,
				A62758F62B97DF4A00ADE3A6 /* ColorStyle.swift */,
			);
			path = Styles;
			sourceTree = "<group>";
		};
		A633B11D2B993BCD003D1738 /* Resources */ = {
			isa = PBXGroup;
			children = (
				A633B11E2B993BDC003D1738 /* Fonts */,
			);
			path = Resources;
			sourceTree = "<group>";
		};
		A633B11E2B993BDC003D1738 /* Fonts */ = {
			isa = PBXGroup;
			children = (
				A633B11F2B993BF5003D1738 /* Montserrat-Italic.ttf */,
				A633B1202B993BF5003D1738 /* Montserrat.ttf */,
			);
			path = Fonts;
			sourceTree = "<group>";
		};
		A633B1232B993FCC003D1738 /* Buttons */ = {
			isa = PBXGroup;
			children = (
				A633B1242B993FE7003D1738 /* FilledButton.swift */,
				A633B12E2B9952D8003D1738 /* OutlineButton.swift */,
			);
			path = Buttons;
			sourceTree = "<group>";
		};
		A633B1342B997D35003D1738 /* Navigation Items */ = {
			isa = PBXGroup;
			children = (
				A633B1352B997D57003D1738 /* NavigationBackButton.swift */,
				A633B1372B997F39003D1738 /* NavigationHelpButton.swift */,
				A6F9F7E02B9BAFA700790258 /* NavigationRefreshButton.swift */,
				A6F9F7E42B9BB4D100790258 /* NavigationMenuButton.swift */,
				A6F2C5462B9FFC560095C8E3 /* NavigationBackSheetButton.swift */,
				A6FB96B22BD0CDA900D56F68 /* NavigationEditButton.swift */,
				A6FB96B42BD0CE6700D56F68 /* NavigationHomeEditButton.swift */,
			);
			path = "Navigation Items";
			sourceTree = "<group>";
		};
		A65649D52B965FC400E4B329 /* View Models */ = {
			isa = PBXGroup;
			children = (
				D9AD8ED92B6722CC0009F8D5 /* ApplicationState.swift */,
				465B09A82B7C176700952DD9 /* SendTransaction.swift */,
				A6F9F7EA2B9D1B3700790258 /* VaultDetailViewModel.swift */,
				A6F9F7EC2B9D1F5700790258 /* CoinViewModel.swift */,
				A6F2C54E2BA009420095C8E3 /* TokenSelectionViewModel.swift */,
				A6CBA8ED2BA299E8008B110C /* ImportVaultViewModel.swift */,
				A65324292BA52A4700DDE6EB /* SendCryptoViewModel.swift */,
				A54BBCFE2BC6E11600645C06 /* TransferViewModel.swift */,
				DE9EB0F72BA43388001747D9 /* KeysignViewModel.swift */,
				DE9EB0FB2BA463F7001747D9 /* KeygenViewModel.swift */,
				DE64A4C52BA7E0E400C342E3 /* KeygenPeerDiscoveryViewModel.swift */,
				DE64A4C72BA7EBEC00C342E3 /* JoinKeygenViewModel.swift */,
				DE64A4CB2BA7F97500C342E3 /* KeysignDiscoveryViewModel.swift */,
				DE64A4CD2BA7FEE100C342E3 /* JoinKeysignViewModel.swift */,
				A65BA9852BAA0F0D00B2D8AA /* SendCryptoVerifyViewModel.swift */,
				A60CA7E62BB0EC6100FDEB5C /* AccountViewModel.swift */,
				A6980C272BC086BC00F452AB /* SettingsViewModel.swift */,
				A61173582BC8A10D00D616F9 /* ChainCellViewModel.swift */,
				A6FB96B02BD086AD00D56F68 /* HomeViewModel.swift */,
			);
			path = "View Models";
			sourceTree = "<group>";
		};
		A65649D62B96602700E4B329 /* Extensions */ = {
			isa = PBXGroup;
			children = (
				465036BA2BCF968E00856B34 /* BigInt.swift */,
				A65649D72B96602700E4B329 /* DecodableDefaultExtension.swift */,
				A65649D82B96602700E4B329 /* BigUIntExtension.swift */,
				A65649D92B96602700E4B329 /* Int64Extension.swift */,
				A65649DA2B96602700E4B329 /* DataExtension.swift */,
				A65649DB2B96602700E4B329 /* BitcoinTransactionExtension.swift */,
				A65649DC2B96602700E4B329 /* StringExtension.swift */,
				A65649DD2B96602700E4B329 /* VaultExtension.swift */,
				A65649DE2B96602700E4B329 /* TssExtension.swift */,
				A633B11B2B99273A003D1738 /* ColorExtensions.swift */,
				DEEFF4FC2B9835DE0015692E /* THORChainSwapChainExtension.swift */,
				DE9EB0F92BA4491B001747D9 /* CoinExtension.swift */,
				463408652BA9C1D200246248 /* CoinTypeExtension.swift */,
				DE63AE0D2BAD2408001BBE5C /* THORBalanceExtension.swift */,
				A60CA7E82BB0F60100FDEB5C /* ViewExtension.swift */,
				46E98FFB2BAE407300C53D97 /* DecodingErrorExtension.swift */,
				46AAA49C2BC3B4CF00E5BAB4 /* DecimalExtension.swift */,
			);
			path = Extensions;
			sourceTree = "<group>";
		};
		A65649F32B966CCB00E4B329 /* States */ = {
			isa = PBXGroup;
			children = (
				DE1572982B70F26A009BC7C5 /* KeyType.swift */,
				A65649F42B966F3E00E4B329 /* DecodableDefault.swift */,
				46B106502BA7CAFE00564023 /* ChainType.swift */,
				A6A793E22BB508C000CC5950 /* Keygen */,
				A69069B62BCF53B600F28A8B /* NetworkPromptType.swift */,
			);
			path = States;
			sourceTree = "<group>";
		};
		A6966D1C2BA3DD9900903CA4 /* Onboarding */ = {
			isa = PBXGroup;
			children = (
				A6966D1D2BA3DDAD00903CA4 /* OnboardingView.swift */,
				A6966D1F2BA3DF0C00903CA4 /* OnboardingView1.swift */,
				A6966D232BA3E2A500903CA4 /* OnboardingView2.swift */,
				A6966D252BA3E2CF00903CA4 /* OnboardingView3.swift */,
			);
			path = Onboarding;
			sourceTree = "<group>";
		};
		A6966D272BA4009B00903CA4 /* TextFields */ = {
			isa = PBXGroup;
			children = (
				A6966D282BA400B700903CA4 /* SendCryptoAddressTextField.swift */,
				A6966D2A2BA4018600903CA4 /* SendCryptoAmountTextField.swift */,
			);
			path = TextFields;
			sourceTree = "<group>";
		};
		A6980C222BC0834E00F452AB /* Settings */ = {
			isa = PBXGroup;
			children = (
				A6980C232BC0836300F452AB /* SettingsView.swift */,
				A6980C2B2BC0896C00F452AB /* SettingsLanguageSelectionView.swift */,
				A6980C2F2BC0A11100F452AB /* SettingsCurrencySelectionView.swift */,
				A6980C312BC0A2F700F452AB /* SettingsFAQView.swift */,
			);
			path = Settings;
			sourceTree = "<group>";
		};
		A6A793E22BB508C000CC5950 /* Keygen */ = {
			isa = PBXGroup;
			children = (
				DE9EB0EB2BA2CC3C001747D9 /* TssType.swift */,
				DE9EB0ED2BA2CF49001747D9 /* KeygenMessage.swift */,
				DE9EB0EF2BA2CFB7001747D9 /* ReshareMessage.swift */,
				DE9EB0F12BA2D97B001747D9 /* PeerDiscoveryPayload.swift */,
			);
			path = Keygen;
			sourceTree = "<group>";
		};
		A6C0D55D2BB3B71300156689 /* Transactions */ = {
			isa = PBXGroup;
			children = (
				A6C0D55B2BB3AE8600156689 /* TransactionsView.swift */,
				A6C0D55E2BB3B73900156689 /* UTXOTransactionsView.swift */,
			);
			path = Transactions;
			sourceTree = "<group>";
		};
		A6F9F7D92B9BA2CF00790258 /* Cells */ = {
			isa = PBXGroup;
			children = (
				A61BC81A2BA26D9900484689 /* ChainSelectionCell.swift */,
				A6F9F7DA2B9BA2DD00790258 /* ChainCell.swift */,
				A6F9F7DC2B9BA5F000790258 /* CoinCell.swift */,
				A6F9F7E62B9BB63700790258 /* VaultCell.swift */,
				A6F2C54A2BA003E10095C8E3 /* TokenSelectionCell.swift */,
				A66A0BD62BA125C50021A483 /* EditVaultCell.swift */,
				A6C0D5592BB3AAA200156689 /* ChainHeaderCell.swift */,
				A6C0D5642BB3BD0F00156689 /* UTXOTransactionCell.swift */,
				A6E52F7F2BBE430600FD3785 /* TransactionCell.swift */,
				A65C754C2BBF5A250076F30A /* PeerCell.swift */,
				A6980C252BC0848F00F452AB /* SettingCell.swift */,
				A6980C2D2BC089F900F452AB /* SettingSelectionCell.swift */,
				A6980C332BC0A30900F452AB /* SettingFAQCell.swift */,
				461AD1B82BC6858000959278 /* VaultPairDetailCell.swift */,
				A611735A2BC8B7AB00D616F9 /* ChainNavigationCell.swift */,
				A683EDEC2BCF67D100BB706E /* NetworkPromptCell.swift */,
			);
			path = Cells;
			sourceTree = "<group>";
		};
		D7347C222B74717F00887E57 /* Recovered References */ = {
			isa = PBXGroup;
			children = (
				4600167D2B71A12D00CE17C7 /* Tss.xcframework */,
			);
			name = "Recovered References";
			sourceTree = "<group>";
		};
		D9AD8ED72B67225F0009F8D5 /* Views */ = {
			isa = PBXGroup;
			children = (
				D9AD8EDD2B6730430009F8D5 /* WelcomeView.swift */,
				46D067E42B8852B70052F535 /* Keygen */,
				049BBB4E2B71E37B004C231F /* Components */,
				DE15729A2B70F284009BC7C5 /* Keysign */,
				D9AD8F042B675E230009F8D5 /* Vault */,
				D9AD8EED2B6731290009F8D5 /* New Wallet */,
				D9AD8EEF2B6731570009F8D5 /* Swap */,
				D9AD8EEE2B6731480009F8D5 /* Send */,
				A6C0D55D2BB3B71300156689 /* Transactions */,
				A6980C222BC0834E00F452AB /* Settings */,
				A6966D1C2BA3DD9900903CA4 /* Onboarding */,
			);
			path = Views;
			sourceTree = "<group>";
		};
		D9AD8ED82B6722AC0009F8D5 /* Model */ = {
			isa = PBXGroup;
			children = (
				465B189E2BA3D7B5001D7407 /* Prices */,
				465B189C2BA3D786001D7407 /* UTXO */,
				465A8D552B9E6E0A006E7457 /* Solana */,
				469ED3962B98E7B7008D4951 /* Cosmos */,
				A65649E92B96690400E4B329 /* KeyShare.swift */,
				DE49A19B2B67133D000F3AFB /* Vault.swift */,
				DE49A19F2B67143B000F3AFB /* Chain.swift */,
				DE49A19D2B671416000F3AFB /* Coin.swift */,
				A65649F72B96701300E4B329 /* UTXOTransactionMempoolPreviousOutput.swift */,
				DE6DCB942B97D88A009A39D5 /* THORChainSwapPayload.swift */,
				A66A0BDA2BA13B570021A483 /* CoinsGrouped.swift */,
				DE63AE4C2BB4E94E001BBE5C /* JSONRPCResponse.swift */,
				DE63AE4E2BB4E96E001BBE5C /* JSONRPCError.swift */,
				461AD1BA2BC7239C00959278 /* DeviceInfo.swift */,
				DEFF58F52BCCB573005DFDF9 /* RegisterVault.swift */,
			);
			path = Model;
			sourceTree = "<group>";
		};
		D9AD8EED2B6731290009F8D5 /* New Wallet */ = {
			isa = PBXGroup;
			children = (
				A633B12C2B994E92003D1738 /* CreateVaultView.swift */,
				A633B1392B9A5A22003D1738 /* ImportWalletView.swift */,
				A633B13B2B9A6564003D1738 /* SetupVaultView.swift */,
			);
			path = "New Wallet";
			sourceTree = "<group>";
		};
		D9AD8EEE2B6731480009F8D5 /* Send */ = {
			isa = PBXGroup;
			children = (
				A61BC8112BA2407A00484689 /* SendCryptoView.swift */,
				A61BC8132BA240FC00484689 /* SendCryptoDetailsView.swift */,
				A65324272BA51E8700DDE6EB /* QRCodeScannerView.swift */,
				A653242B2BA52E2200DDE6EB /* SendCryptoQRScannerView.swift */,
				A653242D2BA53D0900DDE6EB /* SendCryptoPairView.swift */,
				A653242F2BA540ED00DDE6EB /* SendCryptoVerifyView.swift */,
				A63953B12BA7CB8E000802EC /* SendCryptoKeysignView.swift */,
				A63953B32BA7F120000802EC /* SendCryptoDoneView.swift */,
				A65BA9872BAAA0B700B2D8AA /* SendCryptoSigningErrorView.swift */,
				A65BA9892BAAA7A300B2D8AA /* SendCryptoVaultErrorView.swift */,
				A65BA98B2BABD1AA00B2D8AA /* SendCryptoStartErrorView.swift */,
			);
			path = Send;
			sourceTree = "<group>";
		};
		D9AD8EEF2B6731570009F8D5 /* Swap */ = {
			isa = PBXGroup;
			children = (
				A6966D2E2BA4045C00903CA4 /* SwapCryptoView.swift */,
				A564ED412BC350520056FDC0 /* SwapTransaction.swift */,
				A564ED3F2BC34B690056FDC0 /* SwapVerifyView.swift */,
				A564ED432BC35D2B0056FDC0 /* SwapCryptoVerifyViewModel.swift */,
				A57495812BBC3FCA00D5F172 /* SwapCryptoViewModel.swift */,
				A6966D302BA4048800903CA4 /* SwapCryptoDetailsView.swift */,
			);
			path = Swap;
			sourceTree = "<group>";
		};
		D9AD8F042B675E230009F8D5 /* Vault */ = {
			isa = PBXGroup;
			children = (
				A6F2C5442B9FE3A00095C8E3 /* HomeView.swift */,
				DE7CE6452B886B6300ED0BFB /* VoltixVaultDocument.swift */,
				A633B13D2B9A9E30003D1738 /* VaultDetailView.swift */,
				A6F9F7E22B9BB48700790258 /* VaultsView.swift */,
				A6F9F7E82B9BBFD500790258 /* AddressQRCodeView.swift */,
				A6F2C5482BA001460095C8E3 /* ChainSelectionView.swift */,
				A66A0BD42BA124D00021A483 /* EditVaultView.swift */,
				A66A0BD82BA12DF50021A483 /* RenameVaultView.swift */,
				A6BACF192BC705DA00084810 /* ChainDetailView.swift */,
				A6BACF1B2BC79B3100084810 /* TokenSelectionView.swift */,
				461AD1B62BC6706500959278 /* VaultPairDetailView.swift */,
				DEFF58F72BCF4E11005DFDF9 /* BackupVault.swift */,
			);
			path = Vault;
			sourceTree = "<group>";
		};
		DE1572932B70F254009BC7C5 /* Tss */ = {
			isa = PBXGroup;
			children = (
				DE1572942B70F254009BC7C5 /* TssMessenger.swift */,
				DE1572952B70F254009BC7C5 /* LocalStateAccessorImp.swift */,
				DE64A4C92BA7F90E00C342E3 /* ServiceDelegate.swift */,
				DEFF58F32BCBF65D005DFDF9 /* TssHelper.swift */,
			);
			path = Tss;
			sourceTree = "<group>";
		};
		DE15729A2B70F284009BC7C5 /* Keysign */ = {
			isa = PBXGroup;
			children = (
				DE15729B2B70F284009BC7C5 /* JoinKeysignView.swift */,
				DE15729C2B70F284009BC7C5 /* KeysignDiscoveryView.swift */,
				DE15729D2B70F284009BC7C5 /* KeysignView.swift */,
				DEBF93962B8D5FEF002868CD /* KeysignPayload.swift */,
				DE9EB0F52BA3F9C2001747D9 /* ParticipantDiscovery.swift */,
				A65BA98F2BAD402A00B2D8AA /* KeysignMessageConfirmView.swift */,
				A65BA9912BAD439900B2D8AA /* KeysignDiscoverServiceView.swift */,
				A65BA9952BAD460600B2D8AA /* KeysignStartView.swift */,
				A65BA9972BAD479C00B2D8AA /* JoinKeysignDoneView.swift */,
			);
			path = Keysign;
			sourceTree = "<group>";
		};
		DE1572AA2B7174C5009BC7C5 /* Utils */ = {
			isa = PBXGroup;
			children = (
				DE1572AB2B7174D3009BC7C5 /* Utils.swift */,
				A62758F12B97B10600ADE3A6 /* Endpoint.swift */,
				A65BA9812BA93A9F00B2D8AA /* DebounceHelper.swift */,
				A60CA7EA2BB1020900FDEB5C /* DetectOrientation.swift */,
				A690E00D2BC0ED290006DC0D /* URL.swift */,
				DE8AD7462BC78FA400339775 /* Encryption.swift */,
				A62758F32B97CE7E00ADE3A6 /* Styles */,
				DEFF58FD2BD13E5D005DFDF9 /* ThreadSafeDictionary.swift */,
			);
			path = Utils;
			sourceTree = "<group>";
		};
		DE28F52C2B7B0E6200E33058 /* Chains */ = {
			isa = PBXGroup;
			children = (
				DEEADCF62B916676007978DE /* Solana.swift */,
				DEFC7BFE2B8EC95E0090B07A /* thorchain.swift */,
				DEEDAEE02B8AF7EF005170E8 /* evm.swift */,
				DEEDAEE22B8AF8B1005170E8 /* publickey.swift */,
				DEEDAEE42B8AFB5D005170E8 /* common.swift */,
				DEFC7BFA2B8D87370090B07A /* erc20.swift */,
				DE6DCB922B97D81C009A39D5 /* THORChainSwaps.swift */,
				DEF2E2CA2B9AD5EA000737B8 /* UTXOChainsHelper.swift */,
				DE63AE522BBA627B001BBE5C /* atom.swift */,
				46DE088B2BD087D800AE8BDE /* kujira.swift */,
				DEFF58F92BCF85FA005DFDF9 /* maya.swift */,
			);
			path = Chains;
			sourceTree = "<group>";
		};
		DE49A15A2B65F6D9000F3AFB = {
			isa = PBXGroup;
			children = (
				DE8AD73F2BC1600800339775 /* PrivacyInfo.xcprivacy */,
				DEF2E2D12B9DC331000737B8 /* VoltixApp.xctestplan */,
				DE28F52B2B7B0D6500E33058 /* WalletCore */,
				DE1572A12B70F873009BC7C5 /* Tss.xcframework */,
				DE49A1932B65F7B6000F3AFB /* Mediator */,
				DE49A1652B65F6D9000F3AFB /* VoltixApp */,
				DE49A1792B65F6DB000F3AFB /* voltixAppTests */,
				DE49A1832B65F6DB000F3AFB /* voltixAppUITests */,
				DE49A1642B65F6D9000F3AFB /* Products */,
				DE49A1A12B67158A000F3AFB /* Frameworks */,
				D7347C222B74717F00887E57 /* Recovered References */,
			);
			sourceTree = "<group>";
		};
		DE49A1642B65F6D9000F3AFB /* Products */ = {
			isa = PBXGroup;
			children = (
				DE49A1632B65F6D9000F3AFB /* VoltixApp.app */,
				DE49A1762B65F6DB000F3AFB /* VoltixAppTests.xctest */,
				DE49A1802B65F6DB000F3AFB /* VoltixAppUITests.xctest */,
			);
			name = Products;
			sourceTree = "<group>";
		};
		DE49A1652B65F6D9000F3AFB /* VoltixApp */ = {
			isa = PBXGroup;
			children = (
				DE49A1662B65F6D9000F3AFB /* VoltixApp.swift */,
				A60CA7E42BB0D37D00FDEB5C /* ContentView.swift */,
				461BD0962B7EFA8000BFF703 /* Services */,
				D9AD8ED72B67225F0009F8D5 /* Views */,
				D9AD8ED82B6722AC0009F8D5 /* Model */,
				A65649D52B965FC400E4B329 /* View Models */,
				A65649F32B966CCB00E4B329 /* States */,
				DE28F52C2B7B0E6200E33058 /* Chains */,
				A65649D62B96602700E4B329 /* Extensions */,
				A61BC8172BA2685E00484689 /* Stores */,
				DE1572AA2B7174C5009BC7C5 /* Utils */,
				468029352BC8E4CE005A9EEF /* Localizables */,
				A633B11D2B993BCD003D1738 /* Resources */,
				DE1572932B70F254009BC7C5 /* Tss */,
				DE49A1A62B68C1EE000F3AFB /* PreviewHelper */,
				DE49A16F2B65F6DB000F3AFB /* Preview Content */,
				DE49A16C2B65F6DB000F3AFB /* Assets.xcassets */,
				DE49A16E2B65F6DB000F3AFB /* voltixApp.entitlements */,
				DE49A1B62B6A1222000F3AFB /* Info.plist */,
			);
			path = VoltixApp;
			sourceTree = "<group>";
		};
		DE49A16F2B65F6DB000F3AFB /* Preview Content */ = {
			isa = PBXGroup;
			children = (
				DE49A1702B65F6DB000F3AFB /* Preview Assets.xcassets */,
			);
			path = "Preview Content";
			sourceTree = "<group>";
		};
		DE49A1792B65F6DB000F3AFB /* voltixAppTests */ = {
			isa = PBXGroup;
			children = (
				DE8AD7482BC7A84100339775 /* Utils */,
				DEF2E2CE2B9DA41A000737B8 /* Chains */,
				DE49A17A2B65F6DB000F3AFB /* voltixAppTests.swift */,
			);
			path = voltixAppTests;
			sourceTree = "<group>";
		};
		DE49A1832B65F6DB000F3AFB /* voltixAppUITests */ = {
			isa = PBXGroup;
			children = (
				DE49A1842B65F6DB000F3AFB /* voltixAppUITests.swift */,
				DE49A1862B65F6DB000F3AFB /* voltixAppUITestsLaunchTests.swift */,
			);
			path = voltixAppUITests;
			sourceTree = "<group>";
		};
		DE49A1A12B67158A000F3AFB /* Frameworks */ = {
			isa = PBXGroup;
			children = (
				DE49A1A22B67158A000F3AFB /* UIKit.framework */,
			);
			name = Frameworks;
			sourceTree = "<group>";
		};
		DE49A1A62B68C1EE000F3AFB /* PreviewHelper */ = {
			isa = PBXGroup;
			children = (
				DE4DFA7A2B7B1692004F8E73 /* ModelContainerPreview.swift */,
			);
			path = PreviewHelper;
			sourceTree = "<group>";
		};
		DE63AE492BB4D86A001BBE5C /* BSC */ = {
			isa = PBXGroup;
			children = (
				DE63AE4A2BB4D87F001BBE5C /* BscService.swift */,
			);
			path = BSC;
			sourceTree = "<group>";
		};
		DE63AE542BBA7878001BBE5C /* Cosmos */ = {
			isa = PBXGroup;
			children = (
				DE63AE552BBA788D001BBE5C /* GaiaService.swift */,
				46DE088D2BD08C9900AE8BDE /* KujiraService.swift */,
				46DE088F2BD0D03E00AE8BDE /* CosmosService.swift */,
			);
			path = Cosmos;
			sourceTree = "<group>";
		};
		DE8AD7482BC7A84100339775 /* Utils */ = {
			isa = PBXGroup;
			children = (
				DE8AD7492BC7A86200339775 /* EncryptionTest.swift */,
			);
			path = Utils;
			sourceTree = "<group>";
		};
		DEF2E2CE2B9DA41A000737B8 /* Chains */ = {
			isa = PBXGroup;
			children = (
				DEF2E2CF2B9DA459000737B8 /* PublicKeyTest.swift */,
				DEF2E2D22B9DC685000737B8 /* UTXOChainsHelperTest.swift */,
			);
			path = Chains;
			sourceTree = "<group>";
		};
/* End PBXGroup section */

/* Begin PBXNativeTarget section */
		DE49A1622B65F6D9000F3AFB /* VoltixApp */ = {
			isa = PBXNativeTarget;
			buildConfigurationList = DE49A18A2B65F6DB000F3AFB /* Build configuration list for PBXNativeTarget "VoltixApp" */;
			buildPhases = (
				DE49A15F2B65F6D9000F3AFB /* Sources */,
				DE49A1602B65F6D9000F3AFB /* Frameworks */,
				DE49A1612B65F6D9000F3AFB /* Resources */,
			);
			buildRules = (
			);
			dependencies = (
			);
			name = VoltixApp;
			packageProductDependencies = (
				DE49A1992B660D8D000F3AFB /* Mediator */,
				D9A22EB62B667C41007281BF /* Mediator */,
				DE49A1B42B6A1088000F3AFB /* CodeScanner */,
				DE28F5302B7B0FE900E33058 /* WalletCore */,
				DE28F5322B7B0FED00E33058 /* SwiftProtobuf */,
				DEEDAEE72B8B50A4005170E8 /* BigInt */,
			);
			productName = voltixApp;
			productReference = DE49A1632B65F6D9000F3AFB /* VoltixApp.app */;
			productType = "com.apple.product-type.application";
		};
		DE49A1752B65F6DB000F3AFB /* VoltixAppTests */ = {
			isa = PBXNativeTarget;
			buildConfigurationList = DE49A18D2B65F6DB000F3AFB /* Build configuration list for PBXNativeTarget "VoltixAppTests" */;
			buildPhases = (
				DE49A1722B65F6DB000F3AFB /* Sources */,
				DE49A1732B65F6DB000F3AFB /* Frameworks */,
				DE49A1742B65F6DB000F3AFB /* Resources */,
			);
			buildRules = (
			);
			dependencies = (
				DE49A1782B65F6DB000F3AFB /* PBXTargetDependency */,
			);
			name = VoltixAppTests;
			productName = voltixAppTests;
			productReference = DE49A1762B65F6DB000F3AFB /* VoltixAppTests.xctest */;
			productType = "com.apple.product-type.bundle.unit-test";
		};
		DE49A17F2B65F6DB000F3AFB /* VoltixAppUITests */ = {
			isa = PBXNativeTarget;
			buildConfigurationList = DE49A1902B65F6DB000F3AFB /* Build configuration list for PBXNativeTarget "VoltixAppUITests" */;
			buildPhases = (
				DE49A17C2B65F6DB000F3AFB /* Sources */,
				DE49A17D2B65F6DB000F3AFB /* Frameworks */,
				DE49A17E2B65F6DB000F3AFB /* Resources */,
			);
			buildRules = (
			);
			dependencies = (
				DE49A1822B65F6DB000F3AFB /* PBXTargetDependency */,
			);
			name = VoltixAppUITests;
			productName = voltixAppUITests;
			productReference = DE49A1802B65F6DB000F3AFB /* VoltixAppUITests.xctest */;
			productType = "com.apple.product-type.bundle.ui-testing";
		};
/* End PBXNativeTarget section */

/* Begin PBXProject section */
		DE49A15B2B65F6D9000F3AFB /* Project object */ = {
			isa = PBXProject;
			attributes = {
				BuildIndependentTargetsInParallel = 1;
				LastSwiftUpdateCheck = 1520;
				LastUpgradeCheck = 1530;
				TargetAttributes = {
					DE49A1622B65F6D9000F3AFB = {
						CreatedOnToolsVersion = 15.2;
					};
					DE49A1752B65F6DB000F3AFB = {
						CreatedOnToolsVersion = 15.2;
						TestTargetID = DE49A1622B65F6D9000F3AFB;
					};
					DE49A17F2B65F6DB000F3AFB = {
						CreatedOnToolsVersion = 15.2;
						TestTargetID = DE49A1622B65F6D9000F3AFB;
					};
				};
			};
			buildConfigurationList = DE49A15E2B65F6D9000F3AFB /* Build configuration list for PBXProject "VoltixApp" */;
			compatibilityVersion = "Xcode 14.0";
			developmentRegion = en;
			hasScannedForEncodings = 0;
			knownRegions = (
				en,
				Base,
				es,
				pt,
				de,
				it,
				hr,
			);
			mainGroup = DE49A15A2B65F6D9000F3AFB;
			packageReferences = (
				D9A22EB52B667C41007281BF /* XCLocalSwiftPackageReference "../Mediator" */,
				DE49A1B32B6A1088000F3AFB /* XCRemoteSwiftPackageReference "CodeScanner" */,
				DE28F52F2B7B0F6A00E33058 /* XCLocalSwiftPackageReference "../WalletCore" */,
				DEEDAEE62B8B50A4005170E8 /* XCRemoteSwiftPackageReference "BigInt" */,
			);
			productRefGroup = DE49A1642B65F6D9000F3AFB /* Products */;
			projectDirPath = "";
			projectRoot = "";
			targets = (
				DE49A1622B65F6D9000F3AFB /* VoltixApp */,
				DE49A1752B65F6DB000F3AFB /* VoltixAppTests */,
				DE49A17F2B65F6DB000F3AFB /* VoltixAppUITests */,
			);
		};
/* End PBXProject section */

/* Begin PBXResourcesBuildPhase section */
		DE49A1612B65F6D9000F3AFB /* Resources */ = {
			isa = PBXResourcesBuildPhase;
			buildActionMask = 2147483647;
			files = (
				A633B1212B993BF5003D1738 /* Montserrat-Italic.ttf in Resources */,
				462DCD6C2BCA1229003D542F /* coinpaprika.json in Resources */,
				DE8AD7432BC64A4C00339775 /* PrivacyInfo.xcprivacy in Resources */,
				DE49A1712B65F6DB000F3AFB /* Preview Assets.xcassets in Resources */,
				468029362BC8E4CE005A9EEF /* Localizable.strings in Resources */,
				DE49A1942B65F7B6000F3AFB /* Mediator in Resources */,
				A633B1222B993BF5003D1738 /* Montserrat.ttf in Resources */,
				DE49A16D2B65F6DB000F3AFB /* Assets.xcassets in Resources */,
			);
			runOnlyForDeploymentPostprocessing = 0;
		};
		DE49A1742B65F6DB000F3AFB /* Resources */ = {
			isa = PBXResourcesBuildPhase;
			buildActionMask = 2147483647;
			files = (
			);
			runOnlyForDeploymentPostprocessing = 0;
		};
		DE49A17E2B65F6DB000F3AFB /* Resources */ = {
			isa = PBXResourcesBuildPhase;
			buildActionMask = 2147483647;
			files = (
			);
			runOnlyForDeploymentPostprocessing = 0;
		};
/* End PBXResourcesBuildPhase section */

/* Begin PBXSourcesBuildPhase section */
		DE49A15F2B65F6D9000F3AFB /* Sources */ = {
			isa = PBXSourcesBuildPhase;
			buildActionMask = 2147483647;
			files = (
				46AAA49D2BC3B4CF00E5BAB4 /* DecimalExtension.swift in Sources */,
				A564ED422BC350520056FDC0 /* SwapTransaction.swift in Sources */,
				463408662BA9C1D200246248 /* CoinTypeExtension.swift in Sources */,
				DE8AD7472BC78FA400339775 /* Encryption.swift in Sources */,
				DE4DFA7B2B7B1692004F8E73 /* ModelContainerPreview.swift in Sources */,
				A6F9F7E52B9BB4D100790258 /* NavigationMenuButton.swift in Sources */,
				049BBB5E2B71E83D004C231F /* VoltixLogo.swift in Sources */,
				DE1572A02B70F284009BC7C5 /* KeysignView.swift in Sources */,
				A6FB96B52BD0CE6700D56F68 /* NavigationHomeEditButton.swift in Sources */,
				A6F9F7E32B9BB48700790258 /* VaultsView.swift in Sources */,
				469ED3A02B98F5B4008D4951 /* THORChainAccountNumberResponse.swift in Sources */,
				A65324282BA51E8700DDE6EB /* QRCodeScannerView.swift in Sources */,
				DE1572992B70F26A009BC7C5 /* KeyType.swift in Sources */,
				46E98FFC2BAE407300C53D97 /* DecodingErrorExtension.swift in Sources */,
				DEFF58FA2BCF85FA005DFDF9 /* maya.swift in Sources */,
				A633B13A2B9A5A22003D1738 /* ImportWalletView.swift in Sources */,
				DE63AE4B2BB4D87F001BBE5C /* BscService.swift in Sources */,
				DE9EB0FC2BA463F7001747D9 /* KeygenViewModel.swift in Sources */,
				DEFF58F42BCBF65D005DFDF9 /* TssHelper.swift in Sources */,
				A683EDED2BCF67D100BB706E /* NetworkPromptCell.swift in Sources */,
				A6F2C54B2BA003E10095C8E3 /* TokenSelectionCell.swift in Sources */,
				46AAA4972BBF7EBA00E5BAB4 /* EvmServiceFactory.swift in Sources */,
				DE9EB0F02BA2CFB7001747D9 /* ReshareMessage.swift in Sources */,
				A69069B52BCF538000F28A8B /* NetworkPrompts.swift in Sources */,
				A633B12F2B9952D8003D1738 /* OutlineButton.swift in Sources */,
				A6CBA8EE2BA299E8008B110C /* ImportVaultViewModel.swift in Sources */,
				A65BA9862BAA0F0D00B2D8AA /* SendCryptoVerifyViewModel.swift in Sources */,
				A63953B22BA7CB8E000802EC /* SendCryptoKeysignView.swift in Sources */,
				A65BA9982BAD479C00B2D8AA /* JoinKeysignDoneView.swift in Sources */,
				A6980C242BC0836300F452AB /* SettingsView.swift in Sources */,
				A6F9F7DF2B9BAA9F00790258 /* Separator.swift in Sources */,
				A6966D222BA3E1B000903CA4 /* TextStore.swift in Sources */,
				A6F9F7DB2B9BA2DE00790258 /* ChainCell.swift in Sources */,
				049BBB682B71E9C5004C231F /* WifiInstruction.swift in Sources */,
				465B09B72B7D909400952DD9 /* CryptoPrice.swift in Sources */,
				A6980C262BC0848F00F452AB /* SettingCell.swift in Sources */,
				A60CA7E92BB0F60100FDEB5C /* ViewExtension.swift in Sources */,
				A65BA9882BAAA0B700B2D8AA /* SendCryptoSigningErrorView.swift in Sources */,
				DE64A4C62BA7E0E400C342E3 /* KeygenPeerDiscoveryViewModel.swift in Sources */,
				462DCD742BCA1F45003D542F /* CoinPaprikaCoin.swift in Sources */,
				465B09B52B7D8E7B00952DD9 /* CryptoPriceService.swift in Sources */,
				A6980C342BC0A30900F452AB /* SettingFAQCell.swift in Sources */,
				A65649E02B96602700E4B329 /* BigUIntExtension.swift in Sources */,
				469ED3942B98E776008D4951 /* ThorchainService.swift in Sources */,
				462DCD702BCA14F3003D542F /* CoinPaprikaQuote.swift in Sources */,
				A6966D262BA3E2CF00903CA4 /* OnboardingView3.swift in Sources */,
				DE63AE4D2BB4E94E001BBE5C /* JSONRPCResponse.swift in Sources */,
				46DE08952BD0DCA200AE8BDE /* EvmL2Service.swift in Sources */,
				A65BA98A2BAAA7A300B2D8AA /* SendCryptoVaultErrorView.swift in Sources */,
				46C8CBBF2BA777BF00E68E08 /* BlockchairService.swift in Sources */,
				DEFF58FE2BD13E5D005DFDF9 /* ThreadSafeDictionary.swift in Sources */,
				DE64A4CC2BA7F97500C342E3 /* KeysignDiscoveryViewModel.swift in Sources */,
				A653242C2BA52E2200DDE6EB /* SendCryptoQRScannerView.swift in Sources */,
				A62758F72B97DF4A00ADE3A6 /* ColorStyle.swift in Sources */,
				A6F2C54F2BA009420095C8E3 /* TokenSelectionViewModel.swift in Sources */,
				46DE088C2BD087D800AE8BDE /* kujira.swift in Sources */,
				A65649E32B96602700E4B329 /* BitcoinTransactionExtension.swift in Sources */,
				A65BA9822BA93A9F00B2D8AA /* DebounceHelper.swift in Sources */,
				A690E00E2BC0ED290006DC0D /* URL.swift in Sources */,
				DE1572972B70F254009BC7C5 /* LocalStateAccessorImp.swift in Sources */,
				A65BA9962BAD460600B2D8AA /* KeysignStartView.swift in Sources */,
				DE15729F2B70F284009BC7C5 /* KeysignDiscoveryView.swift in Sources */,
				DE64A4C82BA7EBEC00C342E3 /* JoinKeygenViewModel.swift in Sources */,
				46DE088E2BD08C9900AE8BDE /* KujiraService.swift in Sources */,
				DE63AE4F2BB4E96E001BBE5C /* JSONRPCError.swift in Sources */,
				469ED3992B98E896008D4951 /* CosmosBalanceResponse.swift in Sources */,
				DE1572AC2B7174D3009BC7C5 /* Utils.swift in Sources */,
				46B60BC02BBB20130043EBBA /* RpcEvmService.swift in Sources */,
				DE9EB0EE2BA2CF49001747D9 /* KeygenMessage.swift in Sources */,
				A6F9F7ED2B9D1F5700790258 /* CoinViewModel.swift in Sources */,
				461AD1B72BC6706500959278 /* VaultPairDetailView.swift in Sources */,
				A6FB96B32BD0CDA900D56F68 /* NavigationEditButton.swift in Sources */,
				A6C0D5652BB3BD0F00156689 /* UTXOTransactionCell.swift in Sources */,
				A65649F82B96701300E4B329 /* UTXOTransactionMempoolPreviousOutput.swift in Sources */,
				DE7CE6462B886B6300ED0BFB /* VoltixVaultDocument.swift in Sources */,
				46F8F7212B99FDB70099454E /* TransactionBroadcastResponse.swift in Sources */,
				DEFF58F22BCBACDA005DFDF9 /* VoltixRelay.swift in Sources */,
				A6980C2A2BC0870000F452AB /* SettingsOptionsStore.swift in Sources */,
				A6966D242BA3E2A500903CA4 /* OnboardingView2.swift in Sources */,
				A65649E62B96602700E4B329 /* TssExtension.swift in Sources */,
				A6980C302BC0A11100F452AB /* SettingsCurrencySelectionView.swift in Sources */,
				469ED39D2B98E8C0008D4951 /* CosmosBalancePagination.swift in Sources */,
				A65BA98E2BAD311200B2D8AA /* Loader.swift in Sources */,
				A61173592BC8A10D00D616F9 /* ChainCellViewModel.swift in Sources */,
				DE6DCB952B97D88A009A39D5 /* THORChainSwapPayload.swift in Sources */,
				A6966D2B2BA4018600903CA4 /* SendCryptoAmountTextField.swift in Sources */,
				46AC40A82B920061001704E6 /* EtherscanService.swift in Sources */,
				A62758F22B97B10600ADE3A6 /* Endpoint.swift in Sources */,
				465A8D532B9E689B006E7457 /* SolanaService.swift in Sources */,
				A66A0BD92BA12DF50021A483 /* RenameVaultView.swift in Sources */,
				A633B1252B993FE7003D1738 /* FilledButton.swift in Sources */,
				46F47CBB2B870EE900D964EA /* UTXOTransactionMempool.swift in Sources */,
				D9AD8EDA2B6722CC0009F8D5 /* ApplicationState.swift in Sources */,
				A6C0D55A2BB3AAA200156689 /* ChainHeaderCell.swift in Sources */,
				DE1572962B70F254009BC7C5 /* TssMessenger.swift in Sources */,
				46B60BBE2BBA811D0043EBBA /* AvalancheService.swift in Sources */,
				A683EDEB2BCF635E00BB706E /* InstructionPrompt.swift in Sources */,
				A6BACF1A2BC705DA00084810 /* ChainDetailView.swift in Sources */,
				A65649F52B966F3E00E4B329 /* DecodableDefault.swift in Sources */,
				DE491CEF2B708260007C88D5 /* KeygenView.swift in Sources */,
				A611735B2BC8B7AB00D616F9 /* ChainNavigationCell.swift in Sources */,
				A66A0BDB2BA13B570021A483 /* CoinsGrouped.swift in Sources */,
				DED05FE62BBB82F300E0496C /* CosmosAccountsResponse.swift in Sources */,
				A6F9F7E12B9BAFA700790258 /* NavigationRefreshButton.swift in Sources */,
				469ED3A22B98F5CB008D4951 /* ThorchainAccountResult.swift in Sources */,
				A6F9F7E72B9BB63700790258 /* VaultCell.swift in Sources */,
				A57495822BBC3FCA00D5F172 /* SwapCryptoViewModel.swift in Sources */,
				46F8F7262B99FEEC0099454E /* CosmosErrorResponse.swift in Sources */,
				A65649EA2B96690400E4B329 /* KeyShare.swift in Sources */,
				A564ED402BC34B690056FDC0 /* SwapVerifyView.swift in Sources */,
				A633B13C2B9A6564003D1738 /* SetupVaultView.swift in Sources */,
				A6C0D55F2BB3B73900156689 /* UTXOTransactionsView.swift in Sources */,
				DE49A1B22B6A0F77000F3AFB /* JoinKeygenView.swift in Sources */,
				DE9EB0F62BA3F9C2001747D9 /* ParticipantDiscovery.swift in Sources */,
				A6980C322BC0A2F700F452AB /* SettingsFAQView.swift in Sources */,
				A6F9F7DD2B9BA5F000790258 /* CoinCell.swift in Sources */,
				DEFC7BFF2B8EC95E0090B07A /* thorchain.swift in Sources */,
				A61BC8192BA2687E00484689 /* TokensStore.swift in Sources */,
				DE15729E2B70F284009BC7C5 /* JoinKeysignView.swift in Sources */,
				DEEADCF72B916676007978DE /* Solana.swift in Sources */,
				A6966D312BA4048800903CA4 /* SwapCryptoDetailsView.swift in Sources */,
				A5F97C8E2BBF0BCF000C30DF /* BalanceService.swift in Sources */,
				DEEDAEE12B8AF7EF005170E8 /* evm.swift in Sources */,
				465036BB2BCF968E00856B34 /* BigInt.swift in Sources */,
				A6966D2F2BA4045C00903CA4 /* SwapCryptoView.swift in Sources */,
				46F8F7282B9A011B0099454E /* ThorchainBroadcastTransactionService.swift in Sources */,
				A65649E12B96602700E4B329 /* Int64Extension.swift in Sources */,
				DEFF58FC2BCFB384005DFDF9 /* MayaChainService.swift in Sources */,
				DE63AE562BBA788D001BBE5C /* GaiaService.swift in Sources */,
				A6966D202BA3DF0C00903CA4 /* OnboardingView1.swift in Sources */,
				DEBF93972B8D5FEF002868CD /* KeysignPayload.swift in Sources */,
				A69069B72BCF53B600F28A8B /* NetworkPromptType.swift in Sources */,
				DE6DCB932B97D81C009A39D5 /* THORChainSwaps.swift in Sources */,
				DE8AD74C2BC8E3FE00339775 /* KeygenVerify.swift in Sources */,
				A60CA7EB2BB1020900FDEB5C /* DetectOrientation.swift in Sources */,
				D9AD8EDE2B6730430009F8D5 /* WelcomeView.swift in Sources */,
				A6980C282BC086BC00F452AB /* SettingsViewModel.swift in Sources */,
				DE9EB0FA2BA4491B001747D9 /* CoinExtension.swift in Sources */,
				465A8D562B9E6E0B006E7457 /* SolanaRpc.swift in Sources */,
				A65BA9922BAD439900B2D8AA /* KeysignDiscoverServiceView.swift in Sources */,
				DE9EB0F22BA2D97B001747D9 /* PeerDiscoveryPayload.swift in Sources */,
				A6980C2E2BC089F900F452AB /* SettingSelectionCell.swift in Sources */,
				A65324302BA540ED00DDE6EB /* SendCryptoVerifyView.swift in Sources */,
				A65649E52B96602700E4B329 /* VaultExtension.swift in Sources */,
				DE9EB0F82BA43388001747D9 /* KeysignViewModel.swift in Sources */,
				DE9EB0F42BA309AB001747D9 /* MessagePuller.swift in Sources */,
				A61BC8162BA256C600484689 /* ProgressBar.swift in Sources */,
				DE63AE0E2BAD2408001BBE5C /* THORBalanceExtension.swift in Sources */,
				461AD1B92BC6858000959278 /* VaultPairDetailCell.swift in Sources */,
				A65BA98C2BABD1AA00B2D8AA /* SendCryptoStartErrorView.swift in Sources */,
				DEF2E2CB2B9AD5EA000737B8 /* UTXOChainsHelper.swift in Sources */,
				DEFC7BFB2B8D87370090B07A /* erc20.swift in Sources */,
				A61BC8122BA2407A00484689 /* SendCryptoView.swift in Sources */,
				DED05FE42BBB824D00E0496C /* ThorchainAccountValue.swift in Sources */,
				A60CA7E52BB0D37D00FDEB5C /* ContentView.swift in Sources */,
				A6C0D55C2BB3AE8600156689 /* TransactionsView.swift in Sources */,
				4606B3B02B80465E0045094D /* UTXOTransactionsService.swift in Sources */,
				DEEFF4FD2B9835DE0015692E /* THORChainSwapChainExtension.swift in Sources */,
				A61BC81B2BA26D9900484689 /* ChainSelectionCell.swift in Sources */,
				A65649DF2B96602700E4B329 /* DecodableDefaultExtension.swift in Sources */,
				A633B13E2B9A9E30003D1738 /* VaultDetailView.swift in Sources */,
				A5CBA32C2BCD747C00088CC3 /* TappableTextFieldStyle.swift in Sources */,
				469ED39B2B98E8B5008D4951 /* CosmosBalance.swift in Sources */,
				A57A03CB2BC47D4F00F6F3DF /* BlockChainService.swift in Sources */,
				DE5FA58A2BAD1EF2008FD910 /* CosmosBalanceCacheEntry.swift in Sources */,
				A69069A32BCE2FD300F28A8B /* KeygenStatusText.swift in Sources */,
				DEEDAEE32B8AF8B1005170E8 /* publickey.swift in Sources */,
				A65C754D2BBF5A250076F30A /* PeerCell.swift in Sources */,
				A633B11C2B99273A003D1738 /* ColorExtensions.swift in Sources */,
				46B106512BA7CAFE00564023 /* ChainType.swift in Sources */,
				DE9EB0EC2BA2CC3C001747D9 /* TssType.swift in Sources */,
				DEEDAEE52B8AFB5D005170E8 /* common.swift in Sources */,
				A653242E2BA53D0900DDE6EB /* SendCryptoPairView.swift in Sources */,
				DE63AE532BBA627B001BBE5C /* atom.swift in Sources */,
				A65649E22B96602700E4B329 /* DataExtension.swift in Sources */,
				A6966D292BA400B700903CA4 /* SendCryptoAddressTextField.swift in Sources */,
				A6F9F7EB2B9D1B3700790258 /* VaultDetailViewModel.swift in Sources */,
				A65BA9842BAA07B500B2D8AA /* Background.swift in Sources */,
				A65649F22B966A2300E4B329 /* UTXOTransactionStatus.swift in Sources */,
				DE64A4CE2BA7FEE100C342E3 /* JoinKeysignViewModel.swift in Sources */,
				A611735D2BC8D94400D616F9 /* KeyGenSummaryView.swift in Sources */,
				A6F2C5472B9FFC560095C8E3 /* NavigationBackSheetButton.swift in Sources */,
				DE64A4CA2BA7F90E00C342E3 /* ServiceDelegate.swift in Sources */,
				A6E52F802BBE430600FD3785 /* TransactionCell.swift in Sources */,
				A6CBA8F02BA2A629008B110C /* ImportWalletUploadSection.swift in Sources */,
				A65BA9902BAD402A00B2D8AA /* KeysignMessageConfirmView.swift in Sources */,
				A66A0BD52BA124D00021A483 /* EditVaultView.swift in Sources */,
				DE49A19C2B67133D000F3AFB /* Vault.swift in Sources */,
				A55BCEBB2BC59E8100D35917 /* KeysignPayloadFactory.swift in Sources */,
				A564ED442BC35D2B0056FDC0 /* SwapCryptoVerifyViewModel.swift in Sources */,
				A6BACF1C2BC79B3100084810 /* TokenSelectionView.swift in Sources */,
				A69069A12BCDEFD400F28A8B /* ProgressRing.swift in Sources */,
				A6FB96B12BD086AD00D56F68 /* HomeViewModel.swift in Sources */,
				A6980C2C2BC0896C00F452AB /* SettingsLanguageSelectionView.swift in Sources */,
				DEFF58F82BCF4E11005DFDF9 /* BackupVault.swift in Sources */,
				A65649EE2B9669DD00E4B329 /* UTXOTransactionMempoolInput.swift in Sources */,
				A6966D2D2BA402A900903CA4 /* TokenSelectorDropdown.swift in Sources */,
				A6F2C5452B9FE3A00095C8E3 /* HomeView.swift in Sources */,
				A66A0BD72BA125C50021A483 /* EditVaultCell.swift in Sources */,
				A63953B42BA7F120000802EC /* SendCryptoDoneView.swift in Sources */,
				DE49A1A02B67143B000F3AFB /* Chain.swift in Sources */,
				A65649F02B966A1200E4B329 /* UTXOTransactionMempoolOutput.swift in Sources */,
				A653242A2BA52A4700DDE6EB /* SendCryptoViewModel.swift in Sources */,
				A54BBCFF2BC6E11600645C06 /* TransferViewModel.swift in Sources */,
				46DE08902BD0D03E00AE8BDE /* CosmosService.swift in Sources */,
				465B09A92B7C176700952DD9 /* SendTransaction.swift in Sources */,
				A633B12D2B994E92003D1738 /* CreateVaultView.swift in Sources */,
				A63953B02BA7BEDA000802EC /* Checkbox.swift in Sources */,
				A6966D1E2BA3DDAD00903CA4 /* OnboardingView.swift in Sources */,
				A633B1382B997F39003D1738 /* NavigationHelpButton.swift in Sources */,
				A6F2C5492BA001460095C8E3 /* ChainSelectionView.swift in Sources */,
				D9AD8EE62B6730A40009F8D5 /* PeerDiscoveryView.swift in Sources */,
				461AD1BB2BC7239C00959278 /* DeviceInfo.swift in Sources */,
				A61BC8142BA240FC00484689 /* SendCryptoDetailsView.swift in Sources */,
				A62758F52B97CE9E00ADE3A6 /* FontStyle.swift in Sources */,
				DEFF58F62BCCB573005DFDF9 /* RegisterVault.swift in Sources */,
				A633B1362B997D57003D1738 /* NavigationBackButton.swift in Sources */,
				DE49A19E2B671416000F3AFB /* Coin.swift in Sources */,
				A65649E42B96602700E4B329 /* StringExtension.swift in Sources */,
				A6F9F7E92B9BBFD500790258 /* AddressQRCodeView.swift in Sources */,
				A6C0D5692BB3C6D400156689 /* ErrorMessage.swift in Sources */,
				46C8CBBD2BA7753900E68E08 /* Blockchair.swift in Sources */,
				469ED3A42B98F5DE008D4951 /* CosmosAccountValue.swift in Sources */,
				A5199AF02BBD8C0400AA0A39 /* ThorchainSwapQuote.swift in Sources */,
				DE49A1672B65F6D9000F3AFB /* VoltixApp.swift in Sources */,
				A60CA7E72BB0EC6100FDEB5C /* AccountViewModel.swift in Sources */,
			);
			runOnlyForDeploymentPostprocessing = 0;
		};
		DE49A1722B65F6DB000F3AFB /* Sources */ = {
			isa = PBXSourcesBuildPhase;
			buildActionMask = 2147483647;
			files = (
				DEF2E2D32B9DC685000737B8 /* UTXOChainsHelperTest.swift in Sources */,
				DEF2E2D02B9DA459000737B8 /* PublicKeyTest.swift in Sources */,
				DE8AD74A2BC7A86200339775 /* EncryptionTest.swift in Sources */,
				DE49A17B2B65F6DB000F3AFB /* voltixAppTests.swift in Sources */,
			);
			runOnlyForDeploymentPostprocessing = 0;
		};
		DE49A17C2B65F6DB000F3AFB /* Sources */ = {
			isa = PBXSourcesBuildPhase;
			buildActionMask = 2147483647;
			files = (
				DE49A1872B65F6DB000F3AFB /* voltixAppUITestsLaunchTests.swift in Sources */,
				DE49A1852B65F6DB000F3AFB /* voltixAppUITests.swift in Sources */,
			);
			runOnlyForDeploymentPostprocessing = 0;
		};
/* End PBXSourcesBuildPhase section */

/* Begin PBXTargetDependency section */
		DE49A1782B65F6DB000F3AFB /* PBXTargetDependency */ = {
			isa = PBXTargetDependency;
			target = DE49A1622B65F6D9000F3AFB /* VoltixApp */;
			targetProxy = DE49A1772B65F6DB000F3AFB /* PBXContainerItemProxy */;
		};
		DE49A1822B65F6DB000F3AFB /* PBXTargetDependency */ = {
			isa = PBXTargetDependency;
			target = DE49A1622B65F6D9000F3AFB /* VoltixApp */;
			targetProxy = DE49A1812B65F6DB000F3AFB /* PBXContainerItemProxy */;
		};
/* End PBXTargetDependency section */

/* Begin PBXVariantGroup section */
		468029302BC8E4CE005A9EEF /* Localizable.strings */ = {
			isa = PBXVariantGroup;
			children = (
				4680292F2BC8E4CE005A9EEF /* en */,
				468029512BC8E7DD005A9EEF /* de */,
				468029522BC8E7F9005A9EEF /* it */,
				468029532BC8E7FB005A9EEF /* pt */,
				468029542BC8E7FE005A9EEF /* es */,
				468029552BC8F688005A9EEF /* hr */,
			);
			name = Localizable.strings;
			sourceTree = "<group>";
		};
/* End PBXVariantGroup section */

/* Begin XCBuildConfiguration section */
		DE49A1882B65F6DB000F3AFB /* Debug */ = {
			isa = XCBuildConfiguration;
			buildSettings = {
				ALWAYS_SEARCH_USER_PATHS = NO;
				ASSETCATALOG_COMPILER_GENERATE_SWIFT_ASSET_SYMBOL_EXTENSIONS = YES;
				CLANG_ANALYZER_NONNULL = YES;
				CLANG_ANALYZER_NUMBER_OBJECT_CONVERSION = YES_AGGRESSIVE;
				CLANG_CXX_LANGUAGE_STANDARD = "gnu++20";
				CLANG_ENABLE_MODULES = YES;
				CLANG_ENABLE_OBJC_ARC = YES;
				CLANG_ENABLE_OBJC_WEAK = YES;
				CLANG_WARN_BLOCK_CAPTURE_AUTORELEASING = YES;
				CLANG_WARN_BOOL_CONVERSION = YES;
				CLANG_WARN_COMMA = YES;
				CLANG_WARN_CONSTANT_CONVERSION = YES;
				CLANG_WARN_DEPRECATED_OBJC_IMPLEMENTATIONS = YES;
				CLANG_WARN_DIRECT_OBJC_ISA_USAGE = YES_ERROR;
				CLANG_WARN_DOCUMENTATION_COMMENTS = YES;
				CLANG_WARN_EMPTY_BODY = YES;
				CLANG_WARN_ENUM_CONVERSION = YES;
				CLANG_WARN_INFINITE_RECURSION = YES;
				CLANG_WARN_INT_CONVERSION = YES;
				CLANG_WARN_NON_LITERAL_NULL_CONVERSION = YES;
				CLANG_WARN_OBJC_IMPLICIT_RETAIN_SELF = YES;
				CLANG_WARN_OBJC_LITERAL_CONVERSION = YES;
				CLANG_WARN_OBJC_ROOT_CLASS = YES_ERROR;
				CLANG_WARN_QUOTED_INCLUDE_IN_FRAMEWORK_HEADER = YES;
				CLANG_WARN_RANGE_LOOP_ANALYSIS = YES;
				CLANG_WARN_STRICT_PROTOTYPES = YES;
				CLANG_WARN_SUSPICIOUS_MOVE = YES;
				CLANG_WARN_UNGUARDED_AVAILABILITY = YES_AGGRESSIVE;
				CLANG_WARN_UNREACHABLE_CODE = YES;
				CLANG_WARN__DUPLICATE_METHOD_MATCH = YES;
				COPY_PHASE_STRIP = NO;
				DEAD_CODE_STRIPPING = YES;
				DEBUG_INFORMATION_FORMAT = dwarf;
				ENABLE_STRICT_OBJC_MSGSEND = YES;
				ENABLE_TESTABILITY = YES;
				ENABLE_USER_SCRIPT_SANDBOXING = YES;
				GCC_C_LANGUAGE_STANDARD = gnu17;
				GCC_DYNAMIC_NO_PIC = NO;
				GCC_NO_COMMON_BLOCKS = YES;
				GCC_OPTIMIZATION_LEVEL = 0;
				GCC_PREPROCESSOR_DEFINITIONS = (
					"DEBUG=1",
					"$(inherited)",
				);
				GCC_WARN_64_TO_32_BIT_CONVERSION = YES;
				GCC_WARN_ABOUT_RETURN_TYPE = YES_ERROR;
				GCC_WARN_UNDECLARED_SELECTOR = YES;
				GCC_WARN_UNINITIALIZED_AUTOS = YES_AGGRESSIVE;
				GCC_WARN_UNUSED_FUNCTION = YES;
				GCC_WARN_UNUSED_VARIABLE = YES;
				IPHONEOS_DEPLOYMENT_TARGET = 17.0;
				LOCALIZATION_PREFERS_STRING_CATALOGS = YES;
				MTL_ENABLE_DEBUG_INFO = INCLUDE_SOURCE;
				MTL_FAST_MATH = YES;
				ONLY_ACTIVE_ARCH = YES;
				SWIFT_ACTIVE_COMPILATION_CONDITIONS = "DEBUG $(inherited)";
				SWIFT_OPTIMIZATION_LEVEL = "-Onone";
			};
			name = Debug;
		};
		DE49A1892B65F6DB000F3AFB /* Release */ = {
			isa = XCBuildConfiguration;
			buildSettings = {
				ALWAYS_SEARCH_USER_PATHS = NO;
				ASSETCATALOG_COMPILER_GENERATE_SWIFT_ASSET_SYMBOL_EXTENSIONS = YES;
				CLANG_ANALYZER_NONNULL = YES;
				CLANG_ANALYZER_NUMBER_OBJECT_CONVERSION = YES_AGGRESSIVE;
				CLANG_CXX_LANGUAGE_STANDARD = "gnu++20";
				CLANG_ENABLE_MODULES = YES;
				CLANG_ENABLE_OBJC_ARC = YES;
				CLANG_ENABLE_OBJC_WEAK = YES;
				CLANG_WARN_BLOCK_CAPTURE_AUTORELEASING = YES;
				CLANG_WARN_BOOL_CONVERSION = YES;
				CLANG_WARN_COMMA = YES;
				CLANG_WARN_CONSTANT_CONVERSION = YES;
				CLANG_WARN_DEPRECATED_OBJC_IMPLEMENTATIONS = YES;
				CLANG_WARN_DIRECT_OBJC_ISA_USAGE = YES_ERROR;
				CLANG_WARN_DOCUMENTATION_COMMENTS = YES;
				CLANG_WARN_EMPTY_BODY = YES;
				CLANG_WARN_ENUM_CONVERSION = YES;
				CLANG_WARN_INFINITE_RECURSION = YES;
				CLANG_WARN_INT_CONVERSION = YES;
				CLANG_WARN_NON_LITERAL_NULL_CONVERSION = YES;
				CLANG_WARN_OBJC_IMPLICIT_RETAIN_SELF = YES;
				CLANG_WARN_OBJC_LITERAL_CONVERSION = YES;
				CLANG_WARN_OBJC_ROOT_CLASS = YES_ERROR;
				CLANG_WARN_QUOTED_INCLUDE_IN_FRAMEWORK_HEADER = YES;
				CLANG_WARN_RANGE_LOOP_ANALYSIS = YES;
				CLANG_WARN_STRICT_PROTOTYPES = YES;
				CLANG_WARN_SUSPICIOUS_MOVE = YES;
				CLANG_WARN_UNGUARDED_AVAILABILITY = YES_AGGRESSIVE;
				CLANG_WARN_UNREACHABLE_CODE = YES;
				CLANG_WARN__DUPLICATE_METHOD_MATCH = YES;
				COPY_PHASE_STRIP = NO;
				DEAD_CODE_STRIPPING = YES;
				DEBUG_INFORMATION_FORMAT = "dwarf-with-dsym";
				ENABLE_NS_ASSERTIONS = NO;
				ENABLE_STRICT_OBJC_MSGSEND = YES;
				ENABLE_USER_SCRIPT_SANDBOXING = YES;
				GCC_C_LANGUAGE_STANDARD = gnu17;
				GCC_NO_COMMON_BLOCKS = YES;
				GCC_WARN_64_TO_32_BIT_CONVERSION = YES;
				GCC_WARN_ABOUT_RETURN_TYPE = YES_ERROR;
				GCC_WARN_UNDECLARED_SELECTOR = YES;
				GCC_WARN_UNINITIALIZED_AUTOS = YES_AGGRESSIVE;
				GCC_WARN_UNUSED_FUNCTION = YES;
				GCC_WARN_UNUSED_VARIABLE = YES;
				IPHONEOS_DEPLOYMENT_TARGET = 17.0;
				LOCALIZATION_PREFERS_STRING_CATALOGS = YES;
				MTL_ENABLE_DEBUG_INFO = NO;
				MTL_FAST_MATH = YES;
				SWIFT_COMPILATION_MODE = wholemodule;
			};
			name = Release;
		};
		DE49A18B2B65F6DB000F3AFB /* Debug */ = {
			isa = XCBuildConfiguration;
			buildSettings = {
				ASSETCATALOG_COMPILER_APPICON_NAME = AppIcon;
				ASSETCATALOG_COMPILER_GLOBAL_ACCENT_COLOR_NAME = AccentColor;
				CODE_SIGN_ENTITLEMENTS = voltixApp/voltixApp.entitlements;
				CODE_SIGN_IDENTITY = "Apple Development";
				CODE_SIGN_STYLE = Automatic;
				CURRENT_PROJECT_VERSION = 16;
				DEAD_CODE_STRIPPING = YES;
				DEVELOPMENT_ASSET_PATHS = "\"voltixApp/Preview Content\"";
				DEVELOPMENT_TEAM = G8Q5XUAJD9;
				ENABLE_HARDENED_RUNTIME = YES;
				"ENABLE_HARDENED_RUNTIME[sdk=macosx*]" = YES;
				ENABLE_PREVIEWS = YES;
				GENERATE_INFOPLIST_FILE = YES;
				INFOPLIST_FILE = VoltixApp/Info.plist;
				INFOPLIST_KEY_CFBundleDisplayName = Voltix;
				INFOPLIST_KEY_LSApplicationCategoryType = "public.app-category.finance";
				INFOPLIST_KEY_NSCameraUsageDescription = "We need to scan QR Codes.";
				INFOPLIST_KEY_NSFaceIDUsageDescription = "Secure your Vault using Face ID";
				INFOPLIST_KEY_NSFileProviderDomainUsageDescription = "We need to access your files.";
				"INFOPLIST_KEY_UIApplicationSceneManifest_Generation[sdk=iphoneos*]" = YES;
				"INFOPLIST_KEY_UIApplicationSceneManifest_Generation[sdk=iphonesimulator*]" = YES;
				"INFOPLIST_KEY_UIApplicationSupportsIndirectInputEvents[sdk=iphoneos*]" = YES;
				"INFOPLIST_KEY_UIApplicationSupportsIndirectInputEvents[sdk=iphonesimulator*]" = YES;
				"INFOPLIST_KEY_UILaunchScreen_Generation[sdk=iphoneos*]" = YES;
				"INFOPLIST_KEY_UILaunchScreen_Generation[sdk=iphonesimulator*]" = YES;
				"INFOPLIST_KEY_UIStatusBarStyle[sdk=iphoneos*]" = UIStatusBarStyleDefault;
				"INFOPLIST_KEY_UIStatusBarStyle[sdk=iphonesimulator*]" = UIStatusBarStyleDefault;
				INFOPLIST_KEY_UISupportedInterfaceOrientations = "UIInterfaceOrientationPortrait UIInterfaceOrientationPortraitUpsideDown";
				INFOPLIST_KEY_UISupportedInterfaceOrientations_iPad = "UIInterfaceOrientationLandscapeLeft UIInterfaceOrientationLandscapeRight UIInterfaceOrientationPortrait UIInterfaceOrientationPortraitUpsideDown";
				IPHONEOS_DEPLOYMENT_TARGET = 17.0;
				LD_RUNPATH_SEARCH_PATHS = "@executable_path/Frameworks";
				"LD_RUNPATH_SEARCH_PATHS[sdk=macosx*]" = "@executable_path/../Frameworks";
				MACOSX_DEPLOYMENT_TARGET = 14.2;
				MARKETING_VERSION = 1.0;
				PRODUCT_BUNDLE_IDENTIFIER = com.voltix.wallet;
				PRODUCT_NAME = "$(TARGET_NAME)";
				PROVISIONING_PROFILE_SPECIFIER = "";
				SDKROOT = auto;
				SUPPORTED_PLATFORMS = "iphoneos iphonesimulator";
				SUPPORTS_MACCATALYST = NO;
				SUPPORTS_MAC_DESIGNED_FOR_IPHONE_IPAD = YES;
				SWIFT_EMIT_LOC_STRINGS = YES;
				SWIFT_VERSION = 5.0;
				TARGETED_DEVICE_FAMILY = "1,2";
			};
			name = Debug;
		};
		DE49A18C2B65F6DB000F3AFB /* Release */ = {
			isa = XCBuildConfiguration;
			buildSettings = {
				ASSETCATALOG_COMPILER_APPICON_NAME = AppIcon;
				ASSETCATALOG_COMPILER_GLOBAL_ACCENT_COLOR_NAME = AccentColor;
				CODE_SIGN_ENTITLEMENTS = voltixApp/voltixApp.entitlements;
				CODE_SIGN_IDENTITY = "Apple Development";
				CODE_SIGN_STYLE = Automatic;
				CURRENT_PROJECT_VERSION = 16;
				DEAD_CODE_STRIPPING = YES;
				DEVELOPMENT_ASSET_PATHS = "\"voltixApp/Preview Content\"";
				DEVELOPMENT_TEAM = G8Q5XUAJD9;
				ENABLE_HARDENED_RUNTIME = YES;
				"ENABLE_HARDENED_RUNTIME[sdk=macosx*]" = YES;
				ENABLE_PREVIEWS = YES;
				GENERATE_INFOPLIST_FILE = YES;
				INFOPLIST_FILE = VoltixApp/Info.plist;
				INFOPLIST_KEY_CFBundleDisplayName = Voltix;
				INFOPLIST_KEY_LSApplicationCategoryType = "public.app-category.finance";
				INFOPLIST_KEY_NSCameraUsageDescription = "We need to scan QR Codes.";
				INFOPLIST_KEY_NSFaceIDUsageDescription = "Secure your Vault using Face ID";
				INFOPLIST_KEY_NSFileProviderDomainUsageDescription = "We need to access your files.";
				"INFOPLIST_KEY_UIApplicationSceneManifest_Generation[sdk=iphoneos*]" = YES;
				"INFOPLIST_KEY_UIApplicationSceneManifest_Generation[sdk=iphonesimulator*]" = YES;
				"INFOPLIST_KEY_UIApplicationSupportsIndirectInputEvents[sdk=iphoneos*]" = YES;
				"INFOPLIST_KEY_UIApplicationSupportsIndirectInputEvents[sdk=iphonesimulator*]" = YES;
				"INFOPLIST_KEY_UILaunchScreen_Generation[sdk=iphoneos*]" = YES;
				"INFOPLIST_KEY_UILaunchScreen_Generation[sdk=iphonesimulator*]" = YES;
				"INFOPLIST_KEY_UIStatusBarStyle[sdk=iphoneos*]" = UIStatusBarStyleDefault;
				"INFOPLIST_KEY_UIStatusBarStyle[sdk=iphonesimulator*]" = UIStatusBarStyleDefault;
				INFOPLIST_KEY_UISupportedInterfaceOrientations = "UIInterfaceOrientationPortrait UIInterfaceOrientationPortraitUpsideDown";
				INFOPLIST_KEY_UISupportedInterfaceOrientations_iPad = "UIInterfaceOrientationLandscapeLeft UIInterfaceOrientationLandscapeRight UIInterfaceOrientationPortrait UIInterfaceOrientationPortraitUpsideDown";
				IPHONEOS_DEPLOYMENT_TARGET = 17.0;
				LD_RUNPATH_SEARCH_PATHS = "@executable_path/Frameworks";
				"LD_RUNPATH_SEARCH_PATHS[sdk=macosx*]" = "@executable_path/../Frameworks";
				MACOSX_DEPLOYMENT_TARGET = 14.2;
				MARKETING_VERSION = 1.0;
				PRODUCT_BUNDLE_IDENTIFIER = com.voltix.wallet;
				PRODUCT_NAME = "$(TARGET_NAME)";
				PROVISIONING_PROFILE_SPECIFIER = "";
				SDKROOT = auto;
				SUPPORTED_PLATFORMS = "iphoneos iphonesimulator";
				SUPPORTS_MACCATALYST = NO;
				SUPPORTS_MAC_DESIGNED_FOR_IPHONE_IPAD = YES;
				SWIFT_EMIT_LOC_STRINGS = YES;
				SWIFT_VERSION = 5.0;
				TARGETED_DEVICE_FAMILY = "1,2";
			};
			name = Release;
		};
		DE49A18E2B65F6DB000F3AFB /* Debug */ = {
			isa = XCBuildConfiguration;
			buildSettings = {
				ALWAYS_EMBED_SWIFT_STANDARD_LIBRARIES = YES;
				BUNDLE_LOADER = "$(TEST_HOST)";
				CODE_SIGN_STYLE = Automatic;
				CURRENT_PROJECT_VERSION = 16;
				DEAD_CODE_STRIPPING = YES;
				DEVELOPMENT_TEAM = G8Q5XUAJD9;
				GENERATE_INFOPLIST_FILE = YES;
				IPHONEOS_DEPLOYMENT_TARGET = 17.2;
				MACOSX_DEPLOYMENT_TARGET = 14.2;
				MARKETING_VERSION = 1.0;
				PRODUCT_BUNDLE_IDENTIFIER = com.voltix.voltixAppTests;
				PRODUCT_NAME = "$(TARGET_NAME)";
				SDKROOT = auto;
				SUPPORTED_PLATFORMS = "iphoneos iphonesimulator";
				SUPPORTS_MACCATALYST = NO;
				SUPPORTS_MAC_DESIGNED_FOR_IPHONE_IPAD = YES;
				SWIFT_EMIT_LOC_STRINGS = NO;
				SWIFT_VERSION = 5.0;
				TARGETED_DEVICE_FAMILY = "1,2";
				TEST_HOST = "$(BUILT_PRODUCTS_DIR)/VoltixApp.app/$(BUNDLE_EXECUTABLE_FOLDER_PATH)/VoltixApp";
			};
			name = Debug;
		};
		DE49A18F2B65F6DB000F3AFB /* Release */ = {
			isa = XCBuildConfiguration;
			buildSettings = {
				ALWAYS_EMBED_SWIFT_STANDARD_LIBRARIES = YES;
				BUNDLE_LOADER = "$(TEST_HOST)";
				CODE_SIGN_STYLE = Automatic;
				CURRENT_PROJECT_VERSION = 16;
				DEAD_CODE_STRIPPING = YES;
				GENERATE_INFOPLIST_FILE = YES;
				IPHONEOS_DEPLOYMENT_TARGET = 17.2;
				MACOSX_DEPLOYMENT_TARGET = 14.2;
				MARKETING_VERSION = 1.0;
				PRODUCT_BUNDLE_IDENTIFIER = com.voltix.voltixAppTests;
				PRODUCT_NAME = "$(TARGET_NAME)";
				SDKROOT = auto;
				SUPPORTED_PLATFORMS = "iphoneos iphonesimulator";
				SUPPORTS_MACCATALYST = NO;
				SUPPORTS_MAC_DESIGNED_FOR_IPHONE_IPAD = YES;
				SWIFT_EMIT_LOC_STRINGS = NO;
				SWIFT_VERSION = 5.0;
				TARGETED_DEVICE_FAMILY = "1,2";
				TEST_HOST = "$(BUILT_PRODUCTS_DIR)/VoltixApp.app/$(BUNDLE_EXECUTABLE_FOLDER_PATH)/VoltixApp";
			};
			name = Release;
		};
		DE49A1912B65F6DB000F3AFB /* Debug */ = {
			isa = XCBuildConfiguration;
			buildSettings = {
				ALWAYS_EMBED_SWIFT_STANDARD_LIBRARIES = YES;
				CODE_SIGN_STYLE = Automatic;
				CURRENT_PROJECT_VERSION = 16;
				DEAD_CODE_STRIPPING = YES;
				GENERATE_INFOPLIST_FILE = YES;
				IPHONEOS_DEPLOYMENT_TARGET = 17.2;
				MACOSX_DEPLOYMENT_TARGET = 14.2;
				MARKETING_VERSION = 1.0;
				PRODUCT_BUNDLE_IDENTIFIER = com.voltix.voltixAppUITests;
				PRODUCT_NAME = "$(TARGET_NAME)";
				SDKROOT = auto;
				SUPPORTED_PLATFORMS = "iphoneos iphonesimulator macosx";
				SWIFT_EMIT_LOC_STRINGS = NO;
				SWIFT_VERSION = 5.0;
				TARGETED_DEVICE_FAMILY = "1,2";
				TEST_TARGET_NAME = voltixApp;
			};
			name = Debug;
		};
		DE49A1922B65F6DB000F3AFB /* Release */ = {
			isa = XCBuildConfiguration;
			buildSettings = {
				ALWAYS_EMBED_SWIFT_STANDARD_LIBRARIES = YES;
				CODE_SIGN_STYLE = Automatic;
				CURRENT_PROJECT_VERSION = 16;
				DEAD_CODE_STRIPPING = YES;
				GENERATE_INFOPLIST_FILE = YES;
				IPHONEOS_DEPLOYMENT_TARGET = 17.2;
				MACOSX_DEPLOYMENT_TARGET = 14.2;
				MARKETING_VERSION = 1.0;
				PRODUCT_BUNDLE_IDENTIFIER = com.voltix.voltixAppUITests;
				PRODUCT_NAME = "$(TARGET_NAME)";
				SDKROOT = auto;
				SUPPORTED_PLATFORMS = "iphoneos iphonesimulator macosx";
				SWIFT_EMIT_LOC_STRINGS = NO;
				SWIFT_VERSION = 5.0;
				TARGETED_DEVICE_FAMILY = "1,2";
				TEST_TARGET_NAME = voltixApp;
			};
			name = Release;
		};
/* End XCBuildConfiguration section */

/* Begin XCConfigurationList section */
		DE49A15E2B65F6D9000F3AFB /* Build configuration list for PBXProject "VoltixApp" */ = {
			isa = XCConfigurationList;
			buildConfigurations = (
				DE49A1882B65F6DB000F3AFB /* Debug */,
				DE49A1892B65F6DB000F3AFB /* Release */,
			);
			defaultConfigurationIsVisible = 0;
			defaultConfigurationName = Release;
		};
		DE49A18A2B65F6DB000F3AFB /* Build configuration list for PBXNativeTarget "VoltixApp" */ = {
			isa = XCConfigurationList;
			buildConfigurations = (
				DE49A18B2B65F6DB000F3AFB /* Debug */,
				DE49A18C2B65F6DB000F3AFB /* Release */,
			);
			defaultConfigurationIsVisible = 0;
			defaultConfigurationName = Release;
		};
		DE49A18D2B65F6DB000F3AFB /* Build configuration list for PBXNativeTarget "VoltixAppTests" */ = {
			isa = XCConfigurationList;
			buildConfigurations = (
				DE49A18E2B65F6DB000F3AFB /* Debug */,
				DE49A18F2B65F6DB000F3AFB /* Release */,
			);
			defaultConfigurationIsVisible = 0;
			defaultConfigurationName = Release;
		};
		DE49A1902B65F6DB000F3AFB /* Build configuration list for PBXNativeTarget "VoltixAppUITests" */ = {
			isa = XCConfigurationList;
			buildConfigurations = (
				DE49A1912B65F6DB000F3AFB /* Debug */,
				DE49A1922B65F6DB000F3AFB /* Release */,
			);
			defaultConfigurationIsVisible = 0;
			defaultConfigurationName = Release;
		};
/* End XCConfigurationList section */

/* Begin XCLocalSwiftPackageReference section */
		D9A22EB52B667C41007281BF /* XCLocalSwiftPackageReference "../Mediator" */ = {
			isa = XCLocalSwiftPackageReference;
			relativePath = ../Mediator;
		};
		DE28F52F2B7B0F6A00E33058 /* XCLocalSwiftPackageReference "../WalletCore" */ = {
			isa = XCLocalSwiftPackageReference;
			relativePath = ../WalletCore;
		};
/* End XCLocalSwiftPackageReference section */

/* Begin XCRemoteSwiftPackageReference section */
		DE49A1B32B6A1088000F3AFB /* XCRemoteSwiftPackageReference "CodeScanner" */ = {
			isa = XCRemoteSwiftPackageReference;
			repositoryURL = "https://github.com/twostraws/CodeScanner";
			requirement = {
				kind = upToNextMajorVersion;
				minimumVersion = 2.3.3;
			};
		};
		DEEDAEE62B8B50A4005170E8 /* XCRemoteSwiftPackageReference "BigInt" */ = {
			isa = XCRemoteSwiftPackageReference;
			repositoryURL = "https://github.com/attaswift/BigInt.git";
			requirement = {
				kind = upToNextMajorVersion;
				minimumVersion = 5.1.0;
			};
		};
/* End XCRemoteSwiftPackageReference section */

/* Begin XCSwiftPackageProductDependency section */
		D9A22EB62B667C41007281BF /* Mediator */ = {
			isa = XCSwiftPackageProductDependency;
			productName = Mediator;
		};
		DE28F5302B7B0FE900E33058 /* WalletCore */ = {
			isa = XCSwiftPackageProductDependency;
			productName = WalletCore;
		};
		DE28F5322B7B0FED00E33058 /* SwiftProtobuf */ = {
			isa = XCSwiftPackageProductDependency;
			productName = SwiftProtobuf;
		};
		DE49A1992B660D8D000F3AFB /* Mediator */ = {
			isa = XCSwiftPackageProductDependency;
			productName = Mediator;
		};
		DE49A1B42B6A1088000F3AFB /* CodeScanner */ = {
			isa = XCSwiftPackageProductDependency;
			package = DE49A1B32B6A1088000F3AFB /* XCRemoteSwiftPackageReference "CodeScanner" */;
			productName = CodeScanner;
		};
		DEEDAEE72B8B50A4005170E8 /* BigInt */ = {
			isa = XCSwiftPackageProductDependency;
			package = DEEDAEE62B8B50A4005170E8 /* XCRemoteSwiftPackageReference "BigInt" */;
			productName = BigInt;
		};
/* End XCSwiftPackageProductDependency section */
	};
	rootObject = DE49A15B2B65F6D9000F3AFB /* Project object */;
}<|MERGE_RESOLUTION|>--- conflicted
+++ resolved
@@ -41,11 +41,8 @@
 		46C8CBBF2BA777BF00E68E08 /* BlockchairService.swift in Sources */ = {isa = PBXBuildFile; fileRef = 46C8CBBE2BA777BF00E68E08 /* BlockchairService.swift */; };
 		46DE088C2BD087D800AE8BDE /* kujira.swift in Sources */ = {isa = PBXBuildFile; fileRef = 46DE088B2BD087D800AE8BDE /* kujira.swift */; };
 		46DE088E2BD08C9900AE8BDE /* KujiraService.swift in Sources */ = {isa = PBXBuildFile; fileRef = 46DE088D2BD08C9900AE8BDE /* KujiraService.swift */; };
-<<<<<<< HEAD
 		46DE08952BD0DCA200AE8BDE /* EvmL2Service.swift in Sources */ = {isa = PBXBuildFile; fileRef = 46DE08942BD0DCA200AE8BDE /* EvmL2Service.swift */; };
-=======
 		46DE08902BD0D03E00AE8BDE /* CosmosService.swift in Sources */ = {isa = PBXBuildFile; fileRef = 46DE088F2BD0D03E00AE8BDE /* CosmosService.swift */; };
->>>>>>> 9a41d856
 		46E98FFC2BAE407300C53D97 /* DecodingErrorExtension.swift in Sources */ = {isa = PBXBuildFile; fileRef = 46E98FFB2BAE407300C53D97 /* DecodingErrorExtension.swift */; };
 		46F47CBB2B870EE900D964EA /* UTXOTransactionMempool.swift in Sources */ = {isa = PBXBuildFile; fileRef = 46F47CBA2B870EE900D964EA /* UTXOTransactionMempool.swift */; };
 		46F8F7212B99FDB70099454E /* TransactionBroadcastResponse.swift in Sources */ = {isa = PBXBuildFile; fileRef = 46F8F7202B99FDB70099454E /* TransactionBroadcastResponse.swift */; };
@@ -317,11 +314,8 @@
 		46C8CBBE2BA777BF00E68E08 /* BlockchairService.swift */ = {isa = PBXFileReference; lastKnownFileType = sourcecode.swift; path = BlockchairService.swift; sourceTree = "<group>"; };
 		46DE088B2BD087D800AE8BDE /* kujira.swift */ = {isa = PBXFileReference; lastKnownFileType = sourcecode.swift; path = kujira.swift; sourceTree = "<group>"; };
 		46DE088D2BD08C9900AE8BDE /* KujiraService.swift */ = {isa = PBXFileReference; lastKnownFileType = sourcecode.swift; path = KujiraService.swift; sourceTree = "<group>"; };
-<<<<<<< HEAD
 		46DE08942BD0DCA200AE8BDE /* EvmL2Service.swift */ = {isa = PBXFileReference; fileEncoding = 4; lastKnownFileType = sourcecode.swift; path = EvmL2Service.swift; sourceTree = "<group>"; };
-=======
 		46DE088F2BD0D03E00AE8BDE /* CosmosService.swift */ = {isa = PBXFileReference; lastKnownFileType = sourcecode.swift; path = CosmosService.swift; sourceTree = "<group>"; };
->>>>>>> 9a41d856
 		46E98FFB2BAE407300C53D97 /* DecodingErrorExtension.swift */ = {isa = PBXFileReference; lastKnownFileType = sourcecode.swift; path = DecodingErrorExtension.swift; sourceTree = "<group>"; };
 		46F47CBA2B870EE900D964EA /* UTXOTransactionMempool.swift */ = {isa = PBXFileReference; lastKnownFileType = sourcecode.swift; path = UTXOTransactionMempool.swift; sourceTree = "<group>"; };
 		46F8F7202B99FDB70099454E /* TransactionBroadcastResponse.swift */ = {isa = PBXFileReference; lastKnownFileType = sourcecode.swift; path = TransactionBroadcastResponse.swift; sourceTree = "<group>"; };
