--- conflicted
+++ resolved
@@ -211,11 +211,8 @@
 		D9AD8ED72B67225F0009F8D5 /* Views */ = {
 			isa = PBXGroup;
 			children = (
-<<<<<<< HEAD
 				049BBB4E2B71E37B004C231F /* Components */,
-=======
 				DE15729A2B70F284009BC7C5 /* Keysign */,
->>>>>>> 8e6f4bcb
 				DE49A1682B65F6D9000F3AFB /* MainNavigationStack.swift */,
 				D9AD8EDD2B6730430009F8D5 /* WelcomeView.swift */,
 				D9AD8F042B675E230009F8D5 /* Vault */,
@@ -320,11 +317,7 @@
 		DE49A15A2B65F6D9000F3AFB = {
 			isa = PBXGroup;
 			children = (
-<<<<<<< HEAD
-				4600167D2B71A12D00CE17C7 /* Tss.xcframework */,
-=======
 				DE1572A12B70F873009BC7C5 /* Tss.xcframework */,
->>>>>>> 8e6f4bcb
 				DE49A1932B65F7B6000F3AFB /* Mediator */,
 				DE49A1652B65F6D9000F3AFB /* VoltixApp */,
 				DE49A1792B65F6DB000F3AFB /* voltixAppTests */,
@@ -542,15 +535,12 @@
 			isa = PBXSourcesBuildPhase;
 			buildActionMask = 2147483647;
 			files = (
-<<<<<<< HEAD
 				049BBB662B71E987004C231F /* VaultItem.swift in Sources */,
 				DE49A1A82B68C213000F3AFB /* ModelContainerPreview.swift in Sources */,
 				049BBB5E2B71E83D004C231F /* Logo.swift in Sources */,
-=======
 				DE1572A02B70F284009BC7C5 /* Keysign.swift in Sources */,
 				DE49A1A82B68C213000F3AFB /* ModelContainerPreview.swift in Sources */,
 				DE1572992B70F26A009BC7C5 /* KeyType.swift in Sources */,
->>>>>>> 8e6f4bcb
 				D9AD8EF92B6731C50009F8D5 /* SendDoneView.swift in Sources */,
 				049BBB642B71E926004C231F /* RadioButtonGroup.swift in Sources */,
 				049BBB582B71E72F004C231F /* DeviceView.swift in Sources */,
@@ -593,11 +583,8 @@
 				DE49A19C2B67133D000F3AFB /* Vault.swift in Sources */,
 				D9AD8F062B675E360009F8D5 /* VaultAssetDetailView.swift in Sources */,
 				DE49A1A02B67143B000F3AFB /* Chain.swift in Sources */,
-<<<<<<< HEAD
 				049BBB502B71E39B004C231F /* AddressItem.swift in Sources */,
-=======
 				DE1572AE2B7205F0009BC7C5 /* KeysignTestView.swift in Sources */,
->>>>>>> 8e6f4bcb
 				D9AD8EE62B6730A40009F8D5 /* PeerDiscoveryView.swift in Sources */,
 				DE49A19E2B671416000F3AFB /* Coin.swift in Sources */,
 				DE49A1672B65F6D9000F3AFB /* VoltixApp.swift in Sources */,
