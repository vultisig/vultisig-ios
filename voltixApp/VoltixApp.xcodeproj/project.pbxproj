// !$*UTF8*$!
{
	archiveVersion = 1;
	classes = {
	};
	objectVersion = 60;
	objects = {

/* Begin PBXBuildFile section */
		049BBB522B71E498004C231F /* AssetsView.swift in Sources */ = {isa = PBXBuildFile; fileRef = 049BBB512B71E498004C231F /* AssetsView.swift */; };
		049BBB542B71E4F8004C231F /* BottomBar.swift in Sources */ = {isa = PBXBuildFile; fileRef = 049BBB532B71E4F8004C231F /* BottomBar.swift */; };
		049BBB562B71E5F5004C231F /* Choose.swift in Sources */ = {isa = PBXBuildFile; fileRef = 049BBB552B71E5F5004C231F /* Choose.swift */; };
		049BBB582B71E72F004C231F /* DeviceView.swift in Sources */ = {isa = PBXBuildFile; fileRef = 049BBB572B71E72F004C231F /* DeviceView.swift */; };
		049BBB5C2B71E7F6004C231F /* LargeButton.swift in Sources */ = {isa = PBXBuildFile; fileRef = 049BBB5B2B71E7F6004C231F /* LargeButton.swift */; };
		049BBB5E2B71E83D004C231F /* VoltixLogo.swift in Sources */ = {isa = PBXBuildFile; fileRef = 049BBB5D2B71E83D004C231F /* VoltixLogo.swift */; };
		049BBB602B71E8A2004C231F /* MenuItem.swift in Sources */ = {isa = PBXBuildFile; fileRef = 049BBB5F2B71E8A2004C231F /* MenuItem.swift */; };
		049BBB622B71E8E7004C231F /* AssetItem.swift in Sources */ = {isa = PBXBuildFile; fileRef = 049BBB612B71E8E7004C231F /* AssetItem.swift */; };
		049BBB662B71E987004C231F /* VaultItem.swift in Sources */ = {isa = PBXBuildFile; fileRef = 049BBB652B71E987004C231F /* VaultItem.swift */; };
		049BBB682B71E9C5004C231F /* WifiBar.swift in Sources */ = {isa = PBXBuildFile; fileRef = 049BBB672B71E9C5004C231F /* WifiBar.swift */; };
		4600167E2B71A12D00CE17C7 /* Tss.xcframework in Frameworks */ = {isa = PBXBuildFile; fileRef = 4600167D2B71A12D00CE17C7 /* Tss.xcframework */; };
		4606B3AE2B8045F60045094D /* BitcoinTransactionListView.swift in Sources */ = {isa = PBXBuildFile; fileRef = 4606B3AD2B8045F60045094D /* BitcoinTransactionListView.swift */; };
		4606B3B02B80465E0045094D /* BitcoinTransactionsService.swift in Sources */ = {isa = PBXBuildFile; fileRef = 4606B3AF2B80465E0045094D /* BitcoinTransactionsService.swift */; };
		464854712B8E052B008D37A7 /* EthplorerAPIService.swift in Sources */ = {isa = PBXBuildFile; fileRef = 464854702B8E052B008D37A7 /* EthplorerAPIService.swift */; };
		465B09A42B7C01CC00952DD9 /* BitcoinTransaction.swift in Sources */ = {isa = PBXBuildFile; fileRef = 465B09A32B7C01CC00952DD9 /* BitcoinTransaction.swift */; };
		465B09A72B7C049400952DD9 /* UnspentOutputsService.swift in Sources */ = {isa = PBXBuildFile; fileRef = 465B09A62B7C049400952DD9 /* UnspentOutputsService.swift */; };
		465B09A92B7C176700952DD9 /* SendTransaction.swift in Sources */ = {isa = PBXBuildFile; fileRef = 465B09A82B7C176700952DD9 /* SendTransaction.swift */; };
		465B09AB2B7C840100952DD9 /* ToastView.swift in Sources */ = {isa = PBXBuildFile; fileRef = 465B09AA2B7C840100952DD9 /* ToastView.swift */; };
		465B09AD2B7C841B00952DD9 /* QrCodeView.swift in Sources */ = {isa = PBXBuildFile; fileRef = 465B09AC2B7C841B00952DD9 /* QrCodeView.swift */; };
		465B09AF2B7C84C600952DD9 /* ShareSheet.swift in Sources */ = {isa = PBXBuildFile; fileRef = 465B09AE2B7C84C600952DD9 /* ShareSheet.swift */; };
		465B09B32B7D710A00952DD9 /* DocumentPicker.swift in Sources */ = {isa = PBXBuildFile; fileRef = 465B09B22B7D710A00952DD9 /* DocumentPicker.swift */; };
		465B09B52B7D8E7B00952DD9 /* CryptoPriceService.swift in Sources */ = {isa = PBXBuildFile; fileRef = 465B09B42B7D8E7B00952DD9 /* CryptoPriceService.swift */; };
		465B09B72B7D909400952DD9 /* CryptoPrice.swift in Sources */ = {isa = PBXBuildFile; fileRef = 465B09B62B7D909400952DD9 /* CryptoPrice.swift */; };
		467B2D662B7B51F700AEDF64 /* NavigationStackButtons.swift in Sources */ = {isa = PBXBuildFile; fileRef = 467B2D652B7B51F700AEDF64 /* NavigationStackButtons.swift */; };
		469ED3942B98E776008D4951 /* ThorchainService.swift in Sources */ = {isa = PBXBuildFile; fileRef = 469ED3932B98E776008D4951 /* ThorchainService.swift */; };
		469ED3992B98E896008D4951 /* ThorchainBalanceResponse.swift in Sources */ = {isa = PBXBuildFile; fileRef = 469ED3982B98E896008D4951 /* ThorchainBalanceResponse.swift */; };
		469ED39B2B98E8B5008D4951 /* ThorchainBalance.swift in Sources */ = {isa = PBXBuildFile; fileRef = 469ED39A2B98E8B5008D4951 /* ThorchainBalance.swift */; };
		469ED39D2B98E8C0008D4951 /* ThorchainBalancePagination.swift in Sources */ = {isa = PBXBuildFile; fileRef = 469ED39C2B98E8C0008D4951 /* ThorchainBalancePagination.swift */; };
		469ED3A02B98F5B4008D4951 /* ThorchainAccountNumberResponse.swift in Sources */ = {isa = PBXBuildFile; fileRef = 469ED39F2B98F5B4008D4951 /* ThorchainAccountNumberResponse.swift */; };
		469ED3A22B98F5CB008D4951 /* ThorchainAccountResult.swift in Sources */ = {isa = PBXBuildFile; fileRef = 469ED3A12B98F5CB008D4951 /* ThorchainAccountResult.swift */; };
		469ED3A42B98F5DE008D4951 /* ThorchainAccountValue.swift in Sources */ = {isa = PBXBuildFile; fileRef = 469ED3A32B98F5DE008D4951 /* ThorchainAccountValue.swift */; };
		46A616EA2B8807B700372994 /* KeygenStatusText.swift in Sources */ = {isa = PBXBuildFile; fileRef = 46A616E92B8807B700372994 /* KeygenStatusText.swift */; };
		46AC40A12B91C024001704E6 /* Web3Service.swift in Sources */ = {isa = PBXBuildFile; fileRef = 46AC40A02B91C024001704E6 /* Web3Service.swift */; };
		46AC40A42B91F50A001704E6 /* AppConfiguration.example.swift in Sources */ = {isa = PBXBuildFile; fileRef = 46AC40A32B91F50A001704E6 /* AppConfiguration.example.swift */; };
		46AC40A82B920061001704E6 /* EtherscanService.swift in Sources */ = {isa = PBXBuildFile; fileRef = 46AC40A72B920061001704E6 /* EtherscanService.swift */; };
		46AC40AA2B922931001704E6 /* EthereumTransactionListView.swift in Sources */ = {isa = PBXBuildFile; fileRef = 46AC40A92B922931001704E6 /* EthereumTransactionListView.swift */; };
		46F47CBB2B870EE900D964EA /* BitcoinTransactionMempool.swift in Sources */ = {isa = PBXBuildFile; fileRef = 46F47CBA2B870EE900D964EA /* BitcoinTransactionMempool.swift */; };
		A62758F22B97B10600ADE3A6 /* Endpoint.swift in Sources */ = {isa = PBXBuildFile; fileRef = A62758F12B97B10600ADE3A6 /* Endpoint.swift */; };
		A62758F52B97CE9E00ADE3A6 /* FontStyle.swift in Sources */ = {isa = PBXBuildFile; fileRef = A62758F42B97CE9E00ADE3A6 /* FontStyle.swift */; };
		A62758F72B97DF4A00ADE3A6 /* ColorStyle.swift in Sources */ = {isa = PBXBuildFile; fileRef = A62758F62B97DF4A00ADE3A6 /* ColorStyle.swift */; };
		A633B11C2B99273A003D1738 /* ColorExtensions.swift in Sources */ = {isa = PBXBuildFile; fileRef = A633B11B2B99273A003D1738 /* ColorExtensions.swift */; };
		A633B1212B993BF5003D1738 /* Montserrat-Italic.ttf in Resources */ = {isa = PBXBuildFile; fileRef = A633B11F2B993BF5003D1738 /* Montserrat-Italic.ttf */; };
		A633B1222B993BF5003D1738 /* Montserrat.ttf in Resources */ = {isa = PBXBuildFile; fileRef = A633B1202B993BF5003D1738 /* Montserrat.ttf */; };
		A633B1252B993FE7003D1738 /* FilledButton.swift in Sources */ = {isa = PBXBuildFile; fileRef = A633B1242B993FE7003D1738 /* FilledButton.swift */; };
		A633B12D2B994E92003D1738 /* CreateVaultView.swift in Sources */ = {isa = PBXBuildFile; fileRef = A633B12C2B994E92003D1738 /* CreateVaultView.swift */; };
		A633B12F2B9952D8003D1738 /* OutlineButton.swift in Sources */ = {isa = PBXBuildFile; fileRef = A633B12E2B9952D8003D1738 /* OutlineButton.swift */; };
		A633B1362B997D57003D1738 /* NavigationBackButton.swift in Sources */ = {isa = PBXBuildFile; fileRef = A633B1352B997D57003D1738 /* NavigationBackButton.swift */; };
		A633B1382B997F39003D1738 /* NavigationHelpButton.swift in Sources */ = {isa = PBXBuildFile; fileRef = A633B1372B997F39003D1738 /* NavigationHelpButton.swift */; };
		A65649DF2B96602700E4B329 /* DecodableDefaultExtension.swift in Sources */ = {isa = PBXBuildFile; fileRef = A65649D72B96602700E4B329 /* DecodableDefaultExtension.swift */; };
		A65649E02B96602700E4B329 /* BigUIntExtension.swift in Sources */ = {isa = PBXBuildFile; fileRef = A65649D82B96602700E4B329 /* BigUIntExtension.swift */; };
		A65649E12B96602700E4B329 /* Int64Extension.swift in Sources */ = {isa = PBXBuildFile; fileRef = A65649D92B96602700E4B329 /* Int64Extension.swift */; };
		A65649E22B96602700E4B329 /* DataExtension.swift in Sources */ = {isa = PBXBuildFile; fileRef = A65649DA2B96602700E4B329 /* DataExtension.swift */; };
		A65649E32B96602700E4B329 /* BitcoinTransactionExtension.swift in Sources */ = {isa = PBXBuildFile; fileRef = A65649DB2B96602700E4B329 /* BitcoinTransactionExtension.swift */; };
		A65649E42B96602700E4B329 /* StringExtension.swift in Sources */ = {isa = PBXBuildFile; fileRef = A65649DC2B96602700E4B329 /* StringExtension.swift */; };
		A65649E52B96602700E4B329 /* VaultExtension.swift in Sources */ = {isa = PBXBuildFile; fileRef = A65649DD2B96602700E4B329 /* VaultExtension.swift */; };
		A65649E62B96602700E4B329 /* TssExtension.swift in Sources */ = {isa = PBXBuildFile; fileRef = A65649DE2B96602700E4B329 /* TssExtension.swift */; };
		A65649E82B9668BF00E4B329 /* TransactionRef.swift in Sources */ = {isa = PBXBuildFile; fileRef = A65649E72B9668BF00E4B329 /* TransactionRef.swift */; };
		A65649EA2B96690400E4B329 /* KeyShare.swift in Sources */ = {isa = PBXBuildFile; fileRef = A65649E92B96690400E4B329 /* KeyShare.swift */; };
		A65649EC2B96697B00E4B329 /* Asset.swift in Sources */ = {isa = PBXBuildFile; fileRef = A65649EB2B96697B00E4B329 /* Asset.swift */; };
		A65649EE2B9669DD00E4B329 /* Input.swift in Sources */ = {isa = PBXBuildFile; fileRef = A65649ED2B9669DD00E4B329 /* Input.swift */; };
		A65649F02B966A1200E4B329 /* Output.swift in Sources */ = {isa = PBXBuildFile; fileRef = A65649EF2B966A1200E4B329 /* Output.swift */; };
		A65649F22B966A2300E4B329 /* TransactionStatus.swift in Sources */ = {isa = PBXBuildFile; fileRef = A65649F12B966A2300E4B329 /* TransactionStatus.swift */; };
		A65649F52B966F3E00E4B329 /* DecodableDefault.swift in Sources */ = {isa = PBXBuildFile; fileRef = A65649F42B966F3E00E4B329 /* DecodableDefault.swift */; };
		A65649F82B96701300E4B329 /* PreviousOutput.swift in Sources */ = {isa = PBXBuildFile; fileRef = A65649F72B96701300E4B329 /* PreviousOutput.swift */; };
		A65649FA2B96998500E4B329 /* EthAddressInfo.swift in Sources */ = {isa = PBXBuildFile; fileRef = A65649F92B96998500E4B329 /* EthAddressInfo.swift */; };
		A65649FC2B9699AA00E4B329 /* ETHInfo.swift in Sources */ = {isa = PBXBuildFile; fileRef = A65649FB2B9699AA00E4B329 /* ETHInfo.swift */; };
		A65649FE2B9699BE00E4B329 /* Token.swift in Sources */ = {isa = PBXBuildFile; fileRef = A65649FD2B9699BE00E4B329 /* Token.swift */; };
		A6564A002B9699FF00E4B329 /* TokenInfo.swift in Sources */ = {isa = PBXBuildFile; fileRef = A65649FF2B9699FF00E4B329 /* TokenInfo.swift */; };
		A6564A022B969A1200E4B329 /* Price.swift in Sources */ = {isa = PBXBuildFile; fileRef = A6564A012B969A1200E4B329 /* Price.swift */; };
		A6564A042B969AA500E4B329 /* BroadcastResponse.swift in Sources */ = {isa = PBXBuildFile; fileRef = A6564A032B969AA500E4B329 /* BroadcastResponse.swift */; };
		A6564A062B969ADF00E4B329 /* EtherscanAPIResponse.swift in Sources */ = {isa = PBXBuildFile; fileRef = A6564A052B969ADF00E4B329 /* EtherscanAPIResponse.swift */; };
		A6564A082B969AFC00E4B329 /* TransactionDetail.swift in Sources */ = {isa = PBXBuildFile; fileRef = A6564A072B969AFC00E4B329 /* TransactionDetail.swift */; };
		A6564A0B2B96A04D00E4B329 /* Localizable.strings in Resources */ = {isa = PBXBuildFile; fileRef = A6564A0D2B96A04D00E4B329 /* Localizable.strings */; };
		D7347C2E2B759A0F00887E57 /* ProgressBottomBar.swift in Sources */ = {isa = PBXBuildFile; fileRef = D7347C2D2B759A0F00887E57 /* ProgressBottomBar.swift */; };
		D9A22EB72B667C41007281BF /* Mediator in Frameworks */ = {isa = PBXBuildFile; productRef = D9A22EB62B667C41007281BF /* Mediator */; };
		D9AD8EDA2B6722CC0009F8D5 /* ApplicationState.swift in Sources */ = {isa = PBXBuildFile; fileRef = D9AD8ED92B6722CC0009F8D5 /* ApplicationState.swift */; };
		D9AD8EDC2B6723D10009F8D5 /* AppNavigationState.swift in Sources */ = {isa = PBXBuildFile; fileRef = D9AD8EDB2B6723D10009F8D5 /* AppNavigationState.swift */; };
		D9AD8EDE2B6730430009F8D5 /* WelcomeView.swift in Sources */ = {isa = PBXBuildFile; fileRef = D9AD8EDD2B6730430009F8D5 /* WelcomeView.swift */; };
		D9AD8EE02B6730640009F8D5 /* StartView.swift in Sources */ = {isa = PBXBuildFile; fileRef = D9AD8EDF2B6730640009F8D5 /* StartView.swift */; };
		D9AD8EE22B67307F0009F8D5 /* ImportWalletView.swift in Sources */ = {isa = PBXBuildFile; fileRef = D9AD8EE12B67307F0009F8D5 /* ImportWalletView.swift */; };
		D9AD8EE42B6730940009F8D5 /* NewWalletInstructionsView.swift in Sources */ = {isa = PBXBuildFile; fileRef = D9AD8EE32B6730940009F8D5 /* NewWalletInstructionsView.swift */; };
		D9AD8EE62B6730A40009F8D5 /* PeerDiscoveryView.swift in Sources */ = {isa = PBXBuildFile; fileRef = D9AD8EE52B6730A40009F8D5 /* PeerDiscoveryView.swift */; };
		D9AD8EEA2B6730E30009F8D5 /* MenuView.swift in Sources */ = {isa = PBXBuildFile; fileRef = D9AD8EE92B6730E30009F8D5 /* MenuView.swift */; };
		D9AD8EEC2B6730ED0009F8D5 /* VaultAssetsView.swift in Sources */ = {isa = PBXBuildFile; fileRef = D9AD8EEB2B6730ED0009F8D5 /* VaultAssetsView.swift */; };
		D9AD8EF12B6731660009F8D5 /* SendInputDetailsView.swift in Sources */ = {isa = PBXBuildFile; fileRef = D9AD8EF02B6731660009F8D5 /* SendInputDetailsView.swift */; };
		D9AD8EF72B6731B30009F8D5 /* SendVerifyView.swift in Sources */ = {isa = PBXBuildFile; fileRef = D9AD8EF62B6731B30009F8D5 /* SendVerifyView.swift */; };
		D9AD8EFB2B6731E50009F8D5 /* SwapInputDetailsView.swift in Sources */ = {isa = PBXBuildFile; fileRef = D9AD8EFA2B6731E50009F8D5 /* SwapInputDetailsView.swift */; };
		D9AD8EFD2B6732070009F8D5 /* SwapPeerDiscoveryView.swift in Sources */ = {isa = PBXBuildFile; fileRef = D9AD8EFC2B6732070009F8D5 /* SwapPeerDiscoveryView.swift */; };
		D9AD8EFF2B67321D0009F8D5 /* SwapWaitingForPeersView.swift in Sources */ = {isa = PBXBuildFile; fileRef = D9AD8EFE2B67321D0009F8D5 /* SwapWaitingForPeersView.swift */; };
		D9AD8F012B6732360009F8D5 /* SwapVerifyView.swift in Sources */ = {isa = PBXBuildFile; fileRef = D9AD8F002B6732360009F8D5 /* SwapVerifyView.swift */; };
		D9AD8F032B6732450009F8D5 /* SwapDoneView.swift in Sources */ = {isa = PBXBuildFile; fileRef = D9AD8F022B6732450009F8D5 /* SwapDoneView.swift */; };
		D9AD8F082B675ECD0009F8D5 /* SupportedAssets.swift in Sources */ = {isa = PBXBuildFile; fileRef = D9AD8F072B675ECD0009F8D5 /* SupportedAssets.swift */; };
		DE1572962B70F254009BC7C5 /* TssMessenger.swift in Sources */ = {isa = PBXBuildFile; fileRef = DE1572942B70F254009BC7C5 /* TssMessenger.swift */; };
		DE1572972B70F254009BC7C5 /* LocalStateAccessorImp.swift in Sources */ = {isa = PBXBuildFile; fileRef = DE1572952B70F254009BC7C5 /* LocalStateAccessorImp.swift */; };
		DE1572992B70F26A009BC7C5 /* KeyType.swift in Sources */ = {isa = PBXBuildFile; fileRef = DE1572982B70F26A009BC7C5 /* KeyType.swift */; };
		DE15729E2B70F284009BC7C5 /* JoinKeysignView.swift in Sources */ = {isa = PBXBuildFile; fileRef = DE15729B2B70F284009BC7C5 /* JoinKeysignView.swift */; };
		DE15729F2B70F284009BC7C5 /* KeysignDiscoveryView.swift in Sources */ = {isa = PBXBuildFile; fileRef = DE15729C2B70F284009BC7C5 /* KeysignDiscoveryView.swift */; };
		DE1572A02B70F284009BC7C5 /* Keysign.swift in Sources */ = {isa = PBXBuildFile; fileRef = DE15729D2B70F284009BC7C5 /* Keysign.swift */; };
		DE1572A22B70F873009BC7C5 /* Tss.xcframework in Frameworks */ = {isa = PBXBuildFile; fileRef = DE1572A12B70F873009BC7C5 /* Tss.xcframework */; };
		DE1572AC2B7174D3009BC7C5 /* Utils.swift in Sources */ = {isa = PBXBuildFile; fileRef = DE1572AB2B7174D3009BC7C5 /* Utils.swift */; };
		DE28F52E2B7B0E7400E33058 /* bitcoin.swift in Sources */ = {isa = PBXBuildFile; fileRef = DE28F52D2B7B0E7400E33058 /* bitcoin.swift */; };
		DE28F5312B7B0FE900E33058 /* WalletCore in Frameworks */ = {isa = PBXBuildFile; productRef = DE28F5302B7B0FE900E33058 /* WalletCore */; };
		DE28F5332B7B0FED00E33058 /* SwiftProtobuf in Frameworks */ = {isa = PBXBuildFile; productRef = DE28F5322B7B0FED00E33058 /* SwiftProtobuf */; };
		DE32F0062B8460670035D81E /* ListVaultAssetView.swift in Sources */ = {isa = PBXBuildFile; fileRef = DE32F0042B8460670035D81E /* ListVaultAssetView.swift */; };
		DE32F0072B8460670035D81E /* AssetsList.swift in Sources */ = {isa = PBXBuildFile; fileRef = DE32F0052B8460670035D81E /* AssetsList.swift */; };
		DE491CEF2B708260007C88D5 /* KeygenView.swift in Sources */ = {isa = PBXBuildFile; fileRef = DE491CEE2B708260007C88D5 /* KeygenView.swift */; };
		DE49A1672B65F6D9000F3AFB /* VoltixApp.swift in Sources */ = {isa = PBXBuildFile; fileRef = DE49A1662B65F6D9000F3AFB /* VoltixApp.swift */; };
		DE49A1692B65F6D9000F3AFB /* MainNavigationStack.swift in Sources */ = {isa = PBXBuildFile; fileRef = DE49A1682B65F6D9000F3AFB /* MainNavigationStack.swift */; };
		DE49A16D2B65F6DB000F3AFB /* Assets.xcassets in Resources */ = {isa = PBXBuildFile; fileRef = DE49A16C2B65F6DB000F3AFB /* Assets.xcassets */; };
		DE49A1712B65F6DB000F3AFB /* Preview Assets.xcassets in Resources */ = {isa = PBXBuildFile; fileRef = DE49A1702B65F6DB000F3AFB /* Preview Assets.xcassets */; };
		DE49A17B2B65F6DB000F3AFB /* voltixAppTests.swift in Sources */ = {isa = PBXBuildFile; fileRef = DE49A17A2B65F6DB000F3AFB /* voltixAppTests.swift */; };
		DE49A1852B65F6DB000F3AFB /* voltixAppUITests.swift in Sources */ = {isa = PBXBuildFile; fileRef = DE49A1842B65F6DB000F3AFB /* voltixAppUITests.swift */; };
		DE49A1872B65F6DB000F3AFB /* voltixAppUITestsLaunchTests.swift in Sources */ = {isa = PBXBuildFile; fileRef = DE49A1862B65F6DB000F3AFB /* voltixAppUITestsLaunchTests.swift */; };
		DE49A1942B65F7B6000F3AFB /* Mediator in Resources */ = {isa = PBXBuildFile; fileRef = DE49A1932B65F7B6000F3AFB /* Mediator */; };
		DE49A19A2B660D8D000F3AFB /* Mediator in Frameworks */ = {isa = PBXBuildFile; productRef = DE49A1992B660D8D000F3AFB /* Mediator */; };
		DE49A19C2B67133D000F3AFB /* Vault.swift in Sources */ = {isa = PBXBuildFile; fileRef = DE49A19B2B67133D000F3AFB /* Vault.swift */; };
		DE49A19E2B671416000F3AFB /* Coin.swift in Sources */ = {isa = PBXBuildFile; fileRef = DE49A19D2B671416000F3AFB /* Coin.swift */; };
		DE49A1A02B67143B000F3AFB /* Chain.swift in Sources */ = {isa = PBXBuildFile; fileRef = DE49A19F2B67143B000F3AFB /* Chain.swift */; };
		DE49A1A52B68BB6B000F3AFB /* VaultSelectionView.swift in Sources */ = {isa = PBXBuildFile; fileRef = DE49A1A42B68BB6B000F3AFB /* VaultSelectionView.swift */; };
		DE49A1B22B6A0F77000F3AFB /* JoinKeygenView.swift in Sources */ = {isa = PBXBuildFile; fileRef = DE49A1B12B6A0F77000F3AFB /* JoinKeygenView.swift */; };
		DE49A1B52B6A1088000F3AFB /* CodeScanner in Frameworks */ = {isa = PBXBuildFile; platformFilter = ios; productRef = DE49A1B42B6A1088000F3AFB /* CodeScanner */; };
		DE4DFA7B2B7B1692004F8E73 /* ModelContainerPreview.swift in Sources */ = {isa = PBXBuildFile; fileRef = DE4DFA7A2B7B1692004F8E73 /* ModelContainerPreview.swift */; };
		DE6DCB932B97D81C009A39D5 /* THORChainSwaps.swift in Sources */ = {isa = PBXBuildFile; fileRef = DE6DCB922B97D81C009A39D5 /* THORChainSwaps.swift */; };
		DE6DCB952B97D88A009A39D5 /* THORChainSwapPayload.swift in Sources */ = {isa = PBXBuildFile; fileRef = DE6DCB942B97D88A009A39D5 /* THORChainSwapPayload.swift */; };
		DE7CE6462B886B6300ED0BFB /* VoltixVaultDocument.swift in Sources */ = {isa = PBXBuildFile; fileRef = DE7CE6452B886B6300ED0BFB /* VoltixVaultDocument.swift */; };
		DEBF93972B8D5FEF002868CD /* KeysignPayload.swift in Sources */ = {isa = PBXBuildFile; fileRef = DEBF93962B8D5FEF002868CD /* KeysignPayload.swift */; };
		DEEADCF72B916676007978DE /* Solana.swift in Sources */ = {isa = PBXBuildFile; fileRef = DEEADCF62B916676007978DE /* Solana.swift */; };
		DEEDAEE12B8AF7EF005170E8 /* eth.swift in Sources */ = {isa = PBXBuildFile; fileRef = DEEDAEE02B8AF7EF005170E8 /* eth.swift */; };
		DEEDAEE32B8AF8B1005170E8 /* publickey.swift in Sources */ = {isa = PBXBuildFile; fileRef = DEEDAEE22B8AF8B1005170E8 /* publickey.swift */; };
		DEEDAEE52B8AFB5D005170E8 /* common.swift in Sources */ = {isa = PBXBuildFile; fileRef = DEEDAEE42B8AFB5D005170E8 /* common.swift */; };
		DEEDAEE82B8B50A4005170E8 /* BigInt in Frameworks */ = {isa = PBXBuildFile; productRef = DEEDAEE72B8B50A4005170E8 /* BigInt */; };
		DEEFF4FD2B9835DE0015692E /* THORChainSwapChainExtension.swift in Sources */ = {isa = PBXBuildFile; fileRef = DEEFF4FC2B9835DE0015692E /* THORChainSwapChainExtension.swift */; };
		DEFC7BFB2B8D87370090B07A /* erc20.swift in Sources */ = {isa = PBXBuildFile; fileRef = DEFC7BFA2B8D87370090B07A /* erc20.swift */; };
		DEFC7BFF2B8EC95E0090B07A /* thorchain.swift in Sources */ = {isa = PBXBuildFile; fileRef = DEFC7BFE2B8EC95E0090B07A /* thorchain.swift */; };
/* End PBXBuildFile section */

/* Begin PBXContainerItemProxy section */
		DE49A1772B65F6DB000F3AFB /* PBXContainerItemProxy */ = {
			isa = PBXContainerItemProxy;
			containerPortal = DE49A15B2B65F6D9000F3AFB /* Project object */;
			proxyType = 1;
			remoteGlobalIDString = DE49A1622B65F6D9000F3AFB;
			remoteInfo = voltixApp;
		};
		DE49A1812B65F6DB000F3AFB /* PBXContainerItemProxy */ = {
			isa = PBXContainerItemProxy;
			containerPortal = DE49A15B2B65F6D9000F3AFB /* Project object */;
			proxyType = 1;
			remoteGlobalIDString = DE49A1622B65F6D9000F3AFB;
			remoteInfo = voltixApp;
		};
/* End PBXContainerItemProxy section */

/* Begin PBXFileReference section */
		049BBB512B71E498004C231F /* AssetsView.swift */ = {isa = PBXFileReference; lastKnownFileType = sourcecode.swift; path = AssetsView.swift; sourceTree = "<group>"; };
		049BBB532B71E4F8004C231F /* BottomBar.swift */ = {isa = PBXFileReference; lastKnownFileType = sourcecode.swift; path = BottomBar.swift; sourceTree = "<group>"; };
		049BBB552B71E5F5004C231F /* Choose.swift */ = {isa = PBXFileReference; lastKnownFileType = sourcecode.swift; path = Choose.swift; sourceTree = "<group>"; };
		049BBB572B71E72F004C231F /* DeviceView.swift */ = {isa = PBXFileReference; lastKnownFileType = sourcecode.swift; path = DeviceView.swift; sourceTree = "<group>"; };
		049BBB5B2B71E7F6004C231F /* LargeButton.swift */ = {isa = PBXFileReference; lastKnownFileType = sourcecode.swift; path = LargeButton.swift; sourceTree = "<group>"; };
		049BBB5D2B71E83D004C231F /* VoltixLogo.swift */ = {isa = PBXFileReference; lastKnownFileType = sourcecode.swift; path = VoltixLogo.swift; sourceTree = "<group>"; };
		049BBB5F2B71E8A2004C231F /* MenuItem.swift */ = {isa = PBXFileReference; lastKnownFileType = sourcecode.swift; path = MenuItem.swift; sourceTree = "<group>"; };
		049BBB612B71E8E7004C231F /* AssetItem.swift */ = {isa = PBXFileReference; lastKnownFileType = sourcecode.swift; path = AssetItem.swift; sourceTree = "<group>"; };
		049BBB652B71E987004C231F /* VaultItem.swift */ = {isa = PBXFileReference; lastKnownFileType = sourcecode.swift; path = VaultItem.swift; sourceTree = "<group>"; };
		049BBB672B71E9C5004C231F /* WifiBar.swift */ = {isa = PBXFileReference; lastKnownFileType = sourcecode.swift; path = WifiBar.swift; sourceTree = "<group>"; };
		4600167D2B71A12D00CE17C7 /* Tss.xcframework */ = {isa = PBXFileReference; lastKnownFileType = wrapper.xcframework; path = Tss.xcframework; sourceTree = "<group>"; };
		4606B3AD2B8045F60045094D /* BitcoinTransactionListView.swift */ = {isa = PBXFileReference; lastKnownFileType = sourcecode.swift; path = BitcoinTransactionListView.swift; sourceTree = "<group>"; };
		4606B3AF2B80465E0045094D /* BitcoinTransactionsService.swift */ = {isa = PBXFileReference; lastKnownFileType = sourcecode.swift; path = BitcoinTransactionsService.swift; sourceTree = "<group>"; };
		464854702B8E052B008D37A7 /* EthplorerAPIService.swift */ = {isa = PBXFileReference; lastKnownFileType = sourcecode.swift; path = EthplorerAPIService.swift; sourceTree = "<group>"; };
		465B09A32B7C01CC00952DD9 /* BitcoinTransaction.swift */ = {isa = PBXFileReference; fileEncoding = 4; lastKnownFileType = sourcecode.swift; path = BitcoinTransaction.swift; sourceTree = "<group>"; };
		465B09A62B7C049400952DD9 /* UnspentOutputsService.swift */ = {isa = PBXFileReference; lastKnownFileType = sourcecode.swift; path = UnspentOutputsService.swift; sourceTree = "<group>"; };
		465B09A82B7C176700952DD9 /* SendTransaction.swift */ = {isa = PBXFileReference; lastKnownFileType = sourcecode.swift; path = SendTransaction.swift; sourceTree = "<group>"; };
		465B09AA2B7C840100952DD9 /* ToastView.swift */ = {isa = PBXFileReference; lastKnownFileType = sourcecode.swift; path = ToastView.swift; sourceTree = "<group>"; };
		465B09AC2B7C841B00952DD9 /* QrCodeView.swift */ = {isa = PBXFileReference; lastKnownFileType = sourcecode.swift; path = QrCodeView.swift; sourceTree = "<group>"; };
		465B09AE2B7C84C600952DD9 /* ShareSheet.swift */ = {isa = PBXFileReference; lastKnownFileType = sourcecode.swift; path = ShareSheet.swift; sourceTree = "<group>"; };
		465B09B22B7D710A00952DD9 /* DocumentPicker.swift */ = {isa = PBXFileReference; lastKnownFileType = sourcecode.swift; path = DocumentPicker.swift; sourceTree = "<group>"; };
		465B09B42B7D8E7B00952DD9 /* CryptoPriceService.swift */ = {isa = PBXFileReference; lastKnownFileType = sourcecode.swift; path = CryptoPriceService.swift; sourceTree = "<group>"; };
		465B09B62B7D909400952DD9 /* CryptoPrice.swift */ = {isa = PBXFileReference; lastKnownFileType = sourcecode.swift; path = CryptoPrice.swift; sourceTree = "<group>"; };
		467B2D652B7B51F700AEDF64 /* NavigationStackButtons.swift */ = {isa = PBXFileReference; lastKnownFileType = sourcecode.swift; path = NavigationStackButtons.swift; sourceTree = "<group>"; };
		469ED3932B98E776008D4951 /* ThorchainService.swift */ = {isa = PBXFileReference; lastKnownFileType = sourcecode.swift; path = ThorchainService.swift; sourceTree = "<group>"; };
		469ED3982B98E896008D4951 /* ThorchainBalanceResponse.swift */ = {isa = PBXFileReference; lastKnownFileType = sourcecode.swift; path = ThorchainBalanceResponse.swift; sourceTree = "<group>"; };
		469ED39A2B98E8B5008D4951 /* ThorchainBalance.swift */ = {isa = PBXFileReference; lastKnownFileType = sourcecode.swift; path = ThorchainBalance.swift; sourceTree = "<group>"; };
		469ED39C2B98E8C0008D4951 /* ThorchainBalancePagination.swift */ = {isa = PBXFileReference; lastKnownFileType = sourcecode.swift; path = ThorchainBalancePagination.swift; sourceTree = "<group>"; };
		469ED39F2B98F5B4008D4951 /* ThorchainAccountNumberResponse.swift */ = {isa = PBXFileReference; lastKnownFileType = sourcecode.swift; path = ThorchainAccountNumberResponse.swift; sourceTree = "<group>"; };
		469ED3A12B98F5CB008D4951 /* ThorchainAccountResult.swift */ = {isa = PBXFileReference; lastKnownFileType = sourcecode.swift; path = ThorchainAccountResult.swift; sourceTree = "<group>"; };
		469ED3A32B98F5DE008D4951 /* ThorchainAccountValue.swift */ = {isa = PBXFileReference; lastKnownFileType = sourcecode.swift; path = ThorchainAccountValue.swift; sourceTree = "<group>"; };
		46A616E92B8807B700372994 /* KeygenStatusText.swift */ = {isa = PBXFileReference; lastKnownFileType = sourcecode.swift; path = KeygenStatusText.swift; sourceTree = "<group>"; };
		46AC40A02B91C024001704E6 /* Web3Service.swift */ = {isa = PBXFileReference; lastKnownFileType = sourcecode.swift; path = Web3Service.swift; sourceTree = "<group>"; };
		46AC40A32B91F50A001704E6 /* AppConfiguration.example.swift */ = {isa = PBXFileReference; lastKnownFileType = sourcecode.swift; path = AppConfiguration.example.swift; sourceTree = "<group>"; };
		46AC40A72B920061001704E6 /* EtherscanService.swift */ = {isa = PBXFileReference; lastKnownFileType = sourcecode.swift; path = EtherscanService.swift; sourceTree = "<group>"; };
		46AC40A92B922931001704E6 /* EthereumTransactionListView.swift */ = {isa = PBXFileReference; lastKnownFileType = sourcecode.swift; path = EthereumTransactionListView.swift; sourceTree = "<group>"; };
		46F47CBA2B870EE900D964EA /* BitcoinTransactionMempool.swift */ = {isa = PBXFileReference; lastKnownFileType = sourcecode.swift; path = BitcoinTransactionMempool.swift; sourceTree = "<group>"; };
		A62758F12B97B10600ADE3A6 /* Endpoint.swift */ = {isa = PBXFileReference; lastKnownFileType = sourcecode.swift; path = Endpoint.swift; sourceTree = "<group>"; };
		A62758F42B97CE9E00ADE3A6 /* FontStyle.swift */ = {isa = PBXFileReference; lastKnownFileType = sourcecode.swift; path = FontStyle.swift; sourceTree = "<group>"; };
		A62758F62B97DF4A00ADE3A6 /* ColorStyle.swift */ = {isa = PBXFileReference; lastKnownFileType = sourcecode.swift; path = ColorStyle.swift; sourceTree = "<group>"; };
		A633B11B2B99273A003D1738 /* ColorExtensions.swift */ = {isa = PBXFileReference; lastKnownFileType = sourcecode.swift; path = ColorExtensions.swift; sourceTree = "<group>"; };
		A633B11F2B993BF5003D1738 /* Montserrat-Italic.ttf */ = {isa = PBXFileReference; lastKnownFileType = file; path = "Montserrat-Italic.ttf"; sourceTree = "<group>"; };
		A633B1202B993BF5003D1738 /* Montserrat.ttf */ = {isa = PBXFileReference; lastKnownFileType = file; path = Montserrat.ttf; sourceTree = "<group>"; };
		A633B1242B993FE7003D1738 /* FilledButton.swift */ = {isa = PBXFileReference; lastKnownFileType = sourcecode.swift; path = FilledButton.swift; sourceTree = "<group>"; };
		A633B12C2B994E92003D1738 /* CreateVaultView.swift */ = {isa = PBXFileReference; lastKnownFileType = sourcecode.swift; path = CreateVaultView.swift; sourceTree = "<group>"; };
		A633B12E2B9952D8003D1738 /* OutlineButton.swift */ = {isa = PBXFileReference; lastKnownFileType = sourcecode.swift; path = OutlineButton.swift; sourceTree = "<group>"; };
		A633B1352B997D57003D1738 /* NavigationBackButton.swift */ = {isa = PBXFileReference; lastKnownFileType = sourcecode.swift; path = NavigationBackButton.swift; sourceTree = "<group>"; };
		A633B1372B997F39003D1738 /* NavigationHelpButton.swift */ = {isa = PBXFileReference; lastKnownFileType = sourcecode.swift; path = NavigationHelpButton.swift; sourceTree = "<group>"; };
		A65649D72B96602700E4B329 /* DecodableDefaultExtension.swift */ = {isa = PBXFileReference; fileEncoding = 4; lastKnownFileType = sourcecode.swift; path = DecodableDefaultExtension.swift; sourceTree = "<group>"; };
		A65649D82B96602700E4B329 /* BigUIntExtension.swift */ = {isa = PBXFileReference; fileEncoding = 4; lastKnownFileType = sourcecode.swift; path = BigUIntExtension.swift; sourceTree = "<group>"; };
		A65649D92B96602700E4B329 /* Int64Extension.swift */ = {isa = PBXFileReference; fileEncoding = 4; lastKnownFileType = sourcecode.swift; path = Int64Extension.swift; sourceTree = "<group>"; };
		A65649DA2B96602700E4B329 /* DataExtension.swift */ = {isa = PBXFileReference; fileEncoding = 4; lastKnownFileType = sourcecode.swift; path = DataExtension.swift; sourceTree = "<group>"; };
		A65649DB2B96602700E4B329 /* BitcoinTransactionExtension.swift */ = {isa = PBXFileReference; fileEncoding = 4; lastKnownFileType = sourcecode.swift; path = BitcoinTransactionExtension.swift; sourceTree = "<group>"; };
		A65649DC2B96602700E4B329 /* StringExtension.swift */ = {isa = PBXFileReference; fileEncoding = 4; lastKnownFileType = sourcecode.swift; path = StringExtension.swift; sourceTree = "<group>"; };
		A65649DD2B96602700E4B329 /* VaultExtension.swift */ = {isa = PBXFileReference; fileEncoding = 4; lastKnownFileType = sourcecode.swift; path = VaultExtension.swift; sourceTree = "<group>"; };
		A65649DE2B96602700E4B329 /* TssExtension.swift */ = {isa = PBXFileReference; fileEncoding = 4; lastKnownFileType = sourcecode.swift; path = TssExtension.swift; sourceTree = "<group>"; };
		A65649E72B9668BF00E4B329 /* TransactionRef.swift */ = {isa = PBXFileReference; lastKnownFileType = sourcecode.swift; path = TransactionRef.swift; sourceTree = "<group>"; };
		A65649E92B96690400E4B329 /* KeyShare.swift */ = {isa = PBXFileReference; lastKnownFileType = sourcecode.swift; path = KeyShare.swift; sourceTree = "<group>"; };
		A65649EB2B96697B00E4B329 /* Asset.swift */ = {isa = PBXFileReference; lastKnownFileType = sourcecode.swift; path = Asset.swift; sourceTree = "<group>"; };
		A65649ED2B9669DD00E4B329 /* Input.swift */ = {isa = PBXFileReference; lastKnownFileType = sourcecode.swift; path = Input.swift; sourceTree = "<group>"; };
		A65649EF2B966A1200E4B329 /* Output.swift */ = {isa = PBXFileReference; lastKnownFileType = sourcecode.swift; path = Output.swift; sourceTree = "<group>"; };
		A65649F12B966A2300E4B329 /* TransactionStatus.swift */ = {isa = PBXFileReference; lastKnownFileType = sourcecode.swift; path = TransactionStatus.swift; sourceTree = "<group>"; };
		A65649F42B966F3E00E4B329 /* DecodableDefault.swift */ = {isa = PBXFileReference; lastKnownFileType = sourcecode.swift; path = DecodableDefault.swift; sourceTree = "<group>"; };
		A65649F72B96701300E4B329 /* PreviousOutput.swift */ = {isa = PBXFileReference; lastKnownFileType = sourcecode.swift; path = PreviousOutput.swift; sourceTree = "<group>"; };
		A65649F92B96998500E4B329 /* EthAddressInfo.swift */ = {isa = PBXFileReference; lastKnownFileType = sourcecode.swift; path = EthAddressInfo.swift; sourceTree = "<group>"; };
		A65649FB2B9699AA00E4B329 /* ETHInfo.swift */ = {isa = PBXFileReference; lastKnownFileType = sourcecode.swift; path = ETHInfo.swift; sourceTree = "<group>"; };
		A65649FD2B9699BE00E4B329 /* Token.swift */ = {isa = PBXFileReference; lastKnownFileType = sourcecode.swift; path = Token.swift; sourceTree = "<group>"; };
		A65649FF2B9699FF00E4B329 /* TokenInfo.swift */ = {isa = PBXFileReference; lastKnownFileType = sourcecode.swift; path = TokenInfo.swift; sourceTree = "<group>"; };
		A6564A012B969A1200E4B329 /* Price.swift */ = {isa = PBXFileReference; lastKnownFileType = sourcecode.swift; path = Price.swift; sourceTree = "<group>"; };
		A6564A032B969AA500E4B329 /* BroadcastResponse.swift */ = {isa = PBXFileReference; lastKnownFileType = sourcecode.swift; path = BroadcastResponse.swift; sourceTree = "<group>"; };
		A6564A052B969ADF00E4B329 /* EtherscanAPIResponse.swift */ = {isa = PBXFileReference; lastKnownFileType = sourcecode.swift; path = EtherscanAPIResponse.swift; sourceTree = "<group>"; };
		A6564A072B969AFC00E4B329 /* TransactionDetail.swift */ = {isa = PBXFileReference; lastKnownFileType = sourcecode.swift; path = TransactionDetail.swift; sourceTree = "<group>"; };
		A6564A0C2B96A04D00E4B329 /* en */ = {isa = PBXFileReference; lastKnownFileType = text.plist.strings; name = en; path = en.lproj/Localizable.strings; sourceTree = "<group>"; };
		D7347C2D2B759A0F00887E57 /* ProgressBottomBar.swift */ = {isa = PBXFileReference; lastKnownFileType = sourcecode.swift; path = ProgressBottomBar.swift; sourceTree = "<group>"; };
		D9AD8ED92B6722CC0009F8D5 /* ApplicationState.swift */ = {isa = PBXFileReference; lastKnownFileType = sourcecode.swift; name = ApplicationState.swift; path = "VoltixApp/View Models/ApplicationState.swift"; sourceTree = SOURCE_ROOT; };
		D9AD8EDB2B6723D10009F8D5 /* AppNavigationState.swift */ = {isa = PBXFileReference; lastKnownFileType = sourcecode.swift; name = AppNavigationState.swift; path = VoltixApp/States/AppNavigationState.swift; sourceTree = SOURCE_ROOT; };
		D9AD8EDD2B6730430009F8D5 /* WelcomeView.swift */ = {isa = PBXFileReference; lastKnownFileType = sourcecode.swift; name = WelcomeView.swift; path = VoltixApp/Views/WelcomeView.swift; sourceTree = SOURCE_ROOT; };
		D9AD8EDF2B6730640009F8D5 /* StartView.swift */ = {isa = PBXFileReference; lastKnownFileType = sourcecode.swift; name = StartView.swift; path = "VoltixApp/Views/New Wallet/StartView.swift"; sourceTree = SOURCE_ROOT; };
		D9AD8EE12B67307F0009F8D5 /* ImportWalletView.swift */ = {isa = PBXFileReference; lastKnownFileType = sourcecode.swift; name = ImportWalletView.swift; path = "VoltixApp/Views/New Wallet/ImportWalletView.swift"; sourceTree = SOURCE_ROOT; };
		D9AD8EE32B6730940009F8D5 /* NewWalletInstructionsView.swift */ = {isa = PBXFileReference; lastKnownFileType = sourcecode.swift; name = NewWalletInstructionsView.swift; path = "VoltixApp/Views/New Wallet/NewWalletInstructionsView.swift"; sourceTree = SOURCE_ROOT; };
		D9AD8EE52B6730A40009F8D5 /* PeerDiscoveryView.swift */ = {isa = PBXFileReference; lastKnownFileType = sourcecode.swift; name = PeerDiscoveryView.swift; path = VoltixApp/Views/Keygen/PeerDiscoveryView.swift; sourceTree = SOURCE_ROOT; };
		D9AD8EE92B6730E30009F8D5 /* MenuView.swift */ = {isa = PBXFileReference; lastKnownFileType = sourcecode.swift; name = MenuView.swift; path = VoltixApp/Views/Vault/MenuView.swift; sourceTree = SOURCE_ROOT; };
		D9AD8EEB2B6730ED0009F8D5 /* VaultAssetsView.swift */ = {isa = PBXFileReference; lastKnownFileType = sourcecode.swift; name = VaultAssetsView.swift; path = VoltixApp/Views/Vault/VaultAssetsView.swift; sourceTree = SOURCE_ROOT; };
		D9AD8EF02B6731660009F8D5 /* SendInputDetailsView.swift */ = {isa = PBXFileReference; lastKnownFileType = sourcecode.swift; name = SendInputDetailsView.swift; path = voltixApp/Views/Send/SendInputDetailsView.swift; sourceTree = SOURCE_ROOT; };
		D9AD8EF62B6731B30009F8D5 /* SendVerifyView.swift */ = {isa = PBXFileReference; lastKnownFileType = sourcecode.swift; name = SendVerifyView.swift; path = voltixApp/Views/Send/SendVerifyView.swift; sourceTree = SOURCE_ROOT; };
		D9AD8EFA2B6731E50009F8D5 /* SwapInputDetailsView.swift */ = {isa = PBXFileReference; lastKnownFileType = sourcecode.swift; name = SwapInputDetailsView.swift; path = voltixApp/Views/Swap/SwapInputDetailsView.swift; sourceTree = SOURCE_ROOT; };
		D9AD8EFC2B6732070009F8D5 /* SwapPeerDiscoveryView.swift */ = {isa = PBXFileReference; lastKnownFileType = sourcecode.swift; name = SwapPeerDiscoveryView.swift; path = voltixApp/Views/Swap/SwapPeerDiscoveryView.swift; sourceTree = SOURCE_ROOT; };
		D9AD8EFE2B67321D0009F8D5 /* SwapWaitingForPeersView.swift */ = {isa = PBXFileReference; lastKnownFileType = sourcecode.swift; name = SwapWaitingForPeersView.swift; path = voltixApp/Views/Swap/SwapWaitingForPeersView.swift; sourceTree = SOURCE_ROOT; };
		D9AD8F002B6732360009F8D5 /* SwapVerifyView.swift */ = {isa = PBXFileReference; lastKnownFileType = sourcecode.swift; name = SwapVerifyView.swift; path = voltixApp/Views/Swap/SwapVerifyView.swift; sourceTree = SOURCE_ROOT; };
		D9AD8F022B6732450009F8D5 /* SwapDoneView.swift */ = {isa = PBXFileReference; lastKnownFileType = sourcecode.swift; name = SwapDoneView.swift; path = voltixApp/Views/Swap/SwapDoneView.swift; sourceTree = SOURCE_ROOT; };
		D9AD8F072B675ECD0009F8D5 /* SupportedAssets.swift */ = {isa = PBXFileReference; lastKnownFileType = sourcecode.swift; name = SupportedAssets.swift; path = VoltixApp/States/SupportedAssets.swift; sourceTree = SOURCE_ROOT; };
		DE1572942B70F254009BC7C5 /* TssMessenger.swift */ = {isa = PBXFileReference; fileEncoding = 4; lastKnownFileType = sourcecode.swift; path = TssMessenger.swift; sourceTree = "<group>"; };
		DE1572952B70F254009BC7C5 /* LocalStateAccessorImp.swift */ = {isa = PBXFileReference; fileEncoding = 4; lastKnownFileType = sourcecode.swift; path = LocalStateAccessorImp.swift; sourceTree = "<group>"; };
		DE1572982B70F26A009BC7C5 /* KeyType.swift */ = {isa = PBXFileReference; fileEncoding = 4; lastKnownFileType = sourcecode.swift; path = KeyType.swift; sourceTree = "<group>"; };
		DE15729B2B70F284009BC7C5 /* JoinKeysignView.swift */ = {isa = PBXFileReference; fileEncoding = 4; lastKnownFileType = sourcecode.swift; path = JoinKeysignView.swift; sourceTree = "<group>"; };
		DE15729C2B70F284009BC7C5 /* KeysignDiscoveryView.swift */ = {isa = PBXFileReference; fileEncoding = 4; lastKnownFileType = sourcecode.swift; path = KeysignDiscoveryView.swift; sourceTree = "<group>"; };
		DE15729D2B70F284009BC7C5 /* Keysign.swift */ = {isa = PBXFileReference; fileEncoding = 4; lastKnownFileType = sourcecode.swift; path = Keysign.swift; sourceTree = "<group>"; };
		DE1572A12B70F873009BC7C5 /* Tss.xcframework */ = {isa = PBXFileReference; lastKnownFileType = wrapper.xcframework; path = Tss.xcframework; sourceTree = "<group>"; };
		DE1572AB2B7174D3009BC7C5 /* Utils.swift */ = {isa = PBXFileReference; lastKnownFileType = sourcecode.swift; path = Utils.swift; sourceTree = "<group>"; };
		DE28F52B2B7B0D6500E33058 /* WalletCore */ = {isa = PBXFileReference; lastKnownFileType = wrapper; name = WalletCore; path = ../WalletCore; sourceTree = "<group>"; };
		DE28F52D2B7B0E7400E33058 /* bitcoin.swift */ = {isa = PBXFileReference; lastKnownFileType = sourcecode.swift; path = bitcoin.swift; sourceTree = "<group>"; };
		DE32F0042B8460670035D81E /* ListVaultAssetView.swift */ = {isa = PBXFileReference; fileEncoding = 4; lastKnownFileType = sourcecode.swift; path = ListVaultAssetView.swift; sourceTree = "<group>"; };
		DE32F0052B8460670035D81E /* AssetsList.swift */ = {isa = PBXFileReference; fileEncoding = 4; lastKnownFileType = sourcecode.swift; path = AssetsList.swift; sourceTree = "<group>"; };
		DE491CEE2B708260007C88D5 /* KeygenView.swift */ = {isa = PBXFileReference; fileEncoding = 4; lastKnownFileType = sourcecode.swift; path = KeygenView.swift; sourceTree = "<group>"; };
		DE49A1632B65F6D9000F3AFB /* VoltixApp.app */ = {isa = PBXFileReference; explicitFileType = wrapper.application; includeInIndex = 0; path = VoltixApp.app; sourceTree = BUILT_PRODUCTS_DIR; };
		DE49A1662B65F6D9000F3AFB /* VoltixApp.swift */ = {isa = PBXFileReference; lastKnownFileType = sourcecode.swift; path = VoltixApp.swift; sourceTree = "<group>"; };
		DE49A1682B65F6D9000F3AFB /* MainNavigationStack.swift */ = {isa = PBXFileReference; lastKnownFileType = sourcecode.swift; path = MainNavigationStack.swift; sourceTree = "<group>"; };
		DE49A16C2B65F6DB000F3AFB /* Assets.xcassets */ = {isa = PBXFileReference; lastKnownFileType = folder.assetcatalog; path = Assets.xcassets; sourceTree = "<group>"; };
		DE49A16E2B65F6DB000F3AFB /* voltixApp.entitlements */ = {isa = PBXFileReference; lastKnownFileType = text.plist.entitlements; path = voltixApp.entitlements; sourceTree = "<group>"; };
		DE49A1702B65F6DB000F3AFB /* Preview Assets.xcassets */ = {isa = PBXFileReference; lastKnownFileType = folder.assetcatalog; path = "Preview Assets.xcassets"; sourceTree = "<group>"; };
		DE49A1762B65F6DB000F3AFB /* VoltixAppTests.xctest */ = {isa = PBXFileReference; explicitFileType = wrapper.cfbundle; includeInIndex = 0; path = VoltixAppTests.xctest; sourceTree = BUILT_PRODUCTS_DIR; };
		DE49A17A2B65F6DB000F3AFB /* voltixAppTests.swift */ = {isa = PBXFileReference; lastKnownFileType = sourcecode.swift; path = voltixAppTests.swift; sourceTree = "<group>"; };
		DE49A1802B65F6DB000F3AFB /* VoltixAppUITests.xctest */ = {isa = PBXFileReference; explicitFileType = wrapper.cfbundle; includeInIndex = 0; path = VoltixAppUITests.xctest; sourceTree = BUILT_PRODUCTS_DIR; };
		DE49A1842B65F6DB000F3AFB /* voltixAppUITests.swift */ = {isa = PBXFileReference; lastKnownFileType = sourcecode.swift; path = voltixAppUITests.swift; sourceTree = "<group>"; };
		DE49A1862B65F6DB000F3AFB /* voltixAppUITestsLaunchTests.swift */ = {isa = PBXFileReference; lastKnownFileType = sourcecode.swift; path = voltixAppUITestsLaunchTests.swift; sourceTree = "<group>"; };
		DE49A1932B65F7B6000F3AFB /* Mediator */ = {isa = PBXFileReference; lastKnownFileType = wrapper; name = Mediator; path = ../Mediator; sourceTree = "<group>"; };
		DE49A19B2B67133D000F3AFB /* Vault.swift */ = {isa = PBXFileReference; lastKnownFileType = sourcecode.swift; path = Vault.swift; sourceTree = "<group>"; };
		DE49A19D2B671416000F3AFB /* Coin.swift */ = {isa = PBXFileReference; lastKnownFileType = sourcecode.swift; path = Coin.swift; sourceTree = "<group>"; };
		DE49A19F2B67143B000F3AFB /* Chain.swift */ = {isa = PBXFileReference; lastKnownFileType = sourcecode.swift; path = Chain.swift; sourceTree = "<group>"; };
		DE49A1A22B67158A000F3AFB /* UIKit.framework */ = {isa = PBXFileReference; lastKnownFileType = wrapper.framework; name = UIKit.framework; path = Platforms/iPhoneOS.platform/Developer/SDKs/iPhoneOS17.2.sdk/System/Library/Frameworks/UIKit.framework; sourceTree = DEVELOPER_DIR; };
		DE49A1A42B68BB6B000F3AFB /* VaultSelectionView.swift */ = {isa = PBXFileReference; lastKnownFileType = sourcecode.swift; path = VaultSelectionView.swift; sourceTree = "<group>"; };
		DE49A1B12B6A0F77000F3AFB /* JoinKeygenView.swift */ = {isa = PBXFileReference; lastKnownFileType = sourcecode.swift; path = JoinKeygenView.swift; sourceTree = "<group>"; };
		DE49A1B62B6A1222000F3AFB /* Info.plist */ = {isa = PBXFileReference; lastKnownFileType = text.plist; path = Info.plist; sourceTree = "<group>"; };
		DE4DFA7A2B7B1692004F8E73 /* ModelContainerPreview.swift */ = {isa = PBXFileReference; fileEncoding = 4; lastKnownFileType = sourcecode.swift; path = ModelContainerPreview.swift; sourceTree = "<group>"; };
		DE6DCB922B97D81C009A39D5 /* THORChainSwaps.swift */ = {isa = PBXFileReference; lastKnownFileType = sourcecode.swift; path = THORChainSwaps.swift; sourceTree = "<group>"; };
		DE6DCB942B97D88A009A39D5 /* THORChainSwapPayload.swift */ = {isa = PBXFileReference; lastKnownFileType = sourcecode.swift; path = THORChainSwapPayload.swift; sourceTree = "<group>"; };
		DE7CE6452B886B6300ED0BFB /* VoltixVaultDocument.swift */ = {isa = PBXFileReference; fileEncoding = 4; lastKnownFileType = sourcecode.swift; path = VoltixVaultDocument.swift; sourceTree = "<group>"; };
		DEBF93962B8D5FEF002868CD /* KeysignPayload.swift */ = {isa = PBXFileReference; lastKnownFileType = sourcecode.swift; path = KeysignPayload.swift; sourceTree = "<group>"; };
		DEEADCF62B916676007978DE /* Solana.swift */ = {isa = PBXFileReference; fileEncoding = 4; lastKnownFileType = sourcecode.swift; path = Solana.swift; sourceTree = "<group>"; };
		DEEDAEE02B8AF7EF005170E8 /* eth.swift */ = {isa = PBXFileReference; lastKnownFileType = sourcecode.swift; path = eth.swift; sourceTree = "<group>"; };
		DEEDAEE22B8AF8B1005170E8 /* publickey.swift */ = {isa = PBXFileReference; lastKnownFileType = sourcecode.swift; path = publickey.swift; sourceTree = "<group>"; };
		DEEDAEE42B8AFB5D005170E8 /* common.swift */ = {isa = PBXFileReference; lastKnownFileType = sourcecode.swift; path = common.swift; sourceTree = "<group>"; };
		DEEFF4FC2B9835DE0015692E /* THORChainSwapChainExtension.swift */ = {isa = PBXFileReference; lastKnownFileType = sourcecode.swift; path = THORChainSwapChainExtension.swift; sourceTree = "<group>"; };
		DEFC7BFA2B8D87370090B07A /* erc20.swift */ = {isa = PBXFileReference; lastKnownFileType = sourcecode.swift; path = erc20.swift; sourceTree = "<group>"; };
		DEFC7BFE2B8EC95E0090B07A /* thorchain.swift */ = {isa = PBXFileReference; fileEncoding = 4; lastKnownFileType = sourcecode.swift; path = thorchain.swift; sourceTree = "<group>"; };
/* End PBXFileReference section */

/* Begin PBXFrameworksBuildPhase section */
		DE49A1602B65F6D9000F3AFB /* Frameworks */ = {
			isa = PBXFrameworksBuildPhase;
			buildActionMask = 2147483647;
			files = (
				DE28F5312B7B0FE900E33058 /* WalletCore in Frameworks */,
				DE1572A22B70F873009BC7C5 /* Tss.xcframework in Frameworks */,
				DE49A19A2B660D8D000F3AFB /* Mediator in Frameworks */,
				DEEDAEE82B8B50A4005170E8 /* BigInt in Frameworks */,
				4600167E2B71A12D00CE17C7 /* Tss.xcframework in Frameworks */,
				D9A22EB72B667C41007281BF /* Mediator in Frameworks */,
				DE28F5332B7B0FED00E33058 /* SwiftProtobuf in Frameworks */,
				DE49A1B52B6A1088000F3AFB /* CodeScanner in Frameworks */,
			);
			runOnlyForDeploymentPostprocessing = 0;
		};
		DE49A1732B65F6DB000F3AFB /* Frameworks */ = {
			isa = PBXFrameworksBuildPhase;
			buildActionMask = 2147483647;
			files = (
			);
			runOnlyForDeploymentPostprocessing = 0;
		};
		DE49A17D2B65F6DB000F3AFB /* Frameworks */ = {
			isa = PBXFrameworksBuildPhase;
			buildActionMask = 2147483647;
			files = (
			);
			runOnlyForDeploymentPostprocessing = 0;
		};
/* End PBXFrameworksBuildPhase section */

/* Begin PBXGroup section */
		049BBB4E2B71E37B004C231F /* Components */ = {
			isa = PBXGroup;
			children = (
				049BBB512B71E498004C231F /* AssetsView.swift */,
				049BBB532B71E4F8004C231F /* BottomBar.swift */,
				049BBB552B71E5F5004C231F /* Choose.swift */,
				049BBB572B71E72F004C231F /* DeviceView.swift */,
				049BBB5D2B71E83D004C231F /* VoltixLogo.swift */,
				049BBB5F2B71E8A2004C231F /* MenuItem.swift */,
				049BBB612B71E8E7004C231F /* AssetItem.swift */,
				049BBB652B71E987004C231F /* VaultItem.swift */,
				049BBB672B71E9C5004C231F /* WifiBar.swift */,
				D7347C2D2B759A0F00887E57 /* ProgressBottomBar.swift */,
				465B09AA2B7C840100952DD9 /* ToastView.swift */,
				465B09AC2B7C841B00952DD9 /* QrCodeView.swift */,
				465B09AE2B7C84C600952DD9 /* ShareSheet.swift */,
				465B09B22B7D710A00952DD9 /* DocumentPicker.swift */,
				46A616E92B8807B700372994 /* KeygenStatusText.swift */,
				A633B1232B993FCC003D1738 /* Buttons */,
				A633B1342B997D35003D1738 /* Navigation Items */,
			);
			path = Components;
			sourceTree = "<group>";
		};
		461BD0962B7EFA8000BFF703 /* Services */ = {
			isa = PBXGroup;
			children = (
				469ED3952B98E782008D4951 /* Thorchain */,
				465B09A62B7C049400952DD9 /* UnspentOutputsService.swift */,
				465B09B42B7D8E7B00952DD9 /* CryptoPriceService.swift */,
				4606B3AF2B80465E0045094D /* BitcoinTransactionsService.swift */,
				464854702B8E052B008D37A7 /* EthplorerAPIService.swift */,
				46AC40A02B91C024001704E6 /* Web3Service.swift */,
				46AC40A72B920061001704E6 /* EtherscanService.swift */,
			);
			path = Services;
			sourceTree = "<group>";
		};
		469ED3952B98E782008D4951 /* Thorchain */ = {
			isa = PBXGroup;
			children = (
				469ED3932B98E776008D4951 /* ThorchainService.swift */,
			);
			path = Thorchain;
			sourceTree = "<group>";
		};
		469ED3962B98E7B7008D4951 /* Thorchain */ = {
			isa = PBXGroup;
			children = (
				469ED39E2B98F5A9008D4951 /* AccountManager */,
				469ED3972B98E885008D4951 /* BalanceManager */,
			);
			path = Thorchain;
			sourceTree = "<group>";
		};
		469ED3972B98E885008D4951 /* BalanceManager */ = {
			isa = PBXGroup;
			children = (
				469ED3982B98E896008D4951 /* ThorchainBalanceResponse.swift */,
				469ED39A2B98E8B5008D4951 /* ThorchainBalance.swift */,
				469ED39C2B98E8C0008D4951 /* ThorchainBalancePagination.swift */,
			);
			path = BalanceManager;
			sourceTree = "<group>";
		};
		469ED39E2B98F5A9008D4951 /* AccountManager */ = {
			isa = PBXGroup;
			children = (
				469ED39F2B98F5B4008D4951 /* ThorchainAccountNumberResponse.swift */,
				469ED3A12B98F5CB008D4951 /* ThorchainAccountResult.swift */,
				469ED3A32B98F5DE008D4951 /* ThorchainAccountValue.swift */,
			);
			path = AccountManager;
			sourceTree = "<group>";
		};
		46AC40A22B91F4F8001704E6 /* Configs */ = {
			isa = PBXGroup;
			children = (
				46AC40A32B91F50A001704E6 /* AppConfiguration.example.swift */,
			);
			path = Configs;
			sourceTree = "<group>";
		};
		46D067E42B8852B70052F535 /* Keygen */ = {
			isa = PBXGroup;
			children = (
				DE49A1B12B6A0F77000F3AFB /* JoinKeygenView.swift */,
				DE491CEE2B708260007C88D5 /* KeygenView.swift */,
				D9AD8EE52B6730A40009F8D5 /* PeerDiscoveryView.swift */,
			);
			path = Keygen;
			sourceTree = "<group>";
		};
		A62758F32B97CE7E00ADE3A6 /* Styles */ = {
			isa = PBXGroup;
			children = (
				A62758F42B97CE9E00ADE3A6 /* FontStyle.swift */,
				A62758F62B97DF4A00ADE3A6 /* ColorStyle.swift */,
			);
			path = Styles;
			sourceTree = "<group>";
		};
		A633B11D2B993BCD003D1738 /* Resources */ = {
			isa = PBXGroup;
			children = (
				A633B11E2B993BDC003D1738 /* Fonts */,
			);
			path = Resources;
			sourceTree = "<group>";
		};
		A633B11E2B993BDC003D1738 /* Fonts */ = {
			isa = PBXGroup;
			children = (
				A633B11F2B993BF5003D1738 /* Montserrat-Italic.ttf */,
				A633B1202B993BF5003D1738 /* Montserrat.ttf */,
			);
			path = Fonts;
			sourceTree = "<group>";
		};
		A633B1232B993FCC003D1738 /* Buttons */ = {
			isa = PBXGroup;
			children = (
				467B2D652B7B51F700AEDF64 /* NavigationStackButtons.swift */,
				049BBB5B2B71E7F6004C231F /* LargeButton.swift */,
				A633B1242B993FE7003D1738 /* FilledButton.swift */,
				A633B12E2B9952D8003D1738 /* OutlineButton.swift */,
			);
			path = Buttons;
			sourceTree = "<group>";
		};
		A633B12B2B994D76003D1738 /* New Group */ = {
			isa = PBXGroup;
			children = (
			);
			path = "New Group";
			sourceTree = "<group>";
		};
		A633B1342B997D35003D1738 /* Navigation Items */ = {
			isa = PBXGroup;
			children = (
				A633B1352B997D57003D1738 /* NavigationBackButton.swift */,
				A633B1372B997F39003D1738 /* NavigationHelpButton.swift */,
			);
			path = "Navigation Items";
			sourceTree = "<group>";
		};
		A65649D52B965FC400E4B329 /* View Models */ = {
			isa = PBXGroup;
			children = (
				D9AD8ED92B6722CC0009F8D5 /* ApplicationState.swift */,
				465B09A82B7C176700952DD9 /* SendTransaction.swift */,
				461BD0962B7EFA8000BFF703 /* Services */,
			);
			path = "View Models";
			sourceTree = "<group>";
		};
		A65649D62B96602700E4B329 /* Extensions */ = {
			isa = PBXGroup;
			children = (
				A65649D72B96602700E4B329 /* DecodableDefaultExtension.swift */,
				A65649D82B96602700E4B329 /* BigUIntExtension.swift */,
				A65649D92B96602700E4B329 /* Int64Extension.swift */,
				A65649DA2B96602700E4B329 /* DataExtension.swift */,
				A65649DB2B96602700E4B329 /* BitcoinTransactionExtension.swift */,
				A65649DC2B96602700E4B329 /* StringExtension.swift */,
				A65649DD2B96602700E4B329 /* VaultExtension.swift */,
				A65649DE2B96602700E4B329 /* TssExtension.swift */,
<<<<<<< HEAD
				A633B11B2B99273A003D1738 /* ColorExtensions.swift */,
=======
				DEEFF4FC2B9835DE0015692E /* THORChainSwapChainExtension.swift */,
>>>>>>> 01939eee
			);
			path = Extensions;
			sourceTree = "<group>";
		};
		A65649F32B966CCB00E4B329 /* States */ = {
			isa = PBXGroup;
			children = (
				D9AD8F072B675ECD0009F8D5 /* SupportedAssets.swift */,
				DE1572982B70F26A009BC7C5 /* KeyType.swift */,
				D9AD8EDB2B6723D10009F8D5 /* AppNavigationState.swift */,
				A65649F42B966F3E00E4B329 /* DecodableDefault.swift */,
			);
			path = States;
			sourceTree = "<group>";
		};
		D7347C222B74717F00887E57 /* Recovered References */ = {
			isa = PBXGroup;
			children = (
				4600167D2B71A12D00CE17C7 /* Tss.xcframework */,
			);
			name = "Recovered References";
			sourceTree = "<group>";
		};
		D9AD8ED72B67225F0009F8D5 /* Views */ = {
			isa = PBXGroup;
			children = (
				A633B12B2B994D76003D1738 /* New Group */,
				DE49A1682B65F6D9000F3AFB /* MainNavigationStack.swift */,
				D9AD8EDD2B6730430009F8D5 /* WelcomeView.swift */,
				46D067E42B8852B70052F535 /* Keygen */,
				049BBB4E2B71E37B004C231F /* Components */,
				DE15729A2B70F284009BC7C5 /* Keysign */,
				D9AD8F042B675E230009F8D5 /* Vault */,
				D9AD8EED2B6731290009F8D5 /* New Wallet */,
				D9AD8EEF2B6731570009F8D5 /* Swap */,
				D9AD8EEE2B6731480009F8D5 /* Send */,
			);
			path = Views;
			sourceTree = "<group>";
		};
		D9AD8ED82B6722AC0009F8D5 /* Model */ = {
			isa = PBXGroup;
			children = (
				469ED3962B98E7B7008D4951 /* Thorchain */,
				465B09A32B7C01CC00952DD9 /* BitcoinTransaction.swift */,
				A65649E72B9668BF00E4B329 /* TransactionRef.swift */,
				A65649E92B96690400E4B329 /* KeyShare.swift */,
				DE49A19B2B67133D000F3AFB /* Vault.swift */,
				DE49A19F2B67143B000F3AFB /* Chain.swift */,
				DE49A19D2B671416000F3AFB /* Coin.swift */,
				A65649EB2B96697B00E4B329 /* Asset.swift */,
				465B09B62B7D909400952DD9 /* CryptoPrice.swift */,
				A65649ED2B9669DD00E4B329 /* Input.swift */,
				A65649F72B96701300E4B329 /* PreviousOutput.swift */,
				A65649EF2B966A1200E4B329 /* Output.swift */,
				A65649F12B966A2300E4B329 /* TransactionStatus.swift */,
				46F47CBA2B870EE900D964EA /* BitcoinTransactionMempool.swift */,
				A65649F92B96998500E4B329 /* EthAddressInfo.swift */,
				A65649FB2B9699AA00E4B329 /* ETHInfo.swift */,
				A65649FD2B9699BE00E4B329 /* Token.swift */,
				A65649FF2B9699FF00E4B329 /* TokenInfo.swift */,
				A6564A012B969A1200E4B329 /* Price.swift */,
				A6564A032B969AA500E4B329 /* BroadcastResponse.swift */,
				A6564A052B969ADF00E4B329 /* EtherscanAPIResponse.swift */,
				A6564A072B969AFC00E4B329 /* TransactionDetail.swift */,
				DE6DCB942B97D88A009A39D5 /* THORChainSwapPayload.swift */,
			);
			path = Model;
			sourceTree = "<group>";
		};
		D9AD8EED2B6731290009F8D5 /* New Wallet */ = {
			isa = PBXGroup;
			children = (
				D9AD8EDF2B6730640009F8D5 /* StartView.swift */,
				A633B12C2B994E92003D1738 /* CreateVaultView.swift */,
				D9AD8EE12B67307F0009F8D5 /* ImportWalletView.swift */,
				D9AD8EE32B6730940009F8D5 /* NewWalletInstructionsView.swift */,
			);
			path = "New Wallet";
			sourceTree = "<group>";
		};
		D9AD8EEE2B6731480009F8D5 /* Send */ = {
			isa = PBXGroup;
			children = (
				D9AD8EF02B6731660009F8D5 /* SendInputDetailsView.swift */,
				D9AD8EF62B6731B30009F8D5 /* SendVerifyView.swift */,
				4606B3AD2B8045F60045094D /* BitcoinTransactionListView.swift */,
				46AC40A92B922931001704E6 /* EthereumTransactionListView.swift */,
			);
			path = Send;
			sourceTree = "<group>";
		};
		D9AD8EEF2B6731570009F8D5 /* Swap */ = {
			isa = PBXGroup;
			children = (
				D9AD8EFA2B6731E50009F8D5 /* SwapInputDetailsView.swift */,
				D9AD8EFC2B6732070009F8D5 /* SwapPeerDiscoveryView.swift */,
				D9AD8EFE2B67321D0009F8D5 /* SwapWaitingForPeersView.swift */,
				D9AD8F002B6732360009F8D5 /* SwapVerifyView.swift */,
				D9AD8F022B6732450009F8D5 /* SwapDoneView.swift */,
			);
			path = Swap;
			sourceTree = "<group>";
		};
		D9AD8F042B675E230009F8D5 /* Vault */ = {
			isa = PBXGroup;
			children = (
				DE7CE6452B886B6300ED0BFB /* VoltixVaultDocument.swift */,
				DE32F0052B8460670035D81E /* AssetsList.swift */,
				DE32F0042B8460670035D81E /* ListVaultAssetView.swift */,
				D9AD8EEB2B6730ED0009F8D5 /* VaultAssetsView.swift */,
				D9AD8EE92B6730E30009F8D5 /* MenuView.swift */,
				DE49A1A42B68BB6B000F3AFB /* VaultSelectionView.swift */,
			);
			path = Vault;
			sourceTree = "<group>";
		};
		DE1572932B70F254009BC7C5 /* Tss */ = {
			isa = PBXGroup;
			children = (
				DE1572942B70F254009BC7C5 /* TssMessenger.swift */,
				DE1572952B70F254009BC7C5 /* LocalStateAccessorImp.swift */,
			);
			path = Tss;
			sourceTree = "<group>";
		};
		DE15729A2B70F284009BC7C5 /* Keysign */ = {
			isa = PBXGroup;
			children = (
				DE15729B2B70F284009BC7C5 /* JoinKeysignView.swift */,
				DE15729C2B70F284009BC7C5 /* KeysignDiscoveryView.swift */,
				DE15729D2B70F284009BC7C5 /* Keysign.swift */,
				DEBF93962B8D5FEF002868CD /* KeysignPayload.swift */,
			);
			path = Keysign;
			sourceTree = "<group>";
		};
		DE1572AA2B7174C5009BC7C5 /* Utils */ = {
			isa = PBXGroup;
			children = (
				DE1572AB2B7174D3009BC7C5 /* Utils.swift */,
				A62758F12B97B10600ADE3A6 /* Endpoint.swift */,
				A62758F32B97CE7E00ADE3A6 /* Styles */,
			);
			path = Utils;
			sourceTree = "<group>";
		};
		DE28F52C2B7B0E6200E33058 /* Chains */ = {
			isa = PBXGroup;
			children = (
				DEEADCF62B916676007978DE /* Solana.swift */,
				DEFC7BFE2B8EC95E0090B07A /* thorchain.swift */,
				DE28F52D2B7B0E7400E33058 /* bitcoin.swift */,
				DEEDAEE02B8AF7EF005170E8 /* eth.swift */,
				DEEDAEE22B8AF8B1005170E8 /* publickey.swift */,
				DEEDAEE42B8AFB5D005170E8 /* common.swift */,
				DEFC7BFA2B8D87370090B07A /* erc20.swift */,
				DE6DCB922B97D81C009A39D5 /* THORChainSwaps.swift */,
			);
			path = Chains;
			sourceTree = "<group>";
		};
		DE49A15A2B65F6D9000F3AFB = {
			isa = PBXGroup;
			children = (
				DE28F52B2B7B0D6500E33058 /* WalletCore */,
				DE1572A12B70F873009BC7C5 /* Tss.xcframework */,
				DE49A1932B65F7B6000F3AFB /* Mediator */,
				DE49A1652B65F6D9000F3AFB /* VoltixApp */,
				DE49A1792B65F6DB000F3AFB /* voltixAppTests */,
				DE49A1832B65F6DB000F3AFB /* voltixAppUITests */,
				DE49A1642B65F6D9000F3AFB /* Products */,
				DE49A1A12B67158A000F3AFB /* Frameworks */,
				D7347C222B74717F00887E57 /* Recovered References */,
			);
			sourceTree = "<group>";
		};
		DE49A1642B65F6D9000F3AFB /* Products */ = {
			isa = PBXGroup;
			children = (
				DE49A1632B65F6D9000F3AFB /* VoltixApp.app */,
				DE49A1762B65F6DB000F3AFB /* VoltixAppTests.xctest */,
				DE49A1802B65F6DB000F3AFB /* VoltixAppUITests.xctest */,
			);
			name = Products;
			sourceTree = "<group>";
		};
		DE49A1652B65F6D9000F3AFB /* VoltixApp */ = {
			isa = PBXGroup;
			children = (
				DE49A1662B65F6D9000F3AFB /* VoltixApp.swift */,
				D9AD8ED72B67225F0009F8D5 /* Views */,
				D9AD8ED82B6722AC0009F8D5 /* Model */,
				A65649D52B965FC400E4B329 /* View Models */,
				A65649F32B966CCB00E4B329 /* States */,
				46AC40A22B91F4F8001704E6 /* Configs */,
				DE28F52C2B7B0E6200E33058 /* Chains */,
				A65649D62B96602700E4B329 /* Extensions */,
				DE1572AA2B7174C5009BC7C5 /* Utils */,
				A633B11D2B993BCD003D1738 /* Resources */,
				DE1572932B70F254009BC7C5 /* Tss */,
				DE49A1A62B68C1EE000F3AFB /* PreviewHelper */,
				DE49A16F2B65F6DB000F3AFB /* Preview Content */,
				DE49A16C2B65F6DB000F3AFB /* Assets.xcassets */,
				DE49A16E2B65F6DB000F3AFB /* voltixApp.entitlements */,
				DE49A1B62B6A1222000F3AFB /* Info.plist */,
				A6564A0D2B96A04D00E4B329 /* Localizable.strings */,
			);
			path = VoltixApp;
			sourceTree = "<group>";
		};
		DE49A16F2B65F6DB000F3AFB /* Preview Content */ = {
			isa = PBXGroup;
			children = (
				DE49A1702B65F6DB000F3AFB /* Preview Assets.xcassets */,
			);
			path = "Preview Content";
			sourceTree = "<group>";
		};
		DE49A1792B65F6DB000F3AFB /* voltixAppTests */ = {
			isa = PBXGroup;
			children = (
				DE49A17A2B65F6DB000F3AFB /* voltixAppTests.swift */,
			);
			path = voltixAppTests;
			sourceTree = "<group>";
		};
		DE49A1832B65F6DB000F3AFB /* voltixAppUITests */ = {
			isa = PBXGroup;
			children = (
				DE49A1842B65F6DB000F3AFB /* voltixAppUITests.swift */,
				DE49A1862B65F6DB000F3AFB /* voltixAppUITestsLaunchTests.swift */,
			);
			path = voltixAppUITests;
			sourceTree = "<group>";
		};
		DE49A1A12B67158A000F3AFB /* Frameworks */ = {
			isa = PBXGroup;
			children = (
				DE49A1A22B67158A000F3AFB /* UIKit.framework */,
			);
			name = Frameworks;
			sourceTree = "<group>";
		};
		DE49A1A62B68C1EE000F3AFB /* PreviewHelper */ = {
			isa = PBXGroup;
			children = (
				DE4DFA7A2B7B1692004F8E73 /* ModelContainerPreview.swift */,
			);
			path = PreviewHelper;
			sourceTree = "<group>";
		};
/* End PBXGroup section */

/* Begin PBXNativeTarget section */
		DE49A1622B65F6D9000F3AFB /* VoltixApp */ = {
			isa = PBXNativeTarget;
			buildConfigurationList = DE49A18A2B65F6DB000F3AFB /* Build configuration list for PBXNativeTarget "VoltixApp" */;
			buildPhases = (
				DE49A15F2B65F6D9000F3AFB /* Sources */,
				DE49A1602B65F6D9000F3AFB /* Frameworks */,
				DE49A1612B65F6D9000F3AFB /* Resources */,
			);
			buildRules = (
			);
			dependencies = (
			);
			name = VoltixApp;
			packageProductDependencies = (
				DE49A1992B660D8D000F3AFB /* Mediator */,
				D9A22EB62B667C41007281BF /* Mediator */,
				DE49A1B42B6A1088000F3AFB /* CodeScanner */,
				DE28F5302B7B0FE900E33058 /* WalletCore */,
				DE28F5322B7B0FED00E33058 /* SwiftProtobuf */,
				DEEDAEE72B8B50A4005170E8 /* BigInt */,
			);
			productName = voltixApp;
			productReference = DE49A1632B65F6D9000F3AFB /* VoltixApp.app */;
			productType = "com.apple.product-type.application";
		};
		DE49A1752B65F6DB000F3AFB /* VoltixAppTests */ = {
			isa = PBXNativeTarget;
			buildConfigurationList = DE49A18D2B65F6DB000F3AFB /* Build configuration list for PBXNativeTarget "VoltixAppTests" */;
			buildPhases = (
				DE49A1722B65F6DB000F3AFB /* Sources */,
				DE49A1732B65F6DB000F3AFB /* Frameworks */,
				DE49A1742B65F6DB000F3AFB /* Resources */,
			);
			buildRules = (
			);
			dependencies = (
				DE49A1782B65F6DB000F3AFB /* PBXTargetDependency */,
			);
			name = VoltixAppTests;
			productName = voltixAppTests;
			productReference = DE49A1762B65F6DB000F3AFB /* VoltixAppTests.xctest */;
			productType = "com.apple.product-type.bundle.unit-test";
		};
		DE49A17F2B65F6DB000F3AFB /* VoltixAppUITests */ = {
			isa = PBXNativeTarget;
			buildConfigurationList = DE49A1902B65F6DB000F3AFB /* Build configuration list for PBXNativeTarget "VoltixAppUITests" */;
			buildPhases = (
				DE49A17C2B65F6DB000F3AFB /* Sources */,
				DE49A17D2B65F6DB000F3AFB /* Frameworks */,
				DE49A17E2B65F6DB000F3AFB /* Resources */,
			);
			buildRules = (
			);
			dependencies = (
				DE49A1822B65F6DB000F3AFB /* PBXTargetDependency */,
			);
			name = VoltixAppUITests;
			productName = voltixAppUITests;
			productReference = DE49A1802B65F6DB000F3AFB /* VoltixAppUITests.xctest */;
			productType = "com.apple.product-type.bundle.ui-testing";
		};
/* End PBXNativeTarget section */

/* Begin PBXProject section */
		DE49A15B2B65F6D9000F3AFB /* Project object */ = {
			isa = PBXProject;
			attributes = {
				BuildIndependentTargetsInParallel = 1;
				LastSwiftUpdateCheck = 1520;
				LastUpgradeCheck = 1520;
				TargetAttributes = {
					DE49A1622B65F6D9000F3AFB = {
						CreatedOnToolsVersion = 15.2;
					};
					DE49A1752B65F6DB000F3AFB = {
						CreatedOnToolsVersion = 15.2;
						TestTargetID = DE49A1622B65F6D9000F3AFB;
					};
					DE49A17F2B65F6DB000F3AFB = {
						CreatedOnToolsVersion = 15.2;
						TestTargetID = DE49A1622B65F6D9000F3AFB;
					};
				};
			};
			buildConfigurationList = DE49A15E2B65F6D9000F3AFB /* Build configuration list for PBXProject "voltixApp" */;
			compatibilityVersion = "Xcode 14.0";
			developmentRegion = en;
			hasScannedForEncodings = 0;
			knownRegions = (
				en,
				Base,
			);
			mainGroup = DE49A15A2B65F6D9000F3AFB;
			packageReferences = (
				D9A22EB52B667C41007281BF /* XCLocalSwiftPackageReference "../Mediator" */,
				DE49A1B32B6A1088000F3AFB /* XCRemoteSwiftPackageReference "CodeScanner" */,
				DE28F52F2B7B0F6A00E33058 /* XCLocalSwiftPackageReference "../WalletCore" */,
				DEEDAEE62B8B50A4005170E8 /* XCRemoteSwiftPackageReference "BigInt" */,
			);
			productRefGroup = DE49A1642B65F6D9000F3AFB /* Products */;
			projectDirPath = "";
			projectRoot = "";
			targets = (
				DE49A1622B65F6D9000F3AFB /* VoltixApp */,
				DE49A1752B65F6DB000F3AFB /* VoltixAppTests */,
				DE49A17F2B65F6DB000F3AFB /* VoltixAppUITests */,
			);
		};
/* End PBXProject section */

/* Begin PBXResourcesBuildPhase section */
		DE49A1612B65F6D9000F3AFB /* Resources */ = {
			isa = PBXResourcesBuildPhase;
			buildActionMask = 2147483647;
			files = (
				A633B1212B993BF5003D1738 /* Montserrat-Italic.ttf in Resources */,
				DE49A1712B65F6DB000F3AFB /* Preview Assets.xcassets in Resources */,
				A6564A0B2B96A04D00E4B329 /* Localizable.strings in Resources */,
				DE49A1942B65F7B6000F3AFB /* Mediator in Resources */,
				A633B1222B993BF5003D1738 /* Montserrat.ttf in Resources */,
				DE49A16D2B65F6DB000F3AFB /* Assets.xcassets in Resources */,
			);
			runOnlyForDeploymentPostprocessing = 0;
		};
		DE49A1742B65F6DB000F3AFB /* Resources */ = {
			isa = PBXResourcesBuildPhase;
			buildActionMask = 2147483647;
			files = (
			);
			runOnlyForDeploymentPostprocessing = 0;
		};
		DE49A17E2B65F6DB000F3AFB /* Resources */ = {
			isa = PBXResourcesBuildPhase;
			buildActionMask = 2147483647;
			files = (
			);
			runOnlyForDeploymentPostprocessing = 0;
		};
/* End PBXResourcesBuildPhase section */

/* Begin PBXSourcesBuildPhase section */
		DE49A15F2B65F6D9000F3AFB /* Sources */ = {
			isa = PBXSourcesBuildPhase;
			buildActionMask = 2147483647;
			files = (
				DE4DFA7B2B7B1692004F8E73 /* ModelContainerPreview.swift in Sources */,
				049BBB662B71E987004C231F /* VaultItem.swift in Sources */,
				049BBB5E2B71E83D004C231F /* VoltixLogo.swift in Sources */,
				DE1572A02B70F284009BC7C5 /* Keysign.swift in Sources */,
				46AC40AA2B922931001704E6 /* EthereumTransactionListView.swift in Sources */,
				465B09AD2B7C841B00952DD9 /* QrCodeView.swift in Sources */,
				469ED3A02B98F5B4008D4951 /* ThorchainAccountNumberResponse.swift in Sources */,
				465B09B32B7D710A00952DD9 /* DocumentPicker.swift in Sources */,
				DE1572992B70F26A009BC7C5 /* KeyType.swift in Sources */,
				4606B3AE2B8045F60045094D /* BitcoinTransactionListView.swift in Sources */,
				A633B12F2B9952D8003D1738 /* OutlineButton.swift in Sources */,
				465B09A72B7C049400952DD9 /* UnspentOutputsService.swift in Sources */,
				049BBB582B71E72F004C231F /* DeviceView.swift in Sources */,
				D9AD8EF12B6731660009F8D5 /* SendInputDetailsView.swift in Sources */,
				D9AD8F012B6732360009F8D5 /* SwapVerifyView.swift in Sources */,
				A6564A002B9699FF00E4B329 /* TokenInfo.swift in Sources */,
				049BBB682B71E9C5004C231F /* WifiBar.swift in Sources */,
				465B09B72B7D909400952DD9 /* CryptoPrice.swift in Sources */,
				D9AD8EFB2B6731E50009F8D5 /* SwapInputDetailsView.swift in Sources */,
				A65649FC2B9699AA00E4B329 /* ETHInfo.swift in Sources */,
				465B09B52B7D8E7B00952DD9 /* CryptoPriceService.swift in Sources */,
				049BBB5C2B71E7F6004C231F /* LargeButton.swift in Sources */,
				DE49A1A52B68BB6B000F3AFB /* VaultSelectionView.swift in Sources */,
				A65649E02B96602700E4B329 /* BigUIntExtension.swift in Sources */,
				469ED3942B98E776008D4951 /* ThorchainService.swift in Sources */,
				D9AD8EE02B6730640009F8D5 /* StartView.swift in Sources */,
				46AC40A42B91F50A001704E6 /* AppConfiguration.example.swift in Sources */,
				049BBB542B71E4F8004C231F /* BottomBar.swift in Sources */,
				D9AD8EE22B67307F0009F8D5 /* ImportWalletView.swift in Sources */,
				D9AD8F032B6732450009F8D5 /* SwapDoneView.swift in Sources */,
				A62758F72B97DF4A00ADE3A6 /* ColorStyle.swift in Sources */,
				D9AD8EF72B6731B30009F8D5 /* SendVerifyView.swift in Sources */,
				A65649E32B96602700E4B329 /* BitcoinTransactionExtension.swift in Sources */,
				DE1572972B70F254009BC7C5 /* LocalStateAccessorImp.swift in Sources */,
				DE15729F2B70F284009BC7C5 /* KeysignDiscoveryView.swift in Sources */,
				A6564A042B969AA500E4B329 /* BroadcastResponse.swift in Sources */,
				D9AD8EDC2B6723D10009F8D5 /* AppNavigationState.swift in Sources */,
				469ED3992B98E896008D4951 /* ThorchainBalanceResponse.swift in Sources */,
				DE1572AC2B7174D3009BC7C5 /* Utils.swift in Sources */,
				A6564A062B969ADF00E4B329 /* EtherscanAPIResponse.swift in Sources */,
				A65649F82B96701300E4B329 /* PreviousOutput.swift in Sources */,
				DE7CE6462B886B6300ED0BFB /* VoltixVaultDocument.swift in Sources */,
				46A616EA2B8807B700372994 /* KeygenStatusText.swift in Sources */,
				46AC40A12B91C024001704E6 /* Web3Service.swift in Sources */,
				464854712B8E052B008D37A7 /* EthplorerAPIService.swift in Sources */,
				A65649E62B96602700E4B329 /* TssExtension.swift in Sources */,
				469ED39D2B98E8C0008D4951 /* ThorchainBalancePagination.swift in Sources */,
				465B09AF2B7C84C600952DD9 /* ShareSheet.swift in Sources */,
				DE6DCB952B97D88A009A39D5 /* THORChainSwapPayload.swift in Sources */,
				46AC40A82B920061001704E6 /* EtherscanService.swift in Sources */,
				A62758F22B97B10600ADE3A6 /* Endpoint.swift in Sources */,
				049BBB562B71E5F5004C231F /* Choose.swift in Sources */,
				D7347C2E2B759A0F00887E57 /* ProgressBottomBar.swift in Sources */,
				A633B1252B993FE7003D1738 /* FilledButton.swift in Sources */,
				46F47CBB2B870EE900D964EA /* BitcoinTransactionMempool.swift in Sources */,
				D9AD8EDA2B6722CC0009F8D5 /* ApplicationState.swift in Sources */,
				D9AD8EFF2B67321D0009F8D5 /* SwapWaitingForPeersView.swift in Sources */,
				DE1572962B70F254009BC7C5 /* TssMessenger.swift in Sources */,
				A65649F52B966F3E00E4B329 /* DecodableDefault.swift in Sources */,
				DE491CEF2B708260007C88D5 /* KeygenView.swift in Sources */,
				A65649E82B9668BF00E4B329 /* TransactionRef.swift in Sources */,
				469ED3A22B98F5CB008D4951 /* ThorchainAccountResult.swift in Sources */,
				DE49A1692B65F6D9000F3AFB /* MainNavigationStack.swift in Sources */,
				D9AD8F082B675ECD0009F8D5 /* SupportedAssets.swift in Sources */,
				A65649EA2B96690400E4B329 /* KeyShare.swift in Sources */,
				DE49A1B22B6A0F77000F3AFB /* JoinKeygenView.swift in Sources */,
				DEFC7BFF2B8EC95E0090B07A /* thorchain.swift in Sources */,
				DE15729E2B70F284009BC7C5 /* JoinKeysignView.swift in Sources */,
				DEEADCF72B916676007978DE /* Solana.swift in Sources */,
				DEEDAEE12B8AF7EF005170E8 /* eth.swift in Sources */,
				A65649E12B96602700E4B329 /* Int64Extension.swift in Sources */,
				D9AD8EEC2B6730ED0009F8D5 /* VaultAssetsView.swift in Sources */,
				DEBF93972B8D5FEF002868CD /* KeysignPayload.swift in Sources */,
				DE6DCB932B97D81C009A39D5 /* THORChainSwaps.swift in Sources */,
				D9AD8EDE2B6730430009F8D5 /* WelcomeView.swift in Sources */,
				465B09AB2B7C840100952DD9 /* ToastView.swift in Sources */,
				A65649FA2B96998500E4B329 /* EthAddressInfo.swift in Sources */,
				A65649E52B96602700E4B329 /* VaultExtension.swift in Sources */,
				049BBB622B71E8E7004C231F /* AssetItem.swift in Sources */,
				D9AD8EEA2B6730E30009F8D5 /* MenuView.swift in Sources */,
				049BBB602B71E8A2004C231F /* MenuItem.swift in Sources */,
				DEFC7BFB2B8D87370090B07A /* erc20.swift in Sources */,
				A65649FE2B9699BE00E4B329 /* Token.swift in Sources */,
				4606B3B02B80465E0045094D /* BitcoinTransactionsService.swift in Sources */,
				DEEFF4FD2B9835DE0015692E /* THORChainSwapChainExtension.swift in Sources */,
				049BBB522B71E498004C231F /* AssetsView.swift in Sources */,
				A65649DF2B96602700E4B329 /* DecodableDefaultExtension.swift in Sources */,
				469ED39B2B98E8B5008D4951 /* ThorchainBalance.swift in Sources */,
				DEEDAEE32B8AF8B1005170E8 /* publickey.swift in Sources */,
				D9AD8EE42B6730940009F8D5 /* NewWalletInstructionsView.swift in Sources */,
				DE28F52E2B7B0E7400E33058 /* bitcoin.swift in Sources */,
				A633B11C2B99273A003D1738 /* ColorExtensions.swift in Sources */,
				DE32F0062B8460670035D81E /* ListVaultAssetView.swift in Sources */,
				DEEDAEE52B8AFB5D005170E8 /* common.swift in Sources */,
				A65649E22B96602700E4B329 /* DataExtension.swift in Sources */,
				A65649F22B966A2300E4B329 /* TransactionStatus.swift in Sources */,
				A6564A082B969AFC00E4B329 /* TransactionDetail.swift in Sources */,
				A65649EC2B96697B00E4B329 /* Asset.swift in Sources */,
				D9AD8EFD2B6732070009F8D5 /* SwapPeerDiscoveryView.swift in Sources */,
				467B2D662B7B51F700AEDF64 /* NavigationStackButtons.swift in Sources */,
				DE49A19C2B67133D000F3AFB /* Vault.swift in Sources */,
				A65649EE2B9669DD00E4B329 /* Input.swift in Sources */,
				DE49A1A02B67143B000F3AFB /* Chain.swift in Sources */,
				A65649F02B966A1200E4B329 /* Output.swift in Sources */,
				465B09A92B7C176700952DD9 /* SendTransaction.swift in Sources */,
				A6564A022B969A1200E4B329 /* Price.swift in Sources */,
				A633B12D2B994E92003D1738 /* CreateVaultView.swift in Sources */,
				A633B1382B997F39003D1738 /* NavigationHelpButton.swift in Sources */,
				D9AD8EE62B6730A40009F8D5 /* PeerDiscoveryView.swift in Sources */,
				A62758F52B97CE9E00ADE3A6 /* FontStyle.swift in Sources */,
				A633B1362B997D57003D1738 /* NavigationBackButton.swift in Sources */,
				DE49A19E2B671416000F3AFB /* Coin.swift in Sources */,
				A65649E42B96602700E4B329 /* StringExtension.swift in Sources */,
				469ED3A42B98F5DE008D4951 /* ThorchainAccountValue.swift in Sources */,
				DE49A1672B65F6D9000F3AFB /* VoltixApp.swift in Sources */,
				465B09A42B7C01CC00952DD9 /* BitcoinTransaction.swift in Sources */,
				DE32F0072B8460670035D81E /* AssetsList.swift in Sources */,
			);
			runOnlyForDeploymentPostprocessing = 0;
		};
		DE49A1722B65F6DB000F3AFB /* Sources */ = {
			isa = PBXSourcesBuildPhase;
			buildActionMask = 2147483647;
			files = (
				DE49A17B2B65F6DB000F3AFB /* voltixAppTests.swift in Sources */,
			);
			runOnlyForDeploymentPostprocessing = 0;
		};
		DE49A17C2B65F6DB000F3AFB /* Sources */ = {
			isa = PBXSourcesBuildPhase;
			buildActionMask = 2147483647;
			files = (
				DE49A1872B65F6DB000F3AFB /* voltixAppUITestsLaunchTests.swift in Sources */,
				DE49A1852B65F6DB000F3AFB /* voltixAppUITests.swift in Sources */,
			);
			runOnlyForDeploymentPostprocessing = 0;
		};
/* End PBXSourcesBuildPhase section */

/* Begin PBXTargetDependency section */
		DE49A1782B65F6DB000F3AFB /* PBXTargetDependency */ = {
			isa = PBXTargetDependency;
			target = DE49A1622B65F6D9000F3AFB /* VoltixApp */;
			targetProxy = DE49A1772B65F6DB000F3AFB /* PBXContainerItemProxy */;
		};
		DE49A1822B65F6DB000F3AFB /* PBXTargetDependency */ = {
			isa = PBXTargetDependency;
			target = DE49A1622B65F6D9000F3AFB /* VoltixApp */;
			targetProxy = DE49A1812B65F6DB000F3AFB /* PBXContainerItemProxy */;
		};
/* End PBXTargetDependency section */

/* Begin PBXVariantGroup section */
		A6564A0D2B96A04D00E4B329 /* Localizable.strings */ = {
			isa = PBXVariantGroup;
			children = (
				A6564A0C2B96A04D00E4B329 /* en */,
			);
			name = Localizable.strings;
			sourceTree = "<group>";
		};
/* End PBXVariantGroup section */

/* Begin XCBuildConfiguration section */
		DE49A1882B65F6DB000F3AFB /* Debug */ = {
			isa = XCBuildConfiguration;
			buildSettings = {
				ALWAYS_SEARCH_USER_PATHS = NO;
				ASSETCATALOG_COMPILER_GENERATE_SWIFT_ASSET_SYMBOL_EXTENSIONS = YES;
				CLANG_ANALYZER_NONNULL = YES;
				CLANG_ANALYZER_NUMBER_OBJECT_CONVERSION = YES_AGGRESSIVE;
				CLANG_CXX_LANGUAGE_STANDARD = "gnu++20";
				CLANG_ENABLE_MODULES = YES;
				CLANG_ENABLE_OBJC_ARC = YES;
				CLANG_ENABLE_OBJC_WEAK = YES;
				CLANG_WARN_BLOCK_CAPTURE_AUTORELEASING = YES;
				CLANG_WARN_BOOL_CONVERSION = YES;
				CLANG_WARN_COMMA = YES;
				CLANG_WARN_CONSTANT_CONVERSION = YES;
				CLANG_WARN_DEPRECATED_OBJC_IMPLEMENTATIONS = YES;
				CLANG_WARN_DIRECT_OBJC_ISA_USAGE = YES_ERROR;
				CLANG_WARN_DOCUMENTATION_COMMENTS = YES;
				CLANG_WARN_EMPTY_BODY = YES;
				CLANG_WARN_ENUM_CONVERSION = YES;
				CLANG_WARN_INFINITE_RECURSION = YES;
				CLANG_WARN_INT_CONVERSION = YES;
				CLANG_WARN_NON_LITERAL_NULL_CONVERSION = YES;
				CLANG_WARN_OBJC_IMPLICIT_RETAIN_SELF = YES;
				CLANG_WARN_OBJC_LITERAL_CONVERSION = YES;
				CLANG_WARN_OBJC_ROOT_CLASS = YES_ERROR;
				CLANG_WARN_QUOTED_INCLUDE_IN_FRAMEWORK_HEADER = YES;
				CLANG_WARN_RANGE_LOOP_ANALYSIS = YES;
				CLANG_WARN_STRICT_PROTOTYPES = YES;
				CLANG_WARN_SUSPICIOUS_MOVE = YES;
				CLANG_WARN_UNGUARDED_AVAILABILITY = YES_AGGRESSIVE;
				CLANG_WARN_UNREACHABLE_CODE = YES;
				CLANG_WARN__DUPLICATE_METHOD_MATCH = YES;
				COPY_PHASE_STRIP = NO;
				DEBUG_INFORMATION_FORMAT = dwarf;
				ENABLE_STRICT_OBJC_MSGSEND = YES;
				ENABLE_TESTABILITY = YES;
				ENABLE_USER_SCRIPT_SANDBOXING = YES;
				GCC_C_LANGUAGE_STANDARD = gnu17;
				GCC_DYNAMIC_NO_PIC = NO;
				GCC_NO_COMMON_BLOCKS = YES;
				GCC_OPTIMIZATION_LEVEL = 0;
				GCC_PREPROCESSOR_DEFINITIONS = (
					"DEBUG=1",
					"$(inherited)",
				);
				GCC_WARN_64_TO_32_BIT_CONVERSION = YES;
				GCC_WARN_ABOUT_RETURN_TYPE = YES_ERROR;
				GCC_WARN_UNDECLARED_SELECTOR = YES;
				GCC_WARN_UNINITIALIZED_AUTOS = YES_AGGRESSIVE;
				GCC_WARN_UNUSED_FUNCTION = YES;
				GCC_WARN_UNUSED_VARIABLE = YES;
				IPHONEOS_DEPLOYMENT_TARGET = 17.2;
				LOCALIZATION_PREFERS_STRING_CATALOGS = YES;
				MTL_ENABLE_DEBUG_INFO = INCLUDE_SOURCE;
				MTL_FAST_MATH = YES;
				ONLY_ACTIVE_ARCH = YES;
				SWIFT_ACTIVE_COMPILATION_CONDITIONS = "DEBUG $(inherited)";
				SWIFT_OPTIMIZATION_LEVEL = "-Onone";
			};
			name = Debug;
		};
		DE49A1892B65F6DB000F3AFB /* Release */ = {
			isa = XCBuildConfiguration;
			buildSettings = {
				ALWAYS_SEARCH_USER_PATHS = NO;
				ASSETCATALOG_COMPILER_GENERATE_SWIFT_ASSET_SYMBOL_EXTENSIONS = YES;
				CLANG_ANALYZER_NONNULL = YES;
				CLANG_ANALYZER_NUMBER_OBJECT_CONVERSION = YES_AGGRESSIVE;
				CLANG_CXX_LANGUAGE_STANDARD = "gnu++20";
				CLANG_ENABLE_MODULES = YES;
				CLANG_ENABLE_OBJC_ARC = YES;
				CLANG_ENABLE_OBJC_WEAK = YES;
				CLANG_WARN_BLOCK_CAPTURE_AUTORELEASING = YES;
				CLANG_WARN_BOOL_CONVERSION = YES;
				CLANG_WARN_COMMA = YES;
				CLANG_WARN_CONSTANT_CONVERSION = YES;
				CLANG_WARN_DEPRECATED_OBJC_IMPLEMENTATIONS = YES;
				CLANG_WARN_DIRECT_OBJC_ISA_USAGE = YES_ERROR;
				CLANG_WARN_DOCUMENTATION_COMMENTS = YES;
				CLANG_WARN_EMPTY_BODY = YES;
				CLANG_WARN_ENUM_CONVERSION = YES;
				CLANG_WARN_INFINITE_RECURSION = YES;
				CLANG_WARN_INT_CONVERSION = YES;
				CLANG_WARN_NON_LITERAL_NULL_CONVERSION = YES;
				CLANG_WARN_OBJC_IMPLICIT_RETAIN_SELF = YES;
				CLANG_WARN_OBJC_LITERAL_CONVERSION = YES;
				CLANG_WARN_OBJC_ROOT_CLASS = YES_ERROR;
				CLANG_WARN_QUOTED_INCLUDE_IN_FRAMEWORK_HEADER = YES;
				CLANG_WARN_RANGE_LOOP_ANALYSIS = YES;
				CLANG_WARN_STRICT_PROTOTYPES = YES;
				CLANG_WARN_SUSPICIOUS_MOVE = YES;
				CLANG_WARN_UNGUARDED_AVAILABILITY = YES_AGGRESSIVE;
				CLANG_WARN_UNREACHABLE_CODE = YES;
				CLANG_WARN__DUPLICATE_METHOD_MATCH = YES;
				COPY_PHASE_STRIP = NO;
				DEBUG_INFORMATION_FORMAT = "dwarf-with-dsym";
				ENABLE_NS_ASSERTIONS = NO;
				ENABLE_STRICT_OBJC_MSGSEND = YES;
				ENABLE_USER_SCRIPT_SANDBOXING = YES;
				GCC_C_LANGUAGE_STANDARD = gnu17;
				GCC_NO_COMMON_BLOCKS = YES;
				GCC_WARN_64_TO_32_BIT_CONVERSION = YES;
				GCC_WARN_ABOUT_RETURN_TYPE = YES_ERROR;
				GCC_WARN_UNDECLARED_SELECTOR = YES;
				GCC_WARN_UNINITIALIZED_AUTOS = YES_AGGRESSIVE;
				GCC_WARN_UNUSED_FUNCTION = YES;
				GCC_WARN_UNUSED_VARIABLE = YES;
				IPHONEOS_DEPLOYMENT_TARGET = 17.2;
				LOCALIZATION_PREFERS_STRING_CATALOGS = YES;
				MTL_ENABLE_DEBUG_INFO = NO;
				MTL_FAST_MATH = YES;
				SWIFT_COMPILATION_MODE = wholemodule;
			};
			name = Release;
		};
		DE49A18B2B65F6DB000F3AFB /* Debug */ = {
			isa = XCBuildConfiguration;
			buildSettings = {
				ASSETCATALOG_COMPILER_APPICON_NAME = AppIcon;
				ASSETCATALOG_COMPILER_GLOBAL_ACCENT_COLOR_NAME = AccentColor;
				CODE_SIGN_ENTITLEMENTS = voltixApp/voltixApp.entitlements;
				CODE_SIGN_IDENTITY = "Apple Development";
				CODE_SIGN_STYLE = Automatic;
				CURRENT_PROJECT_VERSION = 1;
				DEVELOPMENT_ASSET_PATHS = "\"voltixApp/Preview Content\"";
				DEVELOPMENT_TEAM = 5ZAM9Q9MZH;
				"ENABLE_HARDENED_RUNTIME[sdk=macosx*]" = YES;
				ENABLE_PREVIEWS = YES;
				GENERATE_INFOPLIST_FILE = YES;
				INFOPLIST_FILE = VoltixApp/Info.plist;
				INFOPLIST_KEY_CFBundleDisplayName = Volitix;
				INFOPLIST_KEY_LSApplicationCategoryType = "public.app-category.finance";
				INFOPLIST_KEY_NSCameraUsageDescription = "We need to scan QR Codes.";
				INFOPLIST_KEY_NSFileProviderDomainUsageDescription = "We need to access your files.";
				"INFOPLIST_KEY_UIApplicationSceneManifest_Generation[sdk=iphoneos*]" = YES;
				"INFOPLIST_KEY_UIApplicationSceneManifest_Generation[sdk=iphonesimulator*]" = YES;
				"INFOPLIST_KEY_UIApplicationSupportsIndirectInputEvents[sdk=iphoneos*]" = YES;
				"INFOPLIST_KEY_UIApplicationSupportsIndirectInputEvents[sdk=iphonesimulator*]" = YES;
				"INFOPLIST_KEY_UILaunchScreen_Generation[sdk=iphoneos*]" = YES;
				"INFOPLIST_KEY_UILaunchScreen_Generation[sdk=iphonesimulator*]" = YES;
				"INFOPLIST_KEY_UIStatusBarStyle[sdk=iphoneos*]" = UIStatusBarStyleDefault;
				"INFOPLIST_KEY_UIStatusBarStyle[sdk=iphonesimulator*]" = UIStatusBarStyleDefault;
				INFOPLIST_KEY_UISupportedInterfaceOrientations = "UIInterfaceOrientationPortrait UIInterfaceOrientationPortraitUpsideDown";
				INFOPLIST_KEY_UISupportedInterfaceOrientations_iPad = "UIInterfaceOrientationLandscapeLeft UIInterfaceOrientationLandscapeRight UIInterfaceOrientationPortrait UIInterfaceOrientationPortraitUpsideDown";
				IPHONEOS_DEPLOYMENT_TARGET = 17.2;
				LD_RUNPATH_SEARCH_PATHS = "@executable_path/Frameworks";
				"LD_RUNPATH_SEARCH_PATHS[sdk=macosx*]" = "@executable_path/../Frameworks";
				MACOSX_DEPLOYMENT_TARGET = 14.2;
				MARKETING_VERSION = 1.0;
				PRODUCT_BUNDLE_IDENTIFIER = com.voltix.voltixApp.enrique;
				PRODUCT_NAME = "$(TARGET_NAME)";
				PROVISIONING_PROFILE_SPECIFIER = "";
				SDKROOT = auto;
				SUPPORTED_PLATFORMS = "iphoneos iphonesimulator";
				SUPPORTS_MACCATALYST = NO;
				SUPPORTS_MAC_DESIGNED_FOR_IPHONE_IPAD = YES;
				SWIFT_EMIT_LOC_STRINGS = YES;
				SWIFT_VERSION = 5.0;
				TARGETED_DEVICE_FAMILY = "1,2";
			};
			name = Debug;
		};
		DE49A18C2B65F6DB000F3AFB /* Release */ = {
			isa = XCBuildConfiguration;
			buildSettings = {
				ASSETCATALOG_COMPILER_APPICON_NAME = AppIcon;
				ASSETCATALOG_COMPILER_GLOBAL_ACCENT_COLOR_NAME = AccentColor;
				CODE_SIGN_ENTITLEMENTS = voltixApp/voltixApp.entitlements;
				CODE_SIGN_IDENTITY = "Apple Development";
				CODE_SIGN_STYLE = Automatic;
				CURRENT_PROJECT_VERSION = 1;
				DEVELOPMENT_ASSET_PATHS = "\"voltixApp/Preview Content\"";
				DEVELOPMENT_TEAM = 5ZAM9Q9MZH;
				"ENABLE_HARDENED_RUNTIME[sdk=macosx*]" = YES;
				ENABLE_PREVIEWS = YES;
				GENERATE_INFOPLIST_FILE = YES;
				INFOPLIST_FILE = VoltixApp/Info.plist;
				INFOPLIST_KEY_CFBundleDisplayName = Volitix;
				INFOPLIST_KEY_LSApplicationCategoryType = "public.app-category.finance";
				INFOPLIST_KEY_NSCameraUsageDescription = "We need to scan QR Codes.";
				INFOPLIST_KEY_NSFileProviderDomainUsageDescription = "We need to access your files.";
				"INFOPLIST_KEY_UIApplicationSceneManifest_Generation[sdk=iphoneos*]" = YES;
				"INFOPLIST_KEY_UIApplicationSceneManifest_Generation[sdk=iphonesimulator*]" = YES;
				"INFOPLIST_KEY_UIApplicationSupportsIndirectInputEvents[sdk=iphoneos*]" = YES;
				"INFOPLIST_KEY_UIApplicationSupportsIndirectInputEvents[sdk=iphonesimulator*]" = YES;
				"INFOPLIST_KEY_UILaunchScreen_Generation[sdk=iphoneos*]" = YES;
				"INFOPLIST_KEY_UILaunchScreen_Generation[sdk=iphonesimulator*]" = YES;
				"INFOPLIST_KEY_UIStatusBarStyle[sdk=iphoneos*]" = UIStatusBarStyleDefault;
				"INFOPLIST_KEY_UIStatusBarStyle[sdk=iphonesimulator*]" = UIStatusBarStyleDefault;
				INFOPLIST_KEY_UISupportedInterfaceOrientations = "UIInterfaceOrientationPortrait UIInterfaceOrientationPortraitUpsideDown";
				INFOPLIST_KEY_UISupportedInterfaceOrientations_iPad = "UIInterfaceOrientationLandscapeLeft UIInterfaceOrientationLandscapeRight UIInterfaceOrientationPortrait UIInterfaceOrientationPortraitUpsideDown";
				IPHONEOS_DEPLOYMENT_TARGET = 17.2;
				LD_RUNPATH_SEARCH_PATHS = "@executable_path/Frameworks";
				"LD_RUNPATH_SEARCH_PATHS[sdk=macosx*]" = "@executable_path/../Frameworks";
				MACOSX_DEPLOYMENT_TARGET = 14.2;
				MARKETING_VERSION = 1.0;
				PRODUCT_BUNDLE_IDENTIFIER = com.voltix.voltixApp.enrique;
				PRODUCT_NAME = "$(TARGET_NAME)";
				PROVISIONING_PROFILE_SPECIFIER = "";
				SDKROOT = auto;
				SUPPORTED_PLATFORMS = "iphoneos iphonesimulator";
				SUPPORTS_MACCATALYST = NO;
				SUPPORTS_MAC_DESIGNED_FOR_IPHONE_IPAD = YES;
				SWIFT_EMIT_LOC_STRINGS = YES;
				SWIFT_VERSION = 5.0;
				TARGETED_DEVICE_FAMILY = "1,2";
			};
			name = Release;
		};
		DE49A18E2B65F6DB000F3AFB /* Debug */ = {
			isa = XCBuildConfiguration;
			buildSettings = {
				ALWAYS_EMBED_SWIFT_STANDARD_LIBRARIES = YES;
				BUNDLE_LOADER = "$(TEST_HOST)";
				CODE_SIGN_STYLE = Automatic;
				CURRENT_PROJECT_VERSION = 1;
				GENERATE_INFOPLIST_FILE = YES;
				IPHONEOS_DEPLOYMENT_TARGET = 17.2;
				MACOSX_DEPLOYMENT_TARGET = 14.2;
				MARKETING_VERSION = 1.0;
				PRODUCT_BUNDLE_IDENTIFIER = com.voltix.voltixAppTests;
				PRODUCT_NAME = "$(TARGET_NAME)";
				SDKROOT = auto;
				SUPPORTED_PLATFORMS = "iphoneos iphonesimulator macosx";
				SWIFT_EMIT_LOC_STRINGS = NO;
				SWIFT_VERSION = 5.0;
				TARGETED_DEVICE_FAMILY = "1,2";
				TEST_HOST = "$(BUILT_PRODUCTS_DIR)/VoltixApp.app/$(BUNDLE_EXECUTABLE_FOLDER_PATH)/VoltixApp";
			};
			name = Debug;
		};
		DE49A18F2B65F6DB000F3AFB /* Release */ = {
			isa = XCBuildConfiguration;
			buildSettings = {
				ALWAYS_EMBED_SWIFT_STANDARD_LIBRARIES = YES;
				BUNDLE_LOADER = "$(TEST_HOST)";
				CODE_SIGN_STYLE = Automatic;
				CURRENT_PROJECT_VERSION = 1;
				GENERATE_INFOPLIST_FILE = YES;
				IPHONEOS_DEPLOYMENT_TARGET = 17.2;
				MACOSX_DEPLOYMENT_TARGET = 14.2;
				MARKETING_VERSION = 1.0;
				PRODUCT_BUNDLE_IDENTIFIER = com.voltix.voltixAppTests;
				PRODUCT_NAME = "$(TARGET_NAME)";
				SDKROOT = auto;
				SUPPORTED_PLATFORMS = "iphoneos iphonesimulator macosx";
				SWIFT_EMIT_LOC_STRINGS = NO;
				SWIFT_VERSION = 5.0;
				TARGETED_DEVICE_FAMILY = "1,2";
				TEST_HOST = "$(BUILT_PRODUCTS_DIR)/VoltixApp.app/$(BUNDLE_EXECUTABLE_FOLDER_PATH)/VoltixApp";
			};
			name = Release;
		};
		DE49A1912B65F6DB000F3AFB /* Debug */ = {
			isa = XCBuildConfiguration;
			buildSettings = {
				ALWAYS_EMBED_SWIFT_STANDARD_LIBRARIES = YES;
				CODE_SIGN_STYLE = Automatic;
				CURRENT_PROJECT_VERSION = 1;
				GENERATE_INFOPLIST_FILE = YES;
				IPHONEOS_DEPLOYMENT_TARGET = 17.2;
				MACOSX_DEPLOYMENT_TARGET = 14.2;
				MARKETING_VERSION = 1.0;
				PRODUCT_BUNDLE_IDENTIFIER = com.voltix.voltixAppUITests;
				PRODUCT_NAME = "$(TARGET_NAME)";
				SDKROOT = auto;
				SUPPORTED_PLATFORMS = "iphoneos iphonesimulator macosx";
				SWIFT_EMIT_LOC_STRINGS = NO;
				SWIFT_VERSION = 5.0;
				TARGETED_DEVICE_FAMILY = "1,2";
				TEST_TARGET_NAME = voltixApp;
			};
			name = Debug;
		};
		DE49A1922B65F6DB000F3AFB /* Release */ = {
			isa = XCBuildConfiguration;
			buildSettings = {
				ALWAYS_EMBED_SWIFT_STANDARD_LIBRARIES = YES;
				CODE_SIGN_STYLE = Automatic;
				CURRENT_PROJECT_VERSION = 1;
				GENERATE_INFOPLIST_FILE = YES;
				IPHONEOS_DEPLOYMENT_TARGET = 17.2;
				MACOSX_DEPLOYMENT_TARGET = 14.2;
				MARKETING_VERSION = 1.0;
				PRODUCT_BUNDLE_IDENTIFIER = com.voltix.voltixAppUITests;
				PRODUCT_NAME = "$(TARGET_NAME)";
				SDKROOT = auto;
				SUPPORTED_PLATFORMS = "iphoneos iphonesimulator macosx";
				SWIFT_EMIT_LOC_STRINGS = NO;
				SWIFT_VERSION = 5.0;
				TARGETED_DEVICE_FAMILY = "1,2";
				TEST_TARGET_NAME = voltixApp;
			};
			name = Release;
		};
/* End XCBuildConfiguration section */

/* Begin XCConfigurationList section */
		DE49A15E2B65F6D9000F3AFB /* Build configuration list for PBXProject "voltixApp" */ = {
			isa = XCConfigurationList;
			buildConfigurations = (
				DE49A1882B65F6DB000F3AFB /* Debug */,
				DE49A1892B65F6DB000F3AFB /* Release */,
			);
			defaultConfigurationIsVisible = 0;
			defaultConfigurationName = Release;
		};
		DE49A18A2B65F6DB000F3AFB /* Build configuration list for PBXNativeTarget "VoltixApp" */ = {
			isa = XCConfigurationList;
			buildConfigurations = (
				DE49A18B2B65F6DB000F3AFB /* Debug */,
				DE49A18C2B65F6DB000F3AFB /* Release */,
			);
			defaultConfigurationIsVisible = 0;
			defaultConfigurationName = Release;
		};
		DE49A18D2B65F6DB000F3AFB /* Build configuration list for PBXNativeTarget "VoltixAppTests" */ = {
			isa = XCConfigurationList;
			buildConfigurations = (
				DE49A18E2B65F6DB000F3AFB /* Debug */,
				DE49A18F2B65F6DB000F3AFB /* Release */,
			);
			defaultConfigurationIsVisible = 0;
			defaultConfigurationName = Release;
		};
		DE49A1902B65F6DB000F3AFB /* Build configuration list for PBXNativeTarget "VoltixAppUITests" */ = {
			isa = XCConfigurationList;
			buildConfigurations = (
				DE49A1912B65F6DB000F3AFB /* Debug */,
				DE49A1922B65F6DB000F3AFB /* Release */,
			);
			defaultConfigurationIsVisible = 0;
			defaultConfigurationName = Release;
		};
/* End XCConfigurationList section */

/* Begin XCLocalSwiftPackageReference section */
		D9A22EB52B667C41007281BF /* XCLocalSwiftPackageReference "../Mediator" */ = {
			isa = XCLocalSwiftPackageReference;
			relativePath = ../Mediator;
		};
		DE28F52F2B7B0F6A00E33058 /* XCLocalSwiftPackageReference "../WalletCore" */ = {
			isa = XCLocalSwiftPackageReference;
			relativePath = ../WalletCore;
		};
/* End XCLocalSwiftPackageReference section */

/* Begin XCRemoteSwiftPackageReference section */
		DE49A1B32B6A1088000F3AFB /* XCRemoteSwiftPackageReference "CodeScanner" */ = {
			isa = XCRemoteSwiftPackageReference;
			repositoryURL = "https://github.com/twostraws/CodeScanner";
			requirement = {
				kind = upToNextMajorVersion;
				minimumVersion = 2.3.3;
			};
		};
		DEEDAEE62B8B50A4005170E8 /* XCRemoteSwiftPackageReference "BigInt" */ = {
			isa = XCRemoteSwiftPackageReference;
			repositoryURL = "https://github.com/attaswift/BigInt.git";
			requirement = {
				kind = upToNextMajorVersion;
				minimumVersion = 5.1.0;
			};
		};
/* End XCRemoteSwiftPackageReference section */

/* Begin XCSwiftPackageProductDependency section */
		D9A22EB62B667C41007281BF /* Mediator */ = {
			isa = XCSwiftPackageProductDependency;
			productName = Mediator;
		};
		DE28F5302B7B0FE900E33058 /* WalletCore */ = {
			isa = XCSwiftPackageProductDependency;
			productName = WalletCore;
		};
		DE28F5322B7B0FED00E33058 /* SwiftProtobuf */ = {
			isa = XCSwiftPackageProductDependency;
			productName = SwiftProtobuf;
		};
		DE49A1992B660D8D000F3AFB /* Mediator */ = {
			isa = XCSwiftPackageProductDependency;
			productName = Mediator;
		};
		DE49A1B42B6A1088000F3AFB /* CodeScanner */ = {
			isa = XCSwiftPackageProductDependency;
			package = DE49A1B32B6A1088000F3AFB /* XCRemoteSwiftPackageReference "CodeScanner" */;
			productName = CodeScanner;
		};
		DEEDAEE72B8B50A4005170E8 /* BigInt */ = {
			isa = XCSwiftPackageProductDependency;
			package = DEEDAEE62B8B50A4005170E8 /* XCRemoteSwiftPackageReference "BigInt" */;
			productName = BigInt;
		};
/* End XCSwiftPackageProductDependency section */
	};
	rootObject = DE49A15B2B65F6D9000F3AFB /* Project object */;
}<|MERGE_RESOLUTION|>--- conflicted
+++ resolved
@@ -498,11 +498,8 @@
 				A65649DC2B96602700E4B329 /* StringExtension.swift */,
 				A65649DD2B96602700E4B329 /* VaultExtension.swift */,
 				A65649DE2B96602700E4B329 /* TssExtension.swift */,
-<<<<<<< HEAD
 				A633B11B2B99273A003D1738 /* ColorExtensions.swift */,
-=======
 				DEEFF4FC2B9835DE0015692E /* THORChainSwapChainExtension.swift */,
->>>>>>> 01939eee
 			);
 			path = Extensions;
 			sourceTree = "<group>";
