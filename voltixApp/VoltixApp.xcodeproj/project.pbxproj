--- conflicted
+++ resolved
@@ -983,12 +983,9 @@
 				A6F2C5482BA001460095C8E3 /* ChainSelectionView.swift */,
 				A66A0BD42BA124D00021A483 /* EditVaultView.swift */,
 				A66A0BD82BA12DF50021A483 /* RenameVaultView.swift */,
-<<<<<<< HEAD
 				A6BACF192BC705DA00084810 /* ChainDetailView.swift */,
 				A6BACF1B2BC79B3100084810 /* TokenSelectionView.swift */,
-=======
 				461AD1B62BC6706500959278 /* VaultPairDetailView.swift */,
->>>>>>> 63155d44
 			);
 			path = Vault;
 			sourceTree = "<group>";
