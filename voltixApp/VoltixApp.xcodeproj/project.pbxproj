--- conflicted
+++ resolved
@@ -776,12 +776,9 @@
 				A6F9F7EC2B9D1F5700790258 /* CoinViewModel.swift */,
 				A6F2C54E2BA009420095C8E3 /* TokenSelectionViewModel.swift */,
 				A6CBA8ED2BA299E8008B110C /* ImportVaultViewModel.swift */,
-<<<<<<< HEAD
 				A65324292BA52A4700DDE6EB /* SendCryptoViewModel.swift */,
-=======
 				DE9EB0F72BA43388001747D9 /* KeysignViewModel.swift */,
 				DE9EB0FB2BA463F7001747D9 /* KeygenViewModel.swift */,
->>>>>>> c5fbccef
 			);
 			path = "View Models";
 			sourceTree = "<group>";
