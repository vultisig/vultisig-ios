//
//  SendCryptoVerifyViewModel.swift
//  VoltixApp
//
//  Created by Amol Kumar on 2024-03-19.
//

import SwiftUI
import BigInt
import WalletCore

@MainActor
class SendCryptoVerifyViewModel: ObservableObject {
    
    @Published var isAddressCorrect = false
    @Published var isAmountCorrect = false
    @Published var isHackedOrPhished = false
    @Published var showAlert = false
    @Published var isLoading = false
    @Published var errorMessage = ""
    
    @Published var thor = ThorchainService.shared
    @Published var sol: SolanaService = SolanaService.shared
    @Published var utxo = BlockchairService.shared
    @Published var eth = EthService.shared
    var gaia = GaiaService.shared
    let blockChainService = BlockChainService.shared
    
    var THORChainAccount: THORChainAccountValue? = nil
    var CosmosChainAccount: CosmosAccountValue? = nil
    
    private var isValidForm: Bool {
        return isAddressCorrect && isAmountCorrect && isHackedOrPhished
    }
    
    func amount(for coin: Coin, tx: SendTransaction) -> BigInt {
        switch coin.chain {
        case .thorChain:
            return tx.amountInSats
        case .mayaChain, .polkadot, .gaiaChain, .kujira:
            return tx.amountInCoinDecimal
        case .ethereum, .avalanche, .bscChain, .arbitrum, .base, .optimism, .polygon, .blast, .cronosChain:
            if coin.isNativeToken {
                return tx.amountInWei
            } else {
                return tx.amountInTokenWei
            }
        case .bitcoin, .bitcoinCash, .litecoin, .dogecoin, .dash:
            return tx.amountInSats
<<<<<<< HEAD
        case .gaiaChain, .kujira:
            return tx.amountInCoinDecimal
        case .solana, .sui:
=======
        case .solana:
>>>>>>> 46326a1f
            return tx.amountInLamports
            
        }
    }
    func validateForm(tx: SendTransaction, vault: Vault) async -> KeysignPayload? {
        
        if !isValidForm {
            self.errorMessage = "mustAgreeTermsError"
            showAlert = true
            isLoading = false
            return nil
        }
        var keysignPayload: KeysignPayload?
        if tx.coin.chain.chainType == ChainType.UTXO {
            do{
                _ = try await utxo.fetchBlockchairData(coin: tx.coin)
            }catch{
                print("fail to fetch utxo data from blockchair , error:\(error.localizedDescription)")
            }
        }
        do{
            let chainSpecific = try await blockChainService.fetchSpecific(for: tx.coin)
            let keysignPayloadFactory = KeysignPayloadFactory()
            keysignPayload = try await keysignPayloadFactory.buildTransfer(coin: tx.coin, 
                                                                           toAddress: tx.toAddress,
                                                                           amount: amount(for:tx.coin,tx:tx),
                                                                           memo: tx.memo,
                                                                           chainSpecific: chainSpecific, vault: vault)
        } catch {
            switch error {
            case KeysignPayloadFactory.Errors.notEnoughBalanceError:
                self.errorMessage = "notEnoughBalanceError"
            case KeysignPayloadFactory.Errors.failToGetSequenceNo:
                self.errorMessage = "failToGetSequenceNo"
            case KeysignPayloadFactory.Errors.failToGetAccountNumber:
                self.errorMessage = "failToGetAccountNumber"
            case KeysignPayloadFactory.Errors.failToGetRecentBlockHash:
                self.errorMessage = "failToGetRecentBlockHash"
            default:
                self.errorMessage = error.localizedDescription
            }
            showAlert = true
            isLoading = false
            return nil
        }
        return keysignPayload
    }
}<|MERGE_RESOLUTION|>--- conflicted
+++ resolved
@@ -47,13 +47,7 @@
             }
         case .bitcoin, .bitcoinCash, .litecoin, .dogecoin, .dash:
             return tx.amountInSats
-<<<<<<< HEAD
-        case .gaiaChain, .kujira:
-            return tx.amountInCoinDecimal
         case .solana, .sui:
-=======
-        case .solana:
->>>>>>> 46326a1f
             return tx.amountInLamports
             
         }
