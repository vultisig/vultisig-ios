--- conflicted
+++ resolved
@@ -36,13 +36,8 @@
         Task {
             do{
                 if  tx.coin.chain.chainType == ChainType.UTXO {
-<<<<<<< HEAD
                     _ = try await utxo.fetchBlockchairData(address: tx.fromAddress, coin: tx.coin)
                 } else if tx.coin.chain.name.lowercased() == Chain.THORChain.name.lowercased() {
-=======
-                    await utxo.fetchBlockchairData(coin: tx.coin)
-                } else if tx.coin.chain == .thorChain {
->>>>>>> a0b9a4a0
                     self.THORChainAccount = try await thor.fetchAccountNumber(tx.fromAddress)
                 } else if tx.coin.chain == .solana {
                     await sol.getSolanaBalance(coin: tx.coin)
