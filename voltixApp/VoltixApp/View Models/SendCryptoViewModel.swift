--- conflicted
+++ resolved
@@ -41,19 +41,10 @@
     
     func loadGasInfoForSending(tx: SendTransaction) async{
         do {
-<<<<<<< HEAD
             if tx.coin.chain.chainType == ChainType.UTXO {
                 let sats = try await utxo.fetchSatsPrice(coin: tx.coin)
                 tx.gas = String(sats)
             } else if tx.coin.chain.name  == Chain.Ethereum.name  {
-=======
-            if tx.coin.chain.chainType == .UTXO {
-
-                let sats = try await utxo.fetchSatsPrice(tx: tx)
-                tx.gas = String(sats)
-                
-            } else if tx.coin.chain == .ethereum {
->>>>>>> a0b9a4a0
                 print("The loadData for \(tx.coin.ticker)")
                 let (gasPrice,priorityFee,nonce) = try await eth.getETHGasInfo(fromAddress: tx.fromAddress)
                 tx.gas = gasPrice
@@ -223,15 +214,9 @@
                 }
                 isLoading = false
             }
-<<<<<<< HEAD
         } else if tx.coin.chain.name.lowercased() == Chain.Solana.name.lowercased() {
             Task{
                 await sol.getSolanaBalance(tx:tx)
-=======
-        } else if tx.coin.chain == .solana {
-            Task {
-                await sol.getSolanaBalance(coin: tx.coin)
->>>>>>> a0b9a4a0
                 await sol.fetchRecentBlockhash()
                 guard
                     let feeLamportsStr = sol.feeInLamports,
