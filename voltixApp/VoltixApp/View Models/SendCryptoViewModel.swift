--- conflicted
+++ resolved
@@ -224,18 +224,12 @@
             return isValidForm
         }
         
-<<<<<<< HEAD
-        if tx.isAmountExceeded && tx.coin.isNativeToken {
-=======
         if tx.isAmountExceeded {
->>>>>>> dcd094e5
             
             errorMessage = "walletBalanceExceededError"
             showAlert = true
             logger.log("Total transaction cost exceeds wallet balance.")
             isValidForm = false
-<<<<<<< HEAD
-=======
             
         }
         
@@ -246,7 +240,6 @@
             showAlert = true
             logger.log("You must have enough Native Tokens (Eg. ETH) to pay the fees.")
             isValidForm = false
->>>>>>> dcd094e5
             
         }
         
