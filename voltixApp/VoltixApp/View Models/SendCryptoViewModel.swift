//
//  SendCryptoDetailsViewModel.swift
//  VoltixApp
//
//  Created by Amol Kumar on 2024-03-15.
//

import SwiftUI
import BigInt
import OSLog
import WalletCore
import Mediator

@MainActor
class SendCryptoViewModel: ObservableObject, TransferViewModel {
    
    @Published var isLoading = false
    @Published var isValidAddress = false
    @Published var isValidForm = true
    @Published var showAlert = false
    @Published var currentIndex = 1
    @Published var currentTitle = "send"
    @Published var priceRate = 0.0
    @Published var coinBalance: String = "0"
    @Published var errorMessage = ""
    @Published var hash: String? = nil
    @Published var thor = ThorchainService.shared
    @Published var sol: SolanaService = SolanaService.shared
    @Published var cryptoPrice = CryptoPriceService.shared
    @Published var utxo = BlockchairService.shared
    let maya = MayachainService.shared
    let atom = GaiaService.shared
    
    private let mediator = Mediator.shared
    
    let totalViews = 5
    let titles = ["send", "verify", "pair", "keysign", "done"]
    
    let logger = Logger(subsystem: "send-input-details", category: "transaction")
    
    func loadGasInfoForSending(tx: SendTransaction) async{
        do {
            switch tx.coin.chain {
            case .bitcoin,.bitcoinCash,.dogecoin,.dash,.litecoin:
                let sats = try await utxo.fetchSatsPrice(coin: tx.coin)
                tx.gas = String(sats)
            case .ethereum,.bscChain,.avalanche:
                let service = try EvmServiceFactory.getService(forChain: tx.coin)
                let (gasPrice,priorityFee,nonce) = try await service.getGasInfo(fromAddress: tx.fromAddress)
                
                tx.gas = gasPrice
                tx.nonce = Int64(nonce)
                tx.priorityFeeGwei = Int64(priorityFee)
            case .thorChain,.mayaChain:
                tx.gas = "0.02"
            case .gaiaChain:
                tx.gas = "0.0075"
            case .solana:
                let (_,feeInLamports) = try await sol.fetchRecentBlockhash()
                tx.gas = String(feeInLamports)
            }
            
        } catch {
            if let err =  error as? HelperError {
                switch err{
                case HelperError.runtimeError(let desc):
                    print(desc)
                }
            }
            print("error fetching data: \(error.localizedDescription)")
        }
    }
    
    private func getTransactionPlan(tx: SendTransaction, key:String) -> TW_Bitcoin_Proto_TransactionPlan? {
        
        guard let utxoInfo = utxo.blockchairData[key]?.selectUTXOsForPayment(amountNeeded: Int64(tx.amountInSats)).map({
            UtxoInfo(
                hash: $0.transactionHash ?? "",
                amount: Int64($0.value ?? 0),
                index: UInt32($0.index ?? -1)
            )
        }), !utxoInfo.isEmpty else {
            return nil
        }
        
        let totalSelectedAmount = utxoInfo.reduce(0) { $0 + $1.amount }
        
        let keysignPayload = KeysignPayload(
            coin: tx.coin,
            toAddress: tx.toAddress,
            toAmount: BigInt(totalSelectedAmount),
            chainSpecific: BlockChainSpecific.UTXO(byteFee: tx.feeInSats),
            utxos: utxoInfo,
            memo: tx.memo,
            swapPayload: nil
        )
        
        if let vault = ApplicationState.shared.currentVault {
            if let helper = UTXOChainsHelper.getHelper(vault: vault, coin: tx.coin) {
                let transactionPlanResult = helper.getBitcoinTransactionPlan(keysignPayload: keysignPayload)
                switch transactionPlanResult {
                case .success(let plan):
                    return plan
                case .failure(let error):
                    print("Error generating transaction plan: \(error.localizedDescription)")
                    return nil
                }
            }
        }
        return nil
    }
    
    
    func setMaxValues(tx: SendTransaction)  {
        let coinName = tx.coin.chain.name.lowercased()
        let key: String = "\(tx.fromAddress)-\(coinName)"
        isLoading = true
        switch tx.coin.chain {
        case .bitcoin,.dogecoin,.litecoin,.bitcoinCash,.dash:
            tx.amount = utxo.blockchairData[key]?.address?.balanceInBTC ?? "0.0"
            if let plan = getTransactionPlan(tx: tx, key: key), plan.amount > 0 {
                tx.amount = utxo.blockchairData[key]?.address?.formatAsBitcoin(Int(plan.amount)) ?? "0.0"
            }
            Task{
                await convertToFiat(newValue: tx.amount, tx: tx)
                isLoading = false
            }
        case .ethereum,.bscChain,.avalanche:
            Task {
                do {
                    let service = try EvmServiceFactory.getService(forChain: tx.coin)
                    let (gasPrice,_,_) = try await service.getGasInfo(fromAddress: tx.fromAddress)
                    
                    guard let gasLimitBigInt = BigInt(tx.coin.feeDefault) else {
                        print("Invalid gas limit")
                        return
                    }
                    
                    guard let gasPriceBigInt = BigInt(gasPrice) else {
                        print("Invalid gas price")
                        return
                    }
                    
                    let gasPriceGwei: BigInt = gasPriceBigInt
                    let gasPriceWei: BigInt = gasPriceGwei * BigInt(EVMHelper.weiPerGWei)
                    let totalFeeWei: BigInt = gasLimitBigInt * gasPriceWei
                    
                    tx.amount = "\(tx.coin.getMaxValue(totalFeeWei))"
                } catch {
                    tx.amount = tx.coin.balanceString
                    print("Failed to get EVM balance, error: \(error.localizedDescription)")
                }
                
                await convertToFiat(newValue: tx.amount, tx: tx)
                isLoading = false
            }
        case .thorChain:
            Task {
                do{
                    let thorBalances = try await self.thor.fetchBalances(tx.fromAddress)
                    tx.coin.priceRate = await CryptoPriceService.shared.getPrice(priceProviderId: tx.coin.priceProviderId)
<<<<<<< HEAD
                    tx.coin.rawBalance = thorBalances.balance(denom: Chain.thorChain.ticker.lowercased())
                    tx.amount = "\(tx.coin.getMaxValue(BigInt(THORChainHelper.THORChainGas)))"
=======
                    tx.coin.rawBalance = thorBalances.coinBalance(ticker: tx.coin.ticker.lowercased()) ?? "0"
                    tx.amount = "\(tx.coin.getMaxValue(BigInt(tx.gasDecimal)))"
>>>>>>> caf3bdec
                    await convertToFiat(newValue: tx.amount, tx: tx)
                } catch {
                    print("fail to get THORChain balance,error:\(error.localizedDescription)")
                }
                isLoading = false
            }
        case .mayaChain:
            Task {
                do{
                    let mayaBalances = try await self.maya.fetchBalances(tx.fromAddress)
                    tx.coin.priceRate = await CryptoPriceService.shared.getPrice(priceProviderId: tx.coin.priceProviderId)
                    tx.coin.rawBalance = mayaBalances.coinBalance(ticker: tx.coin.ticker.lowercased()) ?? "0"
                    tx.amount = "\(tx.coin.getMaxValue(BigInt(tx.gasDecimal)))"
                    await convertToFiat(newValue: tx.amount, tx: tx)
                } catch {
                    print("fail to get Maya balance,error:\(error.localizedDescription)")
                }
                isLoading = false
            }
        case .solana:
            Task{
                do{
                    let (rawBalance,priceRate) = try await sol.getSolanaBalance(coin: tx.coin)
                    let (_,feeLamportsStr) = try await sol.fetchRecentBlockhash()
                    guard
                        let feeInLamports = BigInt(feeLamportsStr) else {
                        print("Invalid fee In Lamports")
                        return
                    }
                    tx.coin.rawBalance = rawBalance
                    tx.coin.priceRate = priceRate
                    tx.amount = "\(tx.coin.getMaxValue(feeInLamports))"
                    await convertToFiat(newValue: tx.amount, tx: tx)
                } catch {
                    print("fail to load solana balances,error:\(error.localizedDescription)")
                }
                
                isLoading = false
            }
        case .gaiaChain:
            Task {
                do{
                    let atomBalances = try await self.atom.fetchBalances(address: tx.fromAddress)
                    tx.coin.priceRate = await CryptoPriceService.shared.getPrice(priceProviderId: tx.coin.priceProviderId)
                    tx.coin.rawBalance = atomBalances.coinBalance(ticker: tx.coin.ticker.lowercased()) ?? "0"
                    tx.amount = "\(tx.coin.getMaxValue(BigInt(tx.gasDecimal)))"
                    await convertToFiat(newValue: tx.amount, tx: tx)
                } catch {
                    print("fail to get Maya balance,error:\(error.localizedDescription)")
                }
                isLoading = false
            }
        }
       
    }
    
    func convertFiatToCoin(newValue: String, tx: SendTransaction) async {
        
        let priceRateFiat = await CryptoPriceService.shared.getPrice(priceProviderId: tx.coin.priceProviderId)
        if let newValueDouble = Double(newValue) {
            let newValueCoin = newValueDouble / priceRateFiat
            tx.amount = String(format: "%.9f", newValueCoin)
        } else {
            tx.amount = ""
        }
        
    }
    
    func convertToFiat(newValue: String, tx: SendTransaction) async {
        
        let priceRateFiat = await CryptoPriceService.shared.getPrice(priceProviderId: tx.coin.priceProviderId)
        if let newValueDouble = Double(newValue) {
            let newValueFiat = String(format: "%.2f", newValueDouble * priceRateFiat)
            tx.amountInFiat = newValueFiat.isEmpty ? "" : newValueFiat
        } else {
            tx.amountInFiat = ""
        }
        
    }
    
    func validateAddress(tx: SendTransaction, address: String) {
        guard let coinType = tx.coin.getCoinType() else {
            print("Coin type not found on Wallet Core")
            return
        }
        if tx.coin.chain == .mayaChain {
            isValidAddress = AnyAddress.isValidBech32(string: address, coin: .thorchain, hrp: "maya")
            return
        }
        isValidAddress = coinType.validate(address: address)
    }
    
    func validateForm(tx: SendTransaction) -> Bool {
        // Reset validation state at the beginning
        errorMessage = ""
        isValidForm = true
        
        // Validate the "To" address
        if !isValidAddress {
            errorMessage = "validAddressError"
            showAlert = true
            logger.log("Invalid address.")
            isValidForm = false
        }
        
        let amount = tx.amountDecimal
        let gasFee = tx.gasDecimal
        
        if amount <= 0 {
            errorMessage = "positiveAmountError"
            showAlert = true
            logger.log("Invalid or non-positive amount.")
            isValidForm = false
            return isValidForm
        }
        
        if gasFee <= 0 {
            errorMessage = "nonNegativeFeeError"
            showAlert = true
            logger.log("Invalid or negative fee.")
            isValidForm = false
            return isValidForm
        }
        
        let coinName = tx.coin.chain.name.lowercased()
        let key: String = "\(tx.fromAddress)-\(coinName)"
        
        if  tx.coin.chain.chainType == ChainType.UTXO {
            let walletBalanceInSats = utxo.blockchairData[key]?.address?.balance ?? 0
            let totalTransactionCostInSats = tx.amountInSats + BigInt(tx.feeInSats)
            print("Total transaction cost: \(totalTransactionCostInSats)")
            
            if totalTransactionCostInSats > walletBalanceInSats {
                errorMessage = "walletBalanceExceededError"
                showAlert = true
                logger.log("Total transaction cost exceeds wallet balance.")
                isValidForm = false
            }
        } else if tx.coin.chain == .solana {
            let walletBalanceInLamports = tx.coin.rawBalance
            let optionalGas: String? = tx.gas
            guard let feeStr = optionalGas, let feeInLamports = Decimal(string: feeStr) else {
                errorMessage = "invalidGasFeeError"
                showAlert = true
                logger.log("Invalid gas fee for Solana.")
                isValidForm = false
                return isValidForm
            }
            
            guard let amountInSOL = Decimal(string: tx.amount) else {
                errorMessage = "invalidTransactionAmountError"
                showAlert = true
                logger.log("Invalid transaction amount for Solana.")
                isValidForm = false
                return isValidForm
            }
            
            let amountInLamports = amountInSOL * Decimal(1_000_000_000)
            
            let totalCostInLamports = amountInLamports + feeInLamports
            if totalCostInLamports > (Decimal(string: walletBalanceInLamports) ?? 0) {
                errorMessage = "walletBalanceExceededSolanaError"
                showAlert = true
                logger.log("Total transaction cost exceeds wallet balance for Solana.")
                isValidForm = false
            }
        }
        
        return isValidForm
    }
    
    func setHash(_ hash: String) {
        self.hash = hash
    }
    
    func moveToNextView() {
        currentIndex += 1
        currentTitle = titles[currentIndex-1]
    }
    
    func getProgress() -> Double {
        Double(currentIndex)/Double(totalViews)
    }
    
    func stopMediator() {
        self.mediator.stop()
        logger.info("mediator server stopped.")
    }
}<|MERGE_RESOLUTION|>--- conflicted
+++ resolved
@@ -159,13 +159,8 @@
                 do{
                     let thorBalances = try await self.thor.fetchBalances(tx.fromAddress)
                     tx.coin.priceRate = await CryptoPriceService.shared.getPrice(priceProviderId: tx.coin.priceProviderId)
-<<<<<<< HEAD
                     tx.coin.rawBalance = thorBalances.balance(denom: Chain.thorChain.ticker.lowercased())
                     tx.amount = "\(tx.coin.getMaxValue(BigInt(THORChainHelper.THORChainGas)))"
-=======
-                    tx.coin.rawBalance = thorBalances.coinBalance(ticker: tx.coin.ticker.lowercased()) ?? "0"
-                    tx.amount = "\(tx.coin.getMaxValue(BigInt(tx.gasDecimal)))"
->>>>>>> caf3bdec
                     await convertToFiat(newValue: tx.amount, tx: tx)
                 } catch {
                     print("fail to get THORChain balance,error:\(error.localizedDescription)")
