--- conflicted
+++ resolved
@@ -132,16 +132,15 @@
             case .failure(let err):
                 logger.info("fail to get solana address,error:\(err.localizedDescription)")
             }
-<<<<<<< HEAD
         case .sui:
-            let coinResult = SuiHelper.getSui(hexPubKey: vault.pubKeyEdDSA)
+            let coinResult = SuiHelper.getSui(hexPubKey: vault.pubKeyEdDSA, hexChainCode: vault.hexChainCode)
             switch coinResult {
             case .success(let sui):
                 sui.priceProviderId = asset.priceProviderId
                 vault.coins.append(sui)
             case .failure(let err):
                 logger.info("fail to get sui address,error:\(err.localizedDescription)")
-=======
+            }
         case .polkadot:
             let coinResult = PolkadotHelper.getPolkadot(hexPubKey: vault.pubKeyEdDSA, hexChainCode: vault.hexChainCode)
             switch coinResult {
@@ -150,7 +149,6 @@
                 vault.coins.append(dot)
             case .failure(let err):
                 logger.info("fail to get polkadot address,error:\(err.localizedDescription)")
->>>>>>> 46326a1f
             }
         case .gaiaChain:
             let coinResult = ATOMHelper().getATOMCoin(hexPubKey: vault.pubKeyECDSA, hexChainCode: vault.hexChainCode)
