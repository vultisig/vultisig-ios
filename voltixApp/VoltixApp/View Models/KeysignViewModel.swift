--- conflicted
+++ resolved
@@ -110,7 +110,6 @@
         }
         self.tssMessenger = TssMessengerImpl(mediatorUrl: self.mediatorURL,
                                              sessionID: self.sessionID,
-<<<<<<< HEAD
                                              messageID: msgHash,
                                              encryptionKeyHex: encryptionKeyHex,
                                              vaultPubKey: pubkey,
@@ -157,17 +156,6 @@
             case .EdDSA:
                 keysignReq.pubKey = self.vault.pubKeyEdDSA
                 self.status = .KeysignEdDSA
-=======
-                                             localPartyKey: self.vault.localPartyID,
-                                             tssService: service,
-                                             messageID: msgHash)
-            
-            let keysignReq = TssKeysignRequest()
-            keysignReq.localPartyKey = self.vault.localPartyID
-            keysignReq.keysignCommitteeKeys = self.keysignCommittee.joined(separator: ",")
-            if let keysignPayload {
-                keysignReq.derivePath = keysignPayload.coin.coinType.derivationPath()
->>>>>>> ea1aa1a6
             }
             if let service = self.tssService {
                 let resp = try await tssKeysign(service: service, req: keysignReq, keysignType: keysignType)
