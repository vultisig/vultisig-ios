//
//  KeysignViewModel.swift
//  VoltixApp
//
//  Created by Johnny Luo on 15/3/2024.
//

import Foundation
import OSLog
import Tss
import WalletCore

enum KeysignStatus {
    case CreatingInstance
    case KeysignECDSA
    case KeysignEdDSA
    case KeysignFinished
    case KeysignFailed
}

@MainActor
class KeysignViewModel: ObservableObject {
    private let logger = Logger(subsystem: "keysign", category: "tss")
    @Published var status: KeysignStatus = .CreatingInstance
    @Published var isLinkActive = false
    @Published var keysignError: String = ""
    @Published var signatures = [String: TssKeysignResponse]()
    @Published var etherScanService = EtherScanService()
    @Published var txid: String = ""
    
    private var tssService: TssServiceImpl? = nil
    private var tssMessenger: TssMessengerImpl? = nil
    private var stateAccess: LocalStateAccessorImpl? = nil
    private var messagePuller = MessagePuller()
    
    var keysignCommittee: [String]
    var mediatorURL: String
    var sessionID: String
    var keysignType: KeyType
    var messsageToSign: [String]
    var vault: Vault
    var keysignPayload: KeysignPayload?
    
    init() {
        self.keysignCommittee = []
        self.mediatorURL = ""
        self.sessionID = ""
        self.vault = Vault(name: "tempory")
        self.keysignType = .ECDSA
        self.messsageToSign = []
        self.keysignPayload = nil
    }
<<<<<<< HEAD
	
    func setData(keysignCommittee: [String], mediatorURL: String, sessionID: String, keysignType: KeyType, messagesToSign: [String], vault: Vault, keysignPayload: KeysignPayload?)
=======
    
    func setData(keysignCommittee: [String],
                 mediatorURL: String,
                 sessionID: String,
                 keysignType: KeyType,
                 messagesToSign: [String],
                 vault: Vault,
                 keysignPayload: KeysignPayload?)
>>>>>>> fa75bbf7
    {
        self.keysignCommittee = keysignCommittee
        self.mediatorURL = mediatorURL
        self.sessionID = sessionID
        self.keysignType = keysignType
        self.messsageToSign = messagesToSign
        self.vault = vault
        self.keysignPayload = keysignPayload
    }
    
    func startKeysign() async {
        defer {
            self.messagePuller.stop()
        }
        for msg in self.messsageToSign {
            let msgHash = Utils.getMessageBodyHash(msg: msg)
            self.tssMessenger = TssMessengerImpl(mediatorUrl: self.mediatorURL, sessionID: self.sessionID, messageID: msgHash)
            self.stateAccess = LocalStateAccessorImpl(vault: self.vault)
            var err: NSError?
            // keysign doesn't need to recreate preparams
            self.tssService = TssNewService(self.tssMessenger, self.stateAccess, false, &err)
            if let err {
                self.logger.error("Failed to create TSS instance, error: \(err.localizedDescription)")
                self.keysignError = err.localizedDescription
                self.status = .KeysignFailed
                return
            }
            guard let service = self.tssService else {
                self.logger.error("tss service instance is nil")
                self.status = .KeysignFailed
                return
            }
            self.messagePuller.pollMessages(mediatorURL: self.mediatorURL,
                                            sessionID: self.sessionID,
                                            localPartyKey: self.vault.localPartyID,
                                            tssService: service,
                                            messageID: msgHash)
            
            let keysignReq = TssKeysignRequest()
            keysignReq.localPartyKey = self.vault.localPartyID
            keysignReq.keysignCommitteeKeys = self.keysignCommittee.joined(separator: ",")
            if let keysignPayload {
                let coinType = keysignPayload.coin.getCoinType()
                if let coinType {
                    keysignReq.derivePath = coinType.derivationPath()
                } else {
                    self.logger.error("don't support this coin type")
                    self.status = .KeysignFailed
                }
            }
            // sign messages one by one , since the msg is in hex format , so we need convert it to base64
            // and then pass it to TSS for keysign
            if let msgToSign = Data(hexString: msg)?.base64EncodedString() {
                keysignReq.messageToSign = msgToSign
            }
            
            do {
                switch self.keysignType {
                case .ECDSA:
                    keysignReq.pubKey = self.vault.pubKeyECDSA
                    self.status = .KeysignECDSA
                case .EdDSA:
                    keysignReq.pubKey = self.vault.pubKeyEdDSA
                    self.status = .KeysignEdDSA
                }
                if let service = self.tssService {
                    let resp = try await tssKeysign(service: service, req: keysignReq, keysignType: keysignType)
                    self.signatures[msg] = resp
                }
                self.messagePuller.stop()
            } catch {
                self.logger.error("fail to do keysign,error:\(error.localizedDescription)")
                self.keysignError = error.localizedDescription
                self.status = .KeysignFailed
                return
            }
        }
        await self.broadcastTransaction()
        self.status = .KeysignFinished
    }
    
    func tssKeysign(service: TssServiceImpl, req: TssKeysignRequest, keysignType: KeyType) async throws -> TssKeysignResponse {
        let t = Task.detached(priority: .high) {
            switch keysignType {
            case .ECDSA:
                return try service.keysignECDSA(req)
            case .EdDSA:
                return try service.keysignEdDSA(req)
            }
        }
        return try await t.value
    }
    
    // TODO: refactor this
    func broadcastTransaction() async {
        if let keysignPayload {
            if keysignPayload.swapPayload != nil {
                let swaps = THORChainSwaps(vaultHexPublicKey: vault.pubKeyECDSA, vaultHexChainCode: self.vault.hexChainCode)
                let result = swaps.getSignedTransaction(keysignPayload: keysignPayload, signatures: self.signatures)
                switch result {
                case .success(let tx):
                    print(tx)
                case .failure(let err):
                    print(err.localizedDescription)
                }
                return
            }
            switch keysignPayload.coin.chain.chainType {
            case .UTXO:
                
                let chainName = keysignPayload.coin.chain.name.lowercased()
                
                guard let coinType = CoinType.from(string: chainName) else {
                    print("Coin type not found on Wallet Core")
                    return
                }
                
                let utxoHelper = UTXOChainsHelper(coin: coinType, vaultHexPublicKey: vault.pubKeyECDSA, vaultHexChainCode: self.vault.hexChainCode)
                
                let result = utxoHelper.getSignedTransaction(keysignPayload: keysignPayload, signatures: self.signatures)
                
                switch result {
                case .success(let tx):
                    print("Broadcasting UTXO transaction from \(chainName): \(tx)")
                    UTXOTransactionsService.broadcastTransaction(chain: chainName, signedTransaction: tx) { result in
                        switch result {
                        case .success(let transactionHash):
                            self.txid = transactionHash
                            print("Transaction successfully broadcasted. Hash: \(transactionHash)")
                        case .failure(let error):
                            print("Error broadcasting transaction: \(error.localizedDescription)")
                        }
                    }
                case .failure(let err):
                    self.handleHelperError(err: err)
                }
                
            case .EVM:
                // ETH
                if keysignPayload.coin.contractAddress.isEmpty {
                    let result = EthereumHelper.getSignedTransaction(vaultHexPubKey: self.vault.pubKeyECDSA, vaultHexChainCode: self.vault.hexChainCode, keysignPayload: keysignPayload, signatures: self.signatures)
                    switch result {
                    case .success(let tx):
                        await self.etherScanService.broadcastTransaction(hex: tx)
                        self.txid = etherScanService.transactionHash ?? ""
                    case .failure(let err):
                        self.handleHelperError(err: err)
                    }
                    
                } else {
                    // It should work for all ERC20
                    let result = ERC20Helper.getSignedTransaction(vaultHexPubKey: self.vault.pubKeyECDSA, vaultHexChainCode: self.vault.hexChainCode, keysignPayload: keysignPayload, signatures: self.signatures)
                    switch result {
                    case .success(let tx):
                        await self.etherScanService.broadcastTransaction(hex: tx)
                    case .failure(let err):
                        self.handleHelperError(err: err)
                    }
                }
            case .THORChain:
                let result = THORChainHelper.getSignedTransaction(vaultHexPubKey: self.vault.pubKeyECDSA, vaultHexChainCode: self.vault.hexChainCode, keysignPayload: keysignPayload, signatures: self.signatures)
                switch result {
                case .success(let tx):
                    let broadcastResult = await ThorchainService.shared.broadcastTransaction(jsonString: tx)
                    switch broadcastResult {
                    case .success(let txHash):
                        self.txid = txHash
                        print("Transaction successful, hash: \(txHash)")
                    case .failure(let error):
                        print("Transaction failed, error: \(error.localizedDescription)")
                    }
                    
                    
                case .failure(let err):
                    self.handleHelperError(err: err)
                }
            case .Solana:
                let result = SolanaHelper.getSignedTransaction(vaultHexPubKey: self.vault.pubKeyEdDSA, vaultHexChainCode: self.vault.hexChainCode, keysignPayload: keysignPayload, signatures: self.signatures)
                switch result {
                case .success(let tx):
                    await SolanaService.shared.sendSolanaTransaction(encodedTransaction: tx)
                    self.txid = SolanaService.shared.transactionResult ?? ""
                case .failure(let err):
                    self.handleHelperError(err: err)
                }
            default:
                self.logger.error("unsupported coin:\(keysignPayload.coin.ticker)")
            }
        }
    }
    
    func handleHelperError(err: Error) {
        switch err {
        case HelperError.runtimeError(let errDetail):
            self.logger.error("Failed to get signed transaction,error:\(errDetail)")
        default:
            self.logger.error("Failed to get signed transaction,error:\(err.localizedDescription)")
        }
    }
    
    func handleBitcoinTransactionError(err: UTXOTransactionError) {
        switch err {
        case .invalidURL:
            print("Invalid URL.")
        case .httpError(let statusCode):
            print("HTTP Error with status code: \(statusCode).")
        case .apiError(let message):
            print("API Error: \(message)")
        case .unexpectedResponse:
            print("Unexpected response from the server.")
        case .unknown(let unknownError):
            print("An unknown error occurred: \(unknownError.localizedDescription)")
        }
    }
}<|MERGE_RESOLUTION|>--- conflicted
+++ resolved
@@ -50,19 +50,8 @@
         self.messsageToSign = []
         self.keysignPayload = nil
     }
-<<<<<<< HEAD
 	
     func setData(keysignCommittee: [String], mediatorURL: String, sessionID: String, keysignType: KeyType, messagesToSign: [String], vault: Vault, keysignPayload: KeysignPayload?)
-=======
-    
-    func setData(keysignCommittee: [String],
-                 mediatorURL: String,
-                 sessionID: String,
-                 keysignType: KeyType,
-                 messagesToSign: [String],
-                 vault: Vault,
-                 keysignPayload: KeysignPayload?)
->>>>>>> fa75bbf7
     {
         self.keysignCommittee = keysignCommittee
         self.mediatorURL = mediatorURL
