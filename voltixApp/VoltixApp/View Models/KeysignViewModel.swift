	//
	//  KeysignViewModel.swift
	//  VoltixApp
	//
	//  Created by Johnny Luo on 15/3/2024.
	//

import Foundation
import OSLog
import Tss
import WalletCore

enum KeysignStatus {
	case CreatingInstance
	case KeysignECDSA
	case KeysignEdDSA
	case KeysignFinished
	case KeysignFailed
}

@MainActor
class KeysignViewModel: ObservableObject {
<<<<<<< HEAD
	private let logger = Logger(subsystem: "keysign", category: "tss")
	@Published var status: KeysignStatus = .CreatingInstance
	@Published var keysignError: String = ""
	@Published var signatures = [String: TssKeysignResponse]()
	@Published var etherScanService = EtherScanService.shared
	@Published var txid: String = ""
	
	private var tssService: TssServiceImpl? = nil
	private var tssMessenger: TssMessengerImpl? = nil
	private var stateAccess: LocalStateAccessorImpl? = nil
	private var messagePuller = MessagePuller()
	
	var keysignCommittee: [String]
	var mediatorURL: String
	var sessionID: String
	var keysignType: KeyType
	var messsageToSign: [String]
	var vault: Vault
	var keysignPayload: KeysignPayload?
	
	init() {
		self.keysignCommittee = []
		self.mediatorURL = ""
		self.sessionID = ""
		self.vault = Vault(name: "tempory")
		self.keysignType = .ECDSA
		self.messsageToSign = []
		self.keysignPayload = nil
	}
	
	func setData(keysignCommittee: [String],
				 mediatorURL: String,
				 sessionID: String,
				 keysignType: KeyType,
				 messagesToSign: [String],
				 vault: Vault,
				 keysignPayload: KeysignPayload?) {
		self.keysignCommittee = keysignCommittee
		self.mediatorURL = mediatorURL
		self.sessionID = sessionID
		self.keysignType = keysignType
		self.messsageToSign = messagesToSign
		self.vault = vault
		self.keysignPayload = keysignPayload
	}
	
	func startKeysign() async {
		defer {
			self.messagePuller.stop()
		}
		for msg in self.messsageToSign {
			let msgHash = Utils.getMessageBodyHash(msg: msg)
			self.tssMessenger = TssMessengerImpl(mediatorUrl: self.mediatorURL, sessionID: self.sessionID, messageID: msgHash)
			self.stateAccess = LocalStateAccessorImpl(vault: self.vault)
			var err: NSError?
			// keysign doesn't need to recreate preparams
			self.tssService = TssNewService(self.tssMessenger, self.stateAccess, false, &err)
			if let err {
				self.logger.error("Failed to create TSS instance, error: \(err.localizedDescription)")
				self.keysignError = err.localizedDescription
				self.status = .KeysignFailed
				return
			}
			guard let service = self.tssService else {
				self.logger.error("tss service instance is nil")
				self.status = .KeysignFailed
				return
			}
			self.messagePuller.pollMessages(mediatorURL: self.mediatorURL,
											sessionID: self.sessionID,
											localPartyKey: self.vault.localPartyID,
											tssService: service,
											messageID: msgHash)
			
			let keysignReq = TssKeysignRequest()
			keysignReq.localPartyKey = self.vault.localPartyID
			keysignReq.keysignCommitteeKeys = self.keysignCommittee.joined(separator: ",")
			if let keysignPayload {
				let coinType = keysignPayload.coin.getCoinType()
				if let coinType {
					keysignReq.derivePath = coinType.derivationPath()
				} else {
					self.logger.error("don't support this coin type")
					self.status = .KeysignFailed
				}
			}
			// sign messages one by one , since the msg is in hex format , so we need convert it to base64
			// and then pass it to TSS for keysign
			if let msgToSign = Data(hexString: msg)?.base64EncodedString() {
				keysignReq.messageToSign = msgToSign
			}
			
			do {
				switch self.keysignType {
					case .ECDSA:
						keysignReq.pubKey = self.vault.pubKeyECDSA
						self.status = .KeysignECDSA
					case .EdDSA:
						keysignReq.pubKey = self.vault.pubKeyEdDSA
						self.status = .KeysignEdDSA
				}
				if let service = self.tssService {
					let resp = try await tssKeysign(service: service, req: keysignReq, keysignType: keysignType)
					self.signatures[msg] = resp
				}
				self.messagePuller.stop()
			} catch {
				self.logger.error("fail to do keysign,error:\(error.localizedDescription)")
				self.keysignError = error.localizedDescription
				self.status = .KeysignFailed
				return
			}
		}
		await self.broadcastTransaction()
		self.status = .KeysignFinished
		
	}
	
	func tssKeysign(service: TssServiceImpl, req: TssKeysignRequest, keysignType: KeyType) async throws -> TssKeysignResponse {
		let t = Task.detached(priority: .high) {
			switch keysignType {
				case .ECDSA:
					return try service.keysignECDSA(req)
				case .EdDSA:
					return try service.keysignEdDSA(req)
			}
		}
		return try await t.value
	}
	
	func broadcastTransaction() async {
		if let keysignPayload {
			if keysignPayload.swapPayload != nil {
				let swaps = THORChainSwaps(vaultHexPublicKey: vault.pubKeyECDSA, vaultHexChainCode: self.vault.hexChainCode)
				let result = swaps.getSignedTransaction(keysignPayload: keysignPayload, signatures: self.signatures)
				switch result {
					case .success(let tx):
						print(tx)
					case .failure(let err):
						print(err.localizedDescription)
				}
				return
			}
			switch keysignPayload.coin.chain.chainType {
				case .UTXO:
					
					let chainName = keysignPayload.coin.chain.name.lowercased()
					
					guard let coinType = CoinType.from(string: chainName) else {
						print("Coin type not found on Wallet Core")
						return
					}
					
					let utxoHelper = UTXOChainsHelper(coin: coinType, vaultHexPublicKey: vault.pubKeyECDSA, vaultHexChainCode: self.vault.hexChainCode)
					
					let result = utxoHelper.getSignedTransaction(keysignPayload: keysignPayload, signatures: self.signatures)
					
					switch result {
						case .success(let tx):
							print("Broadcasting UTXO transaction from \(chainName): \(tx)")
							UTXOTransactionsService.broadcastTransaction(chain: chainName, signedTransaction: tx) { result in
								switch result {
									case .success(let transactionHash):
										self.txid = transactionHash
										print("Transaction successfully broadcasted. Hash: \(transactionHash)")
									case .failure(let error):
										print("Error broadcasting transaction: \(error.localizedDescription)")
								}
							}
						case .failure(let err):
							self.handleHelperError(err: err)
					}
					
				case .EVM:
					// ETH
					if !keysignPayload.coin.isToken {
						let result = EthereumHelper.getSignedTransaction(vaultHexPubKey: self.vault.pubKeyECDSA, vaultHexChainCode: self.vault.hexChainCode, keysignPayload: keysignPayload, signatures: self.signatures)
						switch result {
							case .success(let tx):
								do {
									self.txid = try await  self.etherScanService.broadcastTransaction(hex: tx)
								} catch {
									self.handleHelperError(err: error)
								}
								
							case .failure(let err):
								self.handleHelperError(err: err)
						}
					} else {
						// It should work for all ERC20
						let result = ERC20Helper.getSignedTransaction(vaultHexPubKey: self.vault.pubKeyECDSA, vaultHexChainCode: self.vault.hexChainCode, keysignPayload: keysignPayload, signatures: self.signatures)
						
						switch result {
							case .success(let tx):
								do {
									self.txid = try await  self.etherScanService.broadcastTransaction(hex: tx)
								} catch {
									self.handleHelperError(err: error)
								}
							case .failure(let err):
								self.handleHelperError(err: err)
						}
					}
				case .THORChain:
					let result = THORChainHelper.getSignedTransaction(vaultHexPubKey: self.vault.pubKeyECDSA, vaultHexChainCode: self.vault.hexChainCode, keysignPayload: keysignPayload, signatures: self.signatures)
					switch result {
						case .success(let tx):
							let broadcastResult = await ThorchainService.shared.broadcastTransaction(jsonString: tx)
							switch broadcastResult {
								case .success(let txHash):
									self.txid = txHash
									print("Transaction successful, hash: \(txHash)")
								case .failure(let error):
									print("Transaction failed, error: \(error.localizedDescription)")
							}
							
						case .failure(let err):
							self.handleHelperError(err: err)
					}
				case .Solana:
					let result = SolanaHelper.getSignedTransaction(vaultHexPubKey: self.vault.pubKeyEdDSA, vaultHexChainCode: self.vault.hexChainCode, keysignPayload: keysignPayload, signatures: self.signatures)
					switch result {
						case .success(let tx):
							await SolanaService.shared.sendSolanaTransaction(encodedTransaction: tx)
							self.txid = SolanaService.shared.transactionResult ?? ""
						case .failure(let err):
							self.handleHelperError(err: err)
					}
				default:
					self.logger.error("unsupported coin:\(keysignPayload.coin.ticker)")
			}
		}
	}
	
	func handleHelperError(err: Error) {
		switch err {
			case HelperError.runtimeError(let errDetail):
				self.logger.error("Failed to get signed transaction,error:\(errDetail)")
			default:
				self.logger.error("Failed to get signed transaction,error:\(err.localizedDescription)")
		}
	}
	
	func handleBitcoinTransactionError(err: UTXOTransactionError) {
		switch err {
			case .invalidURL:
				print("Invalid URL.")
			case .httpError(let statusCode):
				print("HTTP Error with status code: \(statusCode).")
			case .apiError(let message):
				print("API Error: \(message)")
			case .unexpectedResponse:
				print("Unexpected response from the server.")
			case .unknown(let unknownError):
				print("An unknown error occurred: \(unknownError.localizedDescription)")
		}
	}
=======
    private let logger = Logger(subsystem: "keysign", category: "tss")
    @Published var status: KeysignStatus = .CreatingInstance
    @Published var keysignError: String = ""
    @Published var signatures = [String: TssKeysignResponse]()
    @Published var etherScanService = EtherScanService()
    @Published var txid: String = ""
    
    private var tssService: TssServiceImpl? = nil
    private var tssMessenger: TssMessengerImpl? = nil
    private var stateAccess: LocalStateAccessorImpl? = nil
    private var messagePuller = MessagePuller()
    
    var keysignCommittee: [String]
    var mediatorURL: String
    var sessionID: String
    var keysignType: KeyType
    var messsageToSign: [String]
    var vault: Vault
    var keysignPayload: KeysignPayload?
    
    init() {
        self.keysignCommittee = []
        self.mediatorURL = ""
        self.sessionID = ""
        self.vault = Vault(name: "tempory")
        self.keysignType = .ECDSA
        self.messsageToSign = []
        self.keysignPayload = nil
    }
    
    func setData(keysignCommittee: [String],
                 mediatorURL: String,
                 sessionID: String,
                 keysignType: KeyType,
                 messagesToSign: [String],
                 vault: Vault,
                 keysignPayload: KeysignPayload?) {
        self.keysignCommittee = keysignCommittee
        self.mediatorURL = mediatorURL
        self.sessionID = sessionID
        self.keysignType = keysignType
        self.messsageToSign = messagesToSign
        self.vault = vault
        self.keysignPayload = keysignPayload
    }
    
    func startKeysign() async {
        defer {
            self.messagePuller.stop()
        }
        for msg in self.messsageToSign {
            logger.info("signing message:\(msg)")
            let msgHash = Utils.getMessageBodyHash(msg: msg)
            self.tssMessenger = TssMessengerImpl(mediatorUrl: self.mediatorURL, sessionID: self.sessionID, messageID: msgHash)
            self.stateAccess = LocalStateAccessorImpl(vault: self.vault)
            var err: NSError?
            // keysign doesn't need to recreate preparams
            self.tssService = TssNewService(self.tssMessenger, self.stateAccess, false, &err)
            if let err {
                self.logger.error("Failed to create TSS instance, error: \(err.localizedDescription)")
                self.keysignError = err.localizedDescription
                self.status = .KeysignFailed
                return
            }
            guard let service = self.tssService else {
                self.logger.error("tss service instance is nil")
                self.status = .KeysignFailed
                return
            }
            
            self.messagePuller.pollMessages(mediatorURL: self.mediatorURL,
                                            sessionID: self.sessionID,
                                            localPartyKey: self.vault.localPartyID,
                                            tssService: service,
                                            messageID: msgHash)
            
            let keysignReq = TssKeysignRequest()
            keysignReq.localPartyKey = self.vault.localPartyID
            keysignReq.keysignCommitteeKeys = self.keysignCommittee.joined(separator: ",")
            if let keysignPayload {
                let coinType = keysignPayload.coin.getCoinType()
                if let coinType {
                    keysignReq.derivePath = coinType.derivationPath()
                } else {
                    self.logger.error("don't support this coin type")
                    self.status = .KeysignFailed
                }
            }
            // sign messages one by one , since the msg is in hex format , so we need convert it to base64
            // and then pass it to TSS for keysign
            if let msgToSign = Data(hexString: msg)?.base64EncodedString() {
                keysignReq.messageToSign = msgToSign
            }
            
            do {
                switch self.keysignType {
                case .ECDSA:
                    keysignReq.pubKey = self.vault.pubKeyECDSA
                    self.status = .KeysignECDSA
                case .EdDSA:
                    keysignReq.pubKey = self.vault.pubKeyEdDSA
                    self.status = .KeysignEdDSA
                }
                if let service = self.tssService {
                    let resp = try await tssKeysign(service: service, req: keysignReq, keysignType: keysignType)
                    self.signatures[msg] = resp
                }
                self.messagePuller.stop()
                try await Task.sleep(for: .seconds(1)) // backoff for 1 seconds , so other party can finish appropriately
            } catch {
                self.logger.error("fail to do keysign,error:\(error.localizedDescription)")
                self.keysignError = error.localizedDescription
                self.status = .KeysignFailed
                return
            }
            
        }
        await self.broadcastTransaction()
        self.status = .KeysignFinished
        
    }
    func stopMessagePuller(){
        self.messagePuller.stop()
    }
    func tssKeysign(service: TssServiceImpl, req: TssKeysignRequest, keysignType: KeyType) async throws -> TssKeysignResponse {
        let t = Task.detached(priority: .high) {
            switch keysignType {
            case .ECDSA:
                return try service.keysignECDSA(req)
            case .EdDSA:
                return try service.keysignEdDSA(req)
            }
        }
        return try await t.value
    }
    
    // TODO: refactor this
    func broadcastTransaction() async {
        if let keysignPayload {
            if keysignPayload.swapPayload != nil {
                let swaps = THORChainSwaps(vaultHexPublicKey: vault.pubKeyECDSA, vaultHexChainCode: self.vault.hexChainCode)
                let result = swaps.getSignedTransaction(keysignPayload: keysignPayload, signatures: self.signatures)
                switch result {
                case .success(let tx):
                    print(tx)
                case .failure(let err):
                    print(err.localizedDescription)
                }
                return
            }
            switch keysignPayload.coin.chain.chainType {
            case .UTXO:
                
                let chainName = keysignPayload.coin.chain.name.lowercased()
                
                guard let coinType = CoinType.from(string: chainName) else {
                    print("Coin type not found on Wallet Core")
                    return
                }
                
                let utxoHelper = UTXOChainsHelper(coin: coinType, vaultHexPublicKey: vault.pubKeyECDSA, vaultHexChainCode: self.vault.hexChainCode)
                
                let result = utxoHelper.getSignedTransaction(keysignPayload: keysignPayload, signatures: self.signatures)
                
                switch result {
                case .success(let tx):
                    print("Broadcasting UTXO transaction from \(chainName): \(tx)")
                    UTXOTransactionsService.broadcastTransaction(chain: chainName, signedTransaction: tx) { result in
                        switch result {
                        case .success(let transactionHash):
                            self.txid = transactionHash
                            print("Transaction successfully broadcasted. Hash: \(transactionHash)")
                        case .failure(let error):
                            print("Error broadcasting transaction: \(error.localizedDescription)")
                        }
                    }
                case .failure(let err):
                    self.handleHelperError(err: err)
                }
                
            case .EVM:
                // ETH
                if keysignPayload.coin.contractAddress.isEmpty {
                    let result = EthereumHelper.getSignedTransaction(vaultHexPubKey: self.vault.pubKeyECDSA, vaultHexChainCode: self.vault.hexChainCode, keysignPayload: keysignPayload, signatures: self.signatures)
                    switch result {
                    case .success(let tx):
                        await self.etherScanService.broadcastTransaction(hex: tx)
                        self.txid = etherScanService.transactionHash ?? ""
                    case .failure(let err):
                        self.handleHelperError(err: err)
                    }
                    
                } else {
                    // It should work for all ERC20
                    let result = ERC20Helper.getSignedTransaction(vaultHexPubKey: self.vault.pubKeyECDSA, vaultHexChainCode: self.vault.hexChainCode, keysignPayload: keysignPayload, signatures: self.signatures)
                    switch result {
                    case .success(let tx):
                        await self.etherScanService.broadcastTransaction(hex: tx)
                    case .failure(let err):
                        self.handleHelperError(err: err)
                    }
                }
            case .THORChain:
                let result = THORChainHelper.getSignedTransaction(vaultHexPubKey: self.vault.pubKeyECDSA, vaultHexChainCode: self.vault.hexChainCode, keysignPayload: keysignPayload, signatures: self.signatures)
                switch result {
                case .success(let tx):
                    let broadcastResult = await ThorchainService.shared.broadcastTransaction(jsonString: tx)
                    switch broadcastResult {
                    case .success(let txHash):
                        self.txid = txHash
                        print("Transaction successful, hash: \(txHash)")
                    case .failure(let error):
                        print("Transaction failed, error: \(error.localizedDescription)")
                    }
                    
                case .failure(let err):
                    self.handleHelperError(err: err)
                }
            case .Solana:
                let result = SolanaHelper.getSignedTransaction(vaultHexPubKey: self.vault.pubKeyEdDSA, vaultHexChainCode: self.vault.hexChainCode, keysignPayload: keysignPayload, signatures: self.signatures)
                switch result {
                case .success(let tx):
                    await SolanaService.shared.sendSolanaTransaction(encodedTransaction: tx)
                    self.txid = SolanaService.shared.transactionResult ?? ""
                case .failure(let err):
                    self.handleHelperError(err: err)
                }
            default:
                self.logger.error("unsupported coin:\(keysignPayload.coin.ticker)")
            }
        }
    }
    
    func handleHelperError(err: Error) {
        switch err {
        case HelperError.runtimeError(let errDetail):
            self.logger.error("Failed to get signed transaction,error:\(errDetail)")
        default:
            self.logger.error("Failed to get signed transaction,error:\(err.localizedDescription)")
        }
    }
    
    func handleBitcoinTransactionError(err: UTXOTransactionError) {
        switch err {
        case .invalidURL:
            print("Invalid URL.")
        case .httpError(let statusCode):
            print("HTTP Error with status code: \(statusCode).")
        case .apiError(let message):
            print("API Error: \(message)")
        case .unexpectedResponse:
            print("Unexpected response from the server.")
        case .unknown(let unknownError):
            print("An unknown error occurred: \(unknownError.localizedDescription)")
        }
    }
>>>>>>> 8cf9ee84
}<|MERGE_RESOLUTION|>--- conflicted
+++ resolved
@@ -20,7 +20,6 @@
 
 @MainActor
 class KeysignViewModel: ObservableObject {
-<<<<<<< HEAD
 	private let logger = Logger(subsystem: "keysign", category: "tss")
 	@Published var status: KeysignStatus = .CreatingInstance
 	@Published var keysignError: String = ""
@@ -72,6 +71,7 @@
 			self.messagePuller.stop()
 		}
 		for msg in self.messsageToSign {
+            logger.info("signing message:\(msg)")
 			let msgHash = Utils.getMessageBodyHash(msg: msg)
 			self.tssMessenger = TssMessengerImpl(mediatorUrl: self.mediatorURL, sessionID: self.sessionID, messageID: msgHash)
 			self.stateAccess = LocalStateAccessorImpl(vault: self.vault)
@@ -89,6 +89,7 @@
 				self.status = .KeysignFailed
 				return
 			}
+            
 			self.messagePuller.pollMessages(mediatorURL: self.mediatorURL,
 											sessionID: self.sessionID,
 											localPartyKey: self.vault.localPartyID,
@@ -127,18 +128,22 @@
 					self.signatures[msg] = resp
 				}
 				self.messagePuller.stop()
+                try await Task.sleep(for: .seconds(1)) // backoff for 1 seconds , so other party can finish appropriately
 			} catch {
 				self.logger.error("fail to do keysign,error:\(error.localizedDescription)")
 				self.keysignError = error.localizedDescription
 				self.status = .KeysignFailed
 				return
 			}
+            
 		}
 		await self.broadcastTransaction()
 		self.status = .KeysignFinished
 		
 	}
-	
+	func stopMessagePuller(){
+        self.messagePuller.stop()
+    }
 	func tssKeysign(service: TssServiceImpl, req: TssKeysignRequest, keysignType: KeyType) async throws -> TssKeysignResponse {
 		let t = Task.detached(priority: .high) {
 			switch keysignType {
@@ -278,262 +283,4 @@
 				print("An unknown error occurred: \(unknownError.localizedDescription)")
 		}
 	}
-=======
-    private let logger = Logger(subsystem: "keysign", category: "tss")
-    @Published var status: KeysignStatus = .CreatingInstance
-    @Published var keysignError: String = ""
-    @Published var signatures = [String: TssKeysignResponse]()
-    @Published var etherScanService = EtherScanService()
-    @Published var txid: String = ""
-    
-    private var tssService: TssServiceImpl? = nil
-    private var tssMessenger: TssMessengerImpl? = nil
-    private var stateAccess: LocalStateAccessorImpl? = nil
-    private var messagePuller = MessagePuller()
-    
-    var keysignCommittee: [String]
-    var mediatorURL: String
-    var sessionID: String
-    var keysignType: KeyType
-    var messsageToSign: [String]
-    var vault: Vault
-    var keysignPayload: KeysignPayload?
-    
-    init() {
-        self.keysignCommittee = []
-        self.mediatorURL = ""
-        self.sessionID = ""
-        self.vault = Vault(name: "tempory")
-        self.keysignType = .ECDSA
-        self.messsageToSign = []
-        self.keysignPayload = nil
-    }
-    
-    func setData(keysignCommittee: [String],
-                 mediatorURL: String,
-                 sessionID: String,
-                 keysignType: KeyType,
-                 messagesToSign: [String],
-                 vault: Vault,
-                 keysignPayload: KeysignPayload?) {
-        self.keysignCommittee = keysignCommittee
-        self.mediatorURL = mediatorURL
-        self.sessionID = sessionID
-        self.keysignType = keysignType
-        self.messsageToSign = messagesToSign
-        self.vault = vault
-        self.keysignPayload = keysignPayload
-    }
-    
-    func startKeysign() async {
-        defer {
-            self.messagePuller.stop()
-        }
-        for msg in self.messsageToSign {
-            logger.info("signing message:\(msg)")
-            let msgHash = Utils.getMessageBodyHash(msg: msg)
-            self.tssMessenger = TssMessengerImpl(mediatorUrl: self.mediatorURL, sessionID: self.sessionID, messageID: msgHash)
-            self.stateAccess = LocalStateAccessorImpl(vault: self.vault)
-            var err: NSError?
-            // keysign doesn't need to recreate preparams
-            self.tssService = TssNewService(self.tssMessenger, self.stateAccess, false, &err)
-            if let err {
-                self.logger.error("Failed to create TSS instance, error: \(err.localizedDescription)")
-                self.keysignError = err.localizedDescription
-                self.status = .KeysignFailed
-                return
-            }
-            guard let service = self.tssService else {
-                self.logger.error("tss service instance is nil")
-                self.status = .KeysignFailed
-                return
-            }
-            
-            self.messagePuller.pollMessages(mediatorURL: self.mediatorURL,
-                                            sessionID: self.sessionID,
-                                            localPartyKey: self.vault.localPartyID,
-                                            tssService: service,
-                                            messageID: msgHash)
-            
-            let keysignReq = TssKeysignRequest()
-            keysignReq.localPartyKey = self.vault.localPartyID
-            keysignReq.keysignCommitteeKeys = self.keysignCommittee.joined(separator: ",")
-            if let keysignPayload {
-                let coinType = keysignPayload.coin.getCoinType()
-                if let coinType {
-                    keysignReq.derivePath = coinType.derivationPath()
-                } else {
-                    self.logger.error("don't support this coin type")
-                    self.status = .KeysignFailed
-                }
-            }
-            // sign messages one by one , since the msg is in hex format , so we need convert it to base64
-            // and then pass it to TSS for keysign
-            if let msgToSign = Data(hexString: msg)?.base64EncodedString() {
-                keysignReq.messageToSign = msgToSign
-            }
-            
-            do {
-                switch self.keysignType {
-                case .ECDSA:
-                    keysignReq.pubKey = self.vault.pubKeyECDSA
-                    self.status = .KeysignECDSA
-                case .EdDSA:
-                    keysignReq.pubKey = self.vault.pubKeyEdDSA
-                    self.status = .KeysignEdDSA
-                }
-                if let service = self.tssService {
-                    let resp = try await tssKeysign(service: service, req: keysignReq, keysignType: keysignType)
-                    self.signatures[msg] = resp
-                }
-                self.messagePuller.stop()
-                try await Task.sleep(for: .seconds(1)) // backoff for 1 seconds , so other party can finish appropriately
-            } catch {
-                self.logger.error("fail to do keysign,error:\(error.localizedDescription)")
-                self.keysignError = error.localizedDescription
-                self.status = .KeysignFailed
-                return
-            }
-            
-        }
-        await self.broadcastTransaction()
-        self.status = .KeysignFinished
-        
-    }
-    func stopMessagePuller(){
-        self.messagePuller.stop()
-    }
-    func tssKeysign(service: TssServiceImpl, req: TssKeysignRequest, keysignType: KeyType) async throws -> TssKeysignResponse {
-        let t = Task.detached(priority: .high) {
-            switch keysignType {
-            case .ECDSA:
-                return try service.keysignECDSA(req)
-            case .EdDSA:
-                return try service.keysignEdDSA(req)
-            }
-        }
-        return try await t.value
-    }
-    
-    // TODO: refactor this
-    func broadcastTransaction() async {
-        if let keysignPayload {
-            if keysignPayload.swapPayload != nil {
-                let swaps = THORChainSwaps(vaultHexPublicKey: vault.pubKeyECDSA, vaultHexChainCode: self.vault.hexChainCode)
-                let result = swaps.getSignedTransaction(keysignPayload: keysignPayload, signatures: self.signatures)
-                switch result {
-                case .success(let tx):
-                    print(tx)
-                case .failure(let err):
-                    print(err.localizedDescription)
-                }
-                return
-            }
-            switch keysignPayload.coin.chain.chainType {
-            case .UTXO:
-                
-                let chainName = keysignPayload.coin.chain.name.lowercased()
-                
-                guard let coinType = CoinType.from(string: chainName) else {
-                    print("Coin type not found on Wallet Core")
-                    return
-                }
-                
-                let utxoHelper = UTXOChainsHelper(coin: coinType, vaultHexPublicKey: vault.pubKeyECDSA, vaultHexChainCode: self.vault.hexChainCode)
-                
-                let result = utxoHelper.getSignedTransaction(keysignPayload: keysignPayload, signatures: self.signatures)
-                
-                switch result {
-                case .success(let tx):
-                    print("Broadcasting UTXO transaction from \(chainName): \(tx)")
-                    UTXOTransactionsService.broadcastTransaction(chain: chainName, signedTransaction: tx) { result in
-                        switch result {
-                        case .success(let transactionHash):
-                            self.txid = transactionHash
-                            print("Transaction successfully broadcasted. Hash: \(transactionHash)")
-                        case .failure(let error):
-                            print("Error broadcasting transaction: \(error.localizedDescription)")
-                        }
-                    }
-                case .failure(let err):
-                    self.handleHelperError(err: err)
-                }
-                
-            case .EVM:
-                // ETH
-                if keysignPayload.coin.contractAddress.isEmpty {
-                    let result = EthereumHelper.getSignedTransaction(vaultHexPubKey: self.vault.pubKeyECDSA, vaultHexChainCode: self.vault.hexChainCode, keysignPayload: keysignPayload, signatures: self.signatures)
-                    switch result {
-                    case .success(let tx):
-                        await self.etherScanService.broadcastTransaction(hex: tx)
-                        self.txid = etherScanService.transactionHash ?? ""
-                    case .failure(let err):
-                        self.handleHelperError(err: err)
-                    }
-                    
-                } else {
-                    // It should work for all ERC20
-                    let result = ERC20Helper.getSignedTransaction(vaultHexPubKey: self.vault.pubKeyECDSA, vaultHexChainCode: self.vault.hexChainCode, keysignPayload: keysignPayload, signatures: self.signatures)
-                    switch result {
-                    case .success(let tx):
-                        await self.etherScanService.broadcastTransaction(hex: tx)
-                    case .failure(let err):
-                        self.handleHelperError(err: err)
-                    }
-                }
-            case .THORChain:
-                let result = THORChainHelper.getSignedTransaction(vaultHexPubKey: self.vault.pubKeyECDSA, vaultHexChainCode: self.vault.hexChainCode, keysignPayload: keysignPayload, signatures: self.signatures)
-                switch result {
-                case .success(let tx):
-                    let broadcastResult = await ThorchainService.shared.broadcastTransaction(jsonString: tx)
-                    switch broadcastResult {
-                    case .success(let txHash):
-                        self.txid = txHash
-                        print("Transaction successful, hash: \(txHash)")
-                    case .failure(let error):
-                        print("Transaction failed, error: \(error.localizedDescription)")
-                    }
-                    
-                case .failure(let err):
-                    self.handleHelperError(err: err)
-                }
-            case .Solana:
-                let result = SolanaHelper.getSignedTransaction(vaultHexPubKey: self.vault.pubKeyEdDSA, vaultHexChainCode: self.vault.hexChainCode, keysignPayload: keysignPayload, signatures: self.signatures)
-                switch result {
-                case .success(let tx):
-                    await SolanaService.shared.sendSolanaTransaction(encodedTransaction: tx)
-                    self.txid = SolanaService.shared.transactionResult ?? ""
-                case .failure(let err):
-                    self.handleHelperError(err: err)
-                }
-            default:
-                self.logger.error("unsupported coin:\(keysignPayload.coin.ticker)")
-            }
-        }
-    }
-    
-    func handleHelperError(err: Error) {
-        switch err {
-        case HelperError.runtimeError(let errDetail):
-            self.logger.error("Failed to get signed transaction,error:\(errDetail)")
-        default:
-            self.logger.error("Failed to get signed transaction,error:\(err.localizedDescription)")
-        }
-    }
-    
-    func handleBitcoinTransactionError(err: UTXOTransactionError) {
-        switch err {
-        case .invalidURL:
-            print("Invalid URL.")
-        case .httpError(let statusCode):
-            print("HTTP Error with status code: \(statusCode).")
-        case .apiError(let message):
-            print("API Error: \(message)")
-        case .unexpectedResponse:
-            print("Unexpected response from the server.")
-        case .unknown(let unknownError):
-            print("An unknown error occurred: \(unknownError.localizedDescription)")
-        }
-    }
->>>>>>> 8cf9ee84
 }