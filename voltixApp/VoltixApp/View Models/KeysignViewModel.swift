//
//  KeysignViewModel.swift
//  VoltixApp
//
//  Created by Johnny Luo on 15/3/2024.
//

import Foundation
import OSLog
import Tss
import WalletCore

enum KeysignStatus {
    case CreatingInstance
    case KeysignECDSA
    case KeysignEdDSA
    case KeysignFinished
    case KeysignFailed
}

@MainActor
class KeysignViewModel: ObservableObject {
    private let logger = Logger(subsystem: "keysign", category: "tss")
    @Published var status: KeysignStatus = .CreatingInstance
    @Published var keysignError: String = ""
    @Published var signatures = [String: TssKeysignResponse]()
    @Published var txid: String = ""
    
    private var tssService: TssServiceImpl? = nil
    private var tssMessenger: TssMessengerImpl? = nil
    private var stateAccess: LocalStateAccessorImpl? = nil
    private var messagePuller: MessagePuller? = nil
    
    var keysignCommittee: [String]
    var mediatorURL: String
    var sessionID: String
    var keysignType: KeyType
    var messsageToSign: [String]
    var vault: Vault
    var keysignPayload: KeysignPayload?
    var encryptionKeyHex: String
    
    init() {
        self.keysignCommittee = []
        self.mediatorURL = ""
        self.sessionID = ""
        self.vault = Vault(name: "tempory")
        self.keysignType = .ECDSA
        self.messsageToSign = []
        self.keysignPayload = nil
        self.encryptionKeyHex = ""
    }
    
    func setData(keysignCommittee: [String],
                 mediatorURL: String,
                 sessionID: String,
                 keysignType: KeyType,
                 messagesToSign: [String],
                 vault: Vault,
                 keysignPayload: KeysignPayload?,
                 encryptionKeyHex: String
    ) {
        self.keysignCommittee = keysignCommittee
        self.mediatorURL = mediatorURL
        self.sessionID = sessionID
        self.keysignType = keysignType
        self.messsageToSign = messagesToSign
        self.vault = vault
        self.keysignPayload = keysignPayload
        self.encryptionKeyHex = encryptionKeyHex
        self.messagePuller = MessagePuller(encryptionKeyHex: encryptionKeyHex,pubKey: vault.pubKeyECDSA)
    }
    func getTransactionExplorerURL(txid: String) -> String{
        guard let keysignPayload else {
            return ""
        }
        return Endpoint.getExplorerURL(chainTicker: keysignPayload.coin.chain.ticker, txid: txid)
    }
    func startKeysign() async {
        defer {
            self.messagePuller?.stop()
        }
        for msg in self.messsageToSign {
            logger.info("signing message:\(msg)")
            let msgHash = Utils.getMessageBodyHash(msg: msg)
            var pubkey = ""
            switch self.keysignType {
            case .ECDSA:
                pubkey = vault.pubKeyECDSA
            case .EdDSA:
                pubkey = vault.pubKeyEdDSA
            }
            self.tssMessenger = TssMessengerImpl(mediatorUrl: self.mediatorURL,
                                                 sessionID: self.sessionID,
                                                 messageID: msgHash,
                                                 encryptionKeyHex: encryptionKeyHex,
                                                 vaultPubKey: pubkey,
                                                 isKeygen: false)
            self.stateAccess = LocalStateAccessorImpl(vault: self.vault)
            var err: NSError?
            // keysign doesn't need to recreate preparams
            self.tssService = TssNewService(self.tssMessenger, self.stateAccess, false, &err)
            if let err {
                self.logger.error("Failed to create TSS instance, error: \(err.localizedDescription)")
                self.keysignError = err.localizedDescription
                self.status = .KeysignFailed
                return
            }
            guard let service = self.tssService else {
                self.logger.error("tss service instance is nil")
                self.status = .KeysignFailed
                return
            }
            
            self.messagePuller?.pollMessages(mediatorURL: self.mediatorURL,
                                             sessionID: self.sessionID,
                                             localPartyKey: self.vault.localPartyID,
                                             tssService: service,
                                             messageID: msgHash)
            
            let keysignReq = TssKeysignRequest()
            keysignReq.localPartyKey = self.vault.localPartyID
            keysignReq.keysignCommitteeKeys = self.keysignCommittee.joined(separator: ",")
            if let keysignPayload {
                let coinType = keysignPayload.coin.getCoinType()
                if let coinType {
                    keysignReq.derivePath = coinType.derivationPath()
                } else {
                    self.logger.error("don't support this coin type")
                    self.status = .KeysignFailed
                }
            }
            // sign messages one by one , since the msg is in hex format , so we need convert it to base64
            // and then pass it to TSS for keysign
            if let msgToSign = Data(hexString: msg)?.base64EncodedString() {
                keysignReq.messageToSign = msgToSign
            }
            
            do {
                switch self.keysignType {
                case .ECDSA:
                    keysignReq.pubKey = self.vault.pubKeyECDSA
                    self.status = .KeysignECDSA
                case .EdDSA:
                    keysignReq.pubKey = self.vault.pubKeyEdDSA
                    self.status = .KeysignEdDSA
                }
                if let service = self.tssService {
                    let resp = try await tssKeysign(service: service, req: keysignReq, keysignType: keysignType)
                    self.signatures[msg] = resp
                }
                self.messagePuller?.stop()
                try await Task.sleep(for: .seconds(1)) // backoff for 1 seconds , so other party can finish appropriately
            } catch {
                self.logger.error("fail to do keysign,error:\(error.localizedDescription)")
                self.keysignError = error.localizedDescription
                self.status = .KeysignFailed
                return
            }
            
        }
        await self.broadcastTransaction()
        self.status = .KeysignFinished
        
    }
    func stopMessagePuller(){
        self.messagePuller?.stop()
    }
    func tssKeysign(service: TssServiceImpl, req: TssKeysignRequest, keysignType: KeyType) async throws -> TssKeysignResponse {
        let t = Task.detached(priority: .high) {
            switch keysignType {
            case .ECDSA:
                return try service.keysignECDSA(req)
            case .EdDSA:
                return try service.keysignEdDSA(req)
            }
        }
        return try await t.value
    }
    
    func getSignedTransaction(keysignPayload: KeysignPayload) -> Result<SignedTransactionResult, Error> {
        if keysignPayload.swapPayload != nil {
            let swaps = THORChainSwaps(vaultHexPublicKey: vault.pubKeyECDSA, vaultHexChainCode: vault.hexChainCode)
            let result = swaps.getSignedTransaction(keysignPayload: keysignPayload, signatures: signatures)
            return result
        }
        
        switch keysignPayload.coin.chain.chainType {
        case .UTXO:
            guard let coinType = keysignPayload.coin.getCoinType() else {
                return .failure(HelperError.runtimeError("Coin type not found on Wallet Core"))
            }
            
            let utxoHelper = UTXOChainsHelper(coin: coinType, vaultHexPublicKey: vault.pubKeyECDSA, vaultHexChainCode: vault.hexChainCode)
            let result = utxoHelper.getSignedTransaction(keysignPayload: keysignPayload, signatures: signatures)
            return result
            
        case .EVM:
            if keysignPayload.coin.isNativeToken {
                guard let helper = EVMHelper.getHelper(coin: keysignPayload.coin) else {
                    return .failure(HelperError.runtimeError("Coin type not found on EVM helper"))
                }
                
                return helper.getSignedTransaction(vaultHexPubKey: self.vault.pubKeyECDSA, vaultHexChainCode: self.vault.hexChainCode, keysignPayload: keysignPayload, signatures: self.signatures)
            } else {
                guard let helper = ERC20Helper.getHelper(coin: keysignPayload.coin) else {
                    return .failure(HelperError.runtimeError("Coin type not found on EVM ERC20 helper"))
                }
                
                return helper.getSignedTransaction(vaultHexPubKey: self.vault.pubKeyECDSA, vaultHexChainCode: self.vault.hexChainCode, keysignPayload: keysignPayload, signatures: self.signatures)
            }
            
        case .THORChain:
            if keysignPayload.coin.chain == .thorChain {
                let result = THORChainHelper.getSignedTransaction(vaultHexPubKey: self.vault.pubKeyECDSA, vaultHexChainCode: self.vault.hexChainCode, keysignPayload: keysignPayload, signatures: self.signatures)
                return result
            } else if keysignPayload.coin.chain == .mayaChain {
                let result = MayaChainHelper.getSignedTransaction(vaultHexPubKey: self.vault.pubKeyECDSA, vaultHexChainCode: self.vault.hexChainCode, keysignPayload: keysignPayload, signatures: self.signatures)
                return result
            }
            
        case .Solana:
            let result = SolanaHelper.getSignedTransaction(vaultHexPubKey: self.vault.pubKeyEdDSA, vaultHexChainCode: self.vault.hexChainCode, keysignPayload: keysignPayload, signatures: self.signatures)
            return result
            
        case .Cosmos:
            if keysignPayload.coin.chain == .gaiaChain {
                let result = ATOMHelper().getSignedTransaction(vaultHexPubKey: self.vault.pubKeyECDSA, vaultHexChainCode: self.vault.hexChainCode, keysignPayload: keysignPayload, signatures: self.signatures)
                return result
            } else if keysignPayload.coin.chain == .kujira {
                let result = KujiraHelper().getSignedTransaction(vaultHexPubKey: self.vault.pubKeyECDSA, vaultHexChainCode: self.vault.hexChainCode, keysignPayload: keysignPayload, signatures: self.signatures)
                return result
            }
        }
        
        return .failure(HelperError.runtimeError("Unexpected error"))
    }
    
    func broadcastTransaction() async {
        guard let keysignPayload else { return }
        let result = getSignedTransaction(keysignPayload: keysignPayload)
        switch result {
        case .success(let tx):
            do {
                switch keysignPayload.coin.chain {
                case .thorChain:
                    let broadcastResult = await ThorchainService.shared.broadcastTransaction(jsonString: tx.rawTransaction)
                    switch broadcastResult {
                    case .success(let txHash):
                        self.txid = txHash
                        print("Transaction successful, hash: \(txHash)")
                    case .failure(let error):
                        throw error
                    }
                case .mayaChain:
                    let broadcastResult = await MayachainService.shared.broadcastTransaction(jsonString: tx.rawTransaction)
                    switch broadcastResult {
                    case .success(let txHash):
                        self.txid = txHash
                        print("Transaction successful, hash: \(txHash)")
                    case .failure(let error):
                        throw error
                    }
<<<<<<< HEAD
                case .ethereum, .avalanche,.arbitrum, .bscChain, .base, .optimism, .polygon:
                    let service = try EvmServiceFactory.getService(forChain: keysignPayload.coin)
                    self.txid = try await service.broadcastTransaction(hex: tx)
=======
                case .ethereum:
                    self.txid = try await etherScanService.broadcastTransaction(hex: tx.rawTransaction)
                    
                case .avalanche:
                    self.txid = try await avaxScanService.broadcastTransaction(hex: tx.rawTransaction)
                    
                case .bscChain:
                    self.txid = try await bscService.broadcastTransaction(hex: tx.rawTransaction)
                    
>>>>>>> 9e524e4c
                case .bitcoin, .bitcoinCash, .litecoin, .dogecoin, .dash:
                    let chainName = keysignPayload.coin.chain.name.lowercased()
                    UTXOTransactionsService.broadcastTransaction(chain: chainName, signedTransaction: tx.rawTransaction) { result in
                        switch result {
                        case .success(let transactionHash):
                            self.txid = transactionHash
                        case .failure(let error):
                            self.handleBroadcastError(err: error,tx:tx)
                        }
                    }
                case .gaiaChain:
                    let broadcastResult = await GaiaService.shared.broadcastTransaction(jsonString: tx.rawTransaction)
                    switch broadcastResult {
                    case .success(let hash):
                        self.txid = hash
                    case .failure(let err):
                        throw err
                    }
                case .kujira:
                    let broadcastResult = await KujiraService.shared.broadcastTransaction(jsonString: tx.rawTransaction)
                    switch broadcastResult {
                    case .success(let hash):
                        self.txid = hash
                    case .failure(let err):
                        throw err
                    }
                case .solana:
                    self.txid = await SolanaService.shared.sendSolanaTransaction(encodedTransaction: tx.rawTransaction) ?? ""
                }
            } catch {
                handleBroadcastError(err: error,tx: tx)
            }
        case .failure(let error):
            handleHelperError(err: error)
        }
        
    }
    func handleBroadcastError(err: Error,tx: SignedTransactionResult){
        var errMessage: String = ""
        switch err{
        case HelperError.runtimeError(let errDetail):
            errMessage = "Failed to broadcast transaction,\(errDetail)"
        case RpcEvmServiceError.rpcError(let code, let message):
            print("code:\(code), message:\(message)")
            if message == "already known" || message == "replacement transaction underpriced" {
                print("the transaction already broadcast,code:\(code)")
                self.txid = tx.transactionHash
                return
            }
        default:
            errMessage = "Failed to broadcast transaction,error:\(err.localizedDescription)"
        }
        print(errMessage)
        DispatchQueue.main.async {
            self.keysignError = errMessage
            self.status = .KeysignFailed
        }
    }
    func handleHelperError(err: Error) {
        var errMessage: String
        switch err {
        case HelperError.runtimeError(let errDetail):
            errMessage = "Failed to get signed transaction,error:\(errDetail)"
            
        default:
            errMessage = "Failed to get signed transaction,error:\(err.localizedDescription)"
        }
        // since it failed to get transaction or failed to broadcast , go to failed page
        DispatchQueue.main.async {
            self.status = .KeysignFailed
            self.keysignError = errMessage
        }
        
    }
}<|MERGE_RESOLUTION|>--- conflicted
+++ resolved
@@ -261,21 +261,9 @@
                     case .failure(let error):
                         throw error
                     }
-<<<<<<< HEAD
                 case .ethereum, .avalanche,.arbitrum, .bscChain, .base, .optimism, .polygon:
                     let service = try EvmServiceFactory.getService(forChain: keysignPayload.coin)
                     self.txid = try await service.broadcastTransaction(hex: tx)
-=======
-                case .ethereum:
-                    self.txid = try await etherScanService.broadcastTransaction(hex: tx.rawTransaction)
-                    
-                case .avalanche:
-                    self.txid = try await avaxScanService.broadcastTransaction(hex: tx.rawTransaction)
-                    
-                case .bscChain:
-                    self.txid = try await bscService.broadcastTransaction(hex: tx.rawTransaction)
-                    
->>>>>>> 9e524e4c
                 case .bitcoin, .bitcoinCash, .litecoin, .dogecoin, .dash:
                     let chainName = keysignPayload.coin.chain.name.lowercased()
                     UTXOTransactionsService.broadcastTransaction(chain: chainName, signedTransaction: tx.rawTransaction) { result in
