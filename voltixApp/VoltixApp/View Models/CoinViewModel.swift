--- conflicted
+++ resolved
@@ -51,12 +51,10 @@
                 try await bsc.getBNBBalance(tx: tx)
                 balanceUSD = tx.coin.balanceInUsd
                 coinBalance = tx.coin.balanceString
-<<<<<<< HEAD
             } else if tx.coin.chain.name.lowercased() == Chain.Avalache.name.lowercased() {
                 try await avax.getBalance(tx: tx)
                 balanceUSD = tx.coin.balanceInUsd
                 coinBalance = tx.coin.balanceString
-=======
             } else if tx.coin.chain.name == Chain.GaiaChain.name {
                 let atomBalance =  try await gaia.fetchBalances(tx.fromAddress)
                 if let priceRateUsd = CryptoPriceService.shared.cryptoPrices?.prices[tx.coin.priceProviderId]?["usd"] {
@@ -64,7 +62,6 @@
                 }
                 coinBalance = atomBalance.formattedAtomBalance() ?? "0.0"
                 
->>>>>>> 0615a3dd
             } else if tx.coin.chain.name == Chain.Solana.name {
                 await sol.getSolanaBalance(tx:tx)
                 await sol.fetchRecentBlockhash()
