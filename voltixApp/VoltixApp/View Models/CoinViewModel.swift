//
//  CoinViewModel.swift
//  VoltixApp
//
//  Created by Amol Kumar on 2024-03-09.
//

import Foundation
import SwiftUI

<<<<<<< HEAD
@MainActor 
class CoinViewModel: ObservableObject {
	@Published var isLoading = false
    @Published var balanceUSD: String? = nil
	@Published var coinBalance: String? = nil
=======
class CoinViewModel: ObservableObject {
    @Published var isLoading = false
    @Published var balanceUSD = "US$ 0,00"
    @Published var coinBalance = "0.0"
>>>>>>> 4c5b27d7
	
    @EnvironmentObject var appState: ApplicationState
	
    private var utxo = BlockchairService.shared
	
    func loadData(eth: EthplorerAPIService, thor: ThorchainService, tx: SendTransaction) async {
        print("realoading data...")
        isLoading = true
		
        let coinName = tx.coin.chain.name.lowercased()
		
<<<<<<< HEAD
        await fetchCryptoPrices()
		
        DispatchQueue.main.async {
            self.updateState(utxoBtc: utxoBtc, utxoLtc: utxoLtc, eth: eth, thor: thor, tx: tx)
        }
		
		isLoading = false
	}
    
    private func fetchCryptoPrices() async {
        await CryptoPriceService.shared.fetchCryptoPrices(for: "bitcoin,litecoin,thorchain,solana", for: "usd")
    }
	
	func updateState(utxoBtc: BitcoinUnspentOutputsService, utxoLtc: LitecoinUnspentOutputsService, eth: EthplorerAPIService, thor: ThorchainService, tx: SendTransaction) {
		balanceUSD = "US$ 0,00"
		coinBalance = "0.0"
=======
        if tx.coin.chain.chainType == ChainType.UTXO {
            await utxo.fetchBlockchairData(for: tx.fromAddress, coinName: coinName)
        } else if tx.coin.chain.name.lowercased() == Chain.Ethereum.name.lowercased() {
            await eth.getEthInfo(for: tx.fromAddress)
        } else if tx.coin.chain.name.lowercased() == Chain.THORChain.name.lowercased() {
            await thor.fetchBalances(tx.fromAddress)
            await thor.fetchAccountNumber(tx.fromAddress)
        }
        await CryptoPriceService.shared.fetchCryptoPrices(appState.currentVault)
		
        updateState(eth: eth, thor: thor, tx: tx)
        isLoading = false
    }
	
    private func updateState(eth: EthplorerAPIService, thor: ThorchainService, tx: SendTransaction) {
        balanceUSD = "US$ 0,00"
        coinBalance = "0.0"
		
        let coinName = tx.coin.chain.name.lowercased()
        let key = "\(tx.fromAddress)-\(coinName)"
>>>>>>> 4c5b27d7
		
        if tx.coin.chain.chainType == ChainType.UTXO {
            balanceUSD = utxo.blockchairData[key]?.address?.balanceInUSD ?? "US$ 0,00"
            coinBalance = utxo.blockchairData[key]?.address?.balanceInBTC ?? "0.0"
        } else if tx.coin.chain.chainType == ChainType.EVM {
            tx.eth = eth.addressInfo
            if tx.coin.ticker.uppercased() == "ETH" {
                coinBalance = eth.addressInfo?.ETH.balanceString ?? "0.0"
                balanceUSD = eth.addressInfo?.ETH.balanceInUsd ?? "US$ 0,00"
            } else if let tokenInfo = tx.token {
                balanceUSD = tokenInfo.balanceInUsd
                coinBalance = tokenInfo.balanceString
            }
        } else if tx.coin.chain.name.lowercased() == Chain.THORChain.name.lowercased() {
            if let priceRateUsd = CryptoPriceService.shared.cryptoPrices?.prices[Chain.THORChain.name.lowercased()]?["usd"] {
                balanceUSD = thor.runeBalanceInUSD(usdPrice: priceRateUsd) ?? "US$ 0,00"
            }
            coinBalance = thor.formattedRuneBalance ?? "0.0"
        }
    }
}<|MERGE_RESOLUTION|>--- conflicted
+++ resolved
@@ -8,18 +8,10 @@
 import Foundation
 import SwiftUI
 
-<<<<<<< HEAD
-@MainActor 
-class CoinViewModel: ObservableObject {
-	@Published var isLoading = false
-    @Published var balanceUSD: String? = nil
-	@Published var coinBalance: String? = nil
-=======
 class CoinViewModel: ObservableObject {
     @Published var isLoading = false
     @Published var balanceUSD = "US$ 0,00"
     @Published var coinBalance = "0.0"
->>>>>>> 4c5b27d7
 	
     @EnvironmentObject var appState: ApplicationState
 	
@@ -31,24 +23,6 @@
 		
         let coinName = tx.coin.chain.name.lowercased()
 		
-<<<<<<< HEAD
-        await fetchCryptoPrices()
-		
-        DispatchQueue.main.async {
-            self.updateState(utxoBtc: utxoBtc, utxoLtc: utxoLtc, eth: eth, thor: thor, tx: tx)
-        }
-		
-		isLoading = false
-	}
-    
-    private func fetchCryptoPrices() async {
-        await CryptoPriceService.shared.fetchCryptoPrices(for: "bitcoin,litecoin,thorchain,solana", for: "usd")
-    }
-	
-	func updateState(utxoBtc: BitcoinUnspentOutputsService, utxoLtc: LitecoinUnspentOutputsService, eth: EthplorerAPIService, thor: ThorchainService, tx: SendTransaction) {
-		balanceUSD = "US$ 0,00"
-		coinBalance = "0.0"
-=======
         if tx.coin.chain.chainType == ChainType.UTXO {
             await utxo.fetchBlockchairData(for: tx.fromAddress, coinName: coinName)
         } else if tx.coin.chain.name.lowercased() == Chain.Ethereum.name.lowercased() {
@@ -63,13 +37,12 @@
         isLoading = false
     }
 	
-    private func updateState(eth: EthplorerAPIService, thor: ThorchainService, tx: SendTransaction) {
+    public func updateState(eth: EthplorerAPIService, thor: ThorchainService, tx: SendTransaction) {
         balanceUSD = "US$ 0,00"
         coinBalance = "0.0"
 		
         let coinName = tx.coin.chain.name.lowercased()
         let key = "\(tx.fromAddress)-\(coinName)"
->>>>>>> 4c5b27d7
 		
         if tx.coin.chain.chainType == ChainType.UTXO {
             balanceUSD = utxo.blockchairData[key]?.address?.balanceInUSD ?? "US$ 0,00"
