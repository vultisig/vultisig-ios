--- conflicted
+++ resolved
@@ -1,3 +1,9 @@
+//
+//  CoinViewModel.swift
+//  VoltixApp
+//
+//  Created by Amol Kumar on 2024-03-09.
+//
 //
 //  CoinViewModel.swift
 //  VoltixApp
@@ -8,7 +14,6 @@
 import Foundation
 import SwiftUI
 
-<<<<<<< HEAD
 class CoinViewModel: ObservableObject {
     @Published var isLoading = false
     @Published var balanceUSD = "US$ 0,00"
@@ -26,30 +31,11 @@
 		
         if tx.coin.chain.chainType == ChainType.UTXO {
             await utxo.fetchBlockchairData(for: tx.fromAddress, coinName: coinName)
-=======
-@MainActor
-class CoinViewModel: ObservableObject {
-    @Published var isLoading = false
-    @Published var balanceUSD: String? = nil
-    @Published var coinBalance: String? = nil
-    
-    @StateObject var thor = ThorchainService.shared
-    
-    func loadData(utxoBtc: BitcoinUnspentOutputsService, utxoLtc: LitecoinUnspentOutputsService, eth: EthplorerAPIService, tx: SendTransaction) async {
-        print("realoading data...")
-        isLoading = true
-        
-        if tx.coin.chain.name.lowercased() == Chain.Bitcoin.name.lowercased() {
-            await utxoBtc.fetchUnspentOutputs(for: tx.fromAddress)
-        } else if tx.coin.chain.name.lowercased() == Chain.Litecoin.name.lowercased() {
-            await utxoLtc.fetchLitecoinUnspentOutputs(for: tx.fromAddress)
->>>>>>> 2298fc80
         } else if tx.coin.chain.name.lowercased() == Chain.Ethereum.name.lowercased() {
             await eth.getEthInfo(for: tx.fromAddress)
         } else if tx.coin.chain.name.lowercased() == Chain.THORChain.name.lowercased() {
             await thor.fetchBalances(tx.fromAddress)
             await thor.fetchAccountNumber(tx.fromAddress)
-<<<<<<< HEAD
         }
         await CryptoPriceService.shared.fetchCryptoPrices(appState.currentVault)
 		
@@ -81,53 +67,6 @@
                 balanceUSD = thor.runeBalanceInUSD(usdPrice: priceRateUsd) ?? "US$ 0,00"
             }
             coinBalance = thor.formattedRuneBalance ?? "0.0"
-=======
-        }
-        
-        await fetchCryptoPrices()
-        
-        DispatchQueue.main.async {
-            self.updateState(utxoBtc: utxoBtc, utxoLtc: utxoLtc, eth: eth, tx: tx)
-        }
-        
-        isLoading = false
-    }
-    
-    private func fetchCryptoPrices() async {
-        await CryptoPriceService.shared.fetchCryptoPrices(for: "bitcoin,litecoin,thorchain,solana", for: "usd")
-    }
-    
-    func updateState(utxoBtc: BitcoinUnspentOutputsService, utxoLtc: LitecoinUnspentOutputsService, eth: EthplorerAPIService, tx: SendTransaction) {
-        balanceUSD = "US$ 0,00"
-        coinBalance = "0.0"
-        
-        if tx.coin.chain.name.lowercased() == Chain.Bitcoin.name.lowercased() {
-            if let priceRateUsd = CryptoPriceService.shared.cryptoPrices?.prices[tx.coin.chain.name.lowercased()]?["usd"] {
-                self.balanceUSD = utxoBtc.walletData?.balanceInUSD(usdPrice: priceRateUsd) ?? "US$ 0,00"
-            }
-            self.coinBalance = utxoBtc.walletData?.balanceInBTC ?? "0.0"
-            
-        } else if tx.coin.chain.name.lowercased() == Chain.Litecoin.name.lowercased() {
-            if let priceRateUsd = CryptoPriceService.shared.cryptoPrices?.prices[tx.coin.chain.name.lowercased()]?["usd"] {
-                self.balanceUSD = utxoLtc.walletData?.balanceInUSD(usdPrice: priceRateUsd) ?? "US$ 0,00"
-            }
-            self.coinBalance = utxoLtc.walletData?.balanceInLTC ?? "0.0"
-            
-        } else if tx.coin.chain.name.lowercased() == Chain.Ethereum.name.lowercased() {
-            tx.eth = eth.addressInfo
-            if tx.coin.ticker.uppercased() == "ETH" {
-                self.coinBalance = eth.addressInfo?.ETH.balanceString ?? "0.0"
-                self.balanceUSD = eth.addressInfo?.ETH.balanceInUsd ?? "US$ 0,00"
-            } else if let tokenInfo = tx.token {
-                self.balanceUSD = tokenInfo.balanceInUsd
-                self.coinBalance = tokenInfo.balanceString
-            }
-        } else if tx.coin.chain.name.lowercased() == Chain.THORChain.name.lowercased() {
-            if let priceRateUsd = CryptoPriceService.shared.cryptoPrices?.prices[Chain.THORChain.name.lowercased()]?["usd"] {
-                self.balanceUSD = thor.runeBalanceInUSD(usdPrice: priceRateUsd) ?? "US$ 0,00"
-            }
-            self.coinBalance = thor.formattedRuneBalance ?? "0.0"
->>>>>>> 2298fc80
         }
     }
 }