/*
 Localizable.strings
 VoltixApp
 
 Created by Amol Kumar on 2024-03-04.
 
 */
"secureCryptoVault" = "SECURE CRYPTO VAULT";
"thisDevice" = "THIS DEVICE:";
"homeViewDescription" = "TWO FACTOR AUTHENTICATION\nSECURE, TRUSTED DEVICES\nFULLY SELF-CUSTODIAL\nNO TRACKING, NO REGISTRATION\nFULLY OPEN-SOURCE\nAUDITED";
"start" = "Start";
"createNewVault" = "Create a New Vault";
"importExistingVault" = "Import an Existing Vault";
"import" = "Import";
"continue" = "Continue";
"setup" = "Setup";
"pair" = "Pair";
"join" = "Join";
"swap" = "Swap";
"send" = "Send";
"tokens" = "Tokens";
"vaults" = "Vaults";
"main" = "Main";
"address" = "Address";
"backup" = "Backup";
"error" = "Error";
"backupVault" = "Backup your vault";
"rename" = "Rename";
"renameVault" = "Edit your vault name";
"delete" = "Delete";
"cancel" = "Cancel";
"save" = "Save";
"asset" = "Asset";
"assets" = "Assets";
"vaultName" = "Vault Name";
"deleteVault" = "Delete your vault permanently";
"deleteVaultTitle" = "Delete Vault";
"deleteVaultDescription" = "This vault will be removed permanently";
"backupVault" = "Backup your vault";
"addNewVault" = "Add New Vault";
"editVault" = "Edit Vault";
"addressCopied" = "Address copied";
"ok" = "OK";
"next" = "Next";
"skip" = "Skip";
"from" = "From";
"to" = "To";
"fees" = "Fees";
"time" = "Time";
"amount" = "Amount";
"gas(auto)" = "Gas (auto)";
"enterPreviousVault" = "Enter your previously created vault share";
"uploadFile" = "Upload file, text or image";
"devicesOnSameWifi" = "Keep devices on the same WiFi Network with VOLTIX open";
"need3Devices" = "You need 3 devices";
"chooseTokens" = "Choose Tokens";
"chooseChains" = "Choose Chains";
<<<<<<< HEAD
"enterAddress" = "Enter Address";
"enterAmount" = "Enter Amount";
=======
"reshare" = "Reshare";
"reshareVault" = "Reshare vault with a new committee";
"pairWithOtherDevices" = "Pair with other devices:";
"scanQrCode" = "Scan QR Code";
"mainDevice" = "Main Device";
"joinKeygen" = "JOIN KEYGEN / RESHARE";
"failToStartKeygen" = "Unable to start key generation due to missing information";
"scanQRCodeJoinKeygen" = "Scan the barcode on another VoltixApp device to start.";
"discoveringMediator" = "Discovering mediator service, please wait...";
"joiningKeygen" = "Joining key generation / share process, please wait...";
"waitingForKeygenToStart" = "Waiting for key generation to start, please be patient...";
"preparingVault" = "PREPARING VAULT...";
"generatingECDSA" = "GENERATING ECDSA KEY";
"generatingEdDSA" = "GENERATING EdDSA KEY";
"reshareECDSA" = "Resharing ECDSA KEY";
"reshareEdDSA" = "Resharing EdDSA KEY";
"keygenFailed" = "Key generation failed";
"reshareFailed" = "Resharing key failed";
"joinKeyshare" = "Join Keyshare";
>>>>>>> 6edb3303
<|MERGE_RESOLUTION|>--- conflicted
+++ resolved
@@ -55,10 +55,8 @@
 "need3Devices" = "You need 3 devices";
 "chooseTokens" = "Choose Tokens";
 "chooseChains" = "Choose Chains";
-<<<<<<< HEAD
 "enterAddress" = "Enter Address";
 "enterAmount" = "Enter Amount";
-=======
 "reshare" = "Reshare";
 "reshareVault" = "Reshare vault with a new committee";
 "pairWithOtherDevices" = "Pair with other devices:";
@@ -77,5 +75,4 @@
 "reshareEdDSA" = "Resharing EdDSA KEY";
 "keygenFailed" = "Key generation failed";
 "reshareFailed" = "Resharing key failed";
-"joinKeyshare" = "Join Keyshare";
->>>>>>> 6edb3303
+"joinKeyshare" = "Join Keyshare";