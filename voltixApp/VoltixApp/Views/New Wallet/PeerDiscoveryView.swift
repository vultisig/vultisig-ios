//
//  PeerDiscoveryView.swift
//  VoltixApp
//

import CoreImage
import CoreImage.CIFilterBuiltins
import Mediator
import OSLog
import SwiftUI

private let logger = Logger(subsystem: "peers-discory", category: "communication")
struct PeerDiscoveryView: View {
<<<<<<< HEAD
  enum PeerDiscoveryStatus {
    case WaitingForDevices
    case Keygen
    case Failure
  }

  @Binding var presentationStack: [CurrentScreen]
  @EnvironmentObject var appState: ApplicationState
  @State private var peersFound = [String]()
  @State private var selections = Set<String>()
  private let mediator = Mediator.shared
  // it should be ok to hardcode here , as this view start the mediator server itself
  private let serverAddr = "http://127.0.0.1:8080"
  private let sessionID = UUID().uuidString
  @State private var discoverying = true
  @State private var currentState = PeerDiscoveryStatus.WaitingForDevices
  @State private var localPartyID = ""

  var body: some View {
    VStack {
      switch self.currentState {
      case .WaitingForDevices:
        Text("Scan the following QR code to join keygen session")
        if let qrImage = self.getQrCodeImage(size: 100) {
          qrImage
            .resizable()
            .scaledToFit()
            .padding()
=======
    enum PeerDiscoveryStatus {
        case WaitingForDevices
        case Keygen
        case Failure
    }
    
    @Binding var presentationStack: [CurrentScreen]
    @EnvironmentObject var appState: ApplicationState
    @State private var peersFound = [String]()
    @State private var selections = Set<String>()
    private let mediator = Mediator.shared
    // it should be ok to hardcode here , as this view start the mediator server itself
    private let serverAddr = "http://127.0.0.1:8080"
    private let sessionID = UUID().uuidString
    @State private var discoverying = true
    @State private var currentState = PeerDiscoveryStatus.WaitingForDevices
    @State private var localPartyID = ""
    
    var body: some View {
        VStack {
            switch self.currentState {
            case .WaitingForDevices:
                Text("Scan the following QR code to join keygen session")
                self.getQrImage(size: 100)
                    .resizable()
                    .scaledToFit()
                    .padding()
                Text("Available devices")
                List(self.peersFound, id: \.self, selection: self.$selections) { peer in
                    HStack {
                        Image(systemName: self.selections.contains(peer) ? "checkmark.circle" : "circle")
                        Text(peer)
                    }
                    .onTapGesture {
                        if self.selections.contains(peer) {
                            self.selections.remove(peer)
                        } else {
                            self.selections.insert(peer)
                        }
                    }
                }
                Button("Create Wallet >") {
                    self.startKeygen(allParticipants: self.selections.map { $0 })
                    self.currentState = .Keygen
                    self.discoverying = false
                }
                .disabled(self.selections.count < 3)
            case .Keygen:
                KeygenView(presentationStack: self.$presentationStack,
                           keygenCommittee: self.selections.map { $0 },
                           mediatorURL: self.serverAddr,
                           sessionID: self.sessionID,
                           localPartyKey: self.localPartyID,
                           vaultName: self.appState.creatingVault?.name ?? "New Vault")
            case .Failure:
                Text("Something is wrong")
            }
>>>>>>> 82488108
        }

        Text("Available devices")
        List(self.peersFound, id: \.self, selection: self.$selections) { peer in
          HStack {
            Image(systemName: self.selections.contains(peer) ? "checkmark.circle" : "circle")
            Text(peer)
          }
          .onTapGesture {
            if self.selections.contains(peer) {
              self.selections.remove(peer)
            } else {
              self.selections.insert(peer)
            }
          }
        }
        Button("Create Wallet >") {
          self.startKeygen(allParticipants: self.selections.map { $0 })
          self.currentState = .Keygen
          self.discoverying = false
        }
        .disabled(self.selections.count < 3)
      case .Keygen:
        KeygenView(
          presentationStack: self.$presentationStack,
          keygenCommittee: self.selections.map { $0 },
          mediatorURL: self.serverAddr,
          sessionID: self.sessionID,
          localPartyKey: self.localPartyID,
          vaultName: self.appState.creatingVault?.name ?? "New Vault")
      case .Failure:
        Text("Something is wrong")
      }
    }
<<<<<<< HEAD
    .task {
      self.mediator.start()
      logger.info("mediator server started")
      self.startSession()
      Task {
        repeat {
          self.getParticipants()
          try await Task.sleep(nanoseconds: 1_000_000_000)  // wait for a second to continue
        } while self.discoverying
      }
    }.onAppear {
      // by this step , creatingVault should be available already
      if self.appState.creatingVault == nil {
        self.currentState = .Failure
        return
      }

      if let localPartyID = appState.creatingVault?.localPartyID, !localPartyID.isEmpty {
        self.localPartyID = localPartyID
      } else {
        self.localPartyID = Utils.getLocalDeviceIdentity()
        self.appState.creatingVault?.localPartyID = self.localPartyID
      }
=======
    
    private func getQrImage(size: CGFloat) -> Image {
        let context = CIContext()
        guard let qrFilter = CIFilter(name: "CIQRCodeGenerator") else {
            return Image(systemName: "xmark")
        }
        
        let data = Data(sessionID.utf8)
        qrFilter.setValue(data, forKey: "inputMessage")
        
        guard let qrCodeImage = qrFilter.outputImage else {
            return Image(systemName: "xmark")
        }
        
        let transformedImage = qrCodeImage.transformed(by: CGAffineTransform(scaleX: size, y: size))
        guard let cgImage = context.createCGImage(transformedImage, from: transformedImage.extent) else {
            return Image(systemName: "xmark")
        }
        
        return Image(cgImage, scale: 1.0, orientation: .up, label: Text("QRCode"))
>>>>>>> 82488108
    }
    .onDisappear {
      logger.info("mediator server stopped")
      self.discoverying = false
      self.mediator.stop()
    }
  }

  private func getQrCodeImage(size: CGFloat) -> Image? {
    let context = CIContext()
    guard let qrFilter = CIFilter(name: "CIQRCodeGenerator") else { return nil }

    let data = Data(sessionID.utf8)
    qrFilter.setValue(data, forKey: "inputMessage")

    guard
      let qrCodeImage = qrFilter.outputImage?.transformed(
        by: CGAffineTransform(scaleX: size, y: size)),
      let cgImage = context.createCGImage(qrCodeImage, from: qrCodeImage.extent)
    else { return nil }

    #if os(iOS)
      let uiImage = UIImage(cgImage: cgImage)
      return Image(uiImage: uiImage)
    #else
      let nsImage = NSImage(cgImage: cgImage, size: NSZeroSize)
      return Image(nsImage: nsImage)
    #endif
  }

  private func startSession() {
    let urlString = "\(self.serverAddr)/\(self.sessionID)"
    let body = [self.localPartyID]
    Utils.sendRequest(urlString: urlString, method: "POST", body: body) { success in
      if success {
        logger.info("Started session successfully.")
      } else {
        logger.info("Failed to start session.")
      }
    }
  }

  private func startKeygen(allParticipants: [String]) {
    let urlString = "\(self.serverAddr)/start/\(self.sessionID)"
    Utils.sendRequest(urlString: urlString, method: "POST", body: allParticipants) { _ in
      logger.info("kicked off keygen successfully")
    }
  }

  private func getParticipants() {
    let urlString = "\(self.serverAddr)/\(self.sessionID)"
    Utils.getRequest(urlString: urlString, headers: [String: String]()) { result in
      switch result {
      case .success(let data):
        if data.isEmpty {
          logger.error("No participants available yet")
          return
        }
        do {
          let decoder = JSONDecoder()
          let peers = try decoder.decode([String].self, from: data)

          for peer in peers {
            if !self.peersFound.contains(peer) {
              self.peersFound.append(peer)
            }
          }
        } catch {
          logger.error("Failed to decode response to JSON: \(error)")
        }
      case .failure(let error):
        logger.error("Failed to start session, error: \(error)")
        return
      }
    }
  }
}

#Preview {
  PeerDiscoveryView(presentationStack: .constant([]))
}<|MERGE_RESOLUTION|>--- conflicted
+++ resolved
@@ -11,36 +11,6 @@
 
 private let logger = Logger(subsystem: "peers-discory", category: "communication")
 struct PeerDiscoveryView: View {
-<<<<<<< HEAD
-  enum PeerDiscoveryStatus {
-    case WaitingForDevices
-    case Keygen
-    case Failure
-  }
-
-  @Binding var presentationStack: [CurrentScreen]
-  @EnvironmentObject var appState: ApplicationState
-  @State private var peersFound = [String]()
-  @State private var selections = Set<String>()
-  private let mediator = Mediator.shared
-  // it should be ok to hardcode here , as this view start the mediator server itself
-  private let serverAddr = "http://127.0.0.1:8080"
-  private let sessionID = UUID().uuidString
-  @State private var discoverying = true
-  @State private var currentState = PeerDiscoveryStatus.WaitingForDevices
-  @State private var localPartyID = ""
-
-  var body: some View {
-    VStack {
-      switch self.currentState {
-      case .WaitingForDevices:
-        Text("Scan the following QR code to join keygen session")
-        if let qrImage = self.getQrCodeImage(size: 100) {
-          qrImage
-            .resizable()
-            .scaledToFit()
-            .padding()
-=======
     enum PeerDiscoveryStatus {
         case WaitingForDevices
         case Keygen
@@ -98,66 +68,37 @@
             case .Failure:
                 Text("Something is wrong")
             }
->>>>>>> 82488108
         }
-
-        Text("Available devices")
-        List(self.peersFound, id: \.self, selection: self.$selections) { peer in
-          HStack {
-            Image(systemName: self.selections.contains(peer) ? "checkmark.circle" : "circle")
-            Text(peer)
-          }
-          .onTapGesture {
-            if self.selections.contains(peer) {
-              self.selections.remove(peer)
+        .task {
+            self.mediator.start()
+            logger.info("mediator server started")
+            self.startSession()
+            Task {
+                repeat {
+                    self.getParticipants()
+                    try await Task.sleep(nanoseconds: 1_000_000_000) // wait for a second to continue
+                } while self.discoverying
+            }
+        }.onAppear {
+            // by this step , creatingVault should be available already
+            if self.appState.creatingVault == nil {
+                self.currentState = .Failure
+                return
+            }
+            
+            if let localPartyID = appState.creatingVault?.localPartyID, !localPartyID.isEmpty {
+                self.localPartyID = localPartyID
             } else {
-              self.selections.insert(peer)
+                self.localPartyID = Utils.getLocalDeviceIdentity()
+                self.appState.creatingVault?.localPartyID = self.localPartyID
             }
-          }
         }
-        Button("Create Wallet >") {
-          self.startKeygen(allParticipants: self.selections.map { $0 })
-          self.currentState = .Keygen
-          self.discoverying = false
+        .onDisappear {
+            logger.info("mediator server stopped")
+            self.discoverying = false
+            self.mediator.stop()
         }
-        .disabled(self.selections.count < 3)
-      case .Keygen:
-        KeygenView(
-          presentationStack: self.$presentationStack,
-          keygenCommittee: self.selections.map { $0 },
-          mediatorURL: self.serverAddr,
-          sessionID: self.sessionID,
-          localPartyKey: self.localPartyID,
-          vaultName: self.appState.creatingVault?.name ?? "New Vault")
-      case .Failure:
-        Text("Something is wrong")
-      }
     }
-<<<<<<< HEAD
-    .task {
-      self.mediator.start()
-      logger.info("mediator server started")
-      self.startSession()
-      Task {
-        repeat {
-          self.getParticipants()
-          try await Task.sleep(nanoseconds: 1_000_000_000)  // wait for a second to continue
-        } while self.discoverying
-      }
-    }.onAppear {
-      // by this step , creatingVault should be available already
-      if self.appState.creatingVault == nil {
-        self.currentState = .Failure
-        return
-      }
-
-      if let localPartyID = appState.creatingVault?.localPartyID, !localPartyID.isEmpty {
-        self.localPartyID = localPartyID
-      } else {
-        self.localPartyID = Utils.getLocalDeviceIdentity()
-        self.appState.creatingVault?.localPartyID = self.localPartyID
-      }
-=======
     
     private func getQrImage(size: CGFloat) -> Image {
         let context = CIContext()
@@ -178,85 +119,56 @@
         }
         
         return Image(cgImage, scale: 1.0, orientation: .up, label: Text("QRCode"))
->>>>>>> 82488108
     }
-    .onDisappear {
-      logger.info("mediator server stopped")
-      self.discoverying = false
-      self.mediator.stop()
+    
+    private func startSession() {
+        let urlString = "\(self.serverAddr)/\(self.sessionID)"
+        let body = [self.localPartyID]
+        Utils.sendRequest(urlString: urlString, method: "POST", body: body) { success in
+            if success {
+                logger.info("Started session successfully.")
+            } else {
+                logger.info("Failed to start session.")
+            }
+        }
     }
-  }
 
-  private func getQrCodeImage(size: CGFloat) -> Image? {
-    let context = CIContext()
-    guard let qrFilter = CIFilter(name: "CIQRCodeGenerator") else { return nil }
-
-    let data = Data(sessionID.utf8)
-    qrFilter.setValue(data, forKey: "inputMessage")
-
-    guard
-      let qrCodeImage = qrFilter.outputImage?.transformed(
-        by: CGAffineTransform(scaleX: size, y: size)),
-      let cgImage = context.createCGImage(qrCodeImage, from: qrCodeImage.extent)
-    else { return nil }
-
-    #if os(iOS)
-      let uiImage = UIImage(cgImage: cgImage)
-      return Image(uiImage: uiImage)
-    #else
-      let nsImage = NSImage(cgImage: cgImage, size: NSZeroSize)
-      return Image(nsImage: nsImage)
-    #endif
-  }
-
-  private func startSession() {
-    let urlString = "\(self.serverAddr)/\(self.sessionID)"
-    let body = [self.localPartyID]
-    Utils.sendRequest(urlString: urlString, method: "POST", body: body) { success in
-      if success {
-        logger.info("Started session successfully.")
-      } else {
-        logger.info("Failed to start session.")
-      }
+    private func startKeygen(allParticipants: [String]) {
+        let urlString = "\(self.serverAddr)/start/\(self.sessionID)"
+        Utils.sendRequest(urlString: urlString, method: "POST", body: allParticipants) { _ in
+            logger.info("kicked off keygen successfully")
+        }
     }
-  }
-
-  private func startKeygen(allParticipants: [String]) {
-    let urlString = "\(self.serverAddr)/start/\(self.sessionID)"
-    Utils.sendRequest(urlString: urlString, method: "POST", body: allParticipants) { _ in
-      logger.info("kicked off keygen successfully")
+    
+    private func getParticipants() {
+        let urlString = "\(self.serverAddr)/\(self.sessionID)"
+        Utils.getRequest(urlString: urlString, headers: [String: String]()) { result in
+            switch result {
+            case .success(let data):
+                if data.isEmpty {
+                    logger.error("No participants available yet")
+                    return
+                }
+                do {
+                    let decoder = JSONDecoder()
+                    let peers = try decoder.decode([String].self, from: data)
+                    
+                    for peer in peers {
+                        if !self.peersFound.contains(peer) {
+                            self.peersFound.append(peer)
+                        }
+                    }
+                } catch {
+                    logger.error("Failed to decode response to JSON: \(error)")
+                }
+            case .failure(let error):
+                logger.error("Failed to start session, error: \(error)")
+                return
+            }
+        }
     }
-  }
-
-  private func getParticipants() {
-    let urlString = "\(self.serverAddr)/\(self.sessionID)"
-    Utils.getRequest(urlString: urlString, headers: [String: String]()) { result in
-      switch result {
-      case .success(let data):
-        if data.isEmpty {
-          logger.error("No participants available yet")
-          return
-        }
-        do {
-          let decoder = JSONDecoder()
-          let peers = try decoder.decode([String].self, from: data)
-
-          for peer in peers {
-            if !self.peersFound.contains(peer) {
-              self.peersFound.append(peer)
-            }
-          }
-        } catch {
-          logger.error("Failed to decode response to JSON: \(error)")
-        }
-      case .failure(let error):
-        logger.error("Failed to start session, error: \(error)")
-        return
-      }
-    }
-  }
 }
 
 #Preview {
-  PeerDiscoveryView(presentationStack: .constant([]))
+    PeerDiscoveryView(presentationStack: .constant([]))
 }