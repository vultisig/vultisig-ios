//
//  JoinKeysignView.swift
//  VoltixApp

import CodeScanner
import OSLog
import SwiftUI

struct JoinKeysignView: View {
    let vault: Vault
<<<<<<< HEAD
    private let logger = Logger(subsystem: "join-keysign", category: "communication")
=======
>>>>>>> 2298fc80
       
    @StateObject private var serviceDelegate = ServiceDelegate()
    @StateObject var viewModel = JoinKeysignViewModel()
    
    let logger = Logger(subsystem: "join-keysign", category: "communication")

    var body: some View {
        ZStack {
<<<<<<< HEAD
            self.background
            VStack {
                switch self.viewModel.status {
                case .DiscoverSigningMsg:
                    self.discoveringSignMessage
                case .DiscoverService:
                    self.discoverService
                case .JoinKeysign:
                    self.keysignMessageConfirm
                case .WaitingForKeysignToStart:
                    self.waitingForKeySignStart
                case .KeysignStarted:
                    HStack {
                        if self.serviceDelegate.serverURL != nil && !self.viewModel.sessionID.isEmpty {
                            KeysignView(vault: self.vault,
                                        keysignCommittee: self.viewModel.keysignCommittee,
                                        mediatorURL: self.serviceDelegate.serverURL ?? "",
                                        sessionID: self.viewModel.sessionID,
                                        keysignType: self.viewModel.keysignPayload?.coin.chain.signingKeyType ?? .ECDSA,
                                        messsageToSign: self.viewModel.keysignMessages,
                                        keysignPayload: self.viewModel.keysignPayload)
                        } else {
                            Text("Unable to start the keysign process due to missing information.")
                                .font(.body15MenloBold)
                                .multilineTextAlignment(.center)
                        }
                    }.navigationBarBackButtonHidden(true)
                case .FailedToStart:
                    VStack {
                        Text(NSLocalizedString("keysignFail", comment: "Failed to start the keysign process"))
                            .font(.body15MenloBold)
                            .multilineTextAlignment(.center)
                        Text(self.viewModel.errorMsg).font(.body15MenloBold)
                            .multilineTextAlignment(.center)
                    }
                }
            }
            .padding()
            .cornerRadius(10)
            .shadow(radius: 5)
        }
        .navigationTitle(NSLocalizedString("joinKeySign", comment: "Join Keysign"))
        .sheet(isPresented: $viewModel.isShowingScanner, content: {
            CodeScannerView(codeTypes: [.qr], completion: self.viewModel.handleScan)
        })
        .navigationBarBackButtonHidden(false)
=======
            Background()
            states
        }
        .navigationTitle(NSLocalizedString("joinKeySign", comment: "Join Keysign"))
        .navigationBarBackButtonHidden(true)
>>>>>>> 2298fc80
        .toolbar {
            ToolbarItem(placement: .topBarLeading) {
                NavigationBackButton()
            }
            
            ToolbarItem(placement: .navigationBarTrailing) {
                NavigationHelpButton()
            }
        }
        .sheet(isPresented: $viewModel.isShowingScanner, content: {
            CodeScannerView(codeTypes: [.qr], completion: self.viewModel.handleScan)
        })
        .onAppear {
            self.viewModel.setData(vault: self.vault, serviceDelegate: self.serviceDelegate)
<<<<<<< HEAD
        }
        .onDisappear(){
            self.viewModel.stopJoiningKeysign()
        }
=======
        }
        .onDisappear(){
            self.viewModel.stopJoiningKeysign()
        }
    }
    
    var states: some View {
        VStack {
            switch self.viewModel.status {
            case .DiscoverSigningMsg:
                discoveringSignMessage
            case .DiscoverService:
                discoverService
            case .JoinKeysign:
                keysignMessageConfirm
            case .WaitingForKeysignToStart:
                waitingForKeySignStart
            case .KeysignStarted:
                keysignStartedView
            case .FailedToStart:
                keysignFailedText
            }
        }
        .padding()
        .cornerRadius(10)
        .shadow(radius: 5)
    }
    
    var keysignStartedView: some View {
        HStack {
            if self.serviceDelegate.serverURL != nil && !self.viewModel.sessionID.isEmpty {
                keysignView
            } else {
                Text("Unable to start the keysign process due to missing information.")
                    .font(.body15MenloBold)
                    .foregroundColor(.neutral0)
                    .multilineTextAlignment(.center)
                    .padding(.horizontal, 30)
            }
        }
    }
    
    var keysignView: some View {
        KeysignView(
            vault: self.vault,
            keysignCommittee: self.viewModel.keysignCommittee,
            mediatorURL: self.serviceDelegate.serverURL ?? "",
            sessionID: self.viewModel.sessionID,
            keysignType: self.viewModel.keysignPayload?.coin.chain.signingKeyType ?? .ECDSA,
            messsageToSign: self.viewModel.keysignMessages,
            keysignPayload: self.viewModel.keysignPayload
        )
    }
    
    var keysignFailedText: some View {
        VStack(spacing: 8) {
            Text(NSLocalizedString("keysignFail", comment: "Failed to start the keysign process"))
            Text(self.viewModel.errorMsg)
        }
        .font(.body15MenloBold)
        .foregroundColor(.neutral0)
        .multilineTextAlignment(.center)
        .padding(.horizontal, 30)
>>>>>>> 2298fc80
    }
    
    var keysignMessageConfirm: some View {
        VStack(alignment: .leading) {
            Text("Confirm to sign the message?")
                .frame(maxWidth: .infinity)
            
            Separator()
            
            HStack {
                Text("To: ")
<<<<<<< HEAD
                    .font(.body15MenloBold)
                    .foregroundColor(.neutral0)
                    .multilineTextAlignment(.center)
                
                Text("\(self.viewModel.keysignPayload?.toAddress ?? "")")
                    .font(.body15MenloBold)
                    .foregroundColor(.neutral0)
                    .multilineTextAlignment(.center)
=======
                Text("\(self.viewModel.keysignPayload?.toAddress ?? "")")
>>>>>>> 2298fc80
            }
            .padding(.vertical)
            
            Text("Amount: \(String(self.viewModel.keysignPayload?.toAmount ?? 0))")
<<<<<<< HEAD
                .font(.body15MenloBold)
                .foregroundColor(.neutral0)
                .multilineTextAlignment(.center)
                .padding(.vertical)
            
            VStack {
                VStack(alignment: .center) {
                    Button(action: {
                        self.viewModel.joinKeysignCommittee()
                    }) {
                        FilledButton(title: "joinKeySign")
                    }
                    .buttonStyle(PlainButtonStyle())
                }
                .frame(maxWidth: .infinity)
=======
                .padding(.vertical)
            
            Spacer()
            
            Button(action: {
                self.viewModel.joinKeysignCommittee()
            }) {
                FilledButton(title: "joinKeySign")
>>>>>>> 2298fc80
            }
        }
    }

    var waitingForKeySignStart: some View {
        VStack(spacing: 16) {
            ProgressView()
                .preferredColorScheme(.dark)
            
            HStack {
                Text("thisDevice")
<<<<<<< HEAD
                    .font(.body15MenloBold)
                    .foregroundColor(.neutral0)
                    .multilineTextAlignment(.center)
                Text(self.viewModel.localPartyID)
                    .font(.body15MenloBold)
                    .foregroundColor(.neutral0)
                    .multilineTextAlignment(.center)
            }
            HStack {
                Text(NSLocalizedString("waitingForKeySignStart", comment: "Waiting for the keysign process to start"))
                    .font(.body15MenloBold)
                    .foregroundColor(.neutral0)
                    .multilineTextAlignment(.center)
                ProgressView()
                    .progressViewStyle(.circular)
                    .padding(2)
            }
        }.task {
=======
                Text(self.viewModel.localPartyID)
            }
            
            Text(NSLocalizedString("waitingForKeySignStart", comment: "Waiting for the keysign process to start"))
        }
        .font(.body15MenloBold)
        .foregroundColor(.neutral0)
        .multilineTextAlignment(.center)
        .padding(30)
        .background(Color.blue600)
        .cornerRadius(10)
        .task {
>>>>>>> 2298fc80
            await self.viewModel.waitForKeysignStart()
        }
    }
    
    var discoveringSignMessage: some View {
        VStack(spacing: 24) {
            Text(NSLocalizedString("scanQRCodeJoinKeygen", comment: "Scan the barcode on another VoltixApp device to start"))
                .font(.body15MenloBold)
                .foregroundColor(.neutral0)
                .multilineTextAlignment(.center)
                .padding(.horizontal, 30)
            
            Button(action: {
<<<<<<< HEAD
                self.viewModel.startScan()
=======
                viewModel.startScan()
>>>>>>> 2298fc80
            }) {
                scanButton
            }
        }
    }
    
    var discoverService: some View {
<<<<<<< HEAD
        VStack {
            HStack {
                Text("thisDevice")
                    .font(.body15MenloBold)
                    .foregroundColor(.neutral0)
                    .multilineTextAlignment(.center)
                Text(self.viewModel.localPartyID)
                    .font(.body15MenloBold)
                    .foregroundColor(.neutral0)
                    .multilineTextAlignment(.center)
            }
            HStack {
                Text(NSLocalizedString("discoveringMediator", comment: "Discovering mediator service, please wait..."))
                    .foregroundColor(.neutral0)
                    .font(.body15MenloBold)
                    .multilineTextAlignment(.center)
                
=======
        VStack(spacing: 16) {
            ZStack {
>>>>>>> 2298fc80
                if self.serviceDelegate.serverURL == nil {
                    ProgressView()
                        .preferredColorScheme(.dark)
                } else {
                    Image(systemName: "checkmark").onAppear {
                        self.viewModel.setStatus(status: .JoinKeysign)
                    }
                }
            }
<<<<<<< HEAD
        }.padding(.vertical, 30)
            .onAppear {
                self.viewModel.discoverService()
=======
            .padding(.bottom, 18)
            
            HStack {
                Text(NSLocalizedString("thisDevice", comment: ""))
                Text(self.viewModel.localPartyID)
>>>>>>> 2298fc80
            }
            
            Text(NSLocalizedString("discoveringMediator", comment: "Discovering mediator service, please wait..."))
        }
        .font(.body15MenloBold)
        .foregroundColor(.neutral0)
        .multilineTextAlignment(.center)
        .padding(30)
        .background(Color.blue600)
        .cornerRadius(10)
        .onAppear {
            self.viewModel.discoverService()
        }
    }
    
    var scanButton: some View {
        ZStack {
            Circle()
                .foregroundColor(.turquoise600)
                .frame(width: 60, height: 60)
            
            Image(systemName: "camera")
                .font(.title30MenloUltraLight)
                .foregroundColor(.blue600)
        }
    }
}

#Preview {
    JoinKeysignView(vault: Vault.example)
}<|MERGE_RESOLUTION|>--- conflicted
+++ resolved
@@ -8,10 +8,6 @@
 
 struct JoinKeysignView: View {
     let vault: Vault
-<<<<<<< HEAD
-    private let logger = Logger(subsystem: "join-keysign", category: "communication")
-=======
->>>>>>> 2298fc80
        
     @StateObject private var serviceDelegate = ServiceDelegate()
     @StateObject var viewModel = JoinKeysignViewModel()
@@ -20,60 +16,11 @@
 
     var body: some View {
         ZStack {
-<<<<<<< HEAD
-            self.background
-            VStack {
-                switch self.viewModel.status {
-                case .DiscoverSigningMsg:
-                    self.discoveringSignMessage
-                case .DiscoverService:
-                    self.discoverService
-                case .JoinKeysign:
-                    self.keysignMessageConfirm
-                case .WaitingForKeysignToStart:
-                    self.waitingForKeySignStart
-                case .KeysignStarted:
-                    HStack {
-                        if self.serviceDelegate.serverURL != nil && !self.viewModel.sessionID.isEmpty {
-                            KeysignView(vault: self.vault,
-                                        keysignCommittee: self.viewModel.keysignCommittee,
-                                        mediatorURL: self.serviceDelegate.serverURL ?? "",
-                                        sessionID: self.viewModel.sessionID,
-                                        keysignType: self.viewModel.keysignPayload?.coin.chain.signingKeyType ?? .ECDSA,
-                                        messsageToSign: self.viewModel.keysignMessages,
-                                        keysignPayload: self.viewModel.keysignPayload)
-                        } else {
-                            Text("Unable to start the keysign process due to missing information.")
-                                .font(.body15MenloBold)
-                                .multilineTextAlignment(.center)
-                        }
-                    }.navigationBarBackButtonHidden(true)
-                case .FailedToStart:
-                    VStack {
-                        Text(NSLocalizedString("keysignFail", comment: "Failed to start the keysign process"))
-                            .font(.body15MenloBold)
-                            .multilineTextAlignment(.center)
-                        Text(self.viewModel.errorMsg).font(.body15MenloBold)
-                            .multilineTextAlignment(.center)
-                    }
-                }
-            }
-            .padding()
-            .cornerRadius(10)
-            .shadow(radius: 5)
-        }
-        .navigationTitle(NSLocalizedString("joinKeySign", comment: "Join Keysign"))
-        .sheet(isPresented: $viewModel.isShowingScanner, content: {
-            CodeScannerView(codeTypes: [.qr], completion: self.viewModel.handleScan)
-        })
-        .navigationBarBackButtonHidden(false)
-=======
             Background()
             states
         }
         .navigationTitle(NSLocalizedString("joinKeySign", comment: "Join Keysign"))
         .navigationBarBackButtonHidden(true)
->>>>>>> 2298fc80
         .toolbar {
             ToolbarItem(placement: .topBarLeading) {
                 NavigationBackButton()
@@ -88,12 +35,6 @@
         })
         .onAppear {
             self.viewModel.setData(vault: self.vault, serviceDelegate: self.serviceDelegate)
-<<<<<<< HEAD
-        }
-        .onDisappear(){
-            self.viewModel.stopJoiningKeysign()
-        }
-=======
         }
         .onDisappear(){
             self.viewModel.stopJoiningKeysign()
@@ -157,7 +98,6 @@
         .foregroundColor(.neutral0)
         .multilineTextAlignment(.center)
         .padding(.horizontal, 30)
->>>>>>> 2298fc80
     }
     
     var keysignMessageConfirm: some View {
@@ -169,39 +109,11 @@
             
             HStack {
                 Text("To: ")
-<<<<<<< HEAD
-                    .font(.body15MenloBold)
-                    .foregroundColor(.neutral0)
-                    .multilineTextAlignment(.center)
-                
                 Text("\(self.viewModel.keysignPayload?.toAddress ?? "")")
-                    .font(.body15MenloBold)
-                    .foregroundColor(.neutral0)
-                    .multilineTextAlignment(.center)
-=======
-                Text("\(self.viewModel.keysignPayload?.toAddress ?? "")")
->>>>>>> 2298fc80
             }
             .padding(.vertical)
             
             Text("Amount: \(String(self.viewModel.keysignPayload?.toAmount ?? 0))")
-<<<<<<< HEAD
-                .font(.body15MenloBold)
-                .foregroundColor(.neutral0)
-                .multilineTextAlignment(.center)
-                .padding(.vertical)
-            
-            VStack {
-                VStack(alignment: .center) {
-                    Button(action: {
-                        self.viewModel.joinKeysignCommittee()
-                    }) {
-                        FilledButton(title: "joinKeySign")
-                    }
-                    .buttonStyle(PlainButtonStyle())
-                }
-                .frame(maxWidth: .infinity)
-=======
                 .padding(.vertical)
             
             Spacer()
@@ -210,7 +122,6 @@
                 self.viewModel.joinKeysignCommittee()
             }) {
                 FilledButton(title: "joinKeySign")
->>>>>>> 2298fc80
             }
         }
     }
@@ -222,26 +133,6 @@
             
             HStack {
                 Text("thisDevice")
-<<<<<<< HEAD
-                    .font(.body15MenloBold)
-                    .foregroundColor(.neutral0)
-                    .multilineTextAlignment(.center)
-                Text(self.viewModel.localPartyID)
-                    .font(.body15MenloBold)
-                    .foregroundColor(.neutral0)
-                    .multilineTextAlignment(.center)
-            }
-            HStack {
-                Text(NSLocalizedString("waitingForKeySignStart", comment: "Waiting for the keysign process to start"))
-                    .font(.body15MenloBold)
-                    .foregroundColor(.neutral0)
-                    .multilineTextAlignment(.center)
-                ProgressView()
-                    .progressViewStyle(.circular)
-                    .padding(2)
-            }
-        }.task {
-=======
                 Text(self.viewModel.localPartyID)
             }
             
@@ -254,7 +145,6 @@
         .background(Color.blue600)
         .cornerRadius(10)
         .task {
->>>>>>> 2298fc80
             await self.viewModel.waitForKeysignStart()
         }
     }
@@ -268,11 +158,7 @@
                 .padding(.horizontal, 30)
             
             Button(action: {
-<<<<<<< HEAD
-                self.viewModel.startScan()
-=======
                 viewModel.startScan()
->>>>>>> 2298fc80
             }) {
                 scanButton
             }
@@ -280,28 +166,8 @@
     }
     
     var discoverService: some View {
-<<<<<<< HEAD
-        VStack {
-            HStack {
-                Text("thisDevice")
-                    .font(.body15MenloBold)
-                    .foregroundColor(.neutral0)
-                    .multilineTextAlignment(.center)
-                Text(self.viewModel.localPartyID)
-                    .font(.body15MenloBold)
-                    .foregroundColor(.neutral0)
-                    .multilineTextAlignment(.center)
-            }
-            HStack {
-                Text(NSLocalizedString("discoveringMediator", comment: "Discovering mediator service, please wait..."))
-                    .foregroundColor(.neutral0)
-                    .font(.body15MenloBold)
-                    .multilineTextAlignment(.center)
-                
-=======
         VStack(spacing: 16) {
             ZStack {
->>>>>>> 2298fc80
                 if self.serviceDelegate.serverURL == nil {
                     ProgressView()
                         .preferredColorScheme(.dark)
@@ -311,17 +177,11 @@
                     }
                 }
             }
-<<<<<<< HEAD
-        }.padding(.vertical, 30)
-            .onAppear {
-                self.viewModel.discoverService()
-=======
             .padding(.bottom, 18)
             
             HStack {
                 Text(NSLocalizedString("thisDevice", comment: ""))
                 Text(self.viewModel.localPartyID)
->>>>>>> 2298fc80
             }
             
             Text(NSLocalizedString("discoveringMediator", comment: "Discovering mediator service, please wait..."))
