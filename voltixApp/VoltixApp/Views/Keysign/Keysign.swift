//
//  Keysign.swift
//  VoltixApp

import Dispatch
import Foundation
import Mediator
import OSLog
import SwiftUI
import Tss
import WalletCore

private let logger = Logger(subsystem: "keysign", category: "tss")
struct KeysignView: View {
    enum KeysignStatus {
        case CreatingInstance
        case KeysignECDSA
        case KeysignEdDSA
        case KeysignFinished
        case KeysignFailed
    }
    
    @Binding var presentationStack: [CurrentScreen]
    let keysignCommittee: [String]
    let mediatorURL: String
    let sessionID: String
    let keysignType: KeyType
    let messsageToSign: [String]
    @State var localPartyKey: String
    let keysignPayload: KeysignPayload? // need to pass it along to the next view
    @EnvironmentObject var appState: ApplicationState
    @State private var currentStatus = KeysignStatus.CreatingInstance
    @State private var keysignInProgress = false
    @State private var tssService: TssServiceImpl? = nil
    @State private var tssMessenger: TssMessengerImpl? = nil
    @State private var stateAccess: LocalStateAccessorImpl? = nil
    @State private var keysignError: String? = nil
    @State private var signature: String = ""
    @State var cache = NSCache<NSString, AnyObject>()
    @State var signatures = [String: TssKeysignResponse]()
    @State private var messagePuller = MessagePuller()

    var body: some View {
        VStack {
            switch self.currentStatus {
            case .CreatingInstance:
                HStack {
                    Text("creating tss instance")
                    ProgressView()
                        .progressViewStyle(.circular)
<<<<<<< HEAD
                        // .tint(.blue)
=======
>>>>>>> b24fc822
                        .padding(2)
                }
            case .KeysignECDSA:
                HStack {
                    Text("Signing using ECDSA key")
                    ProgressView()
                        .progressViewStyle(.circular)
<<<<<<< HEAD
                        // .tint(.blue)
=======
>>>>>>> b24fc822
                        .padding(2)
                }
                
            case .KeysignEdDSA:
                HStack {
                    Text("Signing using EdDSA key")
                    ProgressView()
                        .progressViewStyle(.circular)
<<<<<<< HEAD
                        // .tint(.blue)
=======
>>>>>>> b24fc822
                        .padding(2)
                }
            case .KeysignFinished:
                VStack {
                    Text("Keysign finished")
                    Text("Signature: \(self.signature)")
                    Button("Done", systemImage: "arrowshape.backward.circle") {}
                }.onAppear {
                    self.messagePuller.stop()
                    guard let vault = appState.currentVault else {
                        return
                    }
                    
                    // get bitcoin transaction
                    if let keysignPayload {
                        let bitcoinPubKey = BitcoinHelper.getBitcoinPubKey(hexPubKey: vault.pubKeyECDSA, hexChainCode: vault.hexChainCode)
                        let result = BitcoinHelper.getSignedBitcoinTransaction(utxos: keysignPayload.utxos, hexPubKey: bitcoinPubKey, fromAddress: keysignPayload.coin.address, toAddress: keysignPayload.toAddress, toAmount: keysignPayload.toAmount, byteFee: keysignPayload.byteFee, signatureProvider: { (preHash: Data) in
                            let hex = preHash.hexString

<<<<<<< HEAD
                                                                                   if let sig = self.signatures[hex] {
                                                                                       logger.info("resp:\(sig.r)")
                                                                                       let sigResult = BitcoinHelper.getSignatureFromTssResponse(tssResponse: sig)
                                                                                       switch sigResult {
                                                                                       case .success(let sigData):
                                                                                           logger.info("successfully get sigdata")
                                                                                           return sigData
                                                                                       case .failure(let err):
                                                                                           switch err {
                                                                                           case BitcoinHelper.BitcoinTransactionError.runtimeError(let errDetail):
                                                                                               logger.error("fail to get signature from TssResponse,error:\(errDetail)")
                                                                                           default:
                                                                                               logger.error("fail to get signature from TssResponse,error:\(err.localizedDescription)")
                                                                                           }
                                                                                       }
                                                                                   }
                                                                                   return Data()
                                                                               })
=======
                            if let sig = self.signatures[hex] {
                                let sigResult = BitcoinHelper.getSignatureFromTssResponse(tssResponse: sig)
                                switch sigResult {
                                case .success(let sigData):
                                    return sigData
                                case .failure(let err):
                                    switch err {
                                    case BitcoinHelper.BitcoinTransactionError.runtimeError(let errDetail):
                                        logger.error("fail to get signature from TssResponse,error:\(errDetail)")
                                    default:
                                        logger.error("fail to get signature from TssResponse,error:\(err.localizedDescription)")
                                    }
                                }
                            }
                            return Data()
                        })
>>>>>>> b24fc822
                        switch result {
                        case .success(let tx):
                            print(tx)
                        case .failure(let err):
                            switch err {
                            case BitcoinHelper.BitcoinTransactionError.runtimeError(let errDetail):
                                logger.error("Failed to get signed transaction,error:\(errDetail)")
                            default:
                                logger.error("Failed to get signed transaction,error:\(err.localizedDescription)")
                            }
                        }
                    }
                }.navigationBarBackButtonHidden(false)
            case .KeysignFailed:
                Text("Sorry keysign failed, you can retry it,error:\(self.keysignError ?? "")")
                    .navigationBarBackButtonHidden(false)
                    .onAppear {
                        self.messagePuller.stop()
                    }
            }
        }.task {
            // Create keygen instance, it takes time to generate the preparams
            guard let vault = appState.currentVault else {
                self.currentStatus = .KeysignFailed
                return
            }
            for msg in self.messsageToSign {
                let msgHash = Utils.getMessageBodyHash(msg: msg)
                self.tssMessenger = TssMessengerImpl(mediatorUrl: self.mediatorURL, sessionID: self.sessionID, messageID: msgHash)
                self.stateAccess = LocalStateAccessorImpl(vault: vault)
                var err: NSError?
                // keysign doesn't need to recreate preparams
                self.tssService = TssNewService(self.tssMessenger, self.stateAccess, false, &err)
                if let err {
                    logger.error("Failed to create TSS instance, error: \(err.localizedDescription)")
                    self.keysignError = err.localizedDescription
                    self.currentStatus = .KeysignFailed
                    return
                }
<<<<<<< HEAD

                // Keep polling for messages
                let t = Task {
                    repeat {
                        if Task.isCancelled { return }
                        self.pollInboundMessages(messageID: msgHash)
                        try await Task.sleep(for: .seconds(1)) // Back off 1s
                    } while self.tssService != nil && self.pollingInboundMessages
=======
                guard let service = self.tssService else {
                    logger.error("tss service instance is nil")
                    self.currentStatus = .KeysignFailed
                    return
>>>>>>> b24fc822
                }
                self.messagePuller.pollMessages(mediatorURL: self.mediatorURL, sessionID: self.sessionID, localPartyKey: self.localPartyKey, tssService: service, messageID: msgHash)
                self.keysignInProgress = true
                let keysignReq = TssKeysignRequest()
                keysignReq.localPartyKey = vault.localPartyID
                keysignReq.keysignCommitteeKeys = self.keysignCommittee.joined(separator: ",")
                if let keysignPayload {
                    if keysignPayload.coin.ticker == "BTC" {
                        keysignReq.derivePath = CoinType.bitcoin.derivationPath()
                    }
                }
                // sign messages one by one , since the msg is in hex format , so we need convert it to base64
                // and then pass it to TSS for keysign
                if let msgToSign = Data(hexString: msg)?.base64EncodedString() {
                    keysignReq.messageToSign = msgToSign
                }
                
                do {
                    switch self.keysignType {
                    case .ECDSA:
                        keysignReq.pubKey = vault.pubKeyECDSA
                        self.currentStatus = .KeysignECDSA
                    case .EdDSA:
                        keysignReq.pubKey = vault.pubKeyEdDSA
                        self.currentStatus = .KeysignEdDSA
                    }
                    if let service = self.tssService {
                        let resp = try await tssKeysign(service: service, req: keysignReq, keysignType: keysignType)
                        self.signatures[msg] = resp
                        // TODO: save the signature with the message it signed
                        self.signature = "R:\(resp.r), S:\(resp.s), RecoveryID:\(resp.recoveryID)"
                    }
                    self.messagePuller.stop()
                } catch {
                    logger.error("fail to do keysign,error:\(error.localizedDescription)")
                    self.keysignError = error.localizedDescription
                    self.currentStatus = .KeysignFailed
                    return
                }
            }
            
            self.currentStatus = .KeysignFinished
        }
    }
    
    private func tssKeysign(service: TssServiceImpl, req: TssKeysignRequest, keysignType: KeyType) async throws -> TssKeysignResponse {
        let t = Task.detached(priority: .high) {
            switch keysignType {
            case .ECDSA:
                return try service.keysignECDSA(req)
            case .EdDSA:
                return try service.keysignEdDSA(req)
            }
        }
        return try await t.value
    }
}

#Preview {
    KeysignView(presentationStack: .constant([]),
                keysignCommittee: [],
                mediatorURL: "",
                sessionID: "session",
                keysignType: .ECDSA,
                messsageToSign: ["message"],
                localPartyKey: "party id",
                keysignPayload: nil)
}<|MERGE_RESOLUTION|>--- conflicted
+++ resolved
@@ -48,10 +48,6 @@
                     Text("creating tss instance")
                     ProgressView()
                         .progressViewStyle(.circular)
-<<<<<<< HEAD
-                        // .tint(.blue)
-=======
->>>>>>> b24fc822
                         .padding(2)
                 }
             case .KeysignECDSA:
@@ -59,10 +55,6 @@
                     Text("Signing using ECDSA key")
                     ProgressView()
                         .progressViewStyle(.circular)
-<<<<<<< HEAD
-                        // .tint(.blue)
-=======
->>>>>>> b24fc822
                         .padding(2)
                 }
                 
@@ -71,10 +63,6 @@
                     Text("Signing using EdDSA key")
                     ProgressView()
                         .progressViewStyle(.circular)
-<<<<<<< HEAD
-                        // .tint(.blue)
-=======
->>>>>>> b24fc822
                         .padding(2)
                 }
             case .KeysignFinished:
@@ -94,26 +82,6 @@
                         let result = BitcoinHelper.getSignedBitcoinTransaction(utxos: keysignPayload.utxos, hexPubKey: bitcoinPubKey, fromAddress: keysignPayload.coin.address, toAddress: keysignPayload.toAddress, toAmount: keysignPayload.toAmount, byteFee: keysignPayload.byteFee, signatureProvider: { (preHash: Data) in
                             let hex = preHash.hexString
 
-<<<<<<< HEAD
-                                                                                   if let sig = self.signatures[hex] {
-                                                                                       logger.info("resp:\(sig.r)")
-                                                                                       let sigResult = BitcoinHelper.getSignatureFromTssResponse(tssResponse: sig)
-                                                                                       switch sigResult {
-                                                                                       case .success(let sigData):
-                                                                                           logger.info("successfully get sigdata")
-                                                                                           return sigData
-                                                                                       case .failure(let err):
-                                                                                           switch err {
-                                                                                           case BitcoinHelper.BitcoinTransactionError.runtimeError(let errDetail):
-                                                                                               logger.error("fail to get signature from TssResponse,error:\(errDetail)")
-                                                                                           default:
-                                                                                               logger.error("fail to get signature from TssResponse,error:\(err.localizedDescription)")
-                                                                                           }
-                                                                                       }
-                                                                                   }
-                                                                                   return Data()
-                                                                               })
-=======
                             if let sig = self.signatures[hex] {
                                 let sigResult = BitcoinHelper.getSignatureFromTssResponse(tssResponse: sig)
                                 switch sigResult {
@@ -130,7 +98,6 @@
                             }
                             return Data()
                         })
->>>>>>> b24fc822
                         switch result {
                         case .success(let tx):
                             print(tx)
@@ -170,21 +137,10 @@
                     self.currentStatus = .KeysignFailed
                     return
                 }
-<<<<<<< HEAD
-
-                // Keep polling for messages
-                let t = Task {
-                    repeat {
-                        if Task.isCancelled { return }
-                        self.pollInboundMessages(messageID: msgHash)
-                        try await Task.sleep(for: .seconds(1)) // Back off 1s
-                    } while self.tssService != nil && self.pollingInboundMessages
-=======
                 guard let service = self.tssService else {
                     logger.error("tss service instance is nil")
                     self.currentStatus = .KeysignFailed
                     return
->>>>>>> b24fc822
                 }
                 self.messagePuller.pollMessages(mediatorURL: self.mediatorURL, sessionID: self.sessionID, localPartyKey: self.localPartyKey, tssService: service, messageID: msgHash)
                 self.keysignInProgress = true
