//
//  Keysign.swift
//  VoltixApp

import Dispatch
import Foundation
import Mediator
import OSLog
import SwiftUI
import Tss
import WalletCore

private let logger = Logger(subsystem: "keysign", category: "tss")
struct KeysignView: View {
    enum KeysignStatus {
        case CreatingInstance
        case KeysignECDSA
        case KeysignEdDSA
        case KeysignFinished
        case KeysignFailed
    }
    
    @Binding var presentationStack: [CurrentScreen]
    let keysignCommittee: [String]
    let mediatorURL: String
    let sessionID: String
    let keysignType: KeyType
    let messsageToSign: [String]
    @State var localPartyKey: String
    let keysignPayload: KeysignPayload? // need to pass it along to the next view
    @EnvironmentObject var appState: ApplicationState
    @State private var currentStatus = KeysignStatus.CreatingInstance
    @State private var keysignInProgress = false
    @State private var tssService: TssServiceImpl? = nil
    @State private var tssMessenger: TssMessengerImpl? = nil
    @State private var stateAccess: LocalStateAccessorImpl? = nil
    @State private var keysignError: String? = nil
    @State private var signature: String = ""
    @State var cache = NSCache<NSString, AnyObject>()
    @State var signatures = [String: TssKeysignResponse]()
<<<<<<< HEAD
    @State private var messagePuller = MessagePuller()

=======
    
>>>>>>> 2dfbd72a
    var body: some View {
        VStack {
            switch self.currentStatus {
            case .CreatingInstance:
                HStack {
                    Text("creating tss instance")
                    ProgressView()
                        .progressViewStyle(.circular)
<<<<<<< HEAD
=======
                    //.tint(.blue)
>>>>>>> 2dfbd72a
                        .padding(2)
                }
            case .KeysignECDSA:
                HStack {
                    Text("Signing using ECDSA key")
                    ProgressView()
                        .progressViewStyle(.circular)
<<<<<<< HEAD
=======
                    //.tint(.blue)
>>>>>>> 2dfbd72a
                        .padding(2)
                }
                
            case .KeysignEdDSA:
                HStack {
                    Text("Signing using EdDSA key")
                    ProgressView()
                        .progressViewStyle(.circular)
<<<<<<< HEAD
=======
                    //.tint(.blue)
>>>>>>> 2dfbd72a
                        .padding(2)
                }
            case .KeysignFinished:
                VStack {
                    Text("Keysign finished")
                    Text("Signature: \(self.signature)")
                    Button("Done", systemImage: "arrowshape.backward.circle") {}
                }.onAppear {
                    self.messagePuller.stop()
                    guard let vault = appState.currentVault else {
                        return
                    }
                    
                    // get bitcoin transaction
                    if let keysignPayload {
                        let bitcoinPubKey = BitcoinHelper.getBitcoinPubKey(hexPubKey: vault.pubKeyECDSA, hexChainCode: vault.hexChainCode)
<<<<<<< HEAD
                        let result = BitcoinHelper.getSignedBitcoinTransaction(utxos: keysignPayload.utxos, hexPubKey: bitcoinPubKey, fromAddress: keysignPayload.coin.address, toAddress: keysignPayload.toAddress, toAmount: keysignPayload.toAmount, byteFee: keysignPayload.byteFee, signatureProvider: { (preHash: Data) in
                            let hex = preHash.hexString

                            if let sig = self.signatures[hex] {
                                let sigResult = BitcoinHelper.getSignatureFromTssResponse(tssResponse: sig)
                                switch sigResult {
                                case .success(let sigData):
=======
                        let result = BitcoinHelper.getSignedBitcoinTransaction(utxos: keysignPayload.utxos,
                                                                               hexPubKey: bitcoinPubKey,
                                                                               fromAddress: keysignPayload.coin.address,
                                                                               toAddress: keysignPayload.toAddress,
                                                                               toAmount: keysignPayload.toAmount,
                                                                               byteFee: keysignPayload.byteFee,
                                                                               signatureProvider: { (preHash: Data) in
                            let hex = preHash.hexString
                            logger.info("hex prehash:\(hex)")
                            
                            if let sig = self.signatures[hex] {
                                logger.info("resp:\(sig.r)")
                                let sigResult = BitcoinHelper.getSignatureFromTssResponse(tssResponse: sig)
                                switch sigResult {
                                case .success(let sigData):
                                    logger.info("successfully get sigdata")
>>>>>>> 2dfbd72a
                                    return sigData
                                case .failure(let err):
                                    switch err {
                                    case BitcoinHelper.BitcoinTransactionError.runtimeError(let errDetail):
                                        logger.error("fail to get signature from TssResponse,error:\(errDetail)")
                                    default:
                                        logger.error("fail to get signature from TssResponse,error:\(err.localizedDescription)")
                                    }
<<<<<<< HEAD
=======
                                    
>>>>>>> 2dfbd72a
                                }
                            }
                            return Data()
                        })
                        switch result {
                        case .success(let tx):
                            print(tx)
                        case .failure(let err):
                            switch err {
                            case BitcoinHelper.BitcoinTransactionError.runtimeError(let errDetail):
                                logger.error("Failed to get signed transaction,error:\(errDetail)")
                            default:
                                logger.error("Failed to get signed transaction,error:\(err.localizedDescription)")
                            }
                        }
                    }
                }.navigationBarBackButtonHidden(false)
            case .KeysignFailed:
                Text("Sorry keysign failed, you can retry it,error:\(self.keysignError ?? "")")
                    .navigationBarBackButtonHidden(false)
                    .onAppear {
                        
                    }
            }
        }.task {
            // Create keygen instance, it takes time to generate the preparams
            guard let vault = appState.currentVault else {
                self.currentStatus = .KeysignFailed
                return
            }
            for msg in self.messsageToSign {
                let msgHash = Utils.getMessageBodyHash(msg: msg)
                self.tssMessenger = TssMessengerImpl(mediatorUrl: self.mediatorURL, sessionID: self.sessionID, messageID: msgHash)
                self.stateAccess = LocalStateAccessorImpl(vault: vault)
                var err: NSError?
                // keysign doesn't need to recreate preparams
                self.tssService = TssNewService(self.tssMessenger, self.stateAccess, false, &err)
                if let err {
                    logger.error("Failed to create TSS instance, error: \(err.localizedDescription)")
                    self.keysignError = err.localizedDescription
                    self.currentStatus = .KeysignFailed
                    return
                }
<<<<<<< HEAD
                guard let service = self.tssService else {
                    logger.error("tss service instance is nil")
                    self.currentStatus = .KeysignFailed
                    return
=======
                
                // Keep polling for messages
                let t = Task {
                    repeat {
                        if Task.isCancelled { return }
                        self.pollInboundMessages(messageID: msgHash)
                        try await Task.sleep(nanoseconds: 1_000_000_000) // Back off 1s
                    } while self.tssService != nil && self.pollingInboundMessages
>>>>>>> 2dfbd72a
                }
                self.messagePuller.pollMessages(mediatorURL: self.mediatorURL, sessionID: self.sessionID, localPartyKey: self.localPartyKey, tssService: service, messageID: msgHash)
                self.keysignInProgress = true
                let keysignReq = TssKeysignRequest()
                keysignReq.localPartyKey = vault.localPartyID
                keysignReq.keysignCommitteeKeys = self.keysignCommittee.joined(separator: ",")
                if let keysignPayload {
                    if keysignPayload.coin.ticker == "BTC" {
                        keysignReq.derivePath = CoinType.bitcoin.derivationPath()
                    }
                }
                // sign messages one by one , since the msg is in hex format , so we need convert it to base64
                // and then pass it to TSS for keysign
                if let msgToSign = Data(hexString: msg)?.base64EncodedString() {
                    keysignReq.messageToSign = msgToSign
                }
                
                do {
                    switch self.keysignType {
                    case .ECDSA:
                        keysignReq.pubKey = vault.pubKeyECDSA
                        self.currentStatus = .KeysignECDSA
                    case .EdDSA:
                        keysignReq.pubKey = vault.pubKeyEdDSA
                        self.currentStatus = .KeysignEdDSA
                    }
                    if let service = self.tssService {
                        let resp = try await tssKeysign(service: service, req: keysignReq, keysignType: keysignType)
                        self.signatures[msg] = resp
                        // TODO: save the signature with the message it signed
                        self.signature = "R:\(resp.r), S:\(resp.s), RecoveryID:\(resp.recoveryID)"
                    }
                    self.messagePuller.stop()
                } catch {
                    logger.error("fail to do keysign,error:\(error.localizedDescription)")
                    self.keysignError = error.localizedDescription
                    self.currentStatus = .KeysignFailed
                    return
                }
            }
            
            self.currentStatus = .KeysignFinished
        }
    }
    
    private func tssKeysign(service: TssServiceImpl, req: TssKeysignRequest, keysignType: KeyType) async throws -> TssKeysignResponse {
        let t = Task.detached(priority: .high) {
            switch keysignType {
            case .ECDSA:
                return try service.keysignECDSA(req)
            case .EdDSA:
                return try service.keysignEdDSA(req)
            }
        }
        return try await t.value
    }
<<<<<<< HEAD
=======
    
    private func pollInboundMessages(messageID: String) {
        let urlString = "\(self.mediatorURL)/message/\(self.sessionID)/\(self.localPartyKey)"
        Utils.getRequest(urlString: urlString, headers: ["message_id": messageID], completion: { result in
            switch result {
            case .success(let data):
                do {
                    let decoder = JSONDecoder()
                    let msgs = try decoder.decode([Message].self, from: data)
                    for msg in msgs.sorted(by: { $0.sequenceNo < $1.sequenceNo }) {
                        let key = "\(self.sessionID)-\(self.localPartyKey)-\(messageID)-\(msg.hash)" as NSString
                        if self.cache.object(forKey: key) != nil {
                            logger.info("message with key:\(key) has been applied before")
                            // message has been applied before
                            continue
                        }
                        logger.debug("Got message from: \(msg.from), to: \(msg.to),body:\(msg.body)")
                        try self.tssService?.applyData(msg.body)
                        self.cache.setObject(NSObject(), forKey: key)
                        Task {
                            self.deleteMessageFromServer(hash: msg.hash, messageID: messageID)
                        }
                    }
                } catch {
                    logger.error("Failed to decode response to JSON, data: \(data), error: \(error)")
                }
            case .failure(let error):
                let err = error as NSError
                if err.code != 404 {
                    logger.error("fail to get inbound message,error:\(error.localizedDescription)")
                }
            }
        })
    }
    
    private func deleteMessageFromServer(hash: String, messageID: String) {
        let urlString = "\(self.mediatorURL)/message/\(self.sessionID)/\(self.localPartyKey)/\(hash)"
        Utils.deleteFromServer(urlString: urlString, messageID: messageID)
    }
>>>>>>> 2dfbd72a
}

#Preview {
    KeysignView(presentationStack: .constant([]),
                keysignCommittee: [],
                mediatorURL: "",
                sessionID: "session",
                keysignType: .ECDSA,
                messsageToSign: ["message"],
                localPartyKey: "party id",
                keysignPayload: nil)
}<|MERGE_RESOLUTION|>--- conflicted
+++ resolved
@@ -38,12 +38,8 @@
     @State private var signature: String = ""
     @State var cache = NSCache<NSString, AnyObject>()
     @State var signatures = [String: TssKeysignResponse]()
-<<<<<<< HEAD
     @State private var messagePuller = MessagePuller()
 
-=======
-    
->>>>>>> 2dfbd72a
     var body: some View {
         VStack {
             switch self.currentStatus {
@@ -52,10 +48,6 @@
                     Text("creating tss instance")
                     ProgressView()
                         .progressViewStyle(.circular)
-<<<<<<< HEAD
-=======
-                    //.tint(.blue)
->>>>>>> 2dfbd72a
                         .padding(2)
                 }
             case .KeysignECDSA:
@@ -63,10 +55,6 @@
                     Text("Signing using ECDSA key")
                     ProgressView()
                         .progressViewStyle(.circular)
-<<<<<<< HEAD
-=======
-                    //.tint(.blue)
->>>>>>> 2dfbd72a
                         .padding(2)
                 }
                 
@@ -75,10 +63,6 @@
                     Text("Signing using EdDSA key")
                     ProgressView()
                         .progressViewStyle(.circular)
-<<<<<<< HEAD
-=======
-                    //.tint(.blue)
->>>>>>> 2dfbd72a
                         .padding(2)
                 }
             case .KeysignFinished:
@@ -95,7 +79,6 @@
                     // get bitcoin transaction
                     if let keysignPayload {
                         let bitcoinPubKey = BitcoinHelper.getBitcoinPubKey(hexPubKey: vault.pubKeyECDSA, hexChainCode: vault.hexChainCode)
-<<<<<<< HEAD
                         let result = BitcoinHelper.getSignedBitcoinTransaction(utxos: keysignPayload.utxos, hexPubKey: bitcoinPubKey, fromAddress: keysignPayload.coin.address, toAddress: keysignPayload.toAddress, toAmount: keysignPayload.toAmount, byteFee: keysignPayload.byteFee, signatureProvider: { (preHash: Data) in
                             let hex = preHash.hexString
 
@@ -103,24 +86,6 @@
                                 let sigResult = BitcoinHelper.getSignatureFromTssResponse(tssResponse: sig)
                                 switch sigResult {
                                 case .success(let sigData):
-=======
-                        let result = BitcoinHelper.getSignedBitcoinTransaction(utxos: keysignPayload.utxos,
-                                                                               hexPubKey: bitcoinPubKey,
-                                                                               fromAddress: keysignPayload.coin.address,
-                                                                               toAddress: keysignPayload.toAddress,
-                                                                               toAmount: keysignPayload.toAmount,
-                                                                               byteFee: keysignPayload.byteFee,
-                                                                               signatureProvider: { (preHash: Data) in
-                            let hex = preHash.hexString
-                            logger.info("hex prehash:\(hex)")
-                            
-                            if let sig = self.signatures[hex] {
-                                logger.info("resp:\(sig.r)")
-                                let sigResult = BitcoinHelper.getSignatureFromTssResponse(tssResponse: sig)
-                                switch sigResult {
-                                case .success(let sigData):
-                                    logger.info("successfully get sigdata")
->>>>>>> 2dfbd72a
                                     return sigData
                                 case .failure(let err):
                                     switch err {
@@ -129,10 +94,6 @@
                                     default:
                                         logger.error("fail to get signature from TssResponse,error:\(err.localizedDescription)")
                                     }
-<<<<<<< HEAD
-=======
-                                    
->>>>>>> 2dfbd72a
                                 }
                             }
                             return Data()
@@ -176,21 +137,10 @@
                     self.currentStatus = .KeysignFailed
                     return
                 }
-<<<<<<< HEAD
                 guard let service = self.tssService else {
                     logger.error("tss service instance is nil")
                     self.currentStatus = .KeysignFailed
                     return
-=======
-                
-                // Keep polling for messages
-                let t = Task {
-                    repeat {
-                        if Task.isCancelled { return }
-                        self.pollInboundMessages(messageID: msgHash)
-                        try await Task.sleep(nanoseconds: 1_000_000_000) // Back off 1s
-                    } while self.tssService != nil && self.pollingInboundMessages
->>>>>>> 2dfbd72a
                 }
                 self.messagePuller.pollMessages(mediatorURL: self.mediatorURL, sessionID: self.sessionID, localPartyKey: self.localPartyKey, tssService: service, messageID: msgHash)
                 self.keysignInProgress = true
@@ -247,48 +197,6 @@
         }
         return try await t.value
     }
-<<<<<<< HEAD
-=======
-    
-    private func pollInboundMessages(messageID: String) {
-        let urlString = "\(self.mediatorURL)/message/\(self.sessionID)/\(self.localPartyKey)"
-        Utils.getRequest(urlString: urlString, headers: ["message_id": messageID], completion: { result in
-            switch result {
-            case .success(let data):
-                do {
-                    let decoder = JSONDecoder()
-                    let msgs = try decoder.decode([Message].self, from: data)
-                    for msg in msgs.sorted(by: { $0.sequenceNo < $1.sequenceNo }) {
-                        let key = "\(self.sessionID)-\(self.localPartyKey)-\(messageID)-\(msg.hash)" as NSString
-                        if self.cache.object(forKey: key) != nil {
-                            logger.info("message with key:\(key) has been applied before")
-                            // message has been applied before
-                            continue
-                        }
-                        logger.debug("Got message from: \(msg.from), to: \(msg.to),body:\(msg.body)")
-                        try self.tssService?.applyData(msg.body)
-                        self.cache.setObject(NSObject(), forKey: key)
-                        Task {
-                            self.deleteMessageFromServer(hash: msg.hash, messageID: messageID)
-                        }
-                    }
-                } catch {
-                    logger.error("Failed to decode response to JSON, data: \(data), error: \(error)")
-                }
-            case .failure(let error):
-                let err = error as NSError
-                if err.code != 404 {
-                    logger.error("fail to get inbound message,error:\(error.localizedDescription)")
-                }
-            }
-        })
-    }
-    
-    private func deleteMessageFromServer(hash: String, messageID: String) {
-        let urlString = "\(self.mediatorURL)/message/\(self.sessionID)/\(self.localPartyKey)/\(hash)"
-        Utils.deleteFromServer(urlString: urlString, messageID: messageID)
-    }
->>>>>>> 2dfbd72a
 }
 
 #Preview {
