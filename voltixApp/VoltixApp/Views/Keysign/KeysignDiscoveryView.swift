--- conflicted
+++ resolved
@@ -26,12 +26,8 @@
     @State private var localPartyID = ""
     let keysignPayload: KeysignPayload
     @State private var keysignMessages = [String]()
-<<<<<<< HEAD
     @ObservedObject var participantDiscovery = ParticipantDiscovery()
 
-=======
-    
->>>>>>> 2dfbd72a
     var body: some View {
         VStack {
             switch self.currentState {
@@ -134,41 +130,7 @@
             }
         }
     }
-<<<<<<< HEAD
-
-=======
-    
-    private func getParticipants() {
-        let urlString = "\(self.serverAddr)/\(self.sessionID)"
-        Utils.getRequest(urlString: urlString,
-                         headers: [String: String](),
-                         completion: { result in
-            switch result {
-            case .success(let data):
-                if data.isEmpty {
-                    logger.error("No participants available yet")
-                    return
-                }
-                do {
-                    let decoder = JSONDecoder()
-                    let peers = try decoder.decode([String].self, from: data)
-                    
-                    for peer in peers {
-                        if !self.peersFound.contains(peer) {
-                            self.peersFound.append(peer)
-                        }
-                    }
-                } catch {
-                    logger.error("Failed to decode response to JSON: \(error)")
-                }
-            case .failure(let error):
-                logger.error("Failed to start session, error: \(error)")
-                return
-            }
-        })
-    }
-    
->>>>>>> 2dfbd72a
+
     func getQrImage(size: CGFloat) -> Image {
         let context = CIContext()
         guard let qrFilter = CIFilter(name: "CIQRCodeGenerator") else {
