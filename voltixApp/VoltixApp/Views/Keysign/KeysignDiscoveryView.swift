--- conflicted
+++ resolved
@@ -35,47 +35,6 @@
             case .WaitingForDevices:
                 self.waitingForDevices
             case .FailToStart:
-<<<<<<< HEAD
-                HStack {
-                    Text(NSLocalizedString("failToStart", comment: "Fail to start"))
-                        .font(.body15MenloBold)
-                        .multilineTextAlignment(.center)
-                        .foregroundColor(.red)
-                    Text(self.viewModel.errorMessage)
-                        .font(.body15MenloBold)
-                        .multilineTextAlignment(.center)
-                        .foregroundColor(.red)
-                }
-            case .Keysign:
-                KeysignView(vault: self.vault,
-                            keysignCommittee: self.viewModel.selections.map { $0 },
-                            mediatorURL: self.viewModel.serverAddr,
-                            sessionID: self.viewModel.sessionID,
-                            keysignType: self.keysignPayload.coin.chain.signingKeyType,
-                            messsageToSign: self.viewModel.keysignMessages, // need to figure out all the prekeysign hashes
-                            keysignPayload: self.viewModel.keysignPayload)
-            }
-        }
-        .navigationTitle(NSLocalizedString("mainDevice", comment: "Main Device"))
-        .navigationBarTitleDisplayMode(.inline)
-        .navigationBarBackButtonHidden(true)
-        .toolbar {
-            ToolbarItem(placement: .topBarLeading) {
-                NavigationBackButton()
-            }
-            ToolbarItem(placement: .topBarTrailing) {
-                NavigationHelpButton()
-            }
-        }
-        .onAppear {
-            self.viewModel.setData(vault: self.vault, keysignPayload: self.keysignPayload, participantDiscovery: self.participantDiscovery)
-        }
-        .task {
-            self.viewModel.startDiscovery()
-        }
-        .onDisappear {
-            self.viewModel.stopMediator()
-=======
                 errorText
             case .Keysign:
                 keysignView
@@ -87,7 +46,6 @@
         HStack {
             Text(NSLocalizedString("failToStart", comment: "Fail to start"))
             Text(self.viewModel.errorMessage)
->>>>>>> 2298fc80
         }
         .font(.body15MenloBold)
         .multilineTextAlignment(.center)
@@ -158,33 +116,12 @@
     
     var deviceList: some View {
         List(self.participantDiscovery.peersFound, id: \.self, selection: self.$viewModel.selections) { peer in
-<<<<<<< HEAD
-            HStack {
-                Image(systemName: self.viewModel.selections.contains(peer) ? "checkmark.circle" : "circle")
-                Text(peer)
-            }
-            .onTapGesture {
-                if self.viewModel.selections.contains(peer) {
-                    self.viewModel.selections.remove(peer)
-                } else {
-                    self.viewModel.selections.insert(peer)
-                }
-            }
-=======
             getPeerCell(peer)
->>>>>>> 2298fc80
         }
         .scrollContentBackground(.hidden)
     }
     
     var bottomButtons: some View {
-<<<<<<< HEAD
-        Button(action: {
-            self.viewModel.startKeysign()
-        }) {
-            FilledButton(title: "sign")
-                .disabled(self.viewModel.selections.count < self.vault.getThreshold())
-=======
         let isDisabled = viewModel.selections.count < vault.getThreshold()
         
         return Button(action: {
@@ -212,21 +149,12 @@
             } else {
                 self.viewModel.selections.insert(peer)
             }
->>>>>>> 2298fc80
         }
-        .disabled(self.viewModel.selections.count < self.vault.getThreshold())
     }
     
-<<<<<<< HEAD
-    func getQrImage(size: CGFloat) -> Image {
-        let keysignMsg = KeysignMessage(sessionID: self.viewModel.sessionID,
-                                        serviceName: self.viewModel.serviceName,
-                                        payload: self.keysignPayload)
-=======
     private func getQrImage(size: CGFloat) -> Image {
         let keysignMsg = KeysignMessage(sessionID: self.viewModel.sessionID, serviceName: self.viewModel.serviceName, payload: self.keysignPayload)
         
->>>>>>> 2298fc80
         do {
             let encoder = JSONEncoder()
             let jsonData = try encoder.encode(keysignMsg)
