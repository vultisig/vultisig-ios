--- conflicted
+++ resolved
@@ -4,11 +4,8 @@
 //
 
 import Foundation
-<<<<<<< HEAD
 import BigInt
-=======
 import WalletCore
->>>>>>> c7054c9d
 
 struct KeysignMessage: Codable, Hashable {
     let sessionID: String
