//
//  KeysignPayload.swift
//  VoltixApp
//

import Foundation
import BigInt
import WalletCore

struct KeysignMessage: Codable, Hashable {
    let sessionID: String
    let serviceName: String
    let payload: KeysignPayload
    let encryptionKeyHex: String
    let useVoltixRelay: Bool
}

enum BlockChainSpecific: Codable, Hashable {
    case UTXO(byteFee: BigInt) // byteFee
    case Ethereum(maxFeePerGasWei: BigInt, priorityFeeWei: BigInt, nonce: Int64, gasLimit: BigInt) // maxFeePerGasWei, priorityFeeWei, nonce , gasLimit
    case ERC20(maxFeePerGasWei: BigInt, priorityFeeWei: BigInt, nonce: Int64, gasLimit: BigInt, contractAddr: String)
    case THORChain(accountNumber: UInt64, sequence: UInt64)
    case Cosmos(accountNumber: UInt64, sequence: UInt64, gas: UInt64)
    case Solana(recentBlockHash: String, priorityFee: BigInt) // priority fee is in microlamports

    var gas: BigInt {
        switch self {
        case .UTXO(let byteFee):
            return byteFee
        case .Ethereum(let maxFeePerGas, _, _, _):
            return maxFeePerGas
        case .ERC20(let maxFeePerGas, _, _, _, _):
            return maxFeePerGas
        case .THORChain:
<<<<<<< HEAD
            return "2000000"
        case .Cosmos:
            return "7500"
        case .Solana(_, _, let feeInLamports):
            return feeInLamports
=======
            return 2_000_000
        case .Cosmos:
            return 7500
        case .Solana:
            return SolanaHelper.defaultFeeInLamports
>>>>>>> 63d692fd
        }
    }
}

struct KeysignPayload: Codable, Hashable {
    
    let coin: Coin
    // only toAddress is required , from Address is our own address
    let toAddress: String
    let toAmount: BigInt
    let chainSpecific: BlockChainSpecific
    
    // for UTXO chains , often it need to sign multiple UTXOs at the same time
    // here when keysign , the main device will only pass the utxo info to the keysign device
    // it is up to the signing device to get the presign keyhash , and sign it with the main device
    let utxos: [UtxoInfo]
    let memo: String? // optional memo
    let swapPayload: THORChainSwapPayload?
    
    var toAmountString: String {
        let decimalAmount = Decimal(string: toAmount.description) ?? Decimal.zero
        let power = Decimal(sign: .plus, exponent: -(Int(coin.decimals) ?? 0), significand: 1)
        return "\(decimalAmount * power) \(coin.ticker)"
    }
    
    func getKeysignMessages(vault: Vault) -> Result<[String], Error> {
        if swapPayload != nil {
            let swaps = THORChainSwaps(vaultHexPublicKey: vault.pubKeyECDSA, vaultHexChainCode: vault.hexChainCode)
            return swaps.getPreSignedImageHash(keysignPayload: self)
        }
        switch coin.chain {
        case .bitcoin, .bitcoinCash, .litecoin, .dogecoin, .dash:
            guard let coinType = CoinType.from(string: coin.chain.name.replacingOccurrences(of: "-", with: "")) else {
                print("Coin type not found on Wallet Core")
                return .failure("Coin type not found on Wallet Core" as! Error)
            }
            let utxoHelper = UTXOChainsHelper(coin: coinType, vaultHexPublicKey: vault.pubKeyECDSA, vaultHexChainCode: vault.hexChainCode)
            return utxoHelper.getPreSignedImageHash(keysignPayload: self)
        case .ethereum, .arbitrum, .base, .optimism, .polygon, .avalanche, .bscChain, .blast, .cronosChain:
            if coin.isNativeToken {
                let helper = EVMHelper.getHelper(coin: coin)?.getPreSignedImageHash(keysignPayload: self)
                guard let preSignedImageHash = helper else {
                    return .failure("Error to get getPreSignedImageHash on EVM" as! Error)
                }
                return preSignedImageHash
                
            }else{
                let helper = ERC20Helper.getHelper(coin: coin)?.getPreSignedImageHash(keysignPayload: self)
                guard let preSignedImageHash = helper else {
                    return .failure("Error to get getPreSignedImageHash on EVM" as! Error)
                }
                return preSignedImageHash
                
            }
        case .thorChain:
            return THORChainHelper.getPreSignedImageHash(keysignPayload: self)
        case .mayaChain:
            return MayaChainHelper.getPreSignedImageHash(keysignPayload: self)
        case .solana:
            return SolanaHelper.getPreSignedImageHash(keysignPayload: self)
        case .gaiaChain:
            return ATOMHelper().getPreSignedImageHash(keysignPayload: self)
        case .kujira:
            return KujiraHelper().getPreSignedImageHash(keysignPayload: self)
        }
    }
    
    static let example = KeysignPayload(coin: Coin.example, toAddress: "toAddress", toAmount: 100, chainSpecific: BlockChainSpecific.UTXO(byteFee: 100), utxos: [], memo: "Memo", swapPayload: nil)
}<|MERGE_RESOLUTION|>--- conflicted
+++ resolved
@@ -32,19 +32,11 @@
         case .ERC20(let maxFeePerGas, _, _, _, _):
             return maxFeePerGas
         case .THORChain:
-<<<<<<< HEAD
-            return "2000000"
-        case .Cosmos:
-            return "7500"
-        case .Solana(_, _, let feeInLamports):
-            return feeInLamports
-=======
             return 2_000_000
         case .Cosmos:
             return 7500
         case .Solana:
             return SolanaHelper.defaultFeeInLamports
->>>>>>> 63d692fd
         }
     }
 }
