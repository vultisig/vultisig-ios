//
//  TokenSelectorDropdown.swift
//  VoltixApp
//
//  Created by Amol Kumar on 2024-03-15.
//

import SwiftUI

struct TokenSelectorDropdown: View {
    @ObservedObject var tx: SendTransaction
    @ObservedObject var coinViewModel: CoinViewModel
    let group: GroupedChain
    
    @State var isActive = false
    @State var isExpanded = false
    
    var body: some View {
        VStack(alignment: .leading, spacing: 0) {
            selectedCell
            
            if isActive && isExpanded {
                cells
            }
        }
        .padding(.horizontal, 12)
        .background(Color.blue600)
        .cornerRadius(10)
        .disabled(!isActive)
        .onAppear {
            setData()
        }
    }
    
    var selectedCell: some View {
        Button {
            withAnimation {
                isExpanded.toggle()
            }
        } label: {
            cell
        }
    }
    
    var cell: some View {
        HStack(spacing: 12) {
            image
            Text("\(tx.coin.ticker)")
            Spacer()
<<<<<<< HEAD
            Text(coinViewModel.coinBalance ?? "0.00000")
=======
            Text(coinViewModel.coinBalance)
>>>>>>> 60d9d5f4
            
            if isActive {
                Image(systemName: "chevron.down")
            }
        }
        .font(.body16Menlo)
        .foregroundColor(.neutral0)
        .frame(height: 48)
        .redacted(reason: coinViewModel.coinBalance == "" ? .placeholder : [])
    }
    
    var image: some View {
        Image(tx.coin.ticker.lowercased())
            .resizable()
            .frame(width: 32, height: 32)
            .cornerRadius(100)
    }
    
    var cells: some View {
        ForEach(group.coins, id: \.self) { coin in
            Button {
                handleSelection(for: coin)
            } label: {
                VStack(spacing: 0) {
                    Separator()
                    getCell(for: coin)
                }
            }
        }
    }
    
    private func getCell(for coin: Coin) -> some View {
        HStack(spacing: 12) {
            Image(coin.logo)
                .resizable()
                .frame(width: 32, height: 32)
                .cornerRadius(50)
            
            Text(coin.ticker)
                .font(.body16Menlo)
                .foregroundColor(.neutral0)
            
            Spacer()
            
            if tx.coin == coin {
                Image(systemName: "checkmark")
                    .font(.body16Menlo)
                    .foregroundColor(.neutral0)
            }
        }
        .frame(height: 48)
    }
    
    private func setData() {
        isActive = group.coins.count>1
    }
    
    private func handleSelection(for coin: Coin) {
        isExpanded = false
        tx.coin = coin
    }
}

#Preview {
    TokenSelectorDropdown(tx: SendTransaction(), coinViewModel: CoinViewModel(), group: GroupedChain.example)
}<|MERGE_RESOLUTION|>--- conflicted
+++ resolved
@@ -47,11 +47,7 @@
             image
             Text("\(tx.coin.ticker)")
             Spacer()
-<<<<<<< HEAD
             Text(coinViewModel.coinBalance ?? "0.00000")
-=======
-            Text(coinViewModel.coinBalance)
->>>>>>> 60d9d5f4
             
             if isActive {
                 Image(systemName: "chevron.down")
