--- conflicted
+++ resolved
@@ -10,11 +10,8 @@
 struct ChainCell: View {
     let group: GroupedChain
     @Binding var balanceInFiat: String?
-<<<<<<< HEAD
     @Binding var isEditingChains: Bool
-=======
     @Binding var balanceInDecimal: Decimal?
->>>>>>> 060aaf5f
     
     @State var showAlert = false
     @State var showQRcode = false
@@ -139,10 +136,6 @@
 
 #Preview {
     ScrollView {
-<<<<<<< HEAD
-        ChainCell(group: GroupedChain.example, balanceInFiat: .constant("$65,899"), isEditingChains: .constant(true))
-=======
-        ChainCell(group: GroupedChain.example, balanceInFiat: .constant("$65,899"), balanceInDecimal: .constant(65899))
->>>>>>> 060aaf5f
+        ChainCell(group: GroupedChain.example, balanceInFiat: .constant("$65,899"), isEditingChains: .constant(true), balanceInDecimal: .constant(65899))
     }
 }