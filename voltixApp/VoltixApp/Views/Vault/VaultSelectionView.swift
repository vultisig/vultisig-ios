    //
    //  VaultSelection.swift
    //  VoltixApp
    //

import SwiftData
import SwiftUI
import UniformTypeIdentifiers

struct VaultSelectionView: View {
    @Environment(\.modelContext) private var modelContext
    @EnvironmentObject var appState: ApplicationState
    @Query var vaults: [Vault]
    @Binding var presentationStack: [CurrentScreen]
    @State private var showingDeleteAlert = false
    @State private var itemToDelete: Vault? = nil
    @State private var showingExporter = false
    @State private var vaultToExport: Vault? = nil
    @State private var showEditVaultName = false
    @State private var vaultToEdit: Vault? = nil
    @State private var vaultEditName: String = ""
    var body: some View {
<<<<<<< HEAD
        List(selection: $appState.currentVault) {
            ForEach(vaults, id: \.self) { vault in
                VStack {
                    HStack {
                        NavigationLink(destination: ListVaultAssetView(presentationStack: $presentationStack),
                                       label: {
                            Text(vault.name)
                                .swipeActions {
                                    Button("Delete", role: .destructive) {
                                        self.itemToDelete = vault
                                        showingDeleteAlert = true
                                    }
                                }
                        })
                        Image(systemName: "pencil").onTapGesture {
                            self.vaultToEdit = vault
                            vaultEditName = vault.name
                            showEditVaultName = true
                        }
                    }
                    HStack {
                        Image(systemName: "square.and.arrow.up")
                        Text("backup")
                        Spacer()
                    }
                    .padding()
                    .onTapGesture {
                        vaultToExport = vault
                        self.showingExporter = true
                    }
                }
            }
=======
        List(vaults, id: \.self, selection: $appState.currentVault) { vault in
            NavigationLink(destination: ListVaultAssetView(presentationStack: $presentationStack),
                           label: {
                Text(vault.name)
                    .swipeActions {
                        Button("Delete", role: .destructive) {
                            self.itemToDelete = vault
                            showingDeleteAlert = true
                        }
                    }
            })
>>>>>>> 08d3ef88
        }
        .sheet(isPresented: $showEditVaultName, content: {
            VStack{
                Form{
                    TextField("vault name", text: $vaultEditName)
                        .textFieldStyle(.roundedBorder)
                }.padding()
                
                HStack{
                    Button("Save"){
                        self.vaultToEdit?.name = vaultEditName
                        showEditVaultName.toggle()
                    }
                    Button("cancel"){
                        showEditVaultName.toggle()
                    }
                }
                Spacer()
            }
        })
        .fileExporter(isPresented: $showingExporter,
                      document: VoltixDocument(vault: vaultToExport),
                      contentType: .data,
                      defaultFilename: "\(vaultToExport?.name ?? "vault").dat",
                      onCompletion: { result in
            switch result {
            case .failure(let err):
                print("fail to export,error:\(err.localizedDescription)")
            case .success(let url):
                print("exported to \(url)")
            }
        })
        .confirmationDialog(Text("Delete Vault"), isPresented: $showingDeleteAlert, titleVisibility: .automatic) {
            Button("Confirm Delete \(itemToDelete?.name ?? "Vault")", role: .destructive) {
                withAnimation {
                    if let itemToDelete {
                        deleteVault(vault: itemToDelete)
                    }
                }
            }
        } message: {
            Text("Are you sure want to delete selected vault? \n Operation is not reversable")
        }
        .toolbar {
            ToolbarItemGroup(placement: .automatic) {
                Button("New vault", systemImage: "plus") {
                    let vault = Vault(name: "Vault #\(vaults.count + 1)")
                    appState.creatingVault = vault
                    self.presentationStack.append(.newWalletInstructions)
                }
            }
        }.navigationBarBackButtonHidden()
    }
    
    func deleteVault(vault: Vault) {
        modelContext.delete(vault)
        do {
            try modelContext.save()
        } catch {
            print("Error:\(error)")
        }
    }
}<|MERGE_RESOLUTION|>--- conflicted
+++ resolved
@@ -20,7 +20,6 @@
     @State private var vaultToEdit: Vault? = nil
     @State private var vaultEditName: String = ""
     var body: some View {
-<<<<<<< HEAD
         List(selection: $appState.currentVault) {
             ForEach(vaults, id: \.self) { vault in
                 VStack {
@@ -53,19 +52,6 @@
                     }
                 }
             }
-=======
-        List(vaults, id: \.self, selection: $appState.currentVault) { vault in
-            NavigationLink(destination: ListVaultAssetView(presentationStack: $presentationStack),
-                           label: {
-                Text(vault.name)
-                    .swipeActions {
-                        Button("Delete", role: .destructive) {
-                            self.itemToDelete = vault
-                            showingDeleteAlert = true
-                        }
-                    }
-            })
->>>>>>> 08d3ef88
         }
         .sheet(isPresented: $showEditVaultName, content: {
             VStack{
