--- conflicted
+++ resolved
@@ -79,17 +79,7 @@
                 case .JoinKeysign:
                     JoinKeysignView(presentationStack: $presentationStack)
                 }
-<<<<<<< HEAD
-                .onAppear(perform: {
-                    if appState.currentVault == nil {
-                        self.presentationStack = [CurrentScreen.vaultSelection]
-                        //self.presentationStack = [CurrentScreen.welcome]
-                        return
-                    }
-                })
-=======
             }
->>>>>>> 08b1c41d
         }
     }
 }
