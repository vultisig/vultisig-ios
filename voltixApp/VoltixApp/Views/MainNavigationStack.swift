//
//  ContentView.swift
//  VoltixApp
//

import SwiftData
import SwiftUI

struct MainNavigationStack: View {
    @Environment(\.modelContext) private var modelContext
    @Query var vaults: [Vault]
    @EnvironmentObject var appState: ApplicationState
    // Push/pop onto this array to control presentation overlay globally
    @State private var presentationStack: [CurrentScreen] = []

    // TODO: Remove this after implementing support for both light and dark mode.
    init() {
        UINavigationBar.appearance().titleTextAttributes = [.foregroundColor: UIColor.white]
    }

    var body: some View {
        NavigationStack(path: $presentationStack) {
            VaultSelectionView(presentationStack: $presentationStack)
                .navigationDestination(for: CurrentScreen.self) { screen in
                    switch screen {
                        case .welcome:
                            WelcomeView(presentationStack: $presentationStack)
                        case .startScreen:
                            StartView(presentationStack: $presentationStack)
                        case .importWallet:
                            ImportWalletView(presentationStack: $presentationStack)
                        case .newWalletInstructions:
                            NewWalletInstructions(presentationStack: $presentationStack)
                        case .peerDiscovery(let vault, let tssType):
                            PeerDiscoveryView(tssType: tssType, vault: vault)
                        case .vaultAssets(let tx):
                            VaultAssetsView(presentationStack: $presentationStack, tx: tx)
                        case .menu:
                            MenuView(presentationStack: $presentationStack)
                        case .sendInputDetails(let tx):
                            SendInputDetailsView(presentationStack: $presentationStack, tx: tx)
                        case .sendVerifyScreen(let tx):
                            SendVerifyView(presentationStack: $presentationStack, tx: tx)
                        case .swapInputDetails:
                            SwapInputDetailsView(presentationStack: $presentationStack)
                        case .swapPeerDiscovery:
                            SwapPeerDiscoveryView(presentationStack: $presentationStack)
                        case .swapWaitingForPeers:
                            SwapWaitingForPeersView(presentationStack: $presentationStack)
                        case .swapVerifyScreen:
                            SwapVerifyView(presentationStack: $presentationStack)
                        case .swapDone:
                            SwapDoneView(presentationStack: $presentationStack)
                        // NEW UI
//                        case .vaultSelection:
<<<<<<< HEAD
//                            HomeView()
                        // OLD UI
                        case .vaultSelection:
                            VaultSelectionView(presentationStack: $presentationStack)
                        case .joinKeygen:
                            JoinKeygenView(presentationStack: $presentationStack)
=======
//                            VaultSelectionView(presentationStack: $presentationStack)
                        case .joinKeygen(let vault):
                            JoinKeygenView(vault: vault)
>>>>>>> 5f5b80f8
                        case .KeysignDiscovery(let keysignPayload):
                            KeysignDiscoveryView(vault: appState.currentVault ?? Vault.example, keysignPayload: keysignPayload)
                        case .JoinKeysign:
                            JoinKeysignView(vault: appState.currentVault ?? Vault.example)
                        case .bitcoinTransactionsListView(let tx):
                            UTXOTransactionListView(presentationStack: $presentationStack, tx: tx)
                        case .ethereumTransactionsListView:
                            EthereumTransactionListView(presentationStack: $presentationStack)
                        case .erc20TransactionsListView(let contractAddress):
                            EthereumTransactionListView(presentationStack: $presentationStack, contractAddress: contractAddress)
                        case .listVaultAssetView:
                            ListVaultAssetView(presentationStack: $presentationStack)
                    }
                }
        }.onAppear {
            if vaults.count == 0 {
                self.presentationStack = [CurrentScreen.welcome]
            }
            // when current vault is nil , and there are already vaults, then just go to vault selection view
            if appState.currentVault == nil && vaults.count > 0 {
                self.presentationStack.append(CurrentScreen.vaultSelection)
            }
        }
    }
}

// #Preview {
//    MainNavigationStack()
//        .modelContainer(for: Vault.self, inMemory: true)
//        .environmentObject(ApplicationState.shared)
// }<|MERGE_RESOLUTION|>--- conflicted
+++ resolved
@@ -53,18 +53,9 @@
                             SwapDoneView(presentationStack: $presentationStack)
                         // NEW UI
 //                        case .vaultSelection:
-<<<<<<< HEAD
-//                            HomeView()
-                        // OLD UI
-                        case .vaultSelection:
-                            VaultSelectionView(presentationStack: $presentationStack)
-                        case .joinKeygen:
-                            JoinKeygenView(presentationStack: $presentationStack)
-=======
 //                            VaultSelectionView(presentationStack: $presentationStack)
                         case .joinKeygen(let vault):
                             JoinKeygenView(vault: vault)
->>>>>>> 5f5b80f8
                         case .KeysignDiscovery(let keysignPayload):
                             KeysignDiscoveryView(vault: appState.currentVault ?? Vault.example, keysignPayload: keysignPayload)
                         case .JoinKeysign:
