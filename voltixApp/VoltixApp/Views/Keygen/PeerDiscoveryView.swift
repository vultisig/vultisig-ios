--- conflicted
+++ resolved
@@ -129,17 +129,10 @@
             viewModel.startKeygen()
         }) {
             FilledButton(title: "continue")
-<<<<<<< HEAD
-                .disabled(self.viewModel.selections.count < 2)
-            
-        }.disabled(viewModel.selections.count < 2)
-            .grayscale(viewModel.selections.count < 2 ? 0 : 1)
-=======
                 .padding(40)
         }
         .disabled(self.selections.count < 2)
         .opacity(self.selections.count < 2 ? 0.8 : 1)
->>>>>>> 3f4c366c
     }
     
     private func getQrImage(size: CGFloat) -> Image {
