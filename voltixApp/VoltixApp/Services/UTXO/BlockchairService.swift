--- conflicted
+++ resolved
@@ -11,27 +11,12 @@
 class BlockchairService {
     static let shared = BlockchairService()
     private init() {}
-<<<<<<< HEAD
     var blockchairData: [String: Blockchair] = [:]
     func fetchBlockchairData(address: String, coin: Coin) async throws -> Blockchair? {
         let coinName = coin.chain.name.lowercased()
         let key = "\(address)-\(coinName)"
         guard let url = URL(string: Endpoint.blockchairDashboard(address, coinName)) else {
             throw HelperError.runtimeError("invalid URL")
-=======
-    
-    @Published var blockchairData: [String: Blockchair] = [:]
-    @Published var errorMessage: [String: String] = [:]
-    
-    func fetchBlockchairData(coin: Coin) async {
-
-        let coinName = coin.chain.name.lowercased()
-        let key = "\(coin.address)-\(coinName)"
-
-        guard let url = URL(string: Endpoint.blockchairDashboard(coin.address, coinName)) else {
-            print("Invalid URL")
-            return
->>>>>>> a0b9a4a0
         }
         do {
             let (data, _) = try await URLSession.shared.data(from: url)
