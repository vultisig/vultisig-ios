--- conflicted
+++ resolved
@@ -26,11 +26,8 @@
     private let sol = SolanaService.shared
     private let thor = ThorchainService.shared
     private let atom = GaiaService.shared
-<<<<<<< HEAD
+    private let maya = MayachainService.shared
     private let kuji = KujiraService.shared
-=======
-    private let maya = MayachainService.shared
->>>>>>> caf3bdec
 
     func fetchSpecific(for coin: Coin) async throws -> BlockChainSpecific {
         switch coin.chain {
