--- conflicted
+++ resolved
@@ -7,11 +7,7 @@
 import Foundation
 import OSLog
 #if os(iOS)
-<<<<<<< HEAD
-import UIKit // Import UIKit to use UIDevice
-=======
 import UIKit
->>>>>>> 82488108
 #endif
 
 enum Utils {
