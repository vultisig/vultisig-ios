--- conflicted
+++ resolved
@@ -13,10 +13,7 @@
     static let defaultERC20TransferGasUnit:Int64 = 120000
     static let weiPerGWei: Int64 = 1_000_000_000
     static let wei: Int64 = 1_000_000_000_000_000_000
-<<<<<<< HEAD
-=======
-    
->>>>>>> 3a5f7a2d
+    
     static let ethDecimals = 18
     let coinType: CoinType
     
