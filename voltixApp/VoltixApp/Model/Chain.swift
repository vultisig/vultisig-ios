--- conflicted
+++ resolved
@@ -25,11 +25,8 @@
     case kujira
     case mayaChain
     case cronosChain
-<<<<<<< HEAD
     case sui
-=======
     case polkadot
->>>>>>> 46326a1f
     
     enum MigrationKeys: String, CodingKey {
         case ticker
@@ -75,11 +72,8 @@
         case .polygon: return "Polygon"
         case .blast: return "Blast"
         case .cronosChain: return "CronosChain"
-<<<<<<< HEAD
         case .sui: return "Sui"
-=======
         case .polkadot: return "Polkadot"
->>>>>>> 46326a1f
             
         }
     }
@@ -105,11 +99,8 @@
         case .polygon: return "MATIC"
         case .blast: return "BLAST"
         case .cronosChain: return "CRO"
-<<<<<<< HEAD
         case .sui: return "SUI"
-=======
         case .polkadot: return "DOT"
->>>>>>> 46326a1f
         }
     }
     
@@ -134,11 +125,8 @@
         case .polygon: return "MATIC"
         case .blast: return "BLAST"
         case .cronosChain: return "CRO"
-<<<<<<< HEAD
         case .sui: return "SUI"
-=======
         case .polkadot: return "DOT"
->>>>>>> 46326a1f
         }
     }
     
@@ -146,11 +134,7 @@
         switch self {
         case .thorChain, .ethereum, .avalanche, .bscChain, .bitcoin, .bitcoinCash, .litecoin, .dogecoin, .gaiaChain:
             return true
-<<<<<<< HEAD
-        case .solana, .dash, .kujira, .mayaChain,.arbitrum, .base, .optimism, .polygon, .blast, .cronosChain, .sui:
-=======
-        case .solana, .dash, .kujira, .mayaChain,.arbitrum, .base, .optimism, .polygon, .blast, .cronosChain, .polkadot:
->>>>>>> 46326a1f
+        case .solana, .dash, .kujira, .mayaChain,.arbitrum, .base, .optimism, .polygon, .blast, .cronosChain, .polkadot, .sui:
             return false
         }
     }
@@ -159,11 +143,7 @@
         switch self.chainType {
         case .Cosmos, .EVM, .THORChain, .UTXO:
             return .ECDSA
-<<<<<<< HEAD
-        case .Solana, .Sui:
-=======
-        case .Solana, .Polkadot:
->>>>>>> 46326a1f
+        case .Solana, .Polkadot, .Sui:
             return .EdDSA
         }
     }
