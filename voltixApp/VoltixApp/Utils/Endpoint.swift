<<<<<<< HEAD
	//
	//  Endpoint.swift
	//  VoltixApp
	//
	//  Created by Amol Kumar on 2024-03-05.
	//
=======
//
//  Endpoint.swift
//  VoltixApp
//
//  Created by Amol Kumar on 2024-03-05.
//
>>>>>>> 46c66fb3

import Foundation

class Endpoint {
<<<<<<< HEAD
	
	static let broadcastTransactionThorchainNineRealms = "https://thornode.ninerealms.com/cosmos/tx/v1beta1/txs"
	
	static func fetchAccountNumberThorchainNineRealms(_ address: String) -> String {
		"https://thornode.ninerealms.com/auth/accounts/\(address)"
	}
	static func fetchAccountBalanceThorchainNineRealms(address: String) -> String{
		"https://thornode.ninerealms.com/cosmos/bank/v1beta1/balances/\(address)"
	}
	
	static let solanaServiceAlchemyRpc = "http://45.76.120.223/alchemy/"
	
	static let web3ServiceInfura = "http://45.76.120.223/infura"
	
	static func bitcoinLabelTxHash(_ value: String) -> String {
		"https://mempool.space/tx/\(value)"
	}
	
	static func litecoinLabelTxHash(_ value: String) -> String {
		"https://litecoinspace.org/tx/\(value)"
	}
	
	static func blockchairBroadcast(_ chainName: String) -> String {
		"http://45.76.120.223/blockchair/\(chainName)/push/transaction"
	}
	
	static func blockchairDashboard(_ address: String, _ coinName: String) -> String {
		"http://45.76.120.223/blockchair/\(coinName)/dashboards/address/\(address)"
	}
	
	static func ethereumLabelTxHash(_ value: String) -> String {
		"https://etherscan.io/tx/\(value)"
	}
	
	static func fetchUnspentOutputs(_ value: String) -> String {
		"http://45.76.120.223/blockcypher/v1/btc/main/addrs/\(value)?unspentOnly=true"
	}
	
	static func fetchLitecoinUnspentOutputs(_ userAddress: String) -> String {
		"https://litecoinspace.org/api/address/\(userAddress)/utxo"
	}
	
	static func fetchCryptoPrices(coin: String, fiat: String) -> String {
		"https://api.coingecko.com/api/v3/simple/price?ids=\(coin)&vs_currencies=\(fiat)"
	}
	
	static func fetchBitcoinTransactions(_ userAddress: String) -> String {
		"https://mempool.space/api/address/\(userAddress)/txs"
	}
	
	static func fetchLitecoinTransactions(_ userAddress: String) -> String {
		"https://litecoinspace.org/api/address/\(userAddress)/txs"
	}
	
	static func getEthInfo(_ address: String) -> String {
		"https://api.ethplorer.io/getAddressInfo/\(address)?apiKey=EK-qHhpP-qzAvwsm-WSsW3"
	}
	
	static func broadcastEtherscanTransaction(hex: String) -> String {
		"http://45.76.120.223/etherscan/api?module=proxy&action=eth_sendRawTransaction&hex=\(hex)"
	}
	
	static func fetchEtherscanTransactions(address: String) -> String {
		"http://45.76.120.223/etherscan/api?module=account&action=txlist&address=\(address)&startblock=0&endblock=99999999&sort=asc"
	}
	
	static func fetchEtherscanTransactionCount(address: String) -> String {
		"http://45.76.120.223/etherscan/api?module=proxy&action=eth_getTransactionCount&address=\(address)&tag=latest"
	}
	
	static func fetchEtherscanBalance(address: String) -> String {
		"http://45.76.120.223/etherscan/api?module=account&action=balance&address=\(address)&tag=latest"
	}
	
	static func fetchEtherscanTokenBalance(contractAddress: String, address: String) -> String {
		"http://45.76.120.223/etherscan/api?module=account&action=tokenbalance&contractaddress=\(contractAddress)&address=\(address)&tag=latest"
	}
	
	static func fetchEtherscanEstimateGasForEthTransaction(data: String, to: String, valueHex: String) -> String {
		"http://45.76.120.223/etherscan/api?module=proxy&action=eth_estimateGas&data=\(data)&to=\(to)&value=\(valueHex)"
	}
	
	static func fetchEtherscanEstimateGasForERC20Transaction(data: String, contractAddress: String) -> String {
		"http://45.76.120.223/etherscan/api?module=proxy&action=eth_estimateGas&data=\(data)&to=\(contractAddress)"
	}
	
	static func fetchEtherscanGasPrice() -> String {
		"http://45.76.120.223/etherscan/api?module=proxy&action=eth_gasPrice"
	}
	
	static func fetchEtherscanAddressTokensBalance(address: String) -> String {
		"http://45.76.120.223/etherscan/api?module=account&action=addresstokenbalance&address=\(address)&page=1&offset=100"
	}
	
	static func fetchERC20Transactions(address: String, contractAddress: String) -> String {
		"http://45.76.120.223/etherscan/api?module=account&action=tokentx&contractaddress=\(contractAddress)&address=\(address)&startblock=0&endblock=99999999&sort=asc"
	}
=======
    
    static let broadcastTransactionThorchainNineRealms = "https://thornode.ninerealms.com/cosmos/tx/v1beta1/txs"
    
    static func fetchAccountNumberThorchainNineRealms(_ address: String) -> String {
        "https://thornode.ninerealms.com/auth/accounts/\(address)"
    }
    static func fetchAccountBalanceThorchainNineRealms(address: String) -> String{
        "https://thornode.ninerealms.com/cosmos/bank/v1beta1/balances/\(address)"
    }
    
    static let solanaServiceAlchemyRpc = "http://45.76.120.223/alchemy/"
    
    static let web3ServiceInfura = "http://45.76.120.223/infura"
    
    static func bitcoinLabelTxHash(_ value: String) -> String {
        "https://mempool.space/tx/\(value)"
    }
    
    static func litecoinLabelTxHash(_ value: String) -> String {
        "https://litecoinspace.org/tx/\(value)"
    }
    
    static func blockchairBroadcast(_ chainName: String) -> String {
        "http://45.76.120.223/blockchair/\(chainName)/push/transaction"
    }
    
    static func blockchairDashboard(_ address: String, _ coinName: String) -> String {
        "http://45.76.120.223/blockchair/\(coinName)/dashboards/address/\(address)"
    }
    
    static func ethereumLabelTxHash(_ value: String) -> String {
        "https://etherscan.io/tx/\(value)"
    }
    
    static func fetchUnspentOutputs(_ value: String) -> String {
        "http://45.76.120.223/blockcypher/v1/btc/main/addrs/\(value)?unspentOnly=true"
    }
    
    static func fetchLitecoinUnspentOutputs(_ userAddress: String) -> String {
        "https://litecoinspace.org/api/address/\(userAddress)/utxo"
    }
    
    static func fetchCryptoPrices(coin: String, fiat: String) -> String {
        "https://api.coingecko.com/api/v3/simple/price?ids=\(coin)&vs_currencies=\(fiat)"
    }
    
    static func fetchBitcoinTransactions(_ userAddress: String) -> String {
        "https://mempool.space/api/address/\(userAddress)/txs"
    }
    
    static func fetchLitecoinTransactions(_ userAddress: String) -> String {
        "https://litecoinspace.org/api/address/\(userAddress)/txs"
    }
    
    static func getEthInfo(_ address: String) -> String {
        "https://api.ethplorer.io/getAddressInfo/\(address)?apiKey=freekey"
    }
    
    static func broadcastEtherscanTransaction(hex: String) -> String {
        "http://45.76.120.223/etherscan/api?module=proxy&action=eth_sendRawTransaction&hex=\(hex)"
    }
    
    static func fetchEtherscanTransactions(address: String) -> String {
        "http://45.76.120.223/etherscan/api?module=account&action=txlist&address=\(address)&startblock=0&endblock=99999999&sort=asc"
    }
    
    static func fetchERC20Transactions(address: String, contractAddress: String) -> String {
        "http://45.76.120.223/etherscan/api?module=account&action=tokentx&contractaddress=\(contractAddress)&address=\(address)&startblock=0&endblock=99999999&sort=asc"
    }
    static func getExplorerURL(chainTicker: String, txid: String) -> String{
        switch chainTicker {
        case "BTC":
            return "https://blockchair.com/bitcoin/transaction/\(txid)"
        case "BCH":
            return "https://blockchair.com/bitcoin-cash/transaction/\(txid)"
        case "LTC":
            return "https://blockchair.com/litecoin/transaction/\(txid)"
        case "DOGE":
            return "https://blockchair.com/dogecoin/transaction/\(txid)"
        case "RUNE":
            return "https://runescan.io/tx/\(txid)"
        case "SOL":
            return "https://explorer.solana.com/tx/\(txid)"
        case "ETH":
            return "https://etherscan.io/tx/\(txid)"
        default:
            return ""
        }
    }
>>>>>>> 46c66fb3
}<|MERGE_RESOLUTION|>--- conflicted
+++ resolved
@@ -1,23 +1,13 @@
-<<<<<<< HEAD
-	//
-	//  Endpoint.swift
-	//  VoltixApp
-	//
-	//  Created by Amol Kumar on 2024-03-05.
-	//
-=======
 //
 //  Endpoint.swift
 //  VoltixApp
 //
 //  Created by Amol Kumar on 2024-03-05.
 //
->>>>>>> 46c66fb3
 
 import Foundation
 
 class Endpoint {
-<<<<<<< HEAD
 	
 	static let broadcastTransactionThorchainNineRealms = "https://thornode.ninerealms.com/cosmos/tx/v1beta1/txs"
 	
@@ -27,39 +17,39 @@
 	static func fetchAccountBalanceThorchainNineRealms(address: String) -> String{
 		"https://thornode.ninerealms.com/cosmos/bank/v1beta1/balances/\(address)"
 	}
-	
-	static let solanaServiceAlchemyRpc = "http://45.76.120.223/alchemy/"
-	
-	static let web3ServiceInfura = "http://45.76.120.223/infura"
-	
-	static func bitcoinLabelTxHash(_ value: String) -> String {
+    
+    static let solanaServiceAlchemyRpc = "http://45.76.120.223/alchemy/"
+	    
+    static let web3ServiceInfura = "http://45.76.120.223/infura"
+	    
+    static func bitcoinLabelTxHash(_ value: String) -> String {
 		"https://mempool.space/tx/\(value)"
 	}
-	
-	static func litecoinLabelTxHash(_ value: String) -> String {
-		"https://litecoinspace.org/tx/\(value)"
-	}
-	
-	static func blockchairBroadcast(_ chainName: String) -> String {
-		"http://45.76.120.223/blockchair/\(chainName)/push/transaction"
-	}
-	
-	static func blockchairDashboard(_ address: String, _ coinName: String) -> String {
-		"http://45.76.120.223/blockchair/\(coinName)/dashboards/address/\(address)"
-	}
-	
+    
+    static func litecoinLabelTxHash(_ value: String) -> String {
+        "https://litecoinspace.org/tx/\(value)"
+    }
+    
+    static func blockchairBroadcast(_ chainName: String) -> String {
+        "http://45.76.120.223/blockchair/\(chainName)/push/transaction"
+    }
+    
+    static func blockchairDashboard(_ address: String, _ coinName: String) -> String {
+        "http://45.76.120.223/blockchair/\(coinName)/dashboards/address/\(address)"
+    }
+    
 	static func ethereumLabelTxHash(_ value: String) -> String {
 		"https://etherscan.io/tx/\(value)"
 	}
 	
 	static func fetchUnspentOutputs(_ value: String) -> String {
-		"http://45.76.120.223/blockcypher/v1/btc/main/addrs/\(value)?unspentOnly=true"
+        "http://45.76.120.223/blockcypher/v1/btc/main/addrs/\(value)?unspentOnly=true"
 	}
-	
-	static func fetchLitecoinUnspentOutputs(_ userAddress: String) -> String {
-		"https://litecoinspace.org/api/address/\(userAddress)/utxo"
-	}
-	
+    
+    static func fetchLitecoinUnspentOutputs(_ userAddress: String) -> String {
+        "https://litecoinspace.org/api/address/\(userAddress)/utxo"
+    }
+    
 	static func fetchCryptoPrices(coin: String, fiat: String) -> String {
 		"https://api.coingecko.com/api/v3/simple/price?ids=\(coin)&vs_currencies=\(fiat)"
 	}
@@ -67,11 +57,11 @@
 	static func fetchBitcoinTransactions(_ userAddress: String) -> String {
 		"https://mempool.space/api/address/\(userAddress)/txs"
 	}
-	
-	static func fetchLitecoinTransactions(_ userAddress: String) -> String {
-		"https://litecoinspace.org/api/address/\(userAddress)/txs"
-	}
-	
+	    
+    static func fetchLitecoinTransactions(_ userAddress: String) -> String {
+        "https://litecoinspace.org/api/address/\(userAddress)/txs"
+    }
+	    
 	static func getEthInfo(_ address: String) -> String {
 		"https://api.ethplorer.io/getAddressInfo/\(address)?apiKey=EK-qHhpP-qzAvwsm-WSsW3"
 	}
@@ -115,76 +105,6 @@
 	static func fetchERC20Transactions(address: String, contractAddress: String) -> String {
 		"http://45.76.120.223/etherscan/api?module=account&action=tokentx&contractaddress=\(contractAddress)&address=\(address)&startblock=0&endblock=99999999&sort=asc"
 	}
-=======
-    
-    static let broadcastTransactionThorchainNineRealms = "https://thornode.ninerealms.com/cosmos/tx/v1beta1/txs"
-    
-    static func fetchAccountNumberThorchainNineRealms(_ address: String) -> String {
-        "https://thornode.ninerealms.com/auth/accounts/\(address)"
-    }
-    static func fetchAccountBalanceThorchainNineRealms(address: String) -> String{
-        "https://thornode.ninerealms.com/cosmos/bank/v1beta1/balances/\(address)"
-    }
-    
-    static let solanaServiceAlchemyRpc = "http://45.76.120.223/alchemy/"
-    
-    static let web3ServiceInfura = "http://45.76.120.223/infura"
-    
-    static func bitcoinLabelTxHash(_ value: String) -> String {
-        "https://mempool.space/tx/\(value)"
-    }
-    
-    static func litecoinLabelTxHash(_ value: String) -> String {
-        "https://litecoinspace.org/tx/\(value)"
-    }
-    
-    static func blockchairBroadcast(_ chainName: String) -> String {
-        "http://45.76.120.223/blockchair/\(chainName)/push/transaction"
-    }
-    
-    static func blockchairDashboard(_ address: String, _ coinName: String) -> String {
-        "http://45.76.120.223/blockchair/\(coinName)/dashboards/address/\(address)"
-    }
-    
-    static func ethereumLabelTxHash(_ value: String) -> String {
-        "https://etherscan.io/tx/\(value)"
-    }
-    
-    static func fetchUnspentOutputs(_ value: String) -> String {
-        "http://45.76.120.223/blockcypher/v1/btc/main/addrs/\(value)?unspentOnly=true"
-    }
-    
-    static func fetchLitecoinUnspentOutputs(_ userAddress: String) -> String {
-        "https://litecoinspace.org/api/address/\(userAddress)/utxo"
-    }
-    
-    static func fetchCryptoPrices(coin: String, fiat: String) -> String {
-        "https://api.coingecko.com/api/v3/simple/price?ids=\(coin)&vs_currencies=\(fiat)"
-    }
-    
-    static func fetchBitcoinTransactions(_ userAddress: String) -> String {
-        "https://mempool.space/api/address/\(userAddress)/txs"
-    }
-    
-    static func fetchLitecoinTransactions(_ userAddress: String) -> String {
-        "https://litecoinspace.org/api/address/\(userAddress)/txs"
-    }
-    
-    static func getEthInfo(_ address: String) -> String {
-        "https://api.ethplorer.io/getAddressInfo/\(address)?apiKey=freekey"
-    }
-    
-    static func broadcastEtherscanTransaction(hex: String) -> String {
-        "http://45.76.120.223/etherscan/api?module=proxy&action=eth_sendRawTransaction&hex=\(hex)"
-    }
-    
-    static func fetchEtherscanTransactions(address: String) -> String {
-        "http://45.76.120.223/etherscan/api?module=account&action=txlist&address=\(address)&startblock=0&endblock=99999999&sort=asc"
-    }
-    
-    static func fetchERC20Transactions(address: String, contractAddress: String) -> String {
-        "http://45.76.120.223/etherscan/api?module=account&action=tokentx&contractaddress=\(contractAddress)&address=\(address)&startblock=0&endblock=99999999&sort=asc"
-    }
     static func getExplorerURL(chainTicker: String, txid: String) -> String{
         switch chainTicker {
         case "BTC":
@@ -205,5 +125,4 @@
             return ""
         }
     }
->>>>>>> 46c66fb3
 }