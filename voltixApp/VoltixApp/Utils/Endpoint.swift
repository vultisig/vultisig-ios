--- conflicted
+++ resolved
@@ -40,18 +40,6 @@
         "https://litecoinspace.org/tx/\(value)"
     }
     
-<<<<<<< HEAD
-    static func blockchairStats(_ chainName: String) -> String {
-        "https://api.blockchair.com/\(chainName)/stats?key=A___PLqLolRBKDsYRO9SUi5EzgeXjMt5"
-    }
-    
-    static func blockchairBroadcast(_ chainName: String) -> String {
-        "https://api.blockchair.com/\(chainName)/push/transaction?key=A___PLqLolRBKDsYRO9SUi5EzgeXjMt5"
-    }
-   
-    static func blockchairDashboard(_ address: String, _ coinName: String) -> String {
-        "https://api.blockchair.com/\(coinName)/dashboards/address/\(address)?key=A___PLqLolRBKDsYRO9SUi5EzgeXjMt5"
-=======
     static func blockchairStats(_ chainName: String) -> URL {
         "\(voltixApiProxy)/blockchair/\(chainName)/stats".asUrl
     }
@@ -62,7 +50,6 @@
     
     static func blockchairDashboard(_ address: String, _ coinName: String) -> URL {
         "\(voltixApiProxy)/blockchair/\(coinName)/dashboards/address/\(address)".asUrl
->>>>>>> 63155d44
     }
     
     static func ethereumLabelTxHash(_ value: String) -> String {
